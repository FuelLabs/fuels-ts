import type { Config } from '@jest/types';

const config: Config.InitialOptions = {
  preset: 'ts-jest',
  testEnvironment: 'node',
  setupFiles: ['./jest.env.ts'],
  testPathIgnorePatterns: ['/node_modules/', '/dist/'],
  modulePathIgnorePatterns: ['/dist/'],
  coveragePathIgnorePatterns: ['/dist/', '/test/', '.test.ts', '.d.ts'],
  testTimeout: 15000,
<<<<<<< HEAD
  runner: 'groups',
=======
  transform: {
    '\\.hbs': 'jest-text-transformer',
  },
>>>>>>> cef77013
};

export default config;<|MERGE_RESOLUTION|>--- conflicted
+++ resolved
@@ -8,13 +8,10 @@
   modulePathIgnorePatterns: ['/dist/'],
   coveragePathIgnorePatterns: ['/dist/', '/test/', '.test.ts', '.d.ts'],
   testTimeout: 15000,
-<<<<<<< HEAD
   runner: 'groups',
-=======
   transform: {
     '\\.hbs': 'jest-text-transformer',
   },
->>>>>>> cef77013
 };
 
 export default config;