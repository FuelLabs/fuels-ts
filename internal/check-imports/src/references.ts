import { Interface, StringCoder } from '@fuel-ts/abi-coder';
import { AbiTypeGen } from '@fuel-ts/abi-typegen';
import { runCliAction } from '@fuel-ts/abi-typegen/cli';
import { runTypegen } from '@fuel-ts/abi-typegen/runTypegen';
import {
  Wallet,
  HDWallet,
  Mnemonic,
  english,
  Language,
  Signer,
  WalletManager,
  Predicate,
  Provider,
} from '@fuel-ts/account';
import { Address } from '@fuel-ts/address';
import { ContractFactory } from '@fuel-ts/contract';
import { encrypt, decrypt } from '@fuel-ts/crypto';
import { hashMessage } from '@fuel-ts/hasher';
import { BN } from '@fuel-ts/math';
import { DEFAULT_PRECISION, DEFAULT_MIN_PRECISION } from '@fuel-ts/math/configs';
import { SparseMerkleTree, constructTree } from '@fuel-ts/merkle';
import { FunctionInvocationScope } from '@fuel-ts/program';
import { Script } from '@fuel-ts/script';
import { InputCoinCoder } from '@fuel-ts/transactions';
import { PANIC_REASONS } from '@fuel-ts/transactions/configs';
import { versions } from '@fuel-ts/versions';
import { runVersions } from '@fuel-ts/versions/cli';
// TODO: Add `launchNode` and `launchNodeAndGetWallets` here
import type { DeployContractOptions, FuelsConfig, UserFuelsConfig } from 'fuels';
import {
  ScriptRequest,
  chunkAndPadBytes,
  normalizeString,
  concatBytes,
  concat,
  arrayify,
  hexlify,
  createConfig,
} from 'fuels';

const { log } = console;

/**
 * abi-coder
 */
log(Interface);
log(StringCoder);
log(new StringCoder(8));

/**
 * abi-typegen
 */
log(AbiTypeGen);
log(runTypegen);
log(runCliAction);
// log(assembleContracts); // nop;

/**
 * address
 */
log(Address);
log(Address.fromPublicKey('asdfasdf'));

/**
 * contract
 */
log(ContractFactory);

/**
 * fuels
 */
// class re-exported by umbrella
log(ScriptRequest);

// CLI stuff
export const x: UserFuelsConfig | undefined = undefined;
export const y: FuelsConfig | undefined = undefined;
export const z: DeployContractOptions | undefined = undefined;
log(createConfig);

/**
 * hasher
 */
log(hashMessage);

/**
 * hdwallet
 */
log(HDWallet);

/**
 * keystore
 */
log(encrypt, decrypt);

/**
 * math
 */
log(BN, DEFAULT_PRECISION);
log(DEFAULT_MIN_PRECISION);

/**
 * merkle
 */
log(SparseMerkleTree, constructTree);

/**
 * mnemonic
 */
log(Mnemonic);

/**
 * predicate
 */
log(Predicate);

/**
 * program
 */
log(FunctionInvocationScope);
log(PANIC_REASONS);

/**
 * providers
 */
log(Provider);

/**
 * script
 */
log(Script);

/**
 * signer
 */
log(Signer);

/**
 * transactions
 */
log(InputCoinCoder);

/**
 * utils
 */
log(chunkAndPadBytes);
log(normalizeString);
log(concatBytes);
log(concat);
log(arrayify);
log(hexlify);

/**
 * versions
 */
log(runVersions);
log(versions);

/**
 * wallet-manager
 */
log(WalletManager);

/**
 * wallet
 */
log(Wallet);
<<<<<<< HEAD
log(generateTestWallet);
log(seedTestWallet);
=======
log(FUEL_NETWORK_URL);
>>>>>>> 63e2c2e1

/**
 * wordlists
 */
log(english, Language);<|MERGE_RESOLUTION|>--- conflicted
+++ resolved
@@ -166,12 +166,6 @@
  * wallet
  */
 log(Wallet);
-<<<<<<< HEAD
-log(generateTestWallet);
-log(seedTestWallet);
-=======
-log(FUEL_NETWORK_URL);
->>>>>>> 63e2c2e1
 
 /**
  * wordlists
