--- conflicted
+++ resolved
@@ -57,48 +57,6 @@
       - name: Upload Node Coverage
         uses: actions/upload-artifact@v2
         with:
-          name: node
-          path: coverage/environments/node
-
-  test:
-    runs-on: ubuntu-latest
-<<<<<<< HEAD
-    needs: [test-node]
-=======
-    name: ${{ matrix.env }}
-    strategy:
-      fail-fast: false
-      matrix:
-        env: [node]
->>>>>>> ea219a51
-    steps:
-      - name: Checkout
-        uses: actions/checkout@v3
-
-      - name: CI Setup
-        uses: ./.github/actions/test-setup
-
-      - name: Generate Coverage Directory
-        run: mkdir -p coverage/environments
-
-      - name: Download Coverage for Node Tests
-        uses: actions/download-artifact@v3
-        with:
-          name: node
-          path: coverage/environments
-
-      - name: Generate Coverage
-        run: pnpm test:coverage-merge
-
-      - name: Validate Tests
-        run: pnpm test:validate
-
-      - name: Run Tests - ${{ matrix.env }}
-        run: pnpm ci:test --${{ matrix.env }}
-
-      - name: Upload Coverage - ${{ matrix.env }}
-        uses: actions/upload-artifact@v2
-        with:
           name: ${{ matrix.env }}
           path: coverage/environments/${{ matrix.env }}
 
@@ -128,22 +86,14 @@
         uses: jwalton/gh-find-current-pr@v1
         id: findPr
 
-<<<<<<< HEAD
-      - name: Upload Coverage Artifact
-=======
       - name: Upload Master Coverage Artifact
->>>>>>> ea219a51
         uses: actions/upload-artifact@v3
         if: ${{ !steps.findPr.outputs.number }}
         with:
           name: coverage-master
           path: coverage/report
 
-<<<<<<< HEAD
-      - name: Download Coverage Artifact
-=======
       - name: Download Master Coverage Artifact
->>>>>>> ea219a51
         uses: dawidd6/action-download-artifact@v2
         # TODO: Remove PR != check once #1310 has been merged
         if: ${{ (steps.findPr.outputs.number) && (steps.findPr.outputs.number != 1310)}}
@@ -154,23 +104,6 @@
           path: coverage-master
 
       # TODO: Delete once #1310 has been merged
-<<<<<<< HEAD
-      - name: Download coverage artifact (temporary)
-        uses: dawidd6/action-download-artifact@v2
-        if: ${{ (steps.findPr.outputs.number) && (steps.findPr.outputs.number == 1310)}}
-        with:
-          workflow: test.yaml
-          run_id: 6628340271
-          name: coverage-master
-          path: coverage-master
-
-      - name: Generate Coverage Diff
-        run: pnpm test:coverage-diff
-
-      - name: Report Coverage
-        uses: thollander/actions-comment-pull-request@v2
-        with:
-=======
       - name: Download Master Coverage Artifact (temporary)
         uses: dawidd6/action-download-artifact@v2
         if: ${{ (steps.findPr.outputs.number) && (steps.findPr.outputs.number == 1310)}}
@@ -187,7 +120,6 @@
         uses: thollander/actions-comment-pull-request@v2
         if: ${{ steps.findPr.outputs.number }}
         with:
->>>>>>> ea219a51
           filePath: coverage/report/coverage-diff.txt
           pr_number: ${{ (steps.findPr.outputs.number) }}
           comment_tag: diff
