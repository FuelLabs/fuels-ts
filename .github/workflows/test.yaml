name: "Test"

on:
  pull_request:
  push:
    branches:
      - master

concurrency:
  group: ${{ github.workflow }}-${{ github.event.pull_request.number || github.ref }}
  cancel-in-progress: true

jobs:
  test:
    runs-on: ubuntu-latest
    steps:
      - name: Checkout
        uses: actions/checkout@v3

      - name: CI Setup
        uses: ./.github/actions/ci-setup

      - name: Forc Format Check
        run: pnpm forc:check

      - name: Build
        run: pnpm build

      - name: Lint
        run: pnpm lint

      - name: Find PR Number
        uses: jwalton/gh-find-current-pr@v1
        id: findPr

      - name: Run tests and collect coverage
        if: ${{ !steps.findPr.outputs.number }}
        run: pnpm ci:test -- --json --coverage --testLocationInResults --outputFile=report.master.json

<<<<<<< HEAD
      - name: Upload coverage artifact
        uses: actions/upload-artifact@v2
=======
      - name: Upload coverage to Github artifacts
        uses: actions/upload-artifact@v3
>>>>>>> e165a517
        if: ${{ !steps.findPr.outputs.number }}
        with:
          name: coverage-reports
          path: report.master.json

      - name: Download coverage artifact
        uses: dawidd6/action-download-artifact@v2
        if: ${{ steps.findPr.outputs.number }}
        with:
<<<<<<< HEAD
          name: report.master.json
          path: report.master.json
=======
          workflow: test.yaml
          branch: master
          name: coverage-reports
          path: coverage-reports
>>>>>>> e165a517

      - name: Run tests and post reports to PR
        uses: ArtiomTr/jest-coverage-report-action@v2
        if: ${{ steps.findPr.outputs.number }}
        with:
          github-token: ${{ secrets.GITHUB_TOKEN }}
          package-manager: pnpm
          annotations: failed-tests
          test-script: pnpm ci:test
          prnumber: ${{ steps.findPr.outputs.number }}
<<<<<<< HEAD
          base-coverage-file: report.master.json/report.master.json
=======
          base-coverage-file: coverage-reports/report.master.json
>>>>>>> e165a517
<|MERGE_RESOLUTION|>--- conflicted
+++ resolved
@@ -37,13 +37,8 @@
         if: ${{ !steps.findPr.outputs.number }}
         run: pnpm ci:test -- --json --coverage --testLocationInResults --outputFile=report.master.json
 
-<<<<<<< HEAD
-      - name: Upload coverage artifact
-        uses: actions/upload-artifact@v2
-=======
       - name: Upload coverage to Github artifacts
         uses: actions/upload-artifact@v3
->>>>>>> e165a517
         if: ${{ !steps.findPr.outputs.number }}
         with:
           name: coverage-reports
@@ -53,15 +48,10 @@
         uses: dawidd6/action-download-artifact@v2
         if: ${{ steps.findPr.outputs.number }}
         with:
-<<<<<<< HEAD
-          name: report.master.json
-          path: report.master.json
-=======
           workflow: test.yaml
           branch: master
           name: coverage-reports
           path: coverage-reports
->>>>>>> e165a517
 
       - name: Run tests and post reports to PR
         uses: ArtiomTr/jest-coverage-report-action@v2
@@ -72,8 +62,4 @@
           annotations: failed-tests
           test-script: pnpm ci:test
           prnumber: ${{ steps.findPr.outputs.number }}
-<<<<<<< HEAD
-          base-coverage-file: report.master.json/report.master.json
-=======
-          base-coverage-file: coverage-reports/report.master.json
->>>>>>> e165a517
+          base-coverage-file: coverage-reports/report.master.json