--- conflicted
+++ resolved
@@ -19,15 +19,12 @@
 
   environments:
     runs-on: buildjet-4vcpu-ubuntu-2204
-<<<<<<< HEAD
     name: ${{ matrix.env }}
     strategy:
       fail-fast: false
       matrix:
         env: [node]
-=======
     timeout-minutes: 25
->>>>>>> 53ab0d66
     steps:
       - name: Checkout
         uses: actions/checkout@v3
@@ -120,20 +117,11 @@
         uses: thollander/actions-comment-pull-request@v2
         if: ${{ steps.findPr.outputs.number }}
         with:
-<<<<<<< HEAD
           filePath: coverage/report/coverage-diff.txt
           pr_number: ${{ (steps.findPr.outputs.number) }}
           comment_tag: diff
           mode: recreate
           create_if_not_exists: true
-=======
-          github-token: ${{ secrets.GITHUB_TOKEN }}
-          package-manager: pnpm
-          annotations: failed-tests
-          test-script: pnpm ci:test
-          prnumber: ${{ steps.findPr.outputs.number }}
-          base-coverage-file: coverage-reports/report.master.json
->>>>>>> 53ab0d66
 
   live-tests:
     name: Run Live Tests
