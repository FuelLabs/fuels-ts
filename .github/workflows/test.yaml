--- conflicted
+++ resolved
@@ -113,11 +113,7 @@
         if: ${{ (steps.findPr.outputs.number) }}
         with:
           workflow: test.yaml
-<<<<<<< HEAD
-          run_id: 6628340271
-=======
           run_id: 7625704138
->>>>>>> 91375519
           name: coverage-master
           path: coverage-master
 
