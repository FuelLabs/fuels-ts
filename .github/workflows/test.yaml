name: "Test"

on:
  pull_request:
  push:
    branches:
      - master

concurrency:
  group: ${{ github.workflow }}-${{ github.event.pull_request.number || github.ref }}
  cancel-in-progress: true

jobs:
  docs:
    uses: FuelLabs/github-actions/.github/workflows/vp-docs.yml@master
    with:
      doc-folder-path: "apps/docs/src"
      spellcheck-config-path: "apps/docs/.spellcheck.yml"

  environments:
    runs-on: ubuntu-latest
    # name will be node@<version> or browser
    name: ${{ matrix.env.name }}${{ matrix.env.name == 'node' && '@' || ''}}${{ matrix.env.name == 'node' && matrix.env.version || ''}}
    strategy:
      fail-fast: false
      matrix:
        env:
          [
            { name: node, version: 18.18.2 },
            { name: node, version: 20 },
            { name: browser },
          ]
    timeout-minutes: 25
    steps:
      - name: Checkout
        uses: actions/checkout@v3

      - name: CI Setup
        uses: ./.github/actions/test-setup
        with:
          node-version: ${{ matrix.env.version || 20 }}

      - name: Verify package.json integrity
        run: pnpm lint:package-jsons

      - name: Forc Format Check
        run: pnpm forc:check

      # linting of some tests depends on pretest being run so that it generates the necessary files
      - name: Pretest
        run: pnpm pretest

      - name: Lint
        run: pnpm lint

      - name: Validate Tests
        run: pnpm test:validate

      - name: Run Tests - ${{ matrix.env.name }}
        run: pnpm ci:test --${{ matrix.env.name }}

      - name: Upload Coverage - ${{ matrix.env.name }}
        uses: actions/upload-artifact@v2
        with:
          name: ${{ matrix.env.name }}
          path: coverage/environments/${{ matrix.env.name }}

  test:
    runs-on: ubuntu-latest
    needs: [environments]
    steps:
      - name: Checkout
        uses: actions/checkout@v3

      - name: CI Setup
        uses: ./.github/actions/test-setup

      - name: Generate Coverage Directory
        run: mkdir -p coverage/environments

      - name: Download Coverage Artifact for Node Tests
        uses: actions/download-artifact@v3
        with:
          name: node
          path: coverage/environments

      - name: Generate Coverage
        run: pnpm test:coverage-merge

      - name: Find PR Number
        uses: jwalton/gh-find-current-pr@v1
        id: findPr

      - name: Upload Master Coverage Artifact
        uses: actions/upload-artifact@v3
        if: ${{ !steps.findPr.outputs.number }}
        with:
          name: coverage-master
          path: coverage/report

      - name: Download Master Coverage Artifact
        uses: dawidd6/action-download-artifact@v2
        # change to pr number check when rc/salamander has been merged
        if: false
        with:
          workflow: test.yaml
          branch: master
          name: coverage-master
          path: coverage-master

<<<<<<< HEAD
      - name: Download Master Coverage Artifact (temporary)
        uses: dawidd6/action-download-artifact@v2
        if: ${{ (steps.findPr.outputs.number) }}
        with:
          workflow: test.yaml
          run_id: 6628340271
          name: coverage-master
          path: coverage-master

=======
>>>>>>> d2611549
      - name: Generate Coverage Diff
        if: ${{ (steps.findPr.outputs.number) }}
        run: pnpm test:coverage-diff

      - name: Report Coverage
        uses: thollander/actions-comment-pull-request@v2
        if: ${{ steps.findPr.outputs.number }}
        with:
          filePath: coverage/report/coverage-diff.txt
          pr_number: ${{ (steps.findPr.outputs.number) }}
          comment_tag: diff
          mode: recreate
          create_if_not_exists: true

  test-e2e:
    name: e2e
    if: github.head_ref == 'changeset-release/master'
    runs-on: ubuntu-latest
    timeout-minutes: 5
    steps:
      - name: Checkout
        uses: actions/checkout@v3
        with:
          fetch-depth: 0

      - name: CI Setup
        uses: ./.github/actions/test-setup

      - name: Pretest
        run: pnpm pretest

      - name: Run Isolated Tests
        run: pnpm test:e2e
        env:
          FUEL_NETWORK_URL: https://beta-5.fuel.network/graphql
          FUEL_NETWORK_GENESIS_KEY: ${{ secrets.FUEL_NETWORK_GENESIS_KEY }}<|MERGE_RESOLUTION|>--- conflicted
+++ resolved
@@ -108,18 +108,6 @@
           name: coverage-master
           path: coverage-master
 
-<<<<<<< HEAD
-      - name: Download Master Coverage Artifact (temporary)
-        uses: dawidd6/action-download-artifact@v2
-        if: ${{ (steps.findPr.outputs.number) }}
-        with:
-          workflow: test.yaml
-          run_id: 6628340271
-          name: coverage-master
-          path: coverage-master
-
-=======
->>>>>>> d2611549
       - name: Generate Coverage Diff
         if: ${{ (steps.findPr.outputs.number) }}
         run: pnpm test:coverage-diff
