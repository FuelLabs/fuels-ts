--- conflicted
+++ resolved
@@ -137,11 +137,6 @@
           github-token: ${{ secrets.GITHUB_TOKEN }}
           lcov-file: coverage/report/lcov.info
           lcov-base: coverage-master/lcov.info
-<<<<<<< HEAD
-          delete-old-comments: true
-          title: "Coverage Report"
-=======
->>>>>>> 2727afbb
 
   live-tests:
     name: Run Live Tests
