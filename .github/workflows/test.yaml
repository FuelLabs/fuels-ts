name: "Test"

on:
  pull_request:
  push:
    branches:
      - master

concurrency:
  group: ${{ github.workflow }}-${{ github.event.pull_request.number || github.ref }}
  cancel-in-progress: true

jobs:
  # docs:
  #   uses: FuelLabs/github-actions/.github/workflows/vp-docs.yml@master
  #   with:
  #     doc-folder-path: "apps/docs/src"

  # build:
  #   runs-on: ubuntu-latest
  #   steps:
  #     - name: Checkout
  #       uses: actions/checkout@v3

  #     - name: CI Setup
  #       uses: ./.github/actions/test-setup

<<<<<<< HEAD
  #     - name: Forc Format Check
  #       run: pnpm forc:check

  #     # linting of some tests depends on pretest being run so that it generates the necessary files
  #     - name: Pretest
  #       run: pnpm pretest

  #     - name: Lint
  #       run: pnpm lint

  #     - name: Validate tests
  #       run: pnpm test:validate

  test-node:
=======
      - name: Verify package.json integrity
        run: pnpm lint:package-jsons

      - name: Forc Format Check
        run: pnpm forc:check

      # linting of some tests depends on pretest being run so that it generates the necessary files
      - name: Pretest
        run: pnpm pretest

      - name: Lint
        run: pnpm lint

      - name: Find PR Number
        uses: jwalton/gh-find-current-pr@v1
        id: findPr

      - name: Run tests and collect coverage
        if: ${{ !steps.findPr.outputs.number }}
        run: pnpm ci:test -- --json --coverage --testLocationInResults --outputFile=report.master.json

      - name: Upload coverage to Github artifacts
        uses: actions/upload-artifact@v3
        if: ${{ !steps.findPr.outputs.number }}
        with:
          name: coverage-reports
          path: report.master.json

      - name: Download coverage artifact
        uses: dawidd6/action-download-artifact@v2
        if: ${{ steps.findPr.outputs.number }}
        with:
          workflow: test.yaml
          branch: master
          name: coverage-reports
          path: coverage-reports

      - name: Run tests and post reports to PR
        uses: ArtiomTr/jest-coverage-report-action@v2
        if: ${{ steps.findPr.outputs.number }}
        with:
          github-token: ${{ secrets.GITHUB_TOKEN }}
          package-manager: pnpm
          annotations: failed-tests
          test-script: pnpm ci:test
          prnumber: ${{ steps.findPr.outputs.number }}
          base-coverage-file: coverage-reports/report.master.json
  live-tests:
    name: Run Live Tests
    if: github.head_ref == 'changeset-release/master'
>>>>>>> 42331317
    runs-on: ubuntu-latest
    # needs: build
    steps:
      - name: Checkout
        uses: actions/checkout@v3

      - name: CI Setup
        uses: ./.github/actions/test-setup

      - name: install fuelup
        run: curl --proto '=https' --tlsv1.2 -sSf https://install.fuel.network/fuelup-init.sh | sh -s -- --no-modify-path

      - name: Run Node Tests
        run: pnpm ci:test

      # - name: Upload Node Coverage
      #   uses: actions/upload-artifact@v2
      #   with:
      #     name: ${{ matrix.env }}
      #     path: coverage/environments/${{ matrix.env }}

  # report:
  #   runs-on: ubuntu-latest
  #   needs: [test]
  #   steps:
  #     - name: Checkout
  #       uses: actions/checkout@v3

  #     - name: CI Setup
  #       uses: ./.github/actions/test-setup

  #     - name: Generate Coverage Directory
  #       run: mkdir -p coverage/environments

  #     - name: Download Coverage Artifact for Node Tests
  #       uses: actions/download-artifact@v3
  #       with:
  #         name: node
  #         path: coverage/environments

  #     - name: Generate Coverage
  #       run: pnpm test:coverage-merge

  #     - name: Find PR Number
  #       uses: jwalton/gh-find-current-pr@v1
  #       id: findPr

  #     - name: Upload Master Coverage Artifact
  #       uses: actions/upload-artifact@v3
  #       if: ${{ !steps.findPr.outputs.number }}
  #       with:
  #         name: coverage-master
  #         path: coverage/report

  #     - name: Download Master Coverage Artifact
  #       uses: dawidd6/action-download-artifact@v2
  #       # TODO: Remove PR != check once #1310 has been merged
  #       if: ${{ (steps.findPr.outputs.number) && (steps.findPr.outputs.number != 1310)}}
  #       with:
  #         workflow: test.yaml
  #         branch: master
  #         name: coverage-master
  #         path: coverage-master

  #     # TODO: Delete once #1310 has been merged
  #     - name: Download Master Coverage Artifact (temporary)
  #       uses: dawidd6/action-download-artifact@v2
  #       if: ${{ (steps.findPr.outputs.number) && (steps.findPr.outputs.number == 1310)}}
  #       with:
  #         workflow: test.yaml
  #         run_id: 6628340271
  #         name: coverage-master
  #         path: coverage-master

  #     - name: Generate Coverage Diff
  #       run: pnpm test:coverage-diff

  #     - name: Report Coverage
  #       uses: thollander/actions-comment-pull-request@v2
  #       if: ${{ steps.findPr.outputs.number }}
  #       with:
  #         filePath: coverage/report/coverage-diff.txt
  #         pr_number: ${{ (steps.findPr.outputs.number) }}
  #         comment_tag: diff
  #         mode: recreate
  #         create_if_not_exists: true

  # live-tests:
  #   name: Run Live Tests
  #   if: github.head_ref == 'changeset-release/master'
  #   runs-on: ubuntu-latest
  #   steps:
  #     - name: Checkout
  #       uses: actions/checkout@v3
  #       with:
  #         fetch-depth: 0

  #     - name: CI Setup
  #       uses: ./.github/actions/test-setup

  #     - name: Pretest
  #       run: pnpm pretest

  #     - name: Run Isolated Tests
  #       run: pnpm test:e2e
  #       env:
  #         FUEL_NETWORK_URL: https://beta-4.fuel.network/graphql
  #         FUEL_NETWORK_GENESIS_KEY: ${{ secrets.FUEL_NETWORK_GENESIS_KEY }}<|MERGE_RESOLUTION|>--- conflicted
+++ resolved
@@ -25,7 +25,6 @@
   #     - name: CI Setup
   #       uses: ./.github/actions/test-setup
 
-<<<<<<< HEAD
   #     - name: Forc Format Check
   #       run: pnpm forc:check
 
@@ -40,58 +39,6 @@
   #       run: pnpm test:validate
 
   test-node:
-=======
-      - name: Verify package.json integrity
-        run: pnpm lint:package-jsons
-
-      - name: Forc Format Check
-        run: pnpm forc:check
-
-      # linting of some tests depends on pretest being run so that it generates the necessary files
-      - name: Pretest
-        run: pnpm pretest
-
-      - name: Lint
-        run: pnpm lint
-
-      - name: Find PR Number
-        uses: jwalton/gh-find-current-pr@v1
-        id: findPr
-
-      - name: Run tests and collect coverage
-        if: ${{ !steps.findPr.outputs.number }}
-        run: pnpm ci:test -- --json --coverage --testLocationInResults --outputFile=report.master.json
-
-      - name: Upload coverage to Github artifacts
-        uses: actions/upload-artifact@v3
-        if: ${{ !steps.findPr.outputs.number }}
-        with:
-          name: coverage-reports
-          path: report.master.json
-
-      - name: Download coverage artifact
-        uses: dawidd6/action-download-artifact@v2
-        if: ${{ steps.findPr.outputs.number }}
-        with:
-          workflow: test.yaml
-          branch: master
-          name: coverage-reports
-          path: coverage-reports
-
-      - name: Run tests and post reports to PR
-        uses: ArtiomTr/jest-coverage-report-action@v2
-        if: ${{ steps.findPr.outputs.number }}
-        with:
-          github-token: ${{ secrets.GITHUB_TOKEN }}
-          package-manager: pnpm
-          annotations: failed-tests
-          test-script: pnpm ci:test
-          prnumber: ${{ steps.findPr.outputs.number }}
-          base-coverage-file: coverage-reports/report.master.json
-  live-tests:
-    name: Run Live Tests
-    if: github.head_ref == 'changeset-release/master'
->>>>>>> 42331317
     runs-on: ubuntu-latest
     # needs: build
     steps:
@@ -103,6 +50,11 @@
 
       - name: install fuelup
         run: curl --proto '=https' --tlsv1.2 -sSf https://install.fuel.network/fuelup-init.sh | sh -s -- --no-modify-path
+      # - name: Verify package.json integrity
+      #   run: pnpm lint:package-jsons
+
+      # - name: Forc Format Check
+      #   run: pnpm forc:check
 
       - name: Run Node Tests
         run: pnpm ci:test
