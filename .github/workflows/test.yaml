--- conflicted
+++ resolved
@@ -49,13 +49,8 @@
 
   publish:
     runs-on: ubuntu-latest
-<<<<<<< HEAD
     outputs:
       published_version: ${{ steps.release.outputs.published_version }}
-=======
-    timeout-minutes: 10
-    needs: [environments]
->>>>>>> 1b9fb195
     steps:
       - name: Checkout
         uses: actions/checkout@v4
@@ -66,7 +61,6 @@
         uses: ./.github/actions/test-setup
 
       - name: Publish PR to NPM
-        if: ${{ github.event.pull_request.head.repo.full_name == github.repository }}
         id: release
         uses: ./.github/actions/pr-release
         with:
