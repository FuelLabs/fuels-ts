name: "Test"

on:
  pull_request:
  push:
    branches:
      - master

concurrency:
  group: ${{ github.workflow }}-${{ github.event.pull_request.number || github.ref }}
  cancel-in-progress: true

jobs:
  docs:
    uses: FuelLabs/github-actions/.github/workflows/vp-docs.yml@master
    with:
      doc-folder-path: "apps/docs/src"

  build:
    runs-on: ubuntu-latest
    steps:
      - name: Checkout
        uses: actions/checkout@v3

      - name: CI Setup
        uses: ./.github/actions/test-setup
<<<<<<< HEAD

      - name: Build
        run: pnpm build

      - name: Forc Format Check
        run: pnpm forc:check

=======

      - name: Forc Format Check
        run: pnpm forc:check

>>>>>>> d70560f6
      # linting of some tests depends on pretest being run so that it generates the necessary files
      - name: Pretest
        run: pnpm pretest

      - name: Lint
        run: pnpm lint

      - name: Validate tests
        run: pnpm test:validate

  test-node:
    runs-on: ubuntu-latest
    needs: build
    steps:
      - name: Checkout
        uses: actions/checkout@v3

      - name: CI Setup
        uses: ./.github/actions/test-setup

      - name: Run Node Tests
        run: pnpm ci:test

      - name: Upload Node Coverage
        uses: actions/upload-artifact@v2
        with:
          name: node
          path: coverage/environments/node

  # TODO: Implement browser stage
  # test-browser:
  #   runs-on: ubuntu-latest
  #   needs: build
  #   steps:
  #     - name: CI Setup
  #       uses: ./.github/actions/test-setup

  #     - name: Run Browser Tests
  #       run: pnpm ci:test --browser

  #     - name: Upload Browser Coverage
  #       uses: actions/upload-artifact@v2
  #       with:
  #         name: browser
  #         path: coverage/environments/browser

  test:
    runs-on: ubuntu-latest
    needs: [test-node]
    steps:
      - name: Checkout
        uses: actions/checkout@v3

      - name: CI Setup
        uses: ./.github/actions/test-setup

      - name: Generate Coverage Directory
        run: mkdir -p coverage/environments

      # TODO: Implement browser stage
      # - name: Download Coverage for Browser Tests
      #   uses: actions/download-artifact@v3
      #   with:
      #     name: browser
      #     path: coverage/environments

      - name: Download Coverage for Node Tests
        uses: actions/download-artifact@v3
        with:
          name: node
          path: coverage/environments

      - name: Generate Coverage Report
        run: pnpm test:coverage-gen

      - name: Find PR Number
        uses: jwalton/gh-find-current-pr@v1
        id: findPr

      - name: Upload Coverage Artifact
        uses: actions/upload-artifact@v3
        if: ${{ !steps.findPr.outputs.number }}
        with:
          name: coverage-master
          path: coverage/report

      - name: Upload Coverage Artifact (temp)
        uses: actions/upload-artifact@v3
        if: ${{ steps.findPr.outputs.number }}
        with:
          name: coverage-master
          path: coverage/report

      - name: Download Coverage Artifact
        uses: dawidd6/action-download-artifact@v2
        # TODO: Remove PR != check once #1310 has been merged
        if: ${{ (steps.findPr.outputs.number) && (steps.findPr.outputs.number != 1310)}}
        with:
          workflow: test.yaml
          branch: master
          name: coverage-master
          path: coverage-master

      # TODO: Delete once #1310 has been merged
      - name: Download coverage artifact (temporary)
        uses: dawidd6/action-download-artifact@v2
        if: ${{ (steps.findPr.outputs.number) && (steps.findPr.outputs.number == 1310)}}
        with:
          workflow: test.yaml
          run_id: 6628340271
          name: coverage-master
          path: coverage-master

      - name: Generate Coverage Diff
        run: pnpm test:coverage-diff

      - name: Report Coverage
        uses: thollander/actions-comment-pull-request@v2
        with:
          filePath: coverage/report/coverage-diff.txt
          pr_number: ${{ (steps.findPr.outputs.number) }}
          comment_tag: diff
          mode: recreate
          create_if_not_exists: true

  live-tests:
    name: Run Live Tests
    if: github.head_ref == 'changeset-release/master'
    runs-on: ubuntu-latest
    steps:
      - name: Checkout
        uses: actions/checkout@v3
        with:
          fetch-depth: 0

      - name: CI Setup
        uses: ./.github/actions/test-setup

      - name: Pretest
        run: pnpm pretest

      - name: Run Isolated Tests
        run: pnpm test:e2e
        env:
          FUEL_NETWORK_URL: https://beta-4.fuel.network/graphql
          FUEL_NETWORK_GENESIS_KEY: ${{ secrets.FUEL_NETWORK_GENESIS_KEY }}<|MERGE_RESOLUTION|>--- conflicted
+++ resolved
@@ -24,20 +24,10 @@
 
       - name: CI Setup
         uses: ./.github/actions/test-setup
-<<<<<<< HEAD
-
-      - name: Build
-        run: pnpm build
 
       - name: Forc Format Check
         run: pnpm forc:check
 
-=======
-
-      - name: Forc Format Check
-        run: pnpm forc:check
-
->>>>>>> d70560f6
       # linting of some tests depends on pretest being run so that it generates the necessary files
       - name: Pretest
         run: pnpm pretest
