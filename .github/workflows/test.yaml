name: "Test"

on:
  pull_request:
  push:
    branches:
      - master

concurrency:
  group: ${{ github.workflow }}-${{ github.event.pull_request.number || github.ref }}
  cancel-in-progress: true

jobs:
  environments:
    runs-on: ubuntu-latest
    # name will be node@<version> or browser
    name: ${{ matrix.env.name }}${{ matrix.env.version && '@' || ''}}${{ matrix.env.version || ''}}
    strategy:
      fail-fast: false
      matrix:
        env:
          [
            { name: node, version: 18.18.2 },
            { name: node, version: 20 },
            { name: browser },
          ]
    timeout-minutes: 25
    steps:
      - name: Checkout
        uses: actions/checkout@v4

      - name: CI Setup
        uses: ./.github/actions/test-setup
        with:
          node-version: ${{ matrix.env.version || 20 }}

<<<<<<< HEAD
      # - name: Verify package.json integrity
      #   run: pnpm lint:package-jsons

      # - name: Verify package exports integrity
      #   run: pnpm verify:package-exports

      # - name: Forc Format Check
      #   run: pnpm forc:check

      # linting of some tests depends on pretest being run so that it generates the necessary files
      - name: Pretest
        run: pnpm pretest

      # - name: Lint
      #   run: pnpm lint

      # - name: Validate Tests
      #   run: pnpm test:validate
=======
      - name: Validate Tests
        run: pnpm test:validate
>>>>>>> 35057ffd

      - name: Run Tests - ${{ matrix.env.name }}
        run: pnpm ci:test --${{ matrix.env.name }}

<<<<<<< HEAD
      # - name: Upload Coverage - ${{ matrix.env.name }}
      #   uses: actions/upload-artifact@v2
      #   with:
      #     name: ${{ matrix.env.name }}
      #     path: coverage/environments/${{ matrix.env.name }}

  # e2e:
  #   runs-on: ubuntu-latest
  #   timeout-minutes: 10
  #   needs: [environments]
  #   if: ${{ !github.event.pull_request.draft }}
  #   steps:
  #     - name: Checkout
  #       uses: actions/checkout@v3
  #       with:
  #         fetch-depth: 0

  #     - name: CI Setup
  #       uses: ./.github/actions/test-setup

  #     - name: Pretest
  #       run: pnpm pretest

  #     - name: Run Isolated Tests
  #       run: pnpm test:e2e
  #       env:
  #         FUEL_NETWORK_URL: https://beta-5.fuel.network/graphql
  #         TEST_WALLET_PVT_KEY: ${{ secrets.TEST_WALLET_PVT_KEY }}
  #         TEST_WALLET_ADDRESS: ${{ secrets.TEST_WALLET_ADDRESS }}
  #         FUEL_TESTNET_NETWORK_URL: ${{ secrets.FUEL_TESTNET_NETWORK_URL }}

  # test:
  #   if: github.base_ref == 'master' || github.ref_name == 'master'
  #   runs-on: ubuntu-latest
  #   needs: [environments, e2e]
  #   steps:
  #     - name: Checkout
  #       uses: actions/checkout@v3

  #     - name: CI Setup
  #       uses: ./.github/actions/test-setup

  #     - name: Generate Coverage Directory
  #       run: mkdir -p coverage/environments

  #     - name: Download Coverage Artifact for Node Tests
  #       uses: actions/download-artifact@v3
  #       with:
  #         name: node
  #         path: coverage/environments

  #     - name: Generate Coverage
  #       run: pnpm test:coverage-merge

  #     - name: Find PR Number
  #       uses: jwalton/gh-find-current-pr@v1
  #       id: findPr

  #     - name: Upload Master Coverage Artifact
  #       uses: actions/upload-artifact@v3
  #       if: ${{ !steps.findPr.outputs.number }}
  #       with:
  #         name: coverage-master
  #         path: coverage/report

  #     - name: Download Master Coverage Artifact
  #       uses: dawidd6/action-download-artifact@v2
  #       if: ${{ steps.findPr.outputs.number }}
  #       with:
  #         workflow: test.yaml
  #         branch: master
  #         name: coverage-master
  #         path: coverage-master

  #     - name: Generate Coverage Diff
  #       if: ${{ (steps.findPr.outputs.number) }}
  #       run: pnpm test:coverage-diff

  #     - name: Report Coverage
  #       uses: thollander/actions-comment-pull-request@v2
  #       if: ${{ steps.findPr.outputs.number }}
  #       with:
  #         filePath: coverage/report/coverage-diff.txt
  #         pr_number: ${{ (steps.findPr.outputs.number) }}
  #         comment_tag: diff
  #         mode: recreate
  #         create_if_not_exists: true
  # create-changeset:
  # needs: [test]
  # name: Create Changeset
  # runs-on: ubuntu-latest
  # if: github.actor  == 'dependabot[bot]'

  # steps:
  #   - uses: actions/checkout@v3
  #     with:
  #       fetch-depth: 0
  #       ref: ${{ github.event.client_payload.ref }}

  #   - name: Setup PNPM
  #     uses: pnpm/action-setup@v2.1.0
  #     with:
  #       version: 9.0.5
  #       run_install: true

  #   - name: Install jq
  #     run: sudo apt-get install -y jq

  #   - name: Run dependabot changeset script
  #     run: pnpm changeset:dependabot
  #     env:
  #       PR_TITLE: ${{ github.event.pull_request.title }}

  #   - name: Commit Changeset
  #     run: |
  #       git config user.email "41898282+github-actions[bot]@users.noreply.github.com"
  #       git config user.name "github-actions[bot]"
  #       git add .
  #       git commit -m "build: update dependency changeset [skip ci]"
  #       git push origin HEAD:${{ github.event.pull_request.head.ref }}
  #     env:
  #       GITHUB_TOKEN: ${{ secrets.REPO_TOKEN }}
=======
      - name: Upload Coverage - ${{ matrix.env.name }}
        uses: actions/upload-artifact@v4
        with:
          name: ${{ matrix.env.name }}
          path: coverage/environments/${{ matrix.env.name }}
          overwrite: true

  e2e:
    runs-on: ubuntu-latest
    timeout-minutes: 10
    needs: [environments]
    if: ${{ !github.event.pull_request.draft }}
    steps:
      - name: Checkout
        uses: actions/checkout@v4
        with:
          fetch-depth: 0

      - name: Test Setup
        uses: ./.github/actions/test-setup
        with:
          should-install-bun: true

      - name: Publish PR to NPM
        id: release
        uses: ./.github/actions/pr-release
        with:
          npm-token: ${{ secrets.NPM_TOKEN }}
          github-token: ${{ secrets.GITHUB_TOKEN }}

      - name: Echo Published Version
        run: echo ${{ steps.release.outputs.published_version }}

      - name: Pretest
        run: pnpm pretest

      - name: Run Isolated Tests
        run: pnpm test:e2e
        env:
          FUEL_NETWORK_URL: https://testnet.fuel.network/v1/graphql
          FUEL_TESTNET_NETWORK_URL: https://testnet.fuel.network/v1/graphql
          TEST_WALLET_PVT_KEY: ${{ secrets.TEST_WALLET_PVT_KEY }}
          TEST_WALLET_ADDRESS: ${{ secrets.TEST_WALLET_ADDRESS }}
          PUBLISHED_NPM_VERSION: ${{ steps.release.outputs.published_version }}

  create-fuels-template-integration:
    timeout-minutes: 10
    runs-on: ubuntu-latest
    steps:
      - name: Checkout
        uses: actions/checkout@v4
        with:
          fetch-depth: 0

      - name: Test Setup
        uses: ./.github/actions/test-setup

      - name: Run UI tests
        run: sh ./scripts/create-fuels-template-integration.sh

  test:
    if: github.base_ref == 'master' || github.ref_name == 'master'
    runs-on: ubuntu-latest
    needs: [environments, e2e]
    steps:
      - name: Checkout
        uses: actions/checkout@v4

      - name: CI Setup
        uses: ./.github/actions/test-setup

      - name: Generate Coverage Directory
        run: mkdir -p coverage/environments

      - name: Download Coverage Artifact for Node Tests
        uses: actions/download-artifact@v4
        with:
          name: node
          path: coverage/environments

      - name: Download Coverage Artifact for Browser Tests
        uses: actions/download-artifact@v4
        with:
          name: browser
          path: coverage/environments

      - name: Generate Coverage
        run: pnpm test:coverage-merge

      - name: Find PR Number
        uses: jwalton/gh-find-current-pr@v1
        id: findPr

      - name: Upload Master Coverage Artifact
        uses: actions/upload-artifact@v4
        if: ${{ !steps.findPr.outputs.number }}
        with:
          name: coverage-master
          path: coverage/report

      - name: Download Master Coverage Artifact
        uses: dawidd6/action-download-artifact@v2
        if: ${{ steps.findPr.outputs.number }}
        with:
          workflow: test.yaml
          branch: master
          name: coverage-master
          path: coverage-master

      - name: Generate Coverage Diff
        if: ${{ (steps.findPr.outputs.number) }}
        run: pnpm test:coverage-diff

      - name: Report Coverage
        uses: thollander/actions-comment-pull-request@v2
        if: ${{ steps.findPr.outputs.number }}
        with:
          filePath: coverage/report/coverage-diff.txt
          pr_number: ${{ (steps.findPr.outputs.number) }}
          comment_tag: diff
          mode: recreate
          create_if_not_exists: true
>>>>>>> 35057ffd
<|MERGE_RESOLUTION|>--- conflicted
+++ resolved
@@ -34,157 +34,12 @@
         with:
           node-version: ${{ matrix.env.version || 20 }}
 
-<<<<<<< HEAD
-      # - name: Verify package.json integrity
-      #   run: pnpm lint:package-jsons
-
-      # - name: Verify package exports integrity
-      #   run: pnpm verify:package-exports
-
-      # - name: Forc Format Check
-      #   run: pnpm forc:check
-
-      # linting of some tests depends on pretest being run so that it generates the necessary files
-      - name: Pretest
-        run: pnpm pretest
-
-      # - name: Lint
-      #   run: pnpm lint
-
-      # - name: Validate Tests
-      #   run: pnpm test:validate
-=======
       - name: Validate Tests
         run: pnpm test:validate
->>>>>>> 35057ffd
 
       - name: Run Tests - ${{ matrix.env.name }}
         run: pnpm ci:test --${{ matrix.env.name }}
 
-<<<<<<< HEAD
-      # - name: Upload Coverage - ${{ matrix.env.name }}
-      #   uses: actions/upload-artifact@v2
-      #   with:
-      #     name: ${{ matrix.env.name }}
-      #     path: coverage/environments/${{ matrix.env.name }}
-
-  # e2e:
-  #   runs-on: ubuntu-latest
-  #   timeout-minutes: 10
-  #   needs: [environments]
-  #   if: ${{ !github.event.pull_request.draft }}
-  #   steps:
-  #     - name: Checkout
-  #       uses: actions/checkout@v3
-  #       with:
-  #         fetch-depth: 0
-
-  #     - name: CI Setup
-  #       uses: ./.github/actions/test-setup
-
-  #     - name: Pretest
-  #       run: pnpm pretest
-
-  #     - name: Run Isolated Tests
-  #       run: pnpm test:e2e
-  #       env:
-  #         FUEL_NETWORK_URL: https://beta-5.fuel.network/graphql
-  #         TEST_WALLET_PVT_KEY: ${{ secrets.TEST_WALLET_PVT_KEY }}
-  #         TEST_WALLET_ADDRESS: ${{ secrets.TEST_WALLET_ADDRESS }}
-  #         FUEL_TESTNET_NETWORK_URL: ${{ secrets.FUEL_TESTNET_NETWORK_URL }}
-
-  # test:
-  #   if: github.base_ref == 'master' || github.ref_name == 'master'
-  #   runs-on: ubuntu-latest
-  #   needs: [environments, e2e]
-  #   steps:
-  #     - name: Checkout
-  #       uses: actions/checkout@v3
-
-  #     - name: CI Setup
-  #       uses: ./.github/actions/test-setup
-
-  #     - name: Generate Coverage Directory
-  #       run: mkdir -p coverage/environments
-
-  #     - name: Download Coverage Artifact for Node Tests
-  #       uses: actions/download-artifact@v3
-  #       with:
-  #         name: node
-  #         path: coverage/environments
-
-  #     - name: Generate Coverage
-  #       run: pnpm test:coverage-merge
-
-  #     - name: Find PR Number
-  #       uses: jwalton/gh-find-current-pr@v1
-  #       id: findPr
-
-  #     - name: Upload Master Coverage Artifact
-  #       uses: actions/upload-artifact@v3
-  #       if: ${{ !steps.findPr.outputs.number }}
-  #       with:
-  #         name: coverage-master
-  #         path: coverage/report
-
-  #     - name: Download Master Coverage Artifact
-  #       uses: dawidd6/action-download-artifact@v2
-  #       if: ${{ steps.findPr.outputs.number }}
-  #       with:
-  #         workflow: test.yaml
-  #         branch: master
-  #         name: coverage-master
-  #         path: coverage-master
-
-  #     - name: Generate Coverage Diff
-  #       if: ${{ (steps.findPr.outputs.number) }}
-  #       run: pnpm test:coverage-diff
-
-  #     - name: Report Coverage
-  #       uses: thollander/actions-comment-pull-request@v2
-  #       if: ${{ steps.findPr.outputs.number }}
-  #       with:
-  #         filePath: coverage/report/coverage-diff.txt
-  #         pr_number: ${{ (steps.findPr.outputs.number) }}
-  #         comment_tag: diff
-  #         mode: recreate
-  #         create_if_not_exists: true
-  # create-changeset:
-  # needs: [test]
-  # name: Create Changeset
-  # runs-on: ubuntu-latest
-  # if: github.actor  == 'dependabot[bot]'
-
-  # steps:
-  #   - uses: actions/checkout@v3
-  #     with:
-  #       fetch-depth: 0
-  #       ref: ${{ github.event.client_payload.ref }}
-
-  #   - name: Setup PNPM
-  #     uses: pnpm/action-setup@v2.1.0
-  #     with:
-  #       version: 9.0.5
-  #       run_install: true
-
-  #   - name: Install jq
-  #     run: sudo apt-get install -y jq
-
-  #   - name: Run dependabot changeset script
-  #     run: pnpm changeset:dependabot
-  #     env:
-  #       PR_TITLE: ${{ github.event.pull_request.title }}
-
-  #   - name: Commit Changeset
-  #     run: |
-  #       git config user.email "41898282+github-actions[bot]@users.noreply.github.com"
-  #       git config user.name "github-actions[bot]"
-  #       git add .
-  #       git commit -m "build: update dependency changeset [skip ci]"
-  #       git push origin HEAD:${{ github.event.pull_request.head.ref }}
-  #     env:
-  #       GITHUB_TOKEN: ${{ secrets.REPO_TOKEN }}
-=======
       - name: Upload Coverage - ${{ matrix.env.name }}
         uses: actions/upload-artifact@v4
         with:
@@ -306,5 +161,4 @@
           pr_number: ${{ (steps.findPr.outputs.number) }}
           comment_tag: diff
           mode: recreate
-          create_if_not_exists: true
->>>>>>> 35057ffd
+          create_if_not_exists: true