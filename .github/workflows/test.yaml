--- conflicted
+++ resolved
@@ -18,21 +18,13 @@
       spellcheck-config-path: "apps/docs/.spellcheck.yml"
 
   environments:
-<<<<<<< HEAD
-    runs-on: buildjet-4vcpu-ubuntu-2204
+    runs-on: ubuntu-latest
     name: ${{ matrix.env }} - v${{ matrix.version }}
-=======
-    runs-on: ubuntu-latest
-    name: ${{ matrix.env }}
->>>>>>> 5f12a6b9
     strategy:
       fail-fast: false
       matrix:
         env: [node]
-<<<<<<< HEAD
         version: [18.18.2]
-=======
->>>>>>> 5f12a6b9
     timeout-minutes: 25
     steps:
       - name: Checkout
@@ -60,13 +52,7 @@
         run: pnpm test:validate
 
       - name: Run Tests - ${{ matrix.env }}
-<<<<<<< HEAD
-        run: |
-          export NODE_OPTIONS=--max_old_space_size=4096
-          pnpm ci:test --${{ matrix.env }}
-=======
         run: pnpm ci:test --${{ matrix.env }}
->>>>>>> 5f12a6b9
 
       - name: Upload Coverage - ${{ matrix.env }}
         uses: actions/upload-artifact@v2
