name: "Lint PR"

on:
  pull_request:
    types:
      - opened
      - edited
      - synchronize

concurrency:
  group: ${{ github.workflow }}-${{ github.event.pull_request.number || github.ref }}
  cancel-in-progress: true

jobs:
  validate-title:
    name: Validate PR title
    runs-on: ubuntu-latest
    steps:
      - uses: amannn/action-semantic-pull-request@v4
        env:
          GITHUB_TOKEN: ${{ secrets.GITHUB_TOKEN }}
        with:
          types: |
            feat
            fix
            chore
            docs
            ci

  validate-changeset:
    name: Validate PR Changeset
    if: startsWith(github.head_ref, 'changeset-release/') != 'true'
    runs-on: ubuntu-latest
    steps:
      - name: Checkout
        uses: actions/checkout@v3
        with:
          fetch-depth: 0

      - name: CI Setup
        uses: ./.github/actions/ci-setup

      - name: Validate Changeset
<<<<<<< HEAD
        run: pnpm changeset status --since=origin/${{ github.base_ref }}

      - name: Validate that there are only patch changes
        if: startsWith(github.base_ref, 'release/')
        run: |
          CHANGES=$(sed -n '/---/,/---/p' .changesets/*.md)
          echo $CHANGES | grep -E 'patch' --silent && echo "Patch changes found." || echo "No patch changes found." && exit 1
          echo $CHANGES | grep -E 'minor|major' --silent && echo "Old releases can only be patched; no minor and major versions allowed." && exit 1 || echo "No minor nor major changes."

      - name: Validate that there was no release for the next patch version
        if: startsWith(github.base_ref, 'release/')
        run: |
          pnpm changeset version
          VERSION=$(sed -nE 's/^\s*"version": "(.*?)",$/\1/p' packages/fuels/package.json)
          git reset --hard
          STATUS_CODE=$(curl -s -w '%{http_code}\n' "https://www.npmjs.com/package/fuels/v/$VERSION" | tail -n1)
          if [[ $STATUS_CODE  != 404 ]]; then
            echo "Release for version $VERSION already exists or curl received an unexpected result (result is $STATUS_CODE). Exiting."
            exit 1
          else
            exit 0
          fi
        env:
          GITHUB_TOKEN: ${{ secrets.GITHUB_TOKEN }}
=======
        run: pnpm changeset status --since=origin/master
        
      - name: Validate Changeset Content
        run: |
          CHANGESET_FILE=$(git diff --diff-filter=A --name-only origin/master .changeset/*.md)
          
          if [ -z "$CHANGESET_FILE" ]; then
            # A PR doesn't have to have a changeset when packages aren't affected
            # e.g. when a script is added in the scripts folder
            exit 0
          fi
          
          CHANGESET_CONTENT=$(cat $CHANGESET_FILE | tail -n1)
          
          if [ "$CHANGESET_CONTENT" != "$PR_TITLE" ]; then
            echo "Changeset content does not match PR title. Please update the changeset to match the PR title."
            exit 1
          fi
        env:
          PR_TITLE: ${{ github.event.pull_request.title }}
>>>>>>> 016fc58a
<|MERGE_RESOLUTION|>--- conflicted
+++ resolved
@@ -26,10 +26,11 @@
             chore
             docs
             ci
+            rc
 
   validate-changeset:
     name: Validate PR Changeset
-    if: startsWith(github.head_ref, 'changeset-release/') != 'true'
+    if: github.head_ref != 'changeset-release/master'
     runs-on: ubuntu-latest
     steps:
       - name: Checkout
@@ -41,8 +42,27 @@
         uses: ./.github/actions/ci-setup
 
       - name: Validate Changeset
-<<<<<<< HEAD
         run: pnpm changeset status --since=origin/${{ github.base_ref }}
+
+      - name: Validate Changeset Content
+        run: |
+          CHANGESET_FILE=$(git diff --diff-filter=A --name-only origin/${{ github.base_ref }} .changeset/*.md)
+          
+          if [ -z "$CHANGESET_FILE" ]; then
+            # A PR doesn't have to have a changeset when packages aren't affected
+            # e.g. when a script is added in the scripts folder
+            exit 0
+          fi
+          
+          CHANGESET_CONTENT=$(cat $CHANGESET_FILE | tail -n1)
+          
+          if [ "$CHANGESET_CONTENT" != "$PR_TITLE" ]; then
+            echo "Changeset content does not match PR title. Please update the changeset to match the PR title."
+            exit 1
+          fi
+        env:
+          PR_TITLE: ${{ github.event.pull_request.title }}
+          
 
       - name: Validate that there are only patch changes
         if: startsWith(github.base_ref, 'release/')
@@ -65,26 +85,4 @@
             exit 0
           fi
         env:
-          GITHUB_TOKEN: ${{ secrets.GITHUB_TOKEN }}
-=======
-        run: pnpm changeset status --since=origin/master
-        
-      - name: Validate Changeset Content
-        run: |
-          CHANGESET_FILE=$(git diff --diff-filter=A --name-only origin/master .changeset/*.md)
-          
-          if [ -z "$CHANGESET_FILE" ]; then
-            # A PR doesn't have to have a changeset when packages aren't affected
-            # e.g. when a script is added in the scripts folder
-            exit 0
-          fi
-          
-          CHANGESET_CONTENT=$(cat $CHANGESET_FILE | tail -n1)
-          
-          if [ "$CHANGESET_CONTENT" != "$PR_TITLE" ]; then
-            echo "Changeset content does not match PR title. Please update the changeset to match the PR title."
-            exit 1
-          fi
-        env:
-          PR_TITLE: ${{ github.event.pull_request.title }}
->>>>>>> 016fc58a
+          GITHUB_TOKEN: ${{ secrets.GITHUB_TOKEN }}