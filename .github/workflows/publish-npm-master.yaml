--- conflicted
+++ resolved
@@ -66,12 +66,7 @@
         run: |
           git config --global user.name "${{ github.actor }}"
           git config --global user.email "${{ github.actor }}@users.noreply.github.com"
-<<<<<<< HEAD
-          npx lerna version ${{ BUILD_VERSION }} --no-push --exact --yes
-          npx lerna publish --dist-tag "${{ env.NPM_TAG }}" from-package --no-verify-access --yes
-=======
           pnpm release:pre --ref=$REF --sha=$GITHUB_SHA --tag=$TAG
->>>>>>> bc0c3d76
         env:
           NODE_AUTH_TOKEN: ${{ secrets.NPM_TOKEN }}
           TAG: ${{ env.NPM_TAG }}
