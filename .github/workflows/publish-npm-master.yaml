# This workflow publishes packages to NPM tag `master` when specified Git branches are pushed.
#
# Packages published by this workflow:
# - are meant to be used for testing and experimentation
# - are versioned as `0.0.0-master-GIT_HASH`
# - can be installed with `pnpm add name@master` to get the latest version
# - can be installed with `pnpm add name@0.0.0-master-GIT_HASH` to get a specific version
# - will not be installed with `pnpm add name` (or `pnpm add name@latest`)
on:
  push:
    branches:
      - master

name: "Publish to NPM Tag `master`"
env:
  NPM_TAG: master
jobs:
  publish:
    name: "Publish to NPM"
    runs-on: ubuntu-latest
    steps:
      - name: Checkout
        uses: actions/checkout@v2

      - name: Setup Node.js
        uses: actions/setup-node@v2
        with:
          node-version: "14"
          registry-url: "https://registry.npmjs.org"

      - name: Ensure NPM access
        run: npm whoami
        env:
          NODE_AUTH_TOKEN: ${{ secrets.NPM_TOKEN }}

      - name: Cache PNPM modules
        uses: actions/cache@v2
        with:
          path: ~/.pnpm-store
          key: ${{ runner.os }}-${{ hashFiles('**/pnpm-lock.yaml') }}
          restore-keys: |
            ${{ runner.os }}-

      - name: Setup PNPM
        uses: pnpm/action-setup@v2.1.0
        with:
          version: 7.0.0
          run_install: true

      - name: Run ESLint and Build
        run: |
          BUILD_VERSION="0.0.0-${{ github.ref_name }}-$(git rev-parse --short $GITHUB_SHA)" pnpm build
          pnpm lint

      - name: Setup Docker
        uses: docker/login-action@v1
        with:
          registry: ghcr.io
          username: ${{ github.repository_owner }}
          password: ${{ secrets.GITHUB_TOKEN }}

<<<<<<< HEAD
      - name: Run Test Coverage
        run: pnpm ci:test:coverage
=======
      - name: Run Test
        run: pnpm ci:test
>>>>>>> f8907a26

      - name: Publish to NPM
        run: |
          git config --global user.name "${{ github.actor }}"
          git config --global user.email "${{ github.actor }}@users.noreply.github.com"
          pnpm release:pre --ref=$REF --sha=$GITHUB_SHA --tag=$TAG
        env:
          NODE_AUTH_TOKEN: ${{ secrets.NPM_TOKEN }}
          TAG: ${{ env.NPM_TAG }}
          REF: ${{ github.ref_name }}<|MERGE_RESOLUTION|>--- conflicted
+++ resolved
@@ -59,13 +59,15 @@
           username: ${{ github.repository_owner }}
           password: ${{ secrets.GITHUB_TOKEN }}
 
-<<<<<<< HEAD
       - name: Run Test Coverage
         run: pnpm ci:test:coverage
-=======
-      - name: Run Test
-        run: pnpm ci:test
->>>>>>> f8907a26
+
+      - name: Coverage Report
+        uses: romeovs/lcov-reporter-action@v0.2.16
+        with:
+          github-token: ${{ secrets.GITHUB_TOKEN }}
+          title: Coverage Report
+          delete-old-comments: true
 
       - name: Publish to NPM
         run: |
