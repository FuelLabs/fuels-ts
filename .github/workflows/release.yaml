name: "Release"

on:
  push:
    branches:
      - master
      - release/*

concurrency: ${{ github.workflow }}-${{ github.ref }}

jobs:
  release:
    runs-on: ubuntu-latest
    environment: npm-deploy
    permissions: write-all
    # First check ensures that the workflow runs only when the changesets PR commit is pushed into the branch.
    # Second check ensures that the workflow runs only after a commit is pushed into the branch,
    # and not when the branch is created.
    # This is to avoid running the workflow when a release/* branch is created.
    if: |
      github.event.head_commit.message == 'ci(release): versioning packages and changesets' &&
      github.event.before != '0000000000000000000000000000000000000000'

    steps:
      - name: Checkout
        uses: actions/checkout@v4
        with:
          fetch-depth: 0
          ref: ${{ github.event.pull_request.head.ref }}

      - name: CI Setup
        uses: ./.github/actions/ci-setup

      # if there are changesets present, package.json will be bumped
      - name: Bump and Collect Versions
        run: |
          pnpm changeset version
          echo "RELEASE_VERSION=v$(sed -nE 's/^\s*"version": "(.*?)",$/\1/p' packages/fuels/package.json)" >> $GITHUB_ENV
          echo "FUEL_CORE_VERSION=$(cat ./internal/fuel-core/VERSION)" >> $GITHUB_ENV
          echo "FORC_VERSION=$(cat ./internal/forc/VERSION)" >> $GITHUB_ENV
          git reset --hard
        env:
          GITHUB_TOKEN: ${{ secrets.GITHUB_TOKEN }}

      - name: Ensure NPM access
        run: npm whoami
        env:
          NODE_AUTH_TOKEN: ${{ secrets.NPM_DEPLOY_TOKEN }}

      - name: Build
        run: pnpm build

      - name: Get latest release
        run: |
          LATEST_RELEASE=$(pnpm run --silent changeset:get-latest-release)
          echo "LATEST_RELEASE=$LATEST_RELEASE" >> $GITHUB_ENV

          pnpm add --global semver
          echo "RELEASE_VERSION_HIGHER_THAN_LATEST=$(semver $LATEST_RELEASE $RELEASE_VERSION | tail -n1 | grep ${RELEASE_VERSION#v} --silent && echo true || echo false)" >> $GITHUB_ENV
        env:
          GITHUB_TOKEN: ${{ secrets.GITHUB_TOKEN }}

      - name: Publish to npm
        uses: FuelLabs/changesets-action@main
        with:
          publish: pnpm changeset:publish ${{ env.RELEASE_VERSION }} ${{ github.ref_name }}
          createGithubReleases: aggregate
          githubReleaseName: ${{ env.RELEASE_VERSION }}
          githubTagName: ${{ env.RELEASE_VERSION }}
        env:
          GITHUB_TOKEN: ${{ secrets.GITHUB_TOKEN }}
          NODE_AUTH_TOKEN: ${{ secrets.NPM_DEPLOY_TOKEN }}

      - name: Prettify changelog
        run: pnpm changeset:update-changelog
        env:
          GITHUB_TOKEN: ${{ secrets.GITHUB_TOKEN }}
          RELEASE_TAG: ${{ env.RELEASE_VERSION }}
          PUBLISHED: "true"
          REF_NAME: ${{ github.ref_name }}
          LATEST_RELEASE: ${{ env.LATEST_RELEASE }}
          RELEASE_VERSION_HIGHER_THAN_LATEST: ${{ env.RELEASE_VERSION_HIGHER_THAN_LATEST }}

<<<<<<< HEAD
        # # Commenting out as we require permissions to trigger across repos
      # - name: Update docs (nightly)
      #   if: github.ref_name == 'master' && env.RELEASE_VERSION_HIGHER_THAN_LATEST == 'true'
=======
      - name: Create .npmrc
        if: github.ref_name == 'master' && steps.changesets.outputs.published != 'true'
        run: |
          cat << EOF > "$HOME/.npmrc"
            //npm.pkg.github.com/:_authToken=$GITHUB_TOKEN
            @FuelLabs:registry=https://npm.pkg.github.com
          EOF
        env:
          HOME: ${{ github.workspace }}
          GITHUB_TOKEN: ${{ secrets.GITHUB_TOKEN }}

      - name: Release to @next tag on GitHub Packages
        if: github.ref_name == 'master' && steps.changesets.outputs.published != 'true'
        run: |
          git checkout master

          CHANGESET_FILE=$(git diff-tree --no-commit-id --name-only HEAD -r ".changeset/*-*-*.md")
          if [ -z "$CHANGESET_FILE" ]; then
            echo "No changesets found, skipping release to @next tag"
            exit 0
          fi

          AFFECTED_PACKAGES=$(sed -n '/---/,/---/p' "$CHANGESET_FILE" | sed '/---/d')
          if [ -z "$AFFECTED_PACKAGES" ]; then
            echo "No packages affected by changesets, skipping release to @next tag"
            exit 0
          fi

          pnpm changeset:next
          pnpm changeset version --snapshot next
          pnpm changeset publish --tag next
        env:
          NPM_TOKEN: ${{ secrets.GITHUB_TOKEN }}
          GITHUB_TOKEN: ${{ secrets.GITHUB_TOKEN }}
          NODE_AUTH_TOKEN: ${{ secrets.GITHUB_TOKEN }}
          HOME: ${{ github.workspace }}
          npm_config_registry: "https://npm.pkg.github.com"

      # ensure docs API is always deployed after merge of changeset PR
      - name: Get the last commit message and set env vars
        run: echo LAST_COMMIT_MSG=$(git --no-pager log -1 --pretty=%B) >> $GITHUB_ENV

      - name: Decides if Docs API should be deployed
        if: startsWith(env.LAST_COMMIT_MSG, 'ci(release):') && env.RELEASE_VERSION_HIGHER_THAN_LATEST == 'true'
        run: echo DEPLOY_STABLE_DOCS_API=true >> $GITHUB_ENV

      # nightly docs API gets updated on every merge to master
      # and is configured in the vercel dashboard
      # stable docs API gets updated only when a new release is published
      - name: Update Docs API (stable)
        if: github.ref_name == 'master' && env.DEPLOY_STABLE_DOCS_API == 'true'
        env:
          VERCEL_ORG_ID: ${{ secrets.VERCEL_ORG_ID }}
          VERCEL_PROJECT_ID: ${{ secrets.VERCEL_TS_DOCS_API_PROJECT_ID }}
        run: |
          pnpm install --global vercel@latest
          vercel --prod --token=${{ secrets.VERCEL_TOKEN }}

      # # Commenting out as we require permissions to trigger across repos
      # - name: Update docs
      #   if: github.ref_name == 'master'
>>>>>>> 0ab1a4b5
      #   uses: benc-uk/workflow-dispatch@v1
      #   with:
      #     workflow: update-nightly.yml
      #     ref: master
      #     repo: FuelLabs/docs-hub
      #     token: ${{ secrets.GITHUB_TOKEN }}

      - name: Create PR to apply latest release to master
        if: startsWith(github.ref_name, 'release/') && env.RELEASE_VERSION_HIGHER_THAN_LATEST == 'true'
        run: |
          PR_TITLE_TEXT='apply `latest` release to `master`'
          if [ ${RELEASE_VERSION#v} = "$(semver "$LATEST_VERSION" --increment minor)" ]; then
              PR_TITLE="build!: $PR_TITLE_TEXT"
          else
              PR_TITLE="build: $PR_TITLE_TEXT"
          fi

          PR_BODY='Automatically created when `latest` published release is newer than `master` due to publishing done via `release/*` branches.'

          gh pr create -B master -H $GITHUB_REF_NAME --title "$PR_TITLE" --body "$PR_BODY"
        env:
          GITHUB_TOKEN: ${{ secrets.GITHUB_TOKEN }}
          RELEASE_VERSION: ${{ env.RELEASE_VERSION }}
          LATEST_VERSION: ${{ env.LATEST_VERSION }}

      - name: Delete the release branch
        # We check env.RELEASE_VERSION_HIGHER_THAN_LATEST == 'false'
        # because we don't want to delete the branch that is used in the "Create PR to apply latest release to master" step above
        if: startsWith(github.ref_name, 'release/') && env.RELEASE_VERSION_HIGHER_THAN_LATEST == 'false'
        run: git push origin --delete ${{ github.ref_name }}
        env:
          GITHUB_TOKEN: ${{ secrets.GITHUB_TOKEN }}

    # # Commenting out as we require permissions to trigger across repos
    # - name: Notify migrations and disclosures of the new release (breaking changes)
    #   run: |
    #     curl -X POST \
    #       -H "Accept: application/vnd.github.v3+json" \
    #       -H "Authorization: token ${{ secrets.MIGRATIONS_RELEASE_TRIGGER_TOKEN }}" \
    #       https://api.github.com/repos/FuelLabs/migrations-and-disclosures/dispatches \
    #       -d '{"event_type":"update_versions"}'<|MERGE_RESOLUTION|>--- conflicted
+++ resolved
@@ -81,62 +81,13 @@
           LATEST_RELEASE: ${{ env.LATEST_RELEASE }}
           RELEASE_VERSION_HIGHER_THAN_LATEST: ${{ env.RELEASE_VERSION_HIGHER_THAN_LATEST }}
 
-<<<<<<< HEAD
-        # # Commenting out as we require permissions to trigger across repos
-      # - name: Update docs (nightly)
-      #   if: github.ref_name == 'master' && env.RELEASE_VERSION_HIGHER_THAN_LATEST == 'true'
-=======
-      - name: Create .npmrc
-        if: github.ref_name == 'master' && steps.changesets.outputs.published != 'true'
-        run: |
-          cat << EOF > "$HOME/.npmrc"
-            //npm.pkg.github.com/:_authToken=$GITHUB_TOKEN
-            @FuelLabs:registry=https://npm.pkg.github.com
-          EOF
-        env:
-          HOME: ${{ github.workspace }}
-          GITHUB_TOKEN: ${{ secrets.GITHUB_TOKEN }}
-
-      - name: Release to @next tag on GitHub Packages
-        if: github.ref_name == 'master' && steps.changesets.outputs.published != 'true'
-        run: |
-          git checkout master
-
-          CHANGESET_FILE=$(git diff-tree --no-commit-id --name-only HEAD -r ".changeset/*-*-*.md")
-          if [ -z "$CHANGESET_FILE" ]; then
-            echo "No changesets found, skipping release to @next tag"
-            exit 0
-          fi
-
-          AFFECTED_PACKAGES=$(sed -n '/---/,/---/p' "$CHANGESET_FILE" | sed '/---/d')
-          if [ -z "$AFFECTED_PACKAGES" ]; then
-            echo "No packages affected by changesets, skipping release to @next tag"
-            exit 0
-          fi
-
-          pnpm changeset:next
-          pnpm changeset version --snapshot next
-          pnpm changeset publish --tag next
-        env:
-          NPM_TOKEN: ${{ secrets.GITHUB_TOKEN }}
-          GITHUB_TOKEN: ${{ secrets.GITHUB_TOKEN }}
-          NODE_AUTH_TOKEN: ${{ secrets.GITHUB_TOKEN }}
-          HOME: ${{ github.workspace }}
-          npm_config_registry: "https://npm.pkg.github.com"
-
-      # ensure docs API is always deployed after merge of changeset PR
-      - name: Get the last commit message and set env vars
-        run: echo LAST_COMMIT_MSG=$(git --no-pager log -1 --pretty=%B) >> $GITHUB_ENV
-
-      - name: Decides if Docs API should be deployed
-        if: startsWith(env.LAST_COMMIT_MSG, 'ci(release):') && env.RELEASE_VERSION_HIGHER_THAN_LATEST == 'true'
-        run: echo DEPLOY_STABLE_DOCS_API=true >> $GITHUB_ENV
-
       # nightly docs API gets updated on every merge to master
       # and is configured in the vercel dashboard
       # stable docs API gets updated only when a new release is published
       - name: Update Docs API (stable)
-        if: github.ref_name == 'master' && env.DEPLOY_STABLE_DOCS_API == 'true'
+        if: |
+          github.ref_name == 'master' &&
+          env.RELEASE_VERSION_HIGHER_THAN_LATEST == 'true'
         env:
           VERCEL_ORG_ID: ${{ secrets.VERCEL_ORG_ID }}
           VERCEL_PROJECT_ID: ${{ secrets.VERCEL_TS_DOCS_API_PROJECT_ID }}
@@ -144,10 +95,9 @@
           pnpm install --global vercel@latest
           vercel --prod --token=${{ secrets.VERCEL_TOKEN }}
 
-      # # Commenting out as we require permissions to trigger across repos
-      # - name: Update docs
-      #   if: github.ref_name == 'master'
->>>>>>> 0ab1a4b5
+        # # Commenting out as we require permissions to trigger across repos
+      # - name: Update docs (nightly)
+      #   if: github.ref_name == 'master' && env.RELEASE_VERSION_HIGHER_THAN_LATEST == 'true'
       #   uses: benc-uk/workflow-dispatch@v1
       #   with:
       #     workflow: update-nightly.yml
