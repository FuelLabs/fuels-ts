--- conflicted
+++ resolved
@@ -176,20 +176,7 @@
       - name: Upload assets to s3
         if: github.ref_name == 'master' && steps.changesets.outputs.published != 'true'
         run: |
-<<<<<<< HEAD
-          aws s3 cp ./packages/account/src/assets/images/ s3://${S3_CDN_BUCKET}/assets/ --recursive
-        env:
-          S3_CDN_BUCKET: ${{ secrets.S3_CDN_BUCKET }}
-
-      - name: Notify migrations and disclosures of the new release (breaking changes)
-        run: |
-          curl -X POST \
-            -H "Accept: application/vnd.github.v3+json" \
-            -H "Authorization: token ${{ secrets.MIGRATIONS_RELEASE_TRIGGER_TOKEN }}" \
-            https://api.github.com/repos/FuelLabs/migrations-and-disclosures/dispatches \
-            -d '{"event_type":"update_versions"}'
-=======
-          aws s3 cp ./packages/account/src/providers/assets/images/ s3://${{ env.AWS_S3_BUCKET }}/providers/ --recursive
+          aws s3 cp ./packages/account/src/assets/images/ s3://${{ env.AWS_S3_BUCKET }}/providers/ --recursive
 
       # # Commenting out as we require permissions to trigger across repos
       # - name: Notify migrations and disclosures of the new release (breaking changes)
@@ -198,5 +185,4 @@
       #       -H "Accept: application/vnd.github.v3+json" \
       #       -H "Authorization: token ${{ secrets.MIGRATIONS_RELEASE_TRIGGER_TOKEN }}" \
       #       https://api.github.com/repos/FuelLabs/migrations-and-disclosures/dispatches \
-      #       -d '{"event_type":"update_versions"}'
->>>>>>> f7f0f0ab
+      #       -d '{"event_type":"update_versions"}'