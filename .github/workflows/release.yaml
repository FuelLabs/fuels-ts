name: "Release"

on:
  push:
    branches:
      - master
      - release/*

concurrency: ${{ github.workflow }}-${{ github.ref }}

jobs:
  release:
    name: "Release"
    runs-on: ubuntu-latest
    environment: npm-deploy
    permissions: write-all
    # Ensure that the workflow runs only after a commit is pushed into the branch
    # and not when the branch is created.
    # This is to avoid running the workflow when a release/* branch is created.
    if: github.event.before != '0000000000000000000000000000000000000000'

    steps:
      - name: Create GitHub App Token
        uses: actions/create-github-app-token@v1
        id: app-token
        with:
          app-id: ${{ vars.APP_ID }}
          private-key: ${{ secrets.APP_PRIVATE_KEY }}

      - name: Checkout
        uses: actions/checkout@v4
        with:
          fetch-depth: 0
          ref: ${{ github.event.pull_request.head.ref }}

      - name: CI Setup
        uses: ./.github/actions/ci-setup

      # if there are changesets present, package.json will be bumped
      - name: Bump and Collect Versions
        run: |
          pnpm changeset version
          echo "RELEASE_VERSION=v$(sed -nE 's/^\s*"version": "(.*?)",$/\1/p' packages/fuels/package.json)" >> $GITHUB_ENV
          echo "FUEL_CORE_VERSION=$(cat ./internal/fuel-core/VERSION)" >> $GITHUB_ENV
          echo "FORC_VERSION=$(cat ./internal/forc/VERSION)" >> $GITHUB_ENV
          git reset --hard
        env:
          GITHUB_TOKEN: ${{ secrets.GITHUB_TOKEN }}

      - name: Ensure NPM access
        run: npm whoami
        env:
          NODE_AUTH_TOKEN: ${{ secrets.NPM_DEPLOY_TOKEN }}

      - name: Build
        run: pnpm build

      - name: Set branch name and changeset PR title
        run: |
          echo "CHANGESET_PR_TITLE=$(echo "ci(release): \`${{ env.RELEASE_VERSION }}\` @ \`${{ github.ref_name }}\`")" >> $GITHUB_ENV

      - name: Get latest release
        run: |
          LATEST_RELEASE=$(pnpm run --silent changeset:get-latest-release)
          echo "LATEST_RELEASE=$LATEST_RELEASE" >> $GITHUB_ENV

          pnpm add --global semver
          echo "RELEASE_VERSION_HIGHER_THAN_LATEST=$(semver $LATEST_RELEASE $RELEASE_VERSION | tail -n1 | grep ${RELEASE_VERSION#v} --silent && echo true || echo false)" >> $GITHUB_ENV
        env:
          GITHUB_TOKEN: ${{ secrets.GITHUB_TOKEN }}

      - name: Create Release Pull Request or Publish to npm
        id: changesets
        uses: FuelLabs/changesets-action@main
        with:
          publish: pnpm changeset:publish ${{ env.RELEASE_VERSION }} ${{ github.ref_name }}
          version: pnpm changeset:version-with-docs
          commit: "ci(release): versioning packages and changesets"
          title: ${{ env.CHANGESET_PR_TITLE }}
          createGithubReleases: aggregate
          githubReleaseName: ${{ env.RELEASE_VERSION }}
          githubTagName: ${{ env.RELEASE_VERSION }}
        env:
          GITHUB_TOKEN: ${{ secrets.GITHUB_TOKEN }}
          NODE_AUTH_TOKEN: ${{ secrets.NPM_DEPLOY_TOKEN }}

      - name: Prettify changelog
        run: pnpm changeset:update-changelog
        env:
          GITHUB_TOKEN: ${{ secrets.GITHUB_TOKEN }}
          RELEASE_TAG: ${{ env.RELEASE_VERSION }}
          PUBLISHED: ${{ steps.changesets.outputs.published }}
          REF_NAME: ${{ github.ref_name }}
          LATEST_RELEASE: ${{ env.LATEST_RELEASE }}
          RELEASE_VERSION_HIGHER_THAN_LATEST: ${{ env.RELEASE_VERSION_HIGHER_THAN_LATEST }}

      - name: Release to @next tag on npm
        if: github.ref_name == 'master' && steps.changesets.outputs.published != 'true'
        run: |
          git checkout master

          CHANGESET_FILE=$(git diff-tree --no-commit-id --name-only HEAD -r ".changeset/*-*-*.md")
          if [ -z "$CHANGESET_FILE" ]; then
            echo "No changesets found, skipping release to @next tag"
            exit 0
          fi

          AFFECTED_PACKAGES=$(sed -n '/---/,/---/p' "$CHANGESET_FILE" | sed '/---/d')
          if [ -z "$AFFECTED_PACKAGES" ]; then
            echo "No packages affected by changesets, skipping release to @next tag"
            exit 0
          fi

          pnpm changeset:next
          git add .changeset/fuel-labs-ci.md
          pnpm changeset version --snapshot next
          pnpm changeset publish --tag next
        env:
          NODE_AUTH_TOKEN: ${{ secrets.NPM_DEPLOY_TOKEN }}
          GITHUB_TOKEN: ${{ secrets.GITHUB_TOKEN }}

      # ensure docs are always deployed after merge of changeset PR
      - name: Get the last commit message and set env vars
        run: echo LAST_COMMIT_MSG=$(git --no-pager log -1 --pretty=%B) >> $GITHUB_ENV

      - name: Decides if Docs should be deployed
        if: startsWith(env.LAST_COMMIT_MSG, 'ci(release):') && env.RELEASE_VERSION_HIGHER_THAN_LATEST == 'true'
        run: echo SHOULD_DEPLOY_DOCS=true >> $GITHUB_ENV

<<<<<<< HEAD
      - name: Update docs (nightly)
        if: github.ref_name == 'master' && env.SHOULD_DEPLOY_DOCS == 'true'
        uses: benc-uk/workflow-dispatch@v1
        with:
          workflow: update-nightly.yml
          ref: master
          repo: FuelLabs/docs-hub
          token: ${{ steps.app-token.outputs.token }}
=======
      # # Commenting out as we require permissions to trigger across repos
      # - name: Update docs (nightly)
      #   if: github.ref_name == 'master' && env.SHOULD_DEPLOY_DOCS == 'true'
      #   uses: benc-uk/workflow-dispatch@v1
      #   with:
      #     workflow: update-nightly.yml
      #     ref: master
      #     repo: FuelLabs/docs-hub
      #     token: ${{ secrets.GITHUB_TOKEN }}
>>>>>>> f3d52401

      - name: Create PR to apply latest release to master
        if: steps.changesets.outputs.published == 'true' && startsWith(github.ref_name, 'release/') && env.RELEASE_VERSION_HIGHER_THAN_LATEST == 'true'
        run: |
          PR_TITLE_TEXT='apply `latest` release to `master`'
          if [ ${RELEASE_VERSION#v} = "$(semver "$LATEST_VERSION" --increment minor)" ]; then
              PR_TITLE="build!: $PR_TITLE_TEXT"
          else
              PR_TITLE="build: $PR_TITLE_TEXT"
          fi

          PR_BODY='Automatically created when `latest` published release is newer than `master` due to publishing done via `release/*` branches.'

          gh pr create -B master -H $GITHUB_REF_NAME --title "$PR_TITLE" --body "$PR_BODY"
        env:
          GITHUB_TOKEN: ${{ secrets.GITHUB_TOKEN }}
          RELEASE_VERSION: ${{ env.RELEASE_VERSION }}
          LATEST_VERSION: ${{ env.LATEST_VERSION }}

      - name: Delete the release branch
        # We check env.RELEASE_VERSION_HIGHER_THAN_LATEST == 'false'
        # because we don't want to delete the branch that is used in the "Create PR to apply latest release to master" step above
        if: steps.changesets.outputs.published == 'true' && startsWith(github.ref_name, 'release/') && env.RELEASE_VERSION_HIGHER_THAN_LATEST == 'false'
        run: git push origin --delete ${{ github.ref_name }}
        env:
          GITHUB_TOKEN: ${{ secrets.GITHUB_TOKEN }}

      # Upload assets to S3
      - uses: unfor19/install-aws-cli-action@v1.0.7
        if: github.ref_name == 'master' && steps.changesets.outputs.published != 'true'
        with:
          version: 2
          verbose: false
          arch: amd64
          rootdir: ""
          workdir: ""

      - name: Configure AWS credentials
        uses: aws-actions/configure-aws-credentials@v4
        if: github.ref_name == 'master' && steps.changesets.outputs.published != 'true'
        with:
          role-to-assume: ${{ vars.AWS_ROLE_ARN }}
          aws-region: ${{ vars.AWS_S3_REGION }}

      - name: Upload assets to s3
        if: github.ref_name == 'master' && steps.changesets.outputs.published != 'true'
        run: |
<<<<<<< HEAD
          aws s3 cp ./packages/account/src/providers/assets/images/ s3://${S3_CDN_BUCKET}/assets/ --recursive
        env:
          S3_CDN_BUCKET: ${{ secrets.S3_CDN_BUCKET }}

      - name: Notify migrations and disclosures of the new release (breaking changes)
        run: |
          curl -X POST \
            -H "Accept: application/vnd.github.v3+json" \
            -H "Authorization: token ${{ steps.app-token.outputs.token }}" \
            https://api.github.com/repos/FuelLabs/migrations-and-disclosures/dispatches \
            -d '{"event_type":"update_versions"}'
=======
          aws s3 cp ./packages/account/src/assets/images/ s3://${{ vars.AWS_S3_BUCKET }}/providers/ --recursive

      # # Commenting out as we require permissions to trigger across repos
      # - name: Notify migrations and disclosures of the new release (breaking changes)
      #   run: |
      #     curl -X POST \
      #       -H "Accept: application/vnd.github.v3+json" \
      #       -H "Authorization: token ${{ secrets.MIGRATIONS_RELEASE_TRIGGER_TOKEN }}" \
      #       https://api.github.com/repos/FuelLabs/migrations-and-disclosures/dispatches \
      #       -d '{"event_type":"update_versions"}'
>>>>>>> f3d52401
<|MERGE_RESOLUTION|>--- conflicted
+++ resolved
@@ -127,7 +127,6 @@
         if: startsWith(env.LAST_COMMIT_MSG, 'ci(release):') && env.RELEASE_VERSION_HIGHER_THAN_LATEST == 'true'
         run: echo SHOULD_DEPLOY_DOCS=true >> $GITHUB_ENV
 
-<<<<<<< HEAD
       - name: Update docs (nightly)
         if: github.ref_name == 'master' && env.SHOULD_DEPLOY_DOCS == 'true'
         uses: benc-uk/workflow-dispatch@v1
@@ -136,17 +135,6 @@
           ref: master
           repo: FuelLabs/docs-hub
           token: ${{ steps.app-token.outputs.token }}
-=======
-      # # Commenting out as we require permissions to trigger across repos
-      # - name: Update docs (nightly)
-      #   if: github.ref_name == 'master' && env.SHOULD_DEPLOY_DOCS == 'true'
-      #   uses: benc-uk/workflow-dispatch@v1
-      #   with:
-      #     workflow: update-nightly.yml
-      #     ref: master
-      #     repo: FuelLabs/docs-hub
-      #     token: ${{ secrets.GITHUB_TOKEN }}
->>>>>>> f3d52401
 
       - name: Create PR to apply latest release to master
         if: steps.changesets.outputs.published == 'true' && startsWith(github.ref_name, 'release/') && env.RELEASE_VERSION_HIGHER_THAN_LATEST == 'true'
@@ -194,10 +182,7 @@
       - name: Upload assets to s3
         if: github.ref_name == 'master' && steps.changesets.outputs.published != 'true'
         run: |
-<<<<<<< HEAD
-          aws s3 cp ./packages/account/src/providers/assets/images/ s3://${S3_CDN_BUCKET}/assets/ --recursive
-        env:
-          S3_CDN_BUCKET: ${{ secrets.S3_CDN_BUCKET }}
+          aws s3 cp ./packages/account/src/assets/images/ s3://${{ vars.AWS_S3_BUCKET }}/providers/ --recursive
 
       - name: Notify migrations and disclosures of the new release (breaking changes)
         run: |
@@ -205,16 +190,4 @@
             -H "Accept: application/vnd.github.v3+json" \
             -H "Authorization: token ${{ steps.app-token.outputs.token }}" \
             https://api.github.com/repos/FuelLabs/migrations-and-disclosures/dispatches \
-            -d '{"event_type":"update_versions"}'
-=======
-          aws s3 cp ./packages/account/src/assets/images/ s3://${{ vars.AWS_S3_BUCKET }}/providers/ --recursive
-
-      # # Commenting out as we require permissions to trigger across repos
-      # - name: Notify migrations and disclosures of the new release (breaking changes)
-      #   run: |
-      #     curl -X POST \
-      #       -H "Accept: application/vnd.github.v3+json" \
-      #       -H "Authorization: token ${{ secrets.MIGRATIONS_RELEASE_TRIGGER_TOKEN }}" \
-      #       https://api.github.com/repos/FuelLabs/migrations-and-disclosures/dispatches \
-      #       -d '{"event_type":"update_versions"}'
->>>>>>> f3d52401
+            -d '{"event_type":"update_versions"}'