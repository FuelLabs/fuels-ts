name: "Release"

on:
  push:
    branches:
      - master
      - release/*

concurrency: ${{ github.workflow }}-${{ github.ref }}

jobs:
  release:
    runs-on: ubuntu-latest
    environment: fuel-fuels-ts-bot
    permissions: write-all
    # First check ensures that the workflow runs only when the changesets PR commit is pushed into the branch.
    # Second check ensures that the workflow runs only after a commit is pushed into the branch,
    # and not when the branch is created.
    # This is to avoid running the workflow when a release/* branch is created.
    if: |
      github.event.head_commit.message == 'ci(release): versioning packages and changesets' &&
      github.event.before != '0000000000000000000000000000000000000000'

    steps:
      - name: Create Fuel Docs GitHub Token
        uses: actions/create-github-app-token@v1
        id: docs-token
        with:
          app-id: ${{ vars.FUEL_DOCS_BOT_APP_ID }}
          private-key: ${{ secrets.FUEL_DOCS_BOT_APP_KEY }}
<<<<<<< HEAD
=======
          owner: ${{ github.repository_owner }}
          repositories: |
            docs-hub
            migrations-and-disclosures
>>>>>>> 22947ca4

      - name: Checkout
        uses: actions/checkout@v4
        with:
          fetch-depth: 0
          ref: ${{ github.event.pull_request.head.ref }}

      - name: CI Setup
        uses: ./.github/actions/ci-setup

      # if there are changesets present, package.json will be bumped
      - name: Bump and Collect Versions
        run: |
          pnpm changeset version
          echo "RELEASE_VERSION=v$(sed -nE 's/^\s*"version": "(.*?)",$/\1/p' packages/fuels/package.json)" >> $GITHUB_ENV
          echo "FUEL_CORE_VERSION=$(cat ./internal/fuel-core/VERSION)" >> $GITHUB_ENV
          echo "FORC_VERSION=$(cat ./internal/forc/VERSION)" >> $GITHUB_ENV
          git reset --hard

      - name: Ensure NPM access
        run: npm whoami
        env:
          NODE_AUTH_TOKEN: ${{ secrets.NPM_DEPLOY_TOKEN }}

      - name: Build
        run: pnpm build

      - name: Get latest release
        run: |
          LATEST_RELEASE=$(pnpm run --silent changeset:get-latest-release)
          echo "LATEST_RELEASE=$LATEST_RELEASE" >> $GITHUB_ENV

          pnpm add --global semver
          echo "RELEASE_VERSION_HIGHER_THAN_LATEST=$(semver $LATEST_RELEASE $RELEASE_VERSION | tail -n1 | grep ${RELEASE_VERSION#v} --silent && echo true || echo false)" >> $GITHUB_ENV
        env:
          GITHUB_TOKEN: ${{ secrets.GITHUB_TOKEN }}

      - name: Publish to npm
        uses: FuelLabs/changesets-action@main
        with:
          publish: pnpm changeset:publish ${{ env.RELEASE_VERSION }} ${{ github.ref_name }}
          createGithubReleases: aggregate
          githubReleaseName: ${{ env.RELEASE_VERSION }}
          githubTagName: ${{ env.RELEASE_VERSION }}
        env:
          GITHUB_TOKEN: ${{ secrets.GITHUB_TOKEN }}
          NODE_AUTH_TOKEN: ${{ secrets.NPM_DEPLOY_TOKEN }}

      - name: Prettify changelog
        run: pnpm changeset:update-changelog
        env:
          GITHUB_TOKEN: ${{ secrets.GITHUB_TOKEN }}
          RELEASE_TAG: ${{ env.RELEASE_VERSION }}
          PUBLISHED: "true"
          REF_NAME: ${{ github.ref_name }}
          LATEST_RELEASE: ${{ env.LATEST_RELEASE }}
          RELEASE_VERSION_HIGHER_THAN_LATEST: ${{ env.RELEASE_VERSION_HIGHER_THAN_LATEST }}

      # nightly docs API gets updated on every merge to master
      # and is configured in the vercel dashboard
      # stable docs API gets updated only when a new release is published
      - name: Update Docs API (stable)
        if: |
          github.ref_name == 'master' &&
          env.RELEASE_VERSION_HIGHER_THAN_LATEST == 'true'
        env:
          VERCEL_ORG_ID: ${{ secrets.VERCEL_ORG_ID }}
          VERCEL_PROJECT_ID: ${{ secrets.VERCEL_TS_DOCS_API_PROJECT_ID }}
        run: |
          pnpm install --global vercel@latest
          vercel --prod --token=${{ secrets.VERCEL_TOKEN }}

      - name: Update docs
        if: github.ref_name == 'master'
        uses: benc-uk/workflow-dispatch@v1
        with:
          workflow: update-nightly.yml
          ref: master
          repo: FuelLabs/docs-hub
          token: ${{ steps.docs-token.outputs.token }}

      - name: Create PR to apply latest release to master
        if: |
          startsWith(github.ref_name, 'release/') &&
          env.RELEASE_VERSION_HIGHER_THAN_LATEST == 'true'
        run: |
          PR_TITLE_TEXT='apply `latest` release to `master`'
          if [ ${RELEASE_VERSION#v} = "$(semver "$LATEST_VERSION" --increment minor)" ]; then
              PR_TITLE="build!: $PR_TITLE_TEXT"
          else
              PR_TITLE="build: $PR_TITLE_TEXT"
          fi

          PR_BODY='Automatically created when `latest` published release is newer than `master` due to publishing done via `release/*` branches.'

          gh pr create -B master -H $GITHUB_REF_NAME --title "$PR_TITLE" --body "$PR_BODY"
        env:
          GITHUB_TOKEN: ${{ secrets.GITHUB_TOKEN }}
          RELEASE_VERSION: ${{ env.RELEASE_VERSION }}
          LATEST_VERSION: ${{ env.LATEST_VERSION }}

      - name: Delete the release branch
        # We check env.RELEASE_VERSION_HIGHER_THAN_LATEST == 'false'
        # because we don't want to delete the branch that is used in the "Create PR to apply latest release to master" step above
        if: |
          startsWith(github.ref_name, 'release/') &&
          env.RELEASE_VERSION_HIGHER_THAN_LATEST == 'false'
        run: git push origin --delete ${{ github.ref_name }}
        env:
          GITHUB_TOKEN: ${{ secrets.GITHUB_TOKEN }}

      - name: Notify migrations and disclosures of the new release (breaking changes)
        uses: benc-uk/workflow-dispatch@v1
        with:
          workflow: migrations.yml
          ref: master
          repo: FuelLabs/migrations-and-disclosures
          token: ${{ steps.docs-token.outputs.token }}<|MERGE_RESOLUTION|>--- conflicted
+++ resolved
@@ -28,13 +28,10 @@
         with:
           app-id: ${{ vars.FUEL_DOCS_BOT_APP_ID }}
           private-key: ${{ secrets.FUEL_DOCS_BOT_APP_KEY }}
-<<<<<<< HEAD
-=======
           owner: ${{ github.repository_owner }}
           repositories: |
             docs-hub
             migrations-and-disclosures
->>>>>>> 22947ca4
 
       - name: Checkout
         uses: actions/checkout@v4
