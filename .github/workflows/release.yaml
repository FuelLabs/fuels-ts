--- conflicted
+++ resolved
@@ -120,7 +120,6 @@
         if: startsWith(env.LAST_COMMIT_MSG, 'ci(release):') && env.RELEASE_VERSION_HIGHER_THAN_LATEST == 'true'
         run: echo DEPLOY_STABLE_DOCS_API=true >> $GITHUB_ENV
 
-<<<<<<< HEAD
       # nightly docs API gets updated on every merge to master
       # and is configured in the vercel dashboard
       # stable docs API gets updated only when a new release is published
@@ -133,25 +132,15 @@
           pnpm install --global vercel@latest
           vercel --prod --token=${{ secrets.VERCEL_TOKEN }}
 
-      - name: Update docs
-        if: github.ref_name == 'master'
-        uses: benc-uk/workflow-dispatch@v1
-        with:
-          workflow: update-nightly.yml
-          ref: master
-          repo: FuelLabs/docs-hub
-          token: ${{ secrets.GITHUB_TOKEN }}
-=======
       # # Commenting out as we require permissions to trigger across repos
-      # - name: Update docs (nightly)
-      #   if: github.ref_name == 'master' && env.SHOULD_DEPLOY_DOCS == 'true'
+      # - name: Update docs
+      #   if: github.ref_name == 'master'
       #   uses: benc-uk/workflow-dispatch@v1
       #   with:
       #     workflow: update-nightly.yml
       #     ref: master
       #     repo: FuelLabs/docs-hub
       #     token: ${{ secrets.GITHUB_TOKEN }}
->>>>>>> f7f0f0ab
 
       - name: Create PR to apply latest release to master
         if: steps.changesets.outputs.published == 'true' && startsWith(github.ref_name, 'release/') && env.RELEASE_VERSION_HIGHER_THAN_LATEST == 'true'
