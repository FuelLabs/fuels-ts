name: "Release"

on:
  push:
    branches:
      - master
      - release/*

concurrency: ${{ github.workflow }}-${{ github.ref }}

jobs:
  release:
    name: "Release"
    runs-on: ubuntu-latest
    environment: npm-deploy
    permissions: write-all
    # Ensure that the workflow runs only after a commit is pushed into the branch
    # and not when the branch is created.
    # This is to avoid running the workflow when a release/* branch is created.
    if: github.event.before != '0000000000000000000000000000000000000000'

    steps:
      - name: Create the Internal GitHub App Token
        uses: actions/create-github-app-token@v1
        id: internal-app-token
        with:
          app-id: ${{ vars.INTERNAL_APP_ID }}
          private-key: ${{ secrets.INTERNAL_APP_KEY }}

      - name: Create the External GitHub App Token
        uses: actions/create-github-app-token@v1
        id: external-app-token
        with:
          app-id: ${{ vars.EXTERNAL_APP_ID }}
          private-key: ${{ secrets.EXTERNAL_APP_KEY }}

      - name: Checkout
        uses: actions/checkout@v4
        with:
          fetch-depth: 0
          ref: ${{ github.event.pull_request.head.ref }}

      - name: CI Setup
        uses: ./.github/actions/ci-setup

      # if there are changesets present, package.json will be bumped
      - name: Bump and Collect Versions
        run: |
          pnpm changeset version
          echo "RELEASE_VERSION=v$(sed -nE 's/^\s*"version": "(.*?)",$/\1/p' packages/fuels/package.json)" >> $GITHUB_ENV
          echo "FUEL_CORE_VERSION=$(cat ./internal/fuel-core/VERSION)" >> $GITHUB_ENV
          echo "FORC_VERSION=$(cat ./internal/forc/VERSION)" >> $GITHUB_ENV
          git reset --hard
        env:
          GITHUB_TOKEN: ${{ steps.internal-app-token.outputs.token }}

      - name: Ensure NPM access
        run: npm whoami
        env:
          NODE_AUTH_TOKEN: ${{ secrets.NPM_DEPLOY_TOKEN }}

      - name: Build
        run: pnpm build

      - name: Set branch name and changeset PR title
        run: |
          echo "CHANGESET_PR_TITLE=$(echo "ci(release): \`${{ env.RELEASE_VERSION }}\` @ \`${{ github.ref_name }}\`")" >> $GITHUB_ENV

      - name: Get latest release
        run: |
          LATEST_RELEASE=$(pnpm run --silent changeset:get-latest-release)
          echo "LATEST_RELEASE=$LATEST_RELEASE" >> $GITHUB_ENV

          pnpm add --global semver
          echo "RELEASE_VERSION_HIGHER_THAN_LATEST=$(semver $LATEST_RELEASE $RELEASE_VERSION | tail -n1 | grep ${RELEASE_VERSION#v} --silent && echo true || echo false)" >> $GITHUB_ENV
        env:
          GITHUB_TOKEN: ${{ steps.internal-app-token.outputs.token }}

      - name: Create Release Pull Request or Publish to npm
        id: changesets
        uses: FuelLabs/changesets-action@main
        with:
          publish: pnpm changeset:publish ${{ env.RELEASE_VERSION }} ${{ github.ref_name }}
          version: pnpm changeset:version-with-docs
          commit: "ci(release): versioning packages and changesets"
          title: ${{ env.CHANGESET_PR_TITLE }}
          createGithubReleases: aggregate
          githubReleaseName: ${{ env.RELEASE_VERSION }}
          githubTagName: ${{ env.RELEASE_VERSION }}
        env:
          GITHUB_TOKEN: ${{ steps.internal-app-token.outputs.token }}
          NODE_AUTH_TOKEN: ${{ secrets.NPM_DEPLOY_TOKEN }}

      - name: Prettify changelog
        run: pnpm changeset:update-changelog
        env:
          GITHUB_TOKEN: ${{ steps.internal-app-token.outputs.token }}
          RELEASE_TAG: ${{ env.RELEASE_VERSION }}
          PUBLISHED: ${{ steps.changesets.outputs.published }}
          REF_NAME: ${{ github.ref_name }}
          LATEST_RELEASE: ${{ env.LATEST_RELEASE }}
          RELEASE_VERSION_HIGHER_THAN_LATEST: ${{ env.RELEASE_VERSION_HIGHER_THAN_LATEST }}

      - name: Create .npmrc
        if: github.ref_name == 'master' && steps.changesets.outputs.published != 'true'
        run: |
          cat << EOF > "$HOME/.npmrc"
            //npm.pkg.github.com/:_authToken=$GITHUB_TOKEN
            @FuelLabs:registry=https://npm.pkg.github.com
          EOF
        env:
          HOME: ${{ github.workspace }}
          GITHUB_TOKEN: ${{ secrets.GITHUB_TOKEN }}

      - name: Release to @next tag on GitHub Packages
        if: github.ref_name == 'master' && steps.changesets.outputs.published != 'true'
        run: |
          git checkout master

          CHANGESET_FILE=$(git diff-tree --no-commit-id --name-only HEAD -r ".changeset/*-*-*.md")
          if [ -z "$CHANGESET_FILE" ]; then
            echo "No changesets found, skipping release to @next tag"
            exit 0
          fi

          AFFECTED_PACKAGES=$(sed -n '/---/,/---/p' "$CHANGESET_FILE" | sed '/---/d')
          if [ -z "$AFFECTED_PACKAGES" ]; then
            echo "No packages affected by changesets, skipping release to @next tag"
            exit 0
          fi

          pnpm changeset:next
          pnpm changeset version --snapshot next
          pnpm changeset publish --tag next
        env:
<<<<<<< HEAD
          NODE_AUTH_TOKEN: ${{ secrets.NPM_DEPLOY_TOKEN }}
          GITHUB_TOKEN: ${{ steps.internal-app-token.outputs.token }}
=======
          NPM_TOKEN: ${{ secrets.GITHUB_TOKEN }}
          GITHUB_TOKEN: ${{ secrets.GITHUB_TOKEN }}
          NODE_AUTH_TOKEN: ${{ secrets.GITHUB_TOKEN }}
          HOME: ${{ github.workspace }}
          npm_config_registry: "https://npm.pkg.github.com"
>>>>>>> 6f32228d

      # ensure docs API is always deployed after merge of changeset PR
      - name: Get the last commit message and set env vars
        run: echo LAST_COMMIT_MSG=$(git --no-pager log -1 --pretty=%B) >> $GITHUB_ENV

      - name: Decides if Docs API should be deployed
        if: startsWith(env.LAST_COMMIT_MSG, 'ci(release):') && env.RELEASE_VERSION_HIGHER_THAN_LATEST == 'true'
        run: echo DEPLOY_STABLE_DOCS_API=true >> $GITHUB_ENV

      # nightly docs API gets updated on every merge to master
      # and is configured in the vercel dashboard
      # stable docs API gets updated only when a new release is published
      - name: Update Docs API (stable)
        if: github.ref_name == 'master' && env.DEPLOY_STABLE_DOCS_API == 'true'
        env:
          VERCEL_ORG_ID: ${{ secrets.VERCEL_ORG_ID }}
          VERCEL_PROJECT_ID: ${{ secrets.VERCEL_TS_DOCS_API_PROJECT_ID }}
        run: |
          pnpm install --global vercel@latest
          vercel --prod --token=${{ secrets.VERCEL_TOKEN }}

<<<<<<< HEAD
      - name: Update docs (nightly)
        if: github.ref_name == 'master' && env.SHOULD_DEPLOY_DOCS == 'true'
        uses: benc-uk/workflow-dispatch@v1
        with:
          workflow: update-nightly.yml
          ref: master
          repo: FuelLabs/docs-hub
          token: ${{ steps.external-app-token.outputs.token }}
=======
      # # Commenting out as we require permissions to trigger across repos
      # - name: Update docs
      #   if: github.ref_name == 'master'
      #   uses: benc-uk/workflow-dispatch@v1
      #   with:
      #     workflow: update-nightly.yml
      #     ref: master
      #     repo: FuelLabs/docs-hub
      #     token: ${{ secrets.GITHUB_TOKEN }}
>>>>>>> 6f32228d

      - name: Create PR to apply latest release to master
        if: steps.changesets.outputs.published == 'true' && startsWith(github.ref_name, 'release/') && env.RELEASE_VERSION_HIGHER_THAN_LATEST == 'true'
        run: |
          PR_TITLE_TEXT='apply `latest` release to `master`'
          if [ ${RELEASE_VERSION#v} = "$(semver "$LATEST_VERSION" --increment minor)" ]; then
              PR_TITLE="build!: $PR_TITLE_TEXT"
          else
              PR_TITLE="build: $PR_TITLE_TEXT"
          fi

          PR_BODY='Automatically created when `latest` published release is newer than `master` due to publishing done via `release/*` branches.'

          gh pr create -B master -H $GITHUB_REF_NAME --title "$PR_TITLE" --body "$PR_BODY"
        env:
          GITHUB_TOKEN: ${{ steps.internal-app-token.outputs.token }}
          RELEASE_VERSION: ${{ env.RELEASE_VERSION }}
          LATEST_VERSION: ${{ env.LATEST_VERSION }}

      - name: Delete the release branch
        # We check env.RELEASE_VERSION_HIGHER_THAN_LATEST == 'false'
        # because we don't want to delete the branch that is used in the "Create PR to apply latest release to master" step above
        if: steps.changesets.outputs.published == 'true' && startsWith(github.ref_name, 'release/') && env.RELEASE_VERSION_HIGHER_THAN_LATEST == 'false'
        run: git push origin --delete ${{ github.ref_name }}
        env:
          GITHUB_TOKEN: ${{ steps.internal-app-token.outputs.token }}

      # Upload assets to S3
      - uses: unfor19/install-aws-cli-action@v1.0.7
        if: github.ref_name == 'master' && steps.changesets.outputs.published != 'true'
        with:
          version: 2
          verbose: false
          arch: amd64
          rootdir: ""
          workdir: ""

      - name: Configure AWS credentials
        uses: aws-actions/configure-aws-credentials@v4
        if: github.ref_name == 'master' && steps.changesets.outputs.published != 'true'
        with:
          role-to-assume: ${{ vars.AWS_ROLE_ARN }}
          aws-region: ${{ vars.AWS_S3_REGION }}

      - name: Upload assets to s3
        if: github.ref_name == 'master' && steps.changesets.outputs.published != 'true'
        run: |
          aws s3 cp ./packages/account/src/assets/images/ s3://${{ vars.AWS_S3_BUCKET }}/providers/ --recursive

      - name: Notify migrations and disclosures of the new release (breaking changes)
        uses: benc-uk/workflow-dispatch@v1
        with:
          workflow: migrations.yml
          ref: master
          repo: FuelLabs/migrations-and-disclosures
          token: ${{ steps.external-app-token.outputs.token }}<|MERGE_RESOLUTION|>--- conflicted
+++ resolved
@@ -110,7 +110,7 @@
           EOF
         env:
           HOME: ${{ github.workspace }}
-          GITHUB_TOKEN: ${{ secrets.GITHUB_TOKEN }}
+          GITHUB_TOKEN: ${{ steps.internal-app-token.outputs.token }}
 
       - name: Release to @next tag on GitHub Packages
         if: github.ref_name == 'master' && steps.changesets.outputs.published != 'true'
@@ -133,16 +133,11 @@
           pnpm changeset version --snapshot next
           pnpm changeset publish --tag next
         env:
-<<<<<<< HEAD
-          NODE_AUTH_TOKEN: ${{ secrets.NPM_DEPLOY_TOKEN }}
-          GITHUB_TOKEN: ${{ steps.internal-app-token.outputs.token }}
-=======
-          NPM_TOKEN: ${{ secrets.GITHUB_TOKEN }}
-          GITHUB_TOKEN: ${{ secrets.GITHUB_TOKEN }}
-          NODE_AUTH_TOKEN: ${{ secrets.GITHUB_TOKEN }}
+          NPM_TOKEN: ${{ steps.internal-app-token.outputs.token }}
+          GITHUB_TOKEN: ${{ steps.internal-app-token.outputs.token }}
+          NODE_AUTH_TOKEN: ${{ steps.internal-app-token.outputs.token }}
           HOME: ${{ github.workspace }}
           npm_config_registry: "https://npm.pkg.github.com"
->>>>>>> 6f32228d
 
       # ensure docs API is always deployed after merge of changeset PR
       - name: Get the last commit message and set env vars
@@ -164,26 +159,14 @@
           pnpm install --global vercel@latest
           vercel --prod --token=${{ secrets.VERCEL_TOKEN }}
 
-<<<<<<< HEAD
-      - name: Update docs (nightly)
-        if: github.ref_name == 'master' && env.SHOULD_DEPLOY_DOCS == 'true'
+      - name: Update docs
+        if: github.ref_name == 'master'
         uses: benc-uk/workflow-dispatch@v1
         with:
           workflow: update-nightly.yml
           ref: master
           repo: FuelLabs/docs-hub
           token: ${{ steps.external-app-token.outputs.token }}
-=======
-      # # Commenting out as we require permissions to trigger across repos
-      # - name: Update docs
-      #   if: github.ref_name == 'master'
-      #   uses: benc-uk/workflow-dispatch@v1
-      #   with:
-      #     workflow: update-nightly.yml
-      #     ref: master
-      #     repo: FuelLabs/docs-hub
-      #     token: ${{ secrets.GITHUB_TOKEN }}
->>>>>>> 6f32228d
 
       - name: Create PR to apply latest release to master
         if: steps.changesets.outputs.published == 'true' && startsWith(github.ref_name, 'release/') && env.RELEASE_VERSION_HIGHER_THAN_LATEST == 'true'
