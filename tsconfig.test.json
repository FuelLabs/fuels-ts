--- conflicted
+++ resolved
@@ -4,10 +4,6 @@
     "noEmit": true,
     "types": ["./vitest.d.ts"]
   },
-<<<<<<< HEAD
-  "include": ["**/*.test.ts", "vitest.**/*.ts"],
-=======
-  "include": ["**/*.test.ts", "**/*.d.ts"],
->>>>>>> a07a3b5c
+  "include": ["**/*.test.ts", "vitest.**/*.ts", "**/*.d.ts"],
   "exclude": ["node_modules", "apps/docs/src/**/*.test.ts"]
 }