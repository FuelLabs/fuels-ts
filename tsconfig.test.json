--- conflicted
+++ resolved
@@ -4,11 +4,6 @@
     "noEmit": true,
     "types": ["./vitest.d.ts"]
   },
-<<<<<<< HEAD
   "include": ["**/*.test.ts", "vitest.**/*.ts"],
-  "exclude": ["node_modules", "apps/docs-snippets2/src/**/*.test.ts"]
-=======
-  "include": ["**/*.test.ts"],
   "exclude": ["node_modules", "apps/docs/src/**/*.test.ts"]
->>>>>>> 8fc8e088
 }