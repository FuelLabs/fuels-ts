{
  "$schema": "https://turborepo.org/schema.json",
  "pipeline": {
    "preinstall": {
      "outputMode": "new-only"
    },
    "prebuild": {
      "dependsOn": ["^prebuild", "preinstall"],
      "outputMode": "new-only"
    },
    "build": {
      "dependsOn": ["^build", "prebuild"],
<<<<<<< HEAD
      "outputs": ["dist/**", "example-contract/src/types/**"]
=======
      "outputs": ["dist/**"],
      "outputMode": "new-only"
    },
    "postbuild": {
      "dependsOn": ["^postbuild", "build"],
      "outputMode": "new-only"
>>>>>>> 996034a7
    },
    "pretest": {
      "outputMode": "new-only"
    },
    "test": {
      "dependsOn": ["^test", "pretest"],
      "outputMode": "new-only"
    }
  }
}<|MERGE_RESOLUTION|>--- conflicted
+++ resolved
@@ -10,16 +10,12 @@
     },
     "build": {
       "dependsOn": ["^build", "prebuild"],
-<<<<<<< HEAD
-      "outputs": ["dist/**", "example-contract/src/types/**"]
-=======
-      "outputs": ["dist/**"],
+      "outputs": ["dist/**", "example-contract/src/types/**"],
       "outputMode": "new-only"
     },
     "postbuild": {
       "dependsOn": ["^postbuild", "build"],
       "outputMode": "new-only"
->>>>>>> 996034a7
     },
     "pretest": {
       "outputMode": "new-only"
