--- conflicted
+++ resolved
@@ -7,14 +7,10 @@
     },
     "build": {
       "dependsOn": ["^build", "prebuild"],
-<<<<<<< HEAD
       "outputs": ["dist/**", "example-contract/src/types/**"]
-=======
-      "outputs": ["dist/**"]
     },
     "pretest": {
       "outputMode": "new-only"
->>>>>>> 7a31172a
     }
   }
 }