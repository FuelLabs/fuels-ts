--- conflicted
+++ resolved
@@ -58,16 +58,11 @@
     "@types/node-fetch": "^2.6.2",
     "@types/shelljs": "^0.8.11",
     "@types/web": "^0.0.65",
-<<<<<<< HEAD
-    "@typescript-eslint/eslint-plugin": "^5.40.1",
-    "@typescript-eslint/parser": "^5.40.1",
+    "@typescript-eslint/eslint-plugin": "^6.9.0",
+    "@typescript-eslint/parser": "^6.9.0",
     "@vitest/browser": "^0.34.3",
     "@vitest/coverage-istanbul": "^0.34.3",
     "@vitest/ui": "^0.34.3",
-=======
-    "@typescript-eslint/eslint-plugin": "^6.9.0",
-    "@typescript-eslint/parser": "^6.9.0",
->>>>>>> a8e88bbd
     "conventional-changelog-angular": "^5.0.13",
     "coverage-diff": "^3.2.0",
     "dotenv": "^9.0.2",
@@ -85,11 +80,6 @@
     "eslint-plugin-tsdoc": "^0.2.17",
     "ethers": "^6.7.1",
     "glob": "^10.2.6",
-<<<<<<< HEAD
-=======
-    "jest": "^29.7.0",
-    "jest-text-transformer": "^1.0.4",
->>>>>>> a8e88bbd
     "nodemon": "^2.0.22",
     "npm-run-all": "^4.1.5",
     "nyc": "^15.1.0",
@@ -100,23 +90,15 @@
     "textlint": "^13.3.2",
     "textlint-rule-no-dead-link": "^5.1.2",
     "ts-generator": "^0.1.1",
-<<<<<<< HEAD
     "tsup": "^6.7.0",
     "tsx": "^3.12.7",
     "turbo": "^1.8.8",
-    "typescript": "~5.1.6",
+    "typescript": "~5.2.2",
     "vite": "^4.3.9",
     "vite-plugin-node-polyfills": "^0.15.0",
     "vite-plugin-plain-text": "^1.4.2",
     "vitest": "^0.34.3",
     "webdriverio": "^8.15.8"
-=======
-    "ts-jest": "^29.1.1",
-    "tsup": "^6.7.0",
-    "tsx": "^3.12.7",
-    "turbo": "^1.8.8",
-    "typescript": "~5.2.2"
->>>>>>> a8e88bbd
   },
   "pnpm": {
     "overrides": {
