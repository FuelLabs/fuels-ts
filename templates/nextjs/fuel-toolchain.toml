[toolchain]
channel = "testnet"

[components]
<<<<<<< HEAD
forc = "0.68.0"
=======
forc = "0.68.1"
>>>>>>> 640d6131
fuel-core = "0.43.1"<|MERGE_RESOLUTION|>--- conflicted
+++ resolved
@@ -2,9 +2,5 @@
 channel = "testnet"
 
 [components]
-<<<<<<< HEAD
-forc = "0.68.0"
-=======
 forc = "0.68.1"
->>>>>>> 640d6131
 fuel-core = "0.43.1"