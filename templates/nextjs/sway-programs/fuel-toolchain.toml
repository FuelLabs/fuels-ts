[toolchain]
channel = "testnet"

[components]
<<<<<<< HEAD
forc = "git:esdrubal/abi_changes"
fuel-core = "0.31.0"
=======
forc = "0.62.0"
fuel-core = "0.32.1"
>>>>>>> a467d540
<|MERGE_RESOLUTION|>--- conflicted
+++ resolved
@@ -2,10 +2,5 @@
 channel = "testnet"
 
 [components]
-<<<<<<< HEAD
 forc = "git:esdrubal/abi_changes"
-fuel-core = "0.31.0"
-=======
-forc = "0.62.0"
-fuel-core = "0.32.1"
->>>>>>> a467d540
+fuel-core = "0.32.1"