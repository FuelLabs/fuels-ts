[toolchain]
channel = "testnet"

[components]
<<<<<<< HEAD
forc = "0.63.1"
fuel-core = "0.35.0"
=======
forc = "0.63.3"
fuel-core = "0.34.0"
>>>>>>> e04947a2
<|MERGE_RESOLUTION|>--- conflicted
+++ resolved
@@ -2,10 +2,5 @@
 channel = "testnet"
 
 [components]
-<<<<<<< HEAD
-forc = "0.63.1"
-fuel-core = "0.35.0"
-=======
 forc = "0.63.3"
-fuel-core = "0.34.0"
->>>>>>> e04947a2
+fuel-core = "0.35.0"