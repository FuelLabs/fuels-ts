import { Button } from "@/components/Button";
import { FuelLogo } from "@/components/FuelLogo";
import { Input } from "@/components/Input";
import { AppContext } from "@/components/Layout";
import { Link } from "@/components/Link";
import { TestScriptAbi__factory } from "@/sway-api";
import { BN, BigNumberish, Script, bn } from "fuels";
import { useContext, useEffect, useState } from "react";
import toast from "react-hot-toast";

export default function ScriptExample() {
  const { burnerWallet } = useContext(AppContext);

  const [script, setScript] = useState<Script<[input: BigNumberish], BN>>();
  const [input, setInput] = useState<string>();
  const [result, setResult] = useState<string>();

  useEffect(() => {
    (async () => {
<<<<<<< HEAD
      const provider = await Provider.create(
        "http://127.0.0.1:4000/v1/graphql",
      );

      // 0x1 is the private key of one of the fauceted accounts on your local Fuel node
      const wallet = Wallet.fromPrivateKey("0x01", provider);

      const script = TestScriptAbi__factory.createInstance(wallet);
      setScript(script);
=======
      if (burnerWallet) {
        const script = TestScriptAbi__factory.createInstance(burnerWallet);
        setScript(script);
      }
>>>>>>> ad8bdaf2

      // eslint-disable-next-line no-console
    })().catch(console.error);
  }, [burnerWallet]);

  const runScript = async () => {
    try {
      if (!script) {
        return toast.error("Script not loaded");
      }

      const { value } = await script.functions.main(bn(input)).call();

      setResult(value.toString());
    } catch (error) {
      console.error(error);
      toast.error("Error running script.");
    }
  };

  return (
    <>
      <div className="flex gap-4">
        <FuelLogo />
        <h3 className="text-2xl font-semibold">Script</h3>
      </div>

      <Input
        className="mt-8"
        value={input as string}
        onChange={(e) => setInput(e.target.value)}
        placeholder="Enter a number"
        type="number"
      />

      <Button onClick={runScript}>Run Script</Button>

      {result && (
        <div className="flex gap-4 align-baseline">
          <h5 className="font-semibold text-xl">Result:</h5>
          <p className="text-gray-400">{result}</p>
        </div>
      )}

      <span className="text-gray-400">
        This script takes a number and simply echoes it back.
      </span>

      <Link
        href="https://docs.fuel.network/docs/intro/glossary/#script"
        className="mt-4"
      >
        Learn more about Scripts
      </Link>

      <Link href="/" className="mt-12">
        Back to home
      </Link>
    </>
  );
}<|MERGE_RESOLUTION|>--- conflicted
+++ resolved
@@ -17,22 +17,10 @@
 
   useEffect(() => {
     (async () => {
-<<<<<<< HEAD
-      const provider = await Provider.create(
-        "http://127.0.0.1:4000/v1/graphql",
-      );
-
-      // 0x1 is the private key of one of the fauceted accounts on your local Fuel node
-      const wallet = Wallet.fromPrivateKey("0x01", provider);
-
-      const script = TestScriptAbi__factory.createInstance(wallet);
-      setScript(script);
-=======
       if (burnerWallet) {
         const script = TestScriptAbi__factory.createInstance(burnerWallet);
         setScript(script);
       }
->>>>>>> ad8bdaf2
 
       // eslint-disable-next-line no-console
     })().catch(console.error);
