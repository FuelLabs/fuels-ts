--- conflicted
+++ resolved
@@ -21,20 +21,6 @@
 
   useEffect(() => {
     (async () => {
-<<<<<<< HEAD
-      const provider = await Provider.create(
-        "http://127.0.0.1:4000/v1/graphql",
-      );
-
-      // 0x1 is the private key of one of the fauceted accounts on your local Fuel node
-      const wallet = Wallet.fromPrivateKey("0x01", provider);
-      setWallet(wallet);
-      setWalletBalance(await wallet.getBalance());
-
-      const predicate = TestPredicateAbi__factory.createInstance(provider);
-      setPredicate(predicate);
-      setPredicateBalance(await predicate.getBalance());
-=======
       if (burnerWallet) {
         const predicate = TestPredicateAbi__factory.createInstance(
           burnerWallet.provider,
@@ -42,7 +28,6 @@
         setPredicate(predicate);
         setPredicateBalance(await predicate.getBalance());
       }
->>>>>>> ad8bdaf2
 
       // eslint-disable-next-line no-console
     })().catch(console.error);
@@ -63,12 +48,7 @@
       return toast.error("Wallet not loaded");
     }
 
-<<<<<<< HEAD
-    await wallet.transfer(predicate.address, amount, BaseAssetId, {
-=======
     await burnerWallet.transfer(predicate.address, amount, BaseAssetId, {
-      gasPrice: 1,
->>>>>>> ad8bdaf2
       gasLimit: 10_000,
     });
 
