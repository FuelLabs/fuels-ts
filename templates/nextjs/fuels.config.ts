import { createConfig } from 'fuels';
import dotenv from 'dotenv';

dotenv.config({
  path: ['.env.local', '.env'],
});

const fuelCorePort = +(process.env.NEXT_PUBLIC_FUEL_NODE_PORT as string) || 4000;

const dappEnvironment = process.env.NEXT_PUBLIC_DAPP_ENVIRONMENT;

const nodeUrl =
  dappEnvironment === ('local' || undefined)
    ? `http://127.0.0.1:${fuelCorePort}/graphql`
    : 'https://beta-5.fuel.network/graphql';

export default createConfig({
  workspace: './sway-programs',
  output: './src/sway-api',
<<<<<<< HEAD
  fuelCorePort,
  providerUrl: nodeUrl,
=======
  fuelCorePort: +(process.env.NEXT_PUBLIC_FUEL_NODE_PORT as string) || 4000,
>>>>>>> 29d53036
});<|MERGE_RESOLUTION|>--- conflicted
+++ resolved
@@ -17,10 +17,6 @@
 export default createConfig({
   workspace: './sway-programs',
   output: './src/sway-api',
-<<<<<<< HEAD
   fuelCorePort,
   providerUrl: nodeUrl,
-=======
-  fuelCorePort: +(process.env.NEXT_PUBLIC_FUEL_NODE_PORT as string) || 4000,
->>>>>>> 29d53036
 });