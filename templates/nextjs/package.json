{
  "name": "template-nextjs",
  "version": "0.1.3",
  "private": true,
  "scripts": {
    "xprebuild": "fuels build",
    "fuels:dev": "fuels dev",
    "dev": "next dev",
    "build": "pnpm run xprebuild && next build",
    "start": "next start",
    "lint": "next lint",
    "test": "vitest",
    "test:ui": "./test/ui/test-ui.sh"
  },
  "dependencies": {
    "@fuels/connectors": "^0.27.1",
    "@fuels/react": "^0.27.1",
    "@tanstack/react-query": "^5.55.4",
<<<<<<< HEAD
    "@wagmi/connectors": "^5.1.9",
    "@wagmi/core": "^2.13.4",
    "clsx": "2.1.1",
=======
    "@wagmi/connectors": "^5.1.10",
    "@wagmi/core": "^2.13.5",
>>>>>>> f6808e8a
    "dotenv": "^16.4.5",
    "fuels": "workspace:*",
    "next": "14.2.11",
    "react": "^18.3.1",
    "react-dom": "^18.3.1",
    "react-toastify": "^10.0.5",
    "react-use": "^17.5.1"
  },
  "devDependencies": {
    "@types/node": "^22.5.5",
    "@playwright/test": "^1.47.1",
    "@types/react": "^18.3.6",
    "@types/react-dom": "^18.3",
    "autoprefixer": "^10.4.20",
    "eslint": "^8.57.0",
    "eslint-config-next": "14.2.11",
    "postcss": "^8.4.47",
    "tailwindcss": "^3.4.11",
    "typescript": "~5.6.2",
    "vitest": "~2.0.5"
  }
}<|MERGE_RESOLUTION|>--- conflicted
+++ resolved
@@ -16,14 +16,9 @@
     "@fuels/connectors": "^0.27.1",
     "@fuels/react": "^0.27.1",
     "@tanstack/react-query": "^5.55.4",
-<<<<<<< HEAD
-    "@wagmi/connectors": "^5.1.9",
-    "@wagmi/core": "^2.13.4",
-    "clsx": "2.1.1",
-=======
     "@wagmi/connectors": "^5.1.10",
     "@wagmi/core": "^2.13.5",
->>>>>>> f6808e8a
+    "clsx": "2.1.1",
     "dotenv": "^16.4.5",
     "fuels": "workspace:*",
     "next": "14.2.11",
