{
  "name": "template-nextjs",
  "version": "0.1.3",
  "private": true,
  "scripts": {
    "xprebuild": "fuels build",
    "fuels:dev": "fuels dev",
    "dev": "next dev",
    "build": "pnpm run xprebuild && next build",
    "start": "next start",
    "lint": "next lint",
    "test": "vitest",
    "test:ui": "sh ./test/ui/test-ui.sh"
  },
  "dependencies": {
    "@fuels/connectors": "0.27.1",
    "@fuels/react": "0.27.1",
    "@tanstack/react-query": "5.55.4",
    "clsx": "2.1.1",
    "@wagmi/connectors": "5.1.14",
    "@wagmi/core": "2.13.9",
    "dotenv": "16.4.5",
    "fuels": "workspace:*",
    "next": "14.2.15",
    "react": "18.3.1",
    "react-dom": "18.3.1",
    "react-toastify": "10.0.6",
    "react-use": "17.5.1"
  },
  "devDependencies": {
<<<<<<< HEAD
    "@types/node": "22.5.5",
    "@playwright/test": "1.47.2",
    "@types/react": "18.3.11",
    "@types/react-dom": "18.3",
    "autoprefixer": "10.4.20",
    "eslint": "8.57.0",
=======
    "@types/node": "^22.5.5",
    "@playwright/test": "^1.49.1",
    "@types/react": "^18.3.11",
    "@types/react-dom": "^18.3",
    "autoprefixer": "^10.4.20",
    "eslint": "^8.57.0",
>>>>>>> ca123e60
    "eslint-config-next": "14.2.15",
    "postcss": "8.4.49",
    "tailwindcss": "3.4.14",
    "typescript": "5.6.3",
    "vitest": "2.0.5"
  }
}<|MERGE_RESOLUTION|>--- conflicted
+++ resolved
@@ -28,21 +28,12 @@
     "react-use": "17.5.1"
   },
   "devDependencies": {
-<<<<<<< HEAD
     "@types/node": "22.5.5",
-    "@playwright/test": "1.47.2",
+    "@playwright/test": "1.49.1",
     "@types/react": "18.3.11",
     "@types/react-dom": "18.3",
     "autoprefixer": "10.4.20",
     "eslint": "8.57.0",
-=======
-    "@types/node": "^22.5.5",
-    "@playwright/test": "^1.49.1",
-    "@types/react": "^18.3.11",
-    "@types/react-dom": "^18.3",
-    "autoprefixer": "^10.4.20",
-    "eslint": "^8.57.0",
->>>>>>> ca123e60
     "eslint-config-next": "14.2.15",
     "postcss": "8.4.49",
     "tailwindcss": "3.4.14",
