--- conflicted
+++ resolved
@@ -34,15 +34,9 @@
     "@types/react-dom": "19.0.3",
     "autoprefixer": "10.4.20",
     "eslint": "8.57.0",
-<<<<<<< HEAD
-    "eslint-config-next": "14.2.15",
+    "eslint-config-next": "15.1.6",
     "postcss": "8.5.2",
-    "tailwindcss": "3.4.14",
-=======
-    "eslint-config-next": "15.1.6",
-    "postcss": "8.5.1",
     "tailwindcss": "4.0.5",
->>>>>>> 22947ca4
     "typescript": "5.7.3",
     "vitest": "3.0.5"
   },
