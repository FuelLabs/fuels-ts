{
  "name": "template-nextjs",
  "version": "0.1.3",
  "private": true,
  "scripts": {
    "xprebuild": "fuels build",
    "fuels:dev": "fuels dev",
    "dev": "next dev",
    "build": "pnpm run xprebuild && next build",
    "start": "next start",
    "lint": "next lint"
  },
  "dependencies": {
    "@fuels/connectors": "^0.2.2",
    "@fuels/react": "^0.18.1",
    "fuels": "workspace:*",
<<<<<<< HEAD
    "next": "14.2.2",
=======
    "@tanstack/react-query": "^5.29.2",
    "dotenv": "^16.4.5",
    "next": "14.0.1",
>>>>>>> 1dbafb52
    "react": "^18.2",
    "react-dom": "^18.2",
    "react-hot-toast": "^2.4.1",
    "react-use": "^17.5.0"
  },
  "devDependencies": {
    "@types/node": "^20",
    "@types/react": "^18.2",
    "@types/react-dom": "^18.2",
    "autoprefixer": "^10.0.1",
    "eslint": "^8",
    "eslint-config-next": "14.0.1",
    "postcss": "^8",
    "tailwindcss": "^3.3.0",
    "typescript": "^5"
  },
  "trustedDependencies": [
    "@fuel-ts/fuel-core",
    "@fuel-ts/forc"
  ]
}<|MERGE_RESOLUTION|>--- conflicted
+++ resolved
@@ -14,13 +14,9 @@
     "@fuels/connectors": "^0.2.2",
     "@fuels/react": "^0.18.1",
     "fuels": "workspace:*",
-<<<<<<< HEAD
-    "next": "14.2.2",
-=======
     "@tanstack/react-query": "^5.29.2",
     "dotenv": "^16.4.5",
-    "next": "14.0.1",
->>>>>>> 1dbafb52
+    "next": "14.2.2",
     "react": "^18.2",
     "react-dom": "^18.2",
     "react-hot-toast": "^2.4.1",
