--- conflicted
+++ resolved
@@ -1,9 +1,4 @@
-<<<<<<< HEAD
 import contractIds from './sway-api/contract-ids.json';
-import { TESTNET_NETWORK_URL } from 'fuels';
-=======
-import { Account, BN } from 'fuels';
->>>>>>> 53c137c4
 
 export const environments = { LOCAL: 'local', TESTNET: 'testnet' };
 export const environment = process.env.VITE_DAPP_ENVIRONMENT || environments.LOCAL;
@@ -11,20 +6,12 @@
 export const isTestnet = environment === environments.TESTNET;
 
 export const localProviderUrl = `http://127.0.0.1:${process.env.VITE_FUEL_NODE_PORT || 4000}/v1/graphql`;
-export const testnetProviderUrl = TESTNET_NETWORK_URL;
+export const testnetProviderUrl = 'https://testnet.fuel.network/v1/graphql';
 export const providerUrl = isLocal ? localProviderUrl : testnetProviderUrl;
 export const playgroundUrl = providerUrl.replace('v1/graphql', 'v1/playground');
 
-<<<<<<< HEAD
 export const localContractId = contractIds.testContract;
 export const testnetContractId = process.env.VITE_TESTNET_CONTRACT_ID as string;
 export const contractId = isLocal ? localContractId : testnetContractId;
-=======
-// The node URL is determined by the current environment too.
-export const NODE_URL =
-  CURRENT_ENVIRONMENT === Environments.LOCAL
-    ? `http://127.0.0.1:${process.env.VITE_FUEL_NODE_PORT || 4000}/v1/graphql`
-    : 'https://testnet.fuel.network/v1/graphql';
->>>>>>> 53c137c4
 
 export const testnetFaucetUrl = 'https://faucet-testnet.fuel.network/';