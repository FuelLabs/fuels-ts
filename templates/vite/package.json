{
  "name": "template-vite",
  "private": true,
  "version": "0.0.1",
  "type": "module",
  "scripts": {
    "xprebuild": "fuels build",
    "dev": "vite",
    "build": "pnpm run xprebuild && tsc -b && vite build",
    "lint": "eslint .",
    "fuels:dev": "fuels dev",
    "test": "run-s test:*",
    "test:forc": "forc test --path ./sway-programs",
    "test:e2e": "vitest",
    "test:ui": "sh ./test/ui/test-ui.sh"
  },
  "dependencies": {
    "@fuels/connectors": "0.36.1",
    "@fuels/react": "0.36.1",
<<<<<<< HEAD
    "@tanstack/react-query": "5.66.9",
=======
    "@tanstack/react-query": "5.66.0",
    "@wagmi/connectors": "5.1.14",
>>>>>>> 714e0eba
    "clsx": "2.1.1",
    "dotenv": "16.4.7",
    "fuels": "workspace:*",
    "react": "19.0.0",
    "react-dom": "19.0.0",
    "react-toastify": "11.0.3"
  },
  "devDependencies": {
    "@vitejs/plugin-react": "4.3.4",
    "@eslint/js": "9.20.0",
    "@playwright/test": "1.50.1",
    "@tailwindcss/postcss": "4.0.8",
    "@types/react": "19.0.10",
    "@types/react-dom": "19.0.4",
    "autoprefixer": "10.4.20",
    "eslint": "8.57.0",
    "eslint-plugin-react-hooks": "5.1.0",
    "eslint-plugin-react-refresh": "0.4.19",
    "globals": "15.14.0",
    "postcss": "8.5.3",
    "tailwindcss": "4.0.8",
    "typescript": "5.7.3",
    "typescript-eslint": "8.23.0",
    "vite": "6.1.1",
    "vitest": "3.0.5"
  },
  "overrides": {
    "whatwg-url": "14.1.0"
  }
}<|MERGE_RESOLUTION|>--- conflicted
+++ resolved
@@ -17,12 +17,8 @@
   "dependencies": {
     "@fuels/connectors": "0.36.1",
     "@fuels/react": "0.36.1",
-<<<<<<< HEAD
     "@tanstack/react-query": "5.66.9",
-=======
-    "@tanstack/react-query": "5.66.0",
     "@wagmi/connectors": "5.1.14",
->>>>>>> 714e0eba
     "clsx": "2.1.1",
     "dotenv": "16.4.7",
     "fuels": "workspace:*",
