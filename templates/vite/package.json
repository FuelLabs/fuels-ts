--- conflicted
+++ resolved
@@ -16,15 +16,9 @@
     "@fuels/connectors": "^0.27.1",
     "@fuels/react": "^0.27.1",
     "@tanstack/react-query": "^5.55.4",
-<<<<<<< HEAD
-    "@wagmi/connectors": "^5.1.9",
-    "@wagmi/core": "^2.13.4",
-    "clsx": "2.1.1",
-=======
-    "@tanstack/react-router": "^1.56.5",
     "@wagmi/connectors": "^5.1.10",
     "@wagmi/core": "^2.13.5",
->>>>>>> 600b7818
+    "clsx": "2.1.1",
     "dotenv": "^16.4.5",
     "fuels": "workspace:*",
     "react": "^18.3.1",
@@ -34,14 +28,8 @@
   "devDependencies": {
     "@vitejs/plugin-react": "^4.3.1",
     "@eslint/js": "^9.10.0",
-<<<<<<< HEAD
-    "@playwright/test": "^1.47.0",
-    "@types/react": "^18.3.5",
-=======
-    "@tanstack/router-plugin": "^1.56.4",
     "@playwright/test": "^1.47.1",
     "@types/react": "^18.3.6",
->>>>>>> 600b7818
     "@types/react-dom": "^18.3",
     "autoprefixer": "^10.4.20",
     "eslint": "^8.57.0",
@@ -52,12 +40,7 @@
     "tailwindcss": "^3.4.11",
     "typescript": "~5.6.2",
     "typescript-eslint": "^8.5.0",
-<<<<<<< HEAD
-    "vite": "^5.4.3",
+    "vite": "^5.4.5",
     "vitest": "~2.0.5"
-=======
-    "vite": "^5.4.5",
-    "vitest": "^2.0.5"
->>>>>>> 600b7818
   }
 }