{
  "name": "template-vite",
  "private": true,
  "version": "0.0.1",
  "type": "module",
  "scripts": {
    "xprebuild": "fuels build",
    "dev": "vite",
    "build": "pnpm run xprebuild && tsc -b && vite build",
    "lint": "eslint .",
    "fuels:dev": "fuels dev",
    "test": "vitest",
    "test:ui": "sh ./test/ui/test-ui.sh"
  },
  "dependencies": {
    "@fuels/connectors": "0.36.1",
    "@fuels/react": "0.36.1",
    "@tanstack/react-query": "5.55.4",
    "clsx": "2.1.1",
<<<<<<< HEAD
    "dotenv": "^16.4.5",
=======
    "@wagmi/connectors": "5.1.14",
    "@wagmi/core": "2.13.9",
    "dotenv": "16.4.5",
>>>>>>> 458b7cf9
    "fuels": "workspace:*",
    "react": "18.3.1",
    "react-dom": "18.3.1",
    "react-toastify": "10.0.6"
  },
  "devDependencies": {
<<<<<<< HEAD
    "@vitejs/plugin-react": "^4.3.3",
    "@eslint/js": "^9.10.0",
    "@playwright/test": "^1.47.2",
    "@types/react": "^18.3.11",
    "@types/react-dom": "^18.3",
    "autoprefixer": "^10.4.20",
    "eslint": "^8.57.0",
    "eslint-plugin-react-hooks": "^4.6.2",
    "eslint-plugin-react-refresh": "^0.4.13",
    "globals": "^15.9.0",
    "postcss": "^8.4.49",
    "tailwindcss": "^3.4.14",
    "typescript": "~5.6.3",
    "typescript-eslint": "^8.8.0",
    "vite": "^5.4.9",
    "vitest": "~2.0.5"
=======
    "@vitejs/plugin-react": "4.3.3",
    "@eslint/js": "9.10.0",
    "@tanstack/router-plugin": "1.58.12",
    "@playwright/test": "1.49.1",
    "@types/react": "18.3.11",
    "@types/react-dom": "18.3",
    "autoprefixer": "10.4.20",
    "eslint": "8.57.0",
    "eslint-plugin-react-hooks": "4.6.2",
    "eslint-plugin-react-refresh": "0.4.13",
    "globals": "15.9.0",
    "postcss": "8.4.49",
    "tailwindcss": "3.4.14",
    "typescript": "5.6.3",
    "typescript-eslint": "8.8.0",
    "vite": "5.4.9",
    "vitest": "2.0.5"
  },
  "overrides": {
    "whatwg-url": "14.1.0"
>>>>>>> 458b7cf9
  }
}<|MERGE_RESOLUTION|>--- conflicted
+++ resolved
@@ -17,57 +17,28 @@
     "@fuels/react": "0.36.1",
     "@tanstack/react-query": "5.55.4",
     "clsx": "2.1.1",
-<<<<<<< HEAD
     "dotenv": "^16.4.5",
-=======
-    "@wagmi/connectors": "5.1.14",
-    "@wagmi/core": "2.13.9",
-    "dotenv": "16.4.5",
->>>>>>> 458b7cf9
     "fuels": "workspace:*",
     "react": "18.3.1",
     "react-dom": "18.3.1",
     "react-toastify": "10.0.6"
   },
   "devDependencies": {
-<<<<<<< HEAD
-    "@vitejs/plugin-react": "^4.3.3",
-    "@eslint/js": "^9.10.0",
-    "@playwright/test": "^1.47.2",
-    "@types/react": "^18.3.11",
-    "@types/react-dom": "^18.3",
-    "autoprefixer": "^10.4.20",
-    "eslint": "^8.57.0",
-    "eslint-plugin-react-hooks": "^4.6.2",
-    "eslint-plugin-react-refresh": "^0.4.13",
-    "globals": "^15.9.0",
-    "postcss": "^8.4.49",
-    "tailwindcss": "^3.4.14",
-    "typescript": "~5.6.3",
-    "typescript-eslint": "^8.8.0",
-    "vite": "^5.4.9",
-    "vitest": "~2.0.5"
-=======
-    "@vitejs/plugin-react": "4.3.3",
+    "@vitejs/plugin-react": "4.3.4",
     "@eslint/js": "9.10.0",
-    "@tanstack/router-plugin": "1.58.12",
     "@playwright/test": "1.49.1",
     "@types/react": "18.3.11",
     "@types/react-dom": "18.3",
     "autoprefixer": "10.4.20",
     "eslint": "8.57.0",
     "eslint-plugin-react-hooks": "4.6.2",
-    "eslint-plugin-react-refresh": "0.4.13",
+    "eslint-plugin-react-refresh": "0.4.16",
     "globals": "15.9.0",
     "postcss": "8.4.49",
     "tailwindcss": "3.4.14",
-    "typescript": "5.6.3",
+    "typescript": "~5.6.3",
     "typescript-eslint": "8.8.0",
     "vite": "5.4.9",
-    "vitest": "2.0.5"
-  },
-  "overrides": {
-    "whatwg-url": "14.1.0"
->>>>>>> 458b7cf9
+    "vitest": "~2.0.5"
   }
 }