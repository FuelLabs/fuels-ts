--- conflicted
+++ resolved
@@ -14,14 +14,9 @@
   "dependencies": {
     "@fuels/connectors": "^0.27.1",
     "@fuels/react": "^0.27.1",
-<<<<<<< HEAD
-    "@tanstack/react-query": "^5.55.2",
+    "@tanstack/react-query": "^5.55.4",
     "@tanstack/react-router": "^1.56.5",
-=======
-    "@tanstack/react-query": "^5.52.1",
-    "@tanstack/react-router": "^1.48.1",
->>>>>>> 65f3e04c
-    "@wagmi/connectors": "^5.1.8",
+    "@wagmi/connectors": "^5.1.9",
     "@wagmi/core": "^2.13.4",
     "dotenv": "^16.4.5",
     "fuels": "workspace:*",
@@ -35,7 +30,7 @@
     "@tanstack/router-plugin": "^1.56.4",
     "@types/react": "^18.3.5",
     "@types/react-dom": "^18.3",
-    "@vitejs/plugin-react-swc": "^3.5.0",
+    "@vitejs/plugin-react-swc": "^3.7.0",
     "autoprefixer": "^10.4.20",
     "eslint": "^9.10.0",
     "eslint-plugin-react-hooks": "^4.6.2",
@@ -45,7 +40,7 @@
     "tailwindcss": "^3.4.10",
     "typescript": "~5.5.4",
     "typescript-eslint": "^8.4.0",
-    "vite": "^5.4.2",
+    "vite": "^5.4.3",
     "vitest": "^2.0.5"
   }
 }