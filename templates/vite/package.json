--- conflicted
+++ resolved
@@ -26,11 +26,10 @@
     "react-toastify": "10.0.6"
   },
   "devDependencies": {
-<<<<<<< HEAD
     "@vitejs/plugin-react": "4.3.3",
     "@eslint/js": "9.10.0",
     "@tanstack/router-plugin": "1.58.12",
-    "@playwright/test": "1.47.2",
+    "@playwright/test": "1.49.1",
     "@types/react": "18.3.11",
     "@types/react-dom": "18.3",
     "autoprefixer": "10.4.20",
@@ -44,24 +43,5 @@
     "typescript-eslint": "8.8.0",
     "vite": "5.4.9",
     "vitest": "2.0.5"
-=======
-    "@vitejs/plugin-react": "^4.3.3",
-    "@eslint/js": "^9.10.0",
-    "@tanstack/router-plugin": "^1.58.12",
-    "@playwright/test": "^1.49.1",
-    "@types/react": "^18.3.11",
-    "@types/react-dom": "^18.3",
-    "autoprefixer": "^10.4.20",
-    "eslint": "^8.57.0",
-    "eslint-plugin-react-hooks": "^4.6.2",
-    "eslint-plugin-react-refresh": "^0.4.13",
-    "globals": "^15.9.0",
-    "postcss": "^8.4.49",
-    "tailwindcss": "^3.4.14",
-    "typescript": "~5.6.3",
-    "typescript-eslint": "^8.8.0",
-    "vite": "^5.4.9",
-    "vitest": "~2.0.5"
->>>>>>> ca123e60
   }
 }