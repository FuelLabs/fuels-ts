--- conflicted
+++ resolved
@@ -16,15 +16,9 @@
     "@fuels/connectors": "^0.27.1",
     "@fuels/react": "^0.27.1",
     "@tanstack/react-query": "^5.55.4",
-<<<<<<< HEAD
     "@tanstack/react-router": "^1.58.3",
-    "@wagmi/connectors": "^5.1.10",
-    "@wagmi/core": "^2.13.5",
-=======
-    "@tanstack/react-router": "^1.56.5",
     "@wagmi/connectors": "^5.1.12",
     "@wagmi/core": "^2.13.6",
->>>>>>> cab11ef2
     "dotenv": "^16.4.5",
     "fuels": "workspace:*",
     "react": "^18.3.1",
