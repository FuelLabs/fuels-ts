# Contributing To Fuel TypeScript SDK

Thanks for your interest in contributing to the Fuel TypeScript SDK!

This document outlines the process for installing dependencies, setting up for development and conventions for contributing.

# Finding Something to Work On

There are many ways in which you may contribute to the project, some of which involve coding knowledge and some which do not. A few examples include:

- Reporting bugs
- Adding new features or bugfixes for which there is already an open issue
- Making feature requests

Check out our [Help Wanted](https://github.com/FuelLabs/fuels-ts/issues?q=is%3Aopen+is%3Aissue+label%3A%22help+wanted%22) or [Good First Issues](https://github.com/FuelLabs/fuels-ts/issues?q=is%3Aissue+is%3Aopen+label%3A%22good+first+issue%22) to find a suitable task.

If you are planning something big, for example, changes related to multiple components or changes to current behaviors, make sure to [open an issue](https://github.com/FuelLabs/fuels-ts/issues/new) to discuss with us before starting on the implementation.

# Setting up

```sh
git clone git@github.com:FuelLabs/fuels-ts.git
cd fuels-ts
pnpm install
pnpm build
```

# Developing

For building everything in watch-mode, run:

```sh
# build all projects in watch-mode
pnpm dev
```

File watching is done by `nodemon` for increased performance.

Check `nodemon.config.json` for all settings.

> **Note**: You can `pnpm dev` a single package:
>
> ```sh
> cd packages/abi-coder
> pnpm dev
> ```

# Using local sym-linked packages

First, we need to link our `fuels` package globally in our local `global pnpm store`:

```sh
cd fuels-ts/packages/fuels
pnpm link --global
```

Let's check it out:

```sh
pnpm list --global
```

Cool, now on the root directory of `my-local-project`:

```sh
cd my-local-project
pnpm link --global fuels
```

That's it — `my-local-project` is now using our local version of `fuels`.

The same can be done with all other packages:

```sh
cd fuels-ts/packages/wallet
pnpm link --global

# ...

pnpm list --global # validating

# ...

cd my-local-project
pnpm link --global @fuel-ts/wallet
```

> **Warning** When using local symlinked `fuels-ts` in `your-local-project`, remember to `pnpm build` the SDK whenever you change a source file to reflect the changes on `your-local-project`. To automate this, you can use `pnpm dev`, which will keep watching and compiling everything automatically while developing.

See also:

- [Developing](#Developing)

# Testing

In order to run tests locally, you need `fuel-core` running locally.

To do that run this command in your terminal:

```sh
pnpm node:run
```

And then run the tests in another terminal tab:

```sh
# run all tests
pnpm test

# watch all tests
pnpm test:watch

<<<<<<< HEAD
=======
# run tests for a specific package
pnpm test:filter packages/my-desired-package

# run tests for a specific file
pnpm test:filter packages/my-desired-package/src/my.test.ts

>>>>>>> ce44adf5
# run tests while passing other flags to sub-program
pnpm test -- --coverage --my-other-flag
```

Or if you want to start a local Fuel-Core node and run all tests serially you can do:

```sh
pnpm ci:test
```

This will run `node:run`, `test` and then `node:clean`

> The tests may break if you are running your tests locally using `node:run` in a separate terminal.
> To reset your local fuel-core node data and start from scratch, run `node:clean`

# Commit Convention

Before you create a Pull Request, please check whether your commits comply with
the commit conventions used in this repository.

When you create a commit we kindly ask you to follow the convention
`category(scope or module): message` in your commit message while using one of
the following categories:

- `feat / feature`: all changes that introduce completely new code or new
  features
- `fix`: changes that fix a bug (ideally you will additionally reference an
  issue if present)
- `refactor`: any code related change that is not a fix nor a feature
- `docs`: changing existing or creating new documentation (i.e. README, docs for
  usage of a lib or cli usage)
- `build`: all changes regarding the build of the software, changes to
  dependencies or the addition of new dependencies
- `test`: all changes regarding tests (adding new tests or changing existing
  ones)
- `ci`: all changes regarding the configuration of continuous integration (i.e.
  github actions, ci system)
- `chore`: all changes to the repository that do not fit into any of the above
  categories

# Steps to PR

1. Fork the fuels-ts repository and clone your fork

2. Create a new branch out of the `master` branch.

3. Make and commit your changes following the
   [commit convention](https://github.com/FuelLabs/fuels-ts/blob/master/README.md#commit-convention).
   As you develop, you can run `pnpm build` and
   `pnpm test` to make sure everything works as expected.

4. Run `pnpm changeset` to create a detailed description of your changes. This
   will be used to generate a changelog when we publish an update.
   [Learn more about Changeset](https://github.com/changesets/changesets/tree/main/packages/cli).
   Please note that you might have to run `git fetch origin master` (where
   origin will be your fork on GitHub) before `pnpm changeset` works.

> If you made minor changes like CI config, prettier, etc, you can run
> `pnpm changeset add --empty` to generate an empty changeset file to document
> your changes.

# Git Hooks

The SDK utilizes a pre-push git hook to validate your contribution before review. This is a script that will run automatically before changes are pushed to the remote repository. Within the SDK, the pre-push script will run code linting.

> This can be overridden using the `--no-verify` flag when pushing.

# Updating Forc version

The following script will upgrade Forc to the latest version on GitHub, remove all lockfiles so the latest stdlib can be used, and rebuild all projects:

```sh
pnpm forc:update
```

After this you should run tests and fix any incompatibilities.

# Updating Fuel Core version

Manually edit the `packages/fuel-core/VERSION` file, add the right version, and then:

```sh
pnpm install # will download new binaries
pnpm test:ci
```

If all tests pass, that's it.

Otherwise, you have work to do.

# FAQ

### Why is the prefix `fuels` and not `fuel`?

In order to make the SDK for Fuel feel familiar with those coming from the [ethers.js](https://github.com/ethers-io/ethers.js) ecosystem, this project opted for an `s` at the end.

The `fuels-*` family of SDKs is inspired by The Ethers Project.<|MERGE_RESOLUTION|>--- conflicted
+++ resolved
@@ -110,15 +110,12 @@
 # watch all tests
 pnpm test:watch
 
-<<<<<<< HEAD
-=======
 # run tests for a specific package
 pnpm test:filter packages/my-desired-package
 
 # run tests for a specific file
 pnpm test:filter packages/my-desired-package/src/my.test.ts
 
->>>>>>> ce44adf5
 # run tests while passing other flags to sub-program
 pnpm test -- --coverage --my-other-flag
 ```
