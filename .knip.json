{
  "entry": [
    "apps/docs/src/versions.data.ts",
    "apps/docs/src/guide/types/snippets/numbers/for-u8-u16-and-u32-2.ts"
  ],
  "ignore": [".github/**"],
  "ignoreDependencies": [
<<<<<<< HEAD
    "fuels",
    "autocannon",
=======
>>>>>>> 68ef74d2
    "bun",
    "fuels",
    "bun",
    "@types/rimraf",
    "@fuel-ts/abi-typegen",
    "@internal/fuel-core",
    "get-graphql-schema",
    "events",
    "eslint-plugin-jsdoc",
    "eslint-plugin-jsx-a11y",
    "eslint-plugin-prettier",
    "eslint-plugin-react",
    "eslint-plugin-react-hooks",
    "dotenv",
    "memfs",
    "open",
    "markdown-link-check",
    "ts-generator",
    "vitepress-plugin-search",
    "vue"
  ]
}<|MERGE_RESOLUTION|>--- conflicted
+++ resolved
@@ -5,12 +5,6 @@
   ],
   "ignore": [".github/**"],
   "ignoreDependencies": [
-<<<<<<< HEAD
-    "fuels",
-    "autocannon",
-=======
->>>>>>> 68ef74d2
-    "bun",
     "fuels",
     "bun",
     "@types/rimraf",
