import plainText from "vite-plugin-plain-text";
import { defineConfig } from "vitest/config";

export default defineConfig({
  plugins: [
    plainText("**/*.hbs", {
      namedExport: false,
    }),
  ],
  test: {
    exclude: [
      "**/node_modules/**",
      "**/dist/**",
      "/apps/demo-nextjs",
      "/apps/demo-react-cra",
      "/apps/demo-react-vite",
    ],
    globals: true,
    setupFiles: ["./vite.env.ts"],
    coverage: {
      enabled: true,
      provider: "istanbul",
<<<<<<< HEAD
      reporter: ["json"],
=======
      reporter: ["json", "text", "html"],
>>>>>>> 587d445e
      include: ["packages", "internal", "apps"],
      exclude: [
        "**/node_modules/**",
        "**/dist/**",
        "**/test/**",
        "**/*.test.ts",
        "**/*.d.ts",
        "packages/fuel-gauge/**",
        "apps/demo-*",
        "apps/docs",
      ],
    },
    poolOptions: {
      threads: {
        minThreads: 1,
        maxThreads: 16,
      },
    },
  },
});<|MERGE_RESOLUTION|>--- conflicted
+++ resolved
@@ -20,11 +20,7 @@
     coverage: {
       enabled: true,
       provider: "istanbul",
-<<<<<<< HEAD
-      reporter: ["json"],
-=======
       reporter: ["json", "text", "html"],
->>>>>>> 587d445e
       include: ["packages", "internal", "apps"],
       exclude: [
         "**/node_modules/**",
