{
  "name": "demo-wallet-sdk-react",
  "version": "0.1.5",
  "private": true,
  "scripts": {
    "dev": "next dev",
    "build": "next build",
    "start": "next start",
    "lint": "next lint"
  },
  "dependencies": {
    "@fuels/connectors": "^0.8.1",
    "@fuels/react": "^0.20.0",
    "@tanstack/react-query": "^5.51.15",
    "fuels": "workspace:*",
    "next": "14.2.5",
    "react": "^18.3.1",
    "react-dom": "^18.3.1"
  },
  "devDependencies": {
    "@types/node": "^20.14.11",
    "@types/react": "^18.3.3",
<<<<<<< HEAD
    "@types/react-dom": "^18.3",
    "autoprefixer": "^10.4.19",
=======
    "@types/react-dom": "^18",
    "autoprefixer": "^10.4.20",
>>>>>>> 43ca60cb
    "postcss": "^8",
    "tailwindcss": "^3.4.7",
    "typescript": "~5.4.5"
  }
}<|MERGE_RESOLUTION|>--- conflicted
+++ resolved
@@ -20,13 +20,8 @@
   "devDependencies": {
     "@types/node": "^20.14.11",
     "@types/react": "^18.3.3",
-<<<<<<< HEAD
     "@types/react-dom": "^18.3",
-    "autoprefixer": "^10.4.19",
-=======
-    "@types/react-dom": "^18",
     "autoprefixer": "^10.4.20",
->>>>>>> 43ca60cb
     "postcss": "^8",
     "tailwindcss": "^3.4.7",
     "typescript": "~5.4.5"
