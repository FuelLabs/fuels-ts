import * as asm from "@fuels/vm-asm";
<<<<<<< HEAD
import { NativeAssetId, encrypt, decrypt } from "fuels";
=======
import { BaseAssetId, decrypt, encrypt } from "fuels";
>>>>>>> 51d13e32
import Image from "next/image";

import styles from "./page.module.css";

export default function Home() {
  const { log } = console;

<<<<<<< HEAD
  log("Hello Fuels", NativeAssetId, encrypt, decrypt);
=======
  log("Hello Fuels", BaseAssetId, encrypt, decrypt);
>>>>>>> 51d13e32
  log("Hello ASM", asm);

  return (
    <main className={styles.main}>
      <div className={styles.description}>
        <p>
          Get started by editing&nbsp;
          <code className={styles.code}>src/app/page.tsx</code>
        </p>
        <div>
          <a
            href="https://vercel.com?utm_source=create-next-app&utm_medium=appdir-template&utm_campaign=create-next-app"
            target="_blank"
            rel="noopener noreferrer"
          >
            By{" "}
            <Image
              src="/vercel.svg"
              alt="Vercel Logo"
              className={styles.vercelLogo}
              width={100}
              height={24}
              priority
            />
          </a>
        </div>
      </div>

      <div className={styles.center}>
        <Image
          className={styles.logo}
          src="/next.svg"
          alt="Next.js Logo"
          width={180}
          height={37}
          priority
        />
      </div>

      <div className={styles.grid}>
        <a
          href="https://nextjs.org/docs?utm_source=create-next-app&utm_medium=appdir-template&utm_campaign=create-next-app"
          className={styles.card}
          target="_blank"
          rel="noopener noreferrer"
        >
          <h2>
            Docs <span>-&gt;</span>
          </h2>
          <p>Find in-depth information about Next.js features and API.</p>
        </a>

        <a
          href="https://nextjs.org/learn?utm_source=create-next-app&utm_medium=appdir-template&utm_campaign=create-next-app"
          className={styles.card}
          target="_blank"
          rel="noopener noreferrer"
        >
          <h2>
            Learn <span>-&gt;</span>
          </h2>
          <p>Learn about Next.js in an interactive course with&nbsp;quizzes!</p>
        </a>

        <a
          href="https://vercel.com/templates?framework=next.js&utm_source=create-next-app&utm_medium=appdir-template&utm_campaign=create-next-app"
          className={styles.card}
          target="_blank"
          rel="noopener noreferrer"
        >
          <h2>
            Templates <span>-&gt;</span>
          </h2>
          <p>Explore the Next.js 13 playground.</p>
        </a>

        <a
          href="https://vercel.com/new?utm_source=create-next-app&utm_medium=appdir-template&utm_campaign=create-next-app"
          className={styles.card}
          target="_blank"
          rel="noopener noreferrer"
        >
          <h2>
            Deploy <span>-&gt;</span>
          </h2>
          <p>
            Instantly deploy your Next.js site to a shareable URL with Vercel.
          </p>
        </a>
      </div>
    </main>
  );
}<|MERGE_RESOLUTION|>--- conflicted
+++ resolved
@@ -1,9 +1,5 @@
 import * as asm from "@fuels/vm-asm";
-<<<<<<< HEAD
-import { NativeAssetId, encrypt, decrypt } from "fuels";
-=======
 import { BaseAssetId, decrypt, encrypt } from "fuels";
->>>>>>> 51d13e32
 import Image from "next/image";
 
 import styles from "./page.module.css";
@@ -11,11 +7,7 @@
 export default function Home() {
   const { log } = console;
 
-<<<<<<< HEAD
-  log("Hello Fuels", NativeAssetId, encrypt, decrypt);
-=======
   log("Hello Fuels", BaseAssetId, encrypt, decrypt);
->>>>>>> 51d13e32
   log("Hello ASM", asm);
 
   return (
