--- conflicted
+++ resolved
@@ -17,11 +17,7 @@
     "fuels": "workspace:*",
     "next": "13.4.4",
     "react-dom": "18.2.0",
-<<<<<<< HEAD
-    "typescript": "~5.1.6"
-=======
-    "react": "18.2.0",
-    "typescript": "^4.8.4"
->>>>>>> b4d78c14
+    "typescript": "~5.1.6",
+    "react": "18.2.0"
   }
 }