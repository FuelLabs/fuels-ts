{
  "name": "demo-nextjs",
  "version": "0.1.29",
  "private": true,
  "scripts": {
    "original:dev": "next dev",
    "original:build": "next build",
    "original:start": "next start",
    "original:lint": "next lint",
    "pretest": "pnpm original:build"
  },
  "dependencies": {
<<<<<<< HEAD
    "@fuels/vm-asm": "0.60.1",
=======
    "@fuels/vm-asm": "0.60.2",
>>>>>>> 640d6131
    "@types/node": "22.13.5",
    "@types/react-dom": "19.0.4",
    "@types/react": "19.0.10",
    "fuels": "workspace:*",
    "next": "15.2.3",
    "react-dom": "19.0.0",
    "react": "19.0.0",
    "typescript": "5.7.3"
  }
}<|MERGE_RESOLUTION|>--- conflicted
+++ resolved
@@ -10,11 +10,7 @@
     "pretest": "pnpm original:build"
   },
   "dependencies": {
-<<<<<<< HEAD
-    "@fuels/vm-asm": "0.60.1",
-=======
     "@fuels/vm-asm": "0.60.2",
->>>>>>> 640d6131
     "@types/node": "22.13.5",
     "@types/react-dom": "19.0.4",
     "@types/react": "19.0.10",
