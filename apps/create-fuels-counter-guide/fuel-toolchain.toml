--- conflicted
+++ resolved
@@ -2,10 +2,5 @@
 channel = "testnet"
 
 [components]
-<<<<<<< HEAD
-forc = "0.68.1"
-fuel-core = "0.44.0"
-=======
 forc = "0.68.6"
-fuel-core = "0.43.1"
->>>>>>> 34b77dc3
+fuel-core = "0.44.0"