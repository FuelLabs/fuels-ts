--- conflicted
+++ resolved
@@ -39,17 +39,10 @@
     "eslint-plugin-react-refresh": "^0.4.13",
     "globals": "^15.9.0",
     "postcss": "^8.4.47",
-<<<<<<< HEAD
     "tailwindcss": "^3.4.14",
     "typescript": "~5.6.3",
-    "typescript-eslint": "^8.5.0",
+    "typescript-eslint": "^8.8.0",
     "vite": "^5.4.9",
-=======
-    "tailwindcss": "^3.4.12",
-    "typescript": "~5.6.2",
-    "typescript-eslint": "^8.8.0",
-    "vite": "^5.4.8",
->>>>>>> bf47c3d9
     "vitest": "~2.0.5"
   }
 }