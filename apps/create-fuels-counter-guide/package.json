--- conflicted
+++ resolved
@@ -17,16 +17,9 @@
     "@fuels/connectors": "^0.27.1",
     "@fuels/react": "^0.27.1",
     "@tanstack/react-query": "^5.55.4",
-<<<<<<< HEAD
-    "@wagmi/connectors": "^5.1.10",
-    "@wagmi/core": "^2.13.5",
     "clsx": "2.1.1",
-=======
-    "@tanstack/react-router": "^1.56.5",
-    "fuels": "workspace:*",
     "@wagmi/connectors": "^5.1.12",
     "@wagmi/core": "^2.13.6",
->>>>>>> 11d5fd6b
     "dotenv": "^16.4.5",
     "fuels": "workspace:*",
     "react": "^18.3.1",
@@ -36,15 +29,9 @@
   "devDependencies": {
     "@vitejs/plugin-react": "^4.3.1",
     "@eslint/js": "^9.10.0",
-<<<<<<< HEAD
-    "@playwright/test": "^1.47.1",
-    "@types/react": "^18.3.6",
-=======
-    "@tanstack/router-plugin": "^1.56.4",
     "@types/node": "^22.5.5",
     "@playwright/test": "^1.47.2",
     "@types/react": "^18.3.8",
->>>>>>> 11d5fd6b
     "@types/react-dom": "^18.3",
     "autoprefixer": "^10.4.20",
     "eslint": "^8.57.0",
@@ -55,12 +42,7 @@
     "tailwindcss": "^3.4.12",
     "typescript": "~5.6.2",
     "typescript-eslint": "^8.5.0",
-<<<<<<< HEAD
-    "vite": "^5.4.5",
+    "vite": "^5.4.7",
     "vitest": "~2.0.5"
-=======
-    "vite": "^5.4.7",
-    "vitest": "^2.0.5"
->>>>>>> 11d5fd6b
   }
 }