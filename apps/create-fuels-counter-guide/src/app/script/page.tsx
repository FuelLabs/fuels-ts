"use client";

import { Button } from "@/components/Button";
import { FuelLogo } from "@/components/FuelLogo";
import { Input } from "@/components/Input";
import { Link } from "@/components/Link";
import { useActiveWallet } from "@/hooks/useActiveWallet";
import { TestScriptAbi__factory } from "@/sway-api";
import { BN, BigNumberish, Script, bn } from "fuels";
import { useState } from "react";
import toast from "react-hot-toast";
import useAsync from "react-use/lib/useAsync";

export default function ScriptExample() {
  const { wallet } = useActiveWallet();

  const [script, setScript] = useState<Script<[input: BigNumberish], BN>>();
  const [input, setInput] = useState<string>();
  const [result, setResult] = useState<string>();

  useAsync(async () => {
    if (wallet) {
      // Initialize script instance
      const script = TestScriptAbi__factory.createInstance(wallet);
      setScript(script);
    }
  }, [wallet]);

  const runScript = async () => {
    try {
      if (!script) {
        return toast.error("Script not loaded");
      }

<<<<<<< HEAD
=======
      // Call the script with the input value
>>>>>>> f3e89d22
      const { waitForResult } = await script.functions.main(bn(input)).call();
      const { value } = await waitForResult();

      setResult(value.toString());
    } catch (error) {
      console.error(error);
      toast.error(
        `Error running script. Please make sure your wallet has enough funds.
        Please click the 'Top-up Wallet' button in the top right corner, or use the faucet in the top left.`,
      );
    }
  };

  return (
    <>
      <div className="flex gap-4">
        <FuelLogo />
        <h3 className="text-2xl font-semibold">Script</h3>
      </div>

      <Input
        className="mt-8"
        value={input as string}
        onChange={(e) => setInput(e.target.value)}
        placeholder="Enter a number"
        type="number"
      />

      <Button onClick={runScript}>Run Script</Button>

      {result && (
        <div className="flex gap-4 align-baseline">
          <h5 className="font-semibold text-xl">Result:</h5>
          <p className="text-gray-400">{result}</p>
        </div>
      )}

      <span className="text-gray-400">
        This script takes a number and simply echoes it back.
      </span>

      <Link
        href="https://docs.fuel.network/docs/intro/glossary/#script"
        className="mt-4"
      >
        Learn more about Scripts
      </Link>

      <Link href="/" className="mt-12">
        Back to home
      </Link>
    </>
  );
}<|MERGE_RESOLUTION|>--- conflicted
+++ resolved
@@ -32,10 +32,7 @@
         return toast.error("Script not loaded");
       }
 
-<<<<<<< HEAD
-=======
       // Call the script with the input value
->>>>>>> f3e89d22
       const { waitForResult } = await script.functions.main(bn(input)).call();
       const { value } = await waitForResult();
 
