--- conflicted
+++ resolved
@@ -5,12 +5,8 @@
 import { Input } from "@/components/Input";
 import { Link } from "@/components/Link";
 import { useActiveWallet } from "@/hooks/useActiveWallet";
-<<<<<<< HEAD
 import { TestPredicate } from "@/sway-api/predicates/index";
-=======
 import { FAUCET_LINK } from '@/lib';
-import { TestPredicateAbi__factory } from "@/sway-api/predicates/index";
->>>>>>> 8b90a28d
 import { BN, InputValue, Predicate } from "fuels";
 import { bn } from "fuels";
 import { useState } from "react";
