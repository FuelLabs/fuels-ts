/**
 * NOTE: These tests are a copy of the ones at:
 *  - /apps/demo-typegen/src/index.test.ts
 *
 * It ensures that built code is fully working.
 */

import { generateTestWallet } from '@fuel-ts/account/test-utils';
import { safeExec } from '@fuel-ts/errors/test-utils';
<<<<<<< HEAD
import { ContractFactory, Provider, toHex, BaseAssetId, Wallet, FUEL_NETWORK_URL } from 'fuels';
=======
import type { BN } from 'fuels';
import { ContractFactory, Provider, toHex, Wallet, FUEL_NETWORK_URL } from 'fuels';
>>>>>>> b30b796c

import { SampleAbi__factory } from './sway-programs-api';
import bytecode from './sway-programs-api/contracts/SampleAbi.hex';

<<<<<<< HEAD
=======
let gasPrice: BN;
let baseAssetId: string;

>>>>>>> b30b796c
/**
 * @group node
 */
describe('ExampleContract', () => {
<<<<<<< HEAD
=======
  beforeAll(async () => {
    const provider = await Provider.create(FUEL_NETWORK_URL);
    ({ minGasPrice: gasPrice } = provider.getGasConfig());
    baseAssetId = provider.getBaseAssetId();
  });

>>>>>>> b30b796c
  it('should return the input', async () => {
    const provider = await Provider.create(FUEL_NETWORK_URL);
    const wallet = await generateTestWallet(provider, [[500_000, baseAssetId]]);

    // Deploy
    const factory = new ContractFactory(bytecode, SampleAbi__factory.abi, wallet);
    const contract = await factory.deployContract();

    // Call
    const { value } = await contract.functions.return_input(1337).call();

    // Assert
    expect(value.toHex()).toEqual(toHex(1337));

    // You can also make a call using the factory
    const contractInstance = SampleAbi__factory.connect(contract.id, wallet);
    const { value: v2 } = await contractInstance.functions.return_input(1337).call();
    expect(v2.toHex()).toBe(toHex(1337));
  });

  it('deployContract method', async () => {
    const provider = await Provider.create(FUEL_NETWORK_URL);
    const wallet = await generateTestWallet(provider, [[500_000, baseAssetId]]);

    // Deploy
<<<<<<< HEAD
    const contract = await SampleAbi__factory.deployContract(bytecode, wallet);
=======
    const contract = await SampleAbi__factory.deployContract(bytecode, wallet, {
      gasPrice
    });
>>>>>>> b30b796c

    // Call
    const { value } = await contract.functions.return_input(1337).call();

    // Assert
    expect(value.toHex()).toEqual(toHex(1337));
  });

  it('should throw when simulating via contract factory with wallet with no resources', async () => {
    const provider = await Provider.create(FUEL_NETWORK_URL);
    const fundedWallet = await generateTestWallet(provider, [[500_000, baseAssetId]]);
    const unfundedWallet = Wallet.generate({ provider });

    const factory = new ContractFactory(bytecode, SampleAbi__factory.abi, fundedWallet);
    const contract = await factory.deployContract();
    const contractInstance = SampleAbi__factory.connect(contract.id, unfundedWallet);

    const { error } = await safeExec(() =>
      contractInstance.functions.return_input(1337).simulate()
    );

    expect((<Error>error).message).toMatch('not enough coins to fit the target');
  });

  it('should not throw when dry running via contract factory with wallet with no resources', async () => {
    const provider = await Provider.create(FUEL_NETWORK_URL);
    const fundedWallet = await generateTestWallet(provider, [[500_000, baseAssetId]]);
    const unfundedWallet = Wallet.generate({ provider });

    const factory = new ContractFactory(bytecode, SampleAbi__factory.abi, fundedWallet);
    const contract = await factory.deployContract();
    const contractInstance = SampleAbi__factory.connect(contract.id, unfundedWallet);

    await expect(contractInstance.functions.return_input(1337).dryRun()).resolves.not.toThrow();
  });

  it('should demo how to use generated files just fine', async () => {
    const provider = await Provider.create(FUEL_NETWORK_URL);
<<<<<<< HEAD
    const wallet = await generateTestWallet(provider, [[500_000, BaseAssetId]]);
    const depoloyed = await SampleAbi__factory.deployContract(bytecode, wallet);
=======
    const wallet = await generateTestWallet(provider, [[500_000, baseAssetId]]);
    const depoloyed = await SampleAbi__factory.deployContract(bytecode, wallet, {
      gasPrice
    });
>>>>>>> b30b796c
    const contractsIds = {
      sample: depoloyed.id,
    };

    // #region using-generated-files
    // #context import { SampleAbi__factory } from './sway-programs-api';
    // #context import contractsIds from './sway-programs-api/contract-ids.json';

    // #context /**
    // #context   * Get IDs using:
    // #context   *   contractsIds.<my-contract-name>
    // #context   */

    // #context const wallet = new Wallet.fromPrivateKey(process.env.PRIVATE_KEY);
    const contract = SampleAbi__factory.connect(contractsIds.sample, wallet);

    const { value } = await contract.functions.return_input(1337).dryRun();

    expect(value.toHex()).toEqual(toHex(1337));
    // #endregion using-generated-files
  });
});<|MERGE_RESOLUTION|>--- conflicted
+++ resolved
@@ -7,35 +7,22 @@
 
 import { generateTestWallet } from '@fuel-ts/account/test-utils';
 import { safeExec } from '@fuel-ts/errors/test-utils';
-<<<<<<< HEAD
-import { ContractFactory, Provider, toHex, BaseAssetId, Wallet, FUEL_NETWORK_URL } from 'fuels';
-=======
-import type { BN } from 'fuels';
 import { ContractFactory, Provider, toHex, Wallet, FUEL_NETWORK_URL } from 'fuels';
->>>>>>> b30b796c
 
 import { SampleAbi__factory } from './sway-programs-api';
 import bytecode from './sway-programs-api/contracts/SampleAbi.hex';
 
-<<<<<<< HEAD
-=======
-let gasPrice: BN;
 let baseAssetId: string;
 
->>>>>>> b30b796c
 /**
  * @group node
  */
 describe('ExampleContract', () => {
-<<<<<<< HEAD
-=======
   beforeAll(async () => {
     const provider = await Provider.create(FUEL_NETWORK_URL);
-    ({ minGasPrice: gasPrice } = provider.getGasConfig());
     baseAssetId = provider.getBaseAssetId();
   });
 
->>>>>>> b30b796c
   it('should return the input', async () => {
     const provider = await Provider.create(FUEL_NETWORK_URL);
     const wallet = await generateTestWallet(provider, [[500_000, baseAssetId]]);
@@ -61,13 +48,7 @@
     const wallet = await generateTestWallet(provider, [[500_000, baseAssetId]]);
 
     // Deploy
-<<<<<<< HEAD
     const contract = await SampleAbi__factory.deployContract(bytecode, wallet);
-=======
-    const contract = await SampleAbi__factory.deployContract(bytecode, wallet, {
-      gasPrice
-    });
->>>>>>> b30b796c
 
     // Call
     const { value } = await contract.functions.return_input(1337).call();
@@ -106,15 +87,8 @@
 
   it('should demo how to use generated files just fine', async () => {
     const provider = await Provider.create(FUEL_NETWORK_URL);
-<<<<<<< HEAD
-    const wallet = await generateTestWallet(provider, [[500_000, BaseAssetId]]);
+    const wallet = await generateTestWallet(provider, [[500_000, baseAssetId]]);
     const depoloyed = await SampleAbi__factory.deployContract(bytecode, wallet);
-=======
-    const wallet = await generateTestWallet(provider, [[500_000, baseAssetId]]);
-    const depoloyed = await SampleAbi__factory.deployContract(bytecode, wallet, {
-      gasPrice
-    });
->>>>>>> b30b796c
     const contractsIds = {
       sample: depoloyed.id,
     };
