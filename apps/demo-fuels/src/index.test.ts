/**
 * NOTE: These tests are a copy of the ones at:
 *  - /apps/demo-typegen/src/demo.test.ts
 *
 * It ensures that built code is fully working.
 */

<<<<<<< HEAD
import { ContractFactory, toHex, Wallet } from 'fuels';
import { launchTestNode, safeExec } from 'fuels/test-utils';
=======
import { Provider, toHex, Wallet, FUEL_NETWORK_URL } from 'fuels';
import { generateTestWallet, safeExec } from 'fuels/test-utils';
>>>>>>> 896add90

import { SampleFactory, Sample } from './sway-programs-api';

/**
 * @group node
 * @group browser
 */
describe('ExampleContract', () => {
  it('should return the input', async () => {
    using launched = await launchTestNode();
    const {
      wallets: [wallet],
    } = launched;

    // Deploy
    const deploy = await SampleFactory.deploy(wallet);
    const { contract } = await deploy.waitForResult();

    // Call
    const { waitForResult } = await contract.functions.return_input(1337).call();
    const { value } = await waitForResult();

    // Assert
    expect(value.toHex()).toEqual(toHex(1337));

    // You can also make a call using the factory
    const contractInstance = new Sample(contract.id, wallet);
    const call2 = await contractInstance.functions.return_input(1337).call();
    const { value: v2 } = await call2.waitForResult();
    expect(v2.toHex()).toBe(toHex(1337));
  });

<<<<<<< HEAD
  it('deployContract method', async () => {
    using launched = await launchTestNode();
    const {
      wallets: [wallet],
    } = launched;
=======
  it('should deploy contract', async () => {
    const provider = await Provider.create(FUEL_NETWORK_URL);
    const wallet = await generateTestWallet(provider, [[500_000, baseAssetId]]);
>>>>>>> 896add90

    // Deploy
    const deploy = await SampleFactory.deploy(wallet);
    const { contract } = await deploy.waitForResult();

    // Call
    const { waitForResult } = await contract.functions.return_input(1337).call();
    const { value } = await waitForResult();

    // Assert
    expect(value.toHex()).toEqual(toHex(1337));
  });

  it('should throw when simulating via contract factory with wallet with no resources', async () => {
    using launched = await launchTestNode();
    const {
      provider,
      wallets: [fundedWallet],
    } = launched;

    const unfundedWallet = Wallet.generate({ provider });

    const deploy = await SampleFactory.deploy(fundedWallet);
    const { contract } = await deploy.waitForResult();

    const contractInstance = new Sample(contract.id, unfundedWallet);

    const { error } = await safeExec(() =>
      contractInstance.functions.return_input(1337).simulate()
    );

    expect((<Error>error).message).toMatch('not enough coins to fit the target');
  });

  it('should not throw when dry running via contract factory with wallet with no resources', async () => {
    using launched = await launchTestNode();
    const {
      provider,
      wallets: [fundedWallet],
    } = launched;

    const unfundedWallet = Wallet.generate({ provider });

    const { waitForResult } = await SampleFactory.deploy(fundedWallet);
    const { contract } = await waitForResult();
    const contractInstance = new Sample(contract.id, unfundedWallet);

    await expect(contractInstance.functions.return_input(1337).dryRun()).resolves.not.toThrow();
  });

  it('should demo how to use generated files just fine', async () => {
<<<<<<< HEAD
    using launched = await launchTestNode();
    const {
      wallets: [wallet],
    } = launched;

    const { waitForResult } = await SampleAbi__factory.deployContract(bytecode, wallet);
    const { contract: depoloyed } = await waitForResult();
=======
    const provider = await Provider.create(FUEL_NETWORK_URL);
    const wallet = await generateTestWallet(provider, [[500_000, baseAssetId]]);
    const deploy = await SampleFactory.deploy(wallet);
    const { contract: depoloyed } = await deploy.waitForResult();
>>>>>>> 896add90
    const contractsIds = {
      sample: depoloyed.id,
    };

    // #region using-generated-files
    // #context import { Sample } from './sway-programs-api';
    // #context import contractsIds from './sway-programs-api/contract-ids.json';

    // #context /**
    // #context   * Get IDs using:
    // #context   *   contractsIds.<my-contract-name>
    // #context   */

    // #context const wallet = new Wallet.fromPrivateKey(process.env.PRIVATE_KEY);
    const contract = new Sample(contractsIds.sample, wallet);

    const { value } = await contract.functions.return_input(1337).dryRun();

    expect(value.toHex()).toEqual(toHex(1337));
    // #endregion using-generated-files
  });
});<|MERGE_RESOLUTION|>--- conflicted
+++ resolved
@@ -5,13 +5,8 @@
  * It ensures that built code is fully working.
  */
 
-<<<<<<< HEAD
-import { ContractFactory, toHex, Wallet } from 'fuels';
+import { toHex, Wallet } from 'fuels';
 import { launchTestNode, safeExec } from 'fuels/test-utils';
-=======
-import { Provider, toHex, Wallet, FUEL_NETWORK_URL } from 'fuels';
-import { generateTestWallet, safeExec } from 'fuels/test-utils';
->>>>>>> 896add90
 
 import { SampleFactory, Sample } from './sway-programs-api';
 
@@ -44,17 +39,11 @@
     expect(v2.toHex()).toBe(toHex(1337));
   });
 
-<<<<<<< HEAD
-  it('deployContract method', async () => {
+  it('should deploy contract', async () => {
     using launched = await launchTestNode();
     const {
       wallets: [wallet],
     } = launched;
-=======
-  it('should deploy contract', async () => {
-    const provider = await Provider.create(FUEL_NETWORK_URL);
-    const wallet = await generateTestWallet(provider, [[500_000, baseAssetId]]);
->>>>>>> 896add90
 
     // Deploy
     const deploy = await SampleFactory.deploy(wallet);
@@ -106,22 +95,16 @@
   });
 
   it('should demo how to use generated files just fine', async () => {
-<<<<<<< HEAD
     using launched = await launchTestNode();
     const {
       wallets: [wallet],
     } = launched;
 
-    const { waitForResult } = await SampleAbi__factory.deployContract(bytecode, wallet);
-    const { contract: depoloyed } = await waitForResult();
-=======
-    const provider = await Provider.create(FUEL_NETWORK_URL);
-    const wallet = await generateTestWallet(provider, [[500_000, baseAssetId]]);
     const deploy = await SampleFactory.deploy(wallet);
-    const { contract: depoloyed } = await deploy.waitForResult();
->>>>>>> 896add90
+    const { contract: deployed } = await deploy.waitForResult();
+
     const contractsIds = {
-      sample: depoloyed.id,
+      sample: deployed.id,
     };
 
     // #region using-generated-files
