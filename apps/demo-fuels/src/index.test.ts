/**
 * NOTE: These tests are a copy of the ones at:
 *  - /apps/demo-typegen/src/demo.test.ts
 *
 * It ensures that built code is fully working.
 */

<<<<<<< HEAD
import { Provider, toHex, Wallet, FUEL_NETWORK_URL, FuelError, ErrorCode } from 'fuels';
import { expectToThrowFuelError, generateTestWallet } from 'fuels/test-utils';
=======
import { toHex, Wallet } from 'fuels';
import { launchTestNode, safeExec } from 'fuels/test-utils';
>>>>>>> 83750066

import { SampleFactory, Sample } from './sway-programs-api';

/**
 * @group node
 * @group browser
 */
describe('ExampleContract', () => {
  it('should return the input', async () => {
    using launched = await launchTestNode();
    const {
      wallets: [wallet],
    } = launched;

    // Deploy
    const deploy = await SampleFactory.deploy(wallet);
    const { contract } = await deploy.waitForResult();

    // Call
    const { waitForResult } = await contract.functions.return_input(1337).call();
    const { value } = await waitForResult();

    // Assert
    expect(value.toHex()).toEqual(toHex(1337));

    // You can also make a call using the factory
    const contractInstance = new Sample(contract.id, wallet);
    const call2 = await contractInstance.functions.return_input(1337).call();
    const { value: v2 } = await call2.waitForResult();
    expect(v2.toHex()).toBe(toHex(1337));
  });

  it('should deploy contract', async () => {
    using launched = await launchTestNode();
    const {
      wallets: [wallet],
    } = launched;

    // Deploy
    const deploy = await SampleFactory.deploy(wallet);
    const { contract } = await deploy.waitForResult();

    // Call
    const { waitForResult } = await contract.functions.return_input(1337).call();
    const { value } = await waitForResult();

    // Assert
    expect(value.toHex()).toEqual(toHex(1337));
  });

  it('should throw when simulating via contract factory with wallet with no resources', async () => {
    using launched = await launchTestNode();
    const {
      provider,
      wallets: [fundedWallet],
    } = launched;

    const unfundedWallet = Wallet.generate({ provider });

    const deploy = await SampleFactory.deploy(fundedWallet);
    const { contract } = await deploy.waitForResult();

    const contractInstance = new Sample(contract.id, unfundedWallet);

    await expectToThrowFuelError(
      () => contractInstance.functions.return_input(1337).simulate(),
      new FuelError(
        ErrorCode.NOT_ENOUGH_FUNDS,
        'The transaction does not have enough funds to cover its execution.'
      )
    );
  });

  it('should not throw when dry running via contract factory with wallet with no resources', async () => {
    using launched = await launchTestNode();
    const {
      provider,
      wallets: [fundedWallet],
    } = launched;

    const unfundedWallet = Wallet.generate({ provider });

    const { waitForResult } = await SampleFactory.deploy(fundedWallet);
    const { contract } = await waitForResult();
    const contractInstance = new Sample(contract.id, unfundedWallet);

    await expect(contractInstance.functions.return_input(1337).dryRun()).resolves.not.toThrow();
  });

  it('should demo how to use generated files just fine', async () => {
    using launched = await launchTestNode();
    const {
      wallets: [wallet],
    } = launched;

    const deploy = await SampleFactory.deploy(wallet);
    const { contract: deployed } = await deploy.waitForResult();

    const contractsIds = {
      sample: deployed.id,
    };

    // #region using-generated-files
    // #context import { Sample } from './sway-programs-api';
    // #context import contractsIds from './sway-programs-api/contract-ids.json';

    // #context /**
    // #context   * Get IDs using:
    // #context   *   contractsIds.<my-contract-name>
    // #context   */

    // #context const wallet = new Wallet.fromPrivateKey(process.env.PRIVATE_KEY);
    const contract = new Sample(contractsIds.sample, wallet);

    const { value } = await contract.functions.return_input(1337).dryRun();

    expect(value.toHex()).toEqual(toHex(1337));
    // #endregion using-generated-files
  });
});<|MERGE_RESOLUTION|>--- conflicted
+++ resolved
@@ -5,13 +5,8 @@
  * It ensures that built code is fully working.
  */
 
-<<<<<<< HEAD
-import { Provider, toHex, Wallet, FUEL_NETWORK_URL, FuelError, ErrorCode } from 'fuels';
-import { expectToThrowFuelError, generateTestWallet } from 'fuels/test-utils';
-=======
 import { toHex, Wallet } from 'fuels';
-import { launchTestNode, safeExec } from 'fuels/test-utils';
->>>>>>> 83750066
+import { launchTestNode } from 'fuels/test-utils';
 
 import { SampleFactory, Sample } from './sway-programs-api';
 
