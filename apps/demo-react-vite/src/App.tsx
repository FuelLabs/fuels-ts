import { useState } from "react";
import reactLogo from "./assets/react.svg";
import viteLogo from "/vite.svg";
import "./App.css";

<<<<<<< HEAD
import { NativeAssetId, encrypt, decrypt } from "fuels";
import * as asm from "@fuels/vm-asm";
=======
import * as asm from "@fuels/vm-asm";
import { BaseAssetId, encrypt, decrypt } from "fuels";
>>>>>>> 51d13e32

function App() {
  const [count, setCount] = useState(0);

  const { log } = console;

<<<<<<< HEAD
  log("Hello Fuels", NativeAssetId, encrypt, decrypt);
=======
  log("Hello Fuels", BaseAssetId, encrypt, decrypt);
>>>>>>> 51d13e32
  log("Hello ASM", asm);

  return (
    <>
      <div>
        <a href="https://vitejs.dev" target="_blank">
          <img src={viteLogo} className="logo" alt="Vite logo" />
        </a>
        <a href="https://react.dev" target="_blank">
          <img src={reactLogo} className="logo react" alt="React logo" />
        </a>
      </div>
      <h1>Vite + React</h1>
      <div className="card">
        <button onClick={() => setCount((count) => count + 1)}>
          count is {count}
        </button>
        <p>
          Edit <code>src/App.tsx</code> and save to test HMR
        </p>
      </div>
      <p className="read-the-docs">
        Click on the Vite and React logos to learn more
      </p>
    </>
  );
}

export default App;<|MERGE_RESOLUTION|>--- conflicted
+++ resolved
@@ -3,24 +3,15 @@
 import viteLogo from "/vite.svg";
 import "./App.css";
 
-<<<<<<< HEAD
-import { NativeAssetId, encrypt, decrypt } from "fuels";
-import * as asm from "@fuels/vm-asm";
-=======
 import * as asm from "@fuels/vm-asm";
 import { BaseAssetId, encrypt, decrypt } from "fuels";
->>>>>>> 51d13e32
 
 function App() {
   const [count, setCount] = useState(0);
 
   const { log } = console;
 
-<<<<<<< HEAD
-  log("Hello Fuels", NativeAssetId, encrypt, decrypt);
-=======
   log("Hello Fuels", BaseAssetId, encrypt, decrypt);
->>>>>>> 51d13e32
   log("Hello ASM", asm);
 
   return (
