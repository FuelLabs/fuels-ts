--- conflicted
+++ resolved
@@ -20,13 +20,8 @@
     "typedoc-plugin-markdown": "^3.15.3"
   },
   "devDependencies": {
-<<<<<<< HEAD
     "@types/markdown-it": "^14.1.1",
-    "@vue/devtools-api": "^6.6.2",
-=======
-    "@types/markdown-it": "^12.2.3",
     "@vue/devtools-api": "^6.6.3",
->>>>>>> 278f6cdf
     "flexsearch": "^0.7.31",
     "markdown-it": "^14.1.0",
     "nodemon": "^3.0.3",
