--- conflicted
+++ resolved
@@ -5,25 +5,18 @@
   "description": "",
   "type": "module",
   "scripts": {
-<<<<<<< HEAD
-    "dev": "nodemon --config nodemon.config.json -x 'vitepress dev'",
-    "build": "vitepress build",
-    "preview": "vitepress preview"
-=======
-    "dev": "nodemon --config nodemon.config.json -x 'run-s build:snippets build:docs-api dev:docs'",
-    "build": "run-s build:snippets build:docs-api build:docs",
-    "preview": "run-s build:snippets build:docs-api preview:docs",
+    "dev": "nodemon --config nodemon.config.json -x 'run-s build:snippets dev:docs'",
+    "build": "run-s build:snippets build:docs",
+    "preview": "run-s build:snippets preview:docs",
     "pretest": "./scripts/pretest.sh",
     "test": "cd ../.. && pnpm run test:filter apps/docs",
     "build:snippets": "run-s wrap:snippets build:forc",
-    "build:docs-api": "typedoc && tsx ./scripts/typedoc-postbuild.ts",
     "build:docs": "vitepress build",
     "preview:docs": "vitepress preview",
     "dev:docs": "vitepress dev",
     "wrap:snippets": "tsx ./scripts/wrap-snippets.ts",
     "build:forc": "pnpm fuels build",
     "type:check": "pnpm tsc --noEmit --project tsconfig.emit.json"
->>>>>>> 670a50db
   },
   "keywords": [],
   "author": "",
@@ -31,13 +24,8 @@
   "dependencies": {
     "@fuel-ts/errors": "workspace:*",
     "@fuel-ts/versions": "workspace:*",
-<<<<<<< HEAD
-    "fuels": "workspace:*"
-=======
     "fuels": "workspace:*",
-    "ethers": "^6.13.2",
-    "typedoc-plugin-markdown": "^4.2.9"
->>>>>>> 670a50db
+    "ethers": "^6.13.2"
   },
   "devDependencies": {
     "@types/markdown-it": "^14.1.2",
