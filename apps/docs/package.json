--- conflicted
+++ resolved
@@ -15,12 +15,7 @@
   "dependencies": {
     "@fuel-ts/errors": "workspace:*",
     "@fuel-ts/versions": "workspace:*",
-<<<<<<< HEAD
     "fuels": "workspace:*"
-=======
-    "fuels": "workspace:*",
-    "typedoc-plugin-markdown": "^4.2.9"
->>>>>>> 88d75357
   },
   "devDependencies": {
     "@types/markdown-it": "^14.1.2",
@@ -29,11 +24,6 @@
     "markdown-it": "^14.1.0",
     "nodemon": "^3.1.7",
     "replace": "^1.2.2",
-<<<<<<< HEAD
-=======
-    "typedoc": "^0.26.3",
-    "typedoc-plugin-merge-modules": "^6.0.2",
->>>>>>> 88d75357
     "vitepress-plugin-search": "1.0.4-alpha.22",
     "vitepress": "1.3.4",
     "vue": "^3.5.12"
