{
  "private": true,
  "name": "docs",
  "version": "0.43.11",
  "description": "",
  "type": "module",
  "scripts": {
    "dev": "nodemon --config nodemon.config.json -x 'pnpm run docs && vitepress dev'",
    "build": "pnpm run docs && vitepress build",
    "preview": "pnpm run docs && vitepress preview",
    "docs": "typedoc && tsx ./scripts/typedoc-postbuild.ts"
  },
  "keywords": [],
  "author": "",
  "license": "ISC",
  "dependencies": {
    "@fuel-ts/versions": "workspace:*",
    "@fuel-ts/errors": "workspace:*",
    "fuels": "workspace:*",
    "typedoc-plugin-markdown": "^3.15.3"
  },
  "devDependencies": {
    "@types/markdown-it": "^12.2.3",
<<<<<<< HEAD
    "@vue/devtools-api": "^6.6.2",
    "flexsearch": "^0.7.43",
=======
    "@vue/devtools-api": "^6.6.3",
    "flexsearch": "^0.7.31",
>>>>>>> f635ca9c
    "markdown-it": "^13.0.1",
    "nodemon": "^3.0.3",
    "replace": "^1.2.2",
    "typedoc": "^0.25.13",
    "typedoc-plugin-merge-modules": "^5.1.0",
    "vitepress": "1.2.3",
    "vitepress-plugin-search": "1.0.4-alpha.19",
    "vue": "^3.4.29"
  }
}<|MERGE_RESOLUTION|>--- conflicted
+++ resolved
@@ -21,13 +21,8 @@
   },
   "devDependencies": {
     "@types/markdown-it": "^12.2.3",
-<<<<<<< HEAD
-    "@vue/devtools-api": "^6.6.2",
+    "@vue/devtools-api": "^6.6.3",
     "flexsearch": "^0.7.43",
-=======
-    "@vue/devtools-api": "^6.6.3",
-    "flexsearch": "^0.7.31",
->>>>>>> f635ca9c
     "markdown-it": "^13.0.1",
     "nodemon": "^3.0.3",
     "replace": "^1.2.2",
