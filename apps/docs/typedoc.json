{
  // ************** //
  // TypeDoc Config
  // ************** //
  "$schema": "https://typedoc.org/schema.json",
  "includeVersion": true,
  "entryPointStrategy": "packages",
  "entryPoints": [
    "../../packages/address",
    "../../packages/interfaces",
    "../../packages/predicate",
    "../../packages/wallet",
    "../../packages/program",
<<<<<<< HEAD
=======
    "../../packages/contract",
>>>>>>> 0a21654d
    "../../packages/script",
    "../../packages/providers"
  ],
  "out": "src/api",
  "githubPages": false,
  "readme": ".typedoc/api-readme.md",
  "categorizeByGroup": true,
  "cacheBust": true,
  "hideGenerator": true,
  "plugin": ["typedoc-plugin-markdown", "typedoc-plugin-merge-modules"],
  "filenameSeparator": "-",
  // ********************** //
  // Markdown Config
  // ********************** //
  "hideBreadcrumbs": true,
  "hideInPageTOC": true,
  "entryDocument": "index.md",
  // ******************** //
  // Merge Modules Config
  // ******************** //
  "mergeModulesMergeMode": "module"
}<|MERGE_RESOLUTION|>--- conflicted
+++ resolved
@@ -11,10 +11,7 @@
     "../../packages/predicate",
     "../../packages/wallet",
     "../../packages/program",
-<<<<<<< HEAD
-=======
     "../../packages/contract",
->>>>>>> 0a21654d
     "../../packages/script",
     "../../packages/providers"
   ],
