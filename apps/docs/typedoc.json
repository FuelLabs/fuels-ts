--- conflicted
+++ resolved
@@ -8,13 +8,9 @@
   "entryPoints": [
     "../../packages/address",
     "../../packages/interfaces",
-<<<<<<< HEAD
     "../../packages/predicate",
-    "../../packages/wallet"
-=======
     "../../packages/wallet",
     "../../packages/script",
->>>>>>> f1a49362
   ],
   "out": "src/api",
   "githubPages": false,
