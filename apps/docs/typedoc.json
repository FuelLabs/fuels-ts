{
  // ************** //
  // TypeDoc Config
  // ************** //
  "$schema": "https://typedoc.org/schema.json",
  "includeVersion": true,
  "entryPointStrategy": "packages",
  "entryPoints": [
    "../../packages/address",
    "../../packages/interfaces",
    "../../packages/wallet",
<<<<<<< HEAD
    "../../packages/contract"
=======
    "../../packages/script",
>>>>>>> f1a49362
  ],
  "out": "src/api",
  "githubPages": false,
  "readme": ".typedoc/api-readme.md",
  "categorizeByGroup": true,
  "cacheBust": true,
  "hideGenerator": true,
  "plugin": ["typedoc-plugin-markdown", "typedoc-plugin-merge-modules"],
  "filenameSeparator": "-",
  // ********************** //
  // Markdown Config
  // ********************** //
  "hideBreadcrumbs": true,
  "hideInPageTOC": true,
  "entryDocument": "index.md",
  // ******************** //
  // Merge Modules Config
  // ******************** //
  "mergeModulesMergeMode": "module"
}<|MERGE_RESOLUTION|>--- conflicted
+++ resolved
@@ -9,11 +9,8 @@
     "../../packages/address",
     "../../packages/interfaces",
     "../../packages/wallet",
-<<<<<<< HEAD
-    "../../packages/contract"
-=======
+    "../../packages/contract",
     "../../packages/script",
->>>>>>> f1a49362
   ],
   "out": "src/api",
   "githubPages": false,
