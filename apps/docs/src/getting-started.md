--- conflicted
+++ resolved
@@ -27,8 +27,6 @@
 
 :::
 
-<<<<<<< HEAD
-=======
 **Note**: Use version `{{fuels}}` to ensure compatibility with `beta-5` network—check the [docs](https://docs.fuel.network/guides/installation/#using-the-latest-toolchain).
 
 ### Note
@@ -46,7 +44,6 @@
 
 > IMPORTANT: We don't officially support `bun` yet; use it at your own risk.
 
->>>>>>> 5f43f871
 ## Usage
 
 With the Fuels dependency set up, you can now create a React component that will connect to the Fuel provider and retrieve the base asset balance for a given wallet address. Here's an example of how to do this:
