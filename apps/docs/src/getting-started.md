--- conflicted
+++ resolved
@@ -115,11 +115,7 @@
 Firstly, you will need a local node running on your machine. We recommend one of the following methods:
 
 - [Testing utilities](./guide/testing/index.md#wallet-test-utilities) can assist in programmatically launching a short-lived node.
-<<<<<<< HEAD
 - Running [fuel-core](https://docs.fuel.network/guides/running-a-node/running-a-local-node/) directly.
-=======
-- Running [fuel-core](https://docs.fuel.network/guides/running-a-node/running-a-local-node/) directly, or via the CLI [fuels](./guide/fuels-cli/commands.md#fuels-core).
->>>>>>> dd1b62bc
 
 In the following example, we create a provider to connect to the local node and sign a message.
 
