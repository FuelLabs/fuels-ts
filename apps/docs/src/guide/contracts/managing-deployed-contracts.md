# Managing Deployed Contracts

To interact with a deployed contract using the SDK without redeploying it, you only need the contract ID and its JSON ABI. This allows you to bypass the deployment setup.

## Contract ID

The `contractId` property from the [`Contract`](DOCS_API_URL/classes/_fuel_ts_program.Contract.html) class is an instance of the [`Address`](DOCS_API_URL/classes/_fuel_ts_address.Address.html) class.

<<<<<<< HEAD
The [`Address`](DOCS_API_URL/classes/_fuel_ts_address.Address.html) class also provides a set of utility functions for easy manipulation and conversion between address formats along with one property; `b256Address`, which is a string encoded in [`B256`](../types/bits256.md) format.
=======
The [`Address`](https://fuels-ts-docs-api.vercel.app/classes/_fuel_ts_address.Address.html) class also provides a set of utility functions for easy manipulation and conversion between address formats along with one property; `b256Address`, which is a string encoded in [`B256`](../types/b256.md) format.
>>>>>>> 8e5ce4eb

When you log the `contractId` property of an instantiated Contract using `console.log`, the output appears as follows:

```console
  Address {
    b256Address: '0xcd16d97c5c4e18ee2e8d6428447dd9c8763cb0336718b53652d049f8ec88b3ba'
  }
```

---

If you have already an instantiated and deployed contract in hands you can create another contract instance simply by using the `contractId` property and the contract JSON ABI:

<<< @./snippets/managing-deployed-contracts.ts#with-contractId{ts:line-numbers}

<<<<<<< HEAD
The previous example assumes that you have a [`Contract`](DOCS_API_URL/classes/_fuel_ts_program.Contract.html) instance at hand. However, some Fuel tools and Sway use the [`b256`](../types/bits256.md) type format, a hex-encoded string-like type, for contract IDs.

You might have this format instead, for example, if you have deployed your contract with `forc deploy`.

The process of instantiating a [`Contract`](DOCS_API_URL/classes/_fuel_ts_program.Contract.html) remains the same when using a contract ID of type `b256`:
=======
The previous example assumes that you have a [`Contract`](https://fuels-ts-docs-api.vercel.app/classes/_fuel_ts_program.Contract.html) instance at hand. However, some Fuel tools and Sway use the [`B256`](../types/b256.md) type format, a hex-encoded string-like type, for contract IDs.

You might have this format instead, for example, if you have deployed your contract with `forc deploy`.

The process of instantiating a [`Contract`](https://fuels-ts-docs-api.vercel.app/classes/_fuel_ts_program.Contract.html) remains the same when using a contract ID of type `B256`:
>>>>>>> 8e5ce4eb

<<< @./snippets/managing-deployed-contracts.ts#with-b256{ts:line-numbers}<|MERGE_RESOLUTION|>--- conflicted
+++ resolved
@@ -6,11 +6,7 @@
 
 The `contractId` property from the [`Contract`](DOCS_API_URL/classes/_fuel_ts_program.Contract.html) class is an instance of the [`Address`](DOCS_API_URL/classes/_fuel_ts_address.Address.html) class.
 
-<<<<<<< HEAD
-The [`Address`](DOCS_API_URL/classes/_fuel_ts_address.Address.html) class also provides a set of utility functions for easy manipulation and conversion between address formats along with one property; `b256Address`, which is a string encoded in [`B256`](../types/bits256.md) format.
-=======
-The [`Address`](https://fuels-ts-docs-api.vercel.app/classes/_fuel_ts_address.Address.html) class also provides a set of utility functions for easy manipulation and conversion between address formats along with one property; `b256Address`, which is a string encoded in [`B256`](../types/b256.md) format.
->>>>>>> 8e5ce4eb
+The [`Address`](DOCS_API_URL/classes/_fuel_ts_address.Address.html) class also provides a set of utility functions for easy manipulation and conversion between address formats along with one property; `b256Address`, which is a string encoded in [`B256`](../types/b256.md) format.
 
 When you log the `contractId` property of an instantiated Contract using `console.log`, the output appears as follows:
 
@@ -26,18 +22,10 @@
 
 <<< @./snippets/managing-deployed-contracts.ts#with-contractId{ts:line-numbers}
 
-<<<<<<< HEAD
-The previous example assumes that you have a [`Contract`](DOCS_API_URL/classes/_fuel_ts_program.Contract.html) instance at hand. However, some Fuel tools and Sway use the [`b256`](../types/bits256.md) type format, a hex-encoded string-like type, for contract IDs.
+The previous example assumes that you have a [`Contract`](DOCS_API_URL/classes/_fuel_ts_program.Contract.html) instance at hand. However, some Fuel tools and Sway use the [`B256`](../types/b256.md) type format, a hex-encoded string-like type, for contract IDs.
 
 You might have this format instead, for example, if you have deployed your contract with `forc deploy`.
 
-The process of instantiating a [`Contract`](DOCS_API_URL/classes/_fuel_ts_program.Contract.html) remains the same when using a contract ID of type `b256`:
-=======
-The previous example assumes that you have a [`Contract`](https://fuels-ts-docs-api.vercel.app/classes/_fuel_ts_program.Contract.html) instance at hand. However, some Fuel tools and Sway use the [`B256`](../types/b256.md) type format, a hex-encoded string-like type, for contract IDs.
-
-You might have this format instead, for example, if you have deployed your contract with `forc deploy`.
-
-The process of instantiating a [`Contract`](https://fuels-ts-docs-api.vercel.app/classes/_fuel_ts_program.Contract.html) remains the same when using a contract ID of type `B256`:
->>>>>>> 8e5ce4eb
+The process of instantiating a [`Contract`](DOCS_API_URL/classes/_fuel_ts_program.Contract.html) remains the same when using a contract ID of type `B256`:
 
 <<< @./snippets/managing-deployed-contracts.ts#with-b256{ts:line-numbers}