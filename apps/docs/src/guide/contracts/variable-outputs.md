--- conflicted
+++ resolved
@@ -1,20 +1,15 @@
 # Variable Outputs
 
-<<<<<<< HEAD
 Sway includes robust functions for transferring assets to wallets and contracts.
 
 When using these transfer functions within your Sway projects, it is important to be aware that each call will require an [Output Variable](https://specs.fuel.network/master/tx-format/output.html#outputvariable) within the [Outputs](https://specs.fuel.network/master/tx-format/output.html) of the transaction.
 
 For instance, if a contract function calls a Sway transfer function 3 times, it will require 3 Output Variables present within the list of outputs in your transaction.
-=======
-You may need to send funds to the transaction output in certain scenarios. Sway provides a method called `transfer_to_address(recipient, asset_id, amount)` that we can use for this purpose, which allows you to transfer a specific number of coins for a given asset to a recipient address.
->>>>>>> 40520bcb
 
 ## Example: Sway's built-in functions that requires `Output Variable`
 
 <<< @/../../docs-snippets/test/fixtures/forc-projects/token/src/main.sw#variable-outputs-1{ts:line-numbers}
 
-<<<<<<< HEAD
 > **Note:** Functions like `mint` and `burn` also requires an Output Variable for each call, as they internally execute the transfer function.
 
 ## Adding Variable Outputs to the contract call
@@ -22,17 +17,6 @@
 When your contract invokes any of these functions, or if it calls a function that leads to another contract invoking these functions, you need to add the appropriate number of Output Variables.
 
 This can be done as shown in the following example:
-=======
-```rust:line-numbers
-    fn transfer_to_address(recipient: Address, asset_id: AssetId, amount: u64) {
-        transfer_to_address(recipient, asset_id, amount);
-    }
-```
-
-## Using the SDK to Call the `transfer_to_address` Function
-
-With the SDK, you can call `transfer_to_address` by chaining the `txParams` and adding the property `variableOutputs: amount` to your contract call. Like this:
->>>>>>> 40520bcb
 
 <<< @/../../docs-snippets/src/guide/contracts/transaction-parameters.test.ts#variable-outputs-1{ts:line-numbers}
 
