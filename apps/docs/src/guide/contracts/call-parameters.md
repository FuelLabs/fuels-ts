# Call Parameters

When interacting with contracts, you can configure specific parameters for contract calls using the `callParams` method. The available call parameters are:

1. `forward`
<<<<<<< HEAD
2. `callParams`
=======
2. `gasLimit`
>>>>>>> dadc5760

## Forward Parameter

The `forward` parameter allows the sending of a specific amount of coins to a contract when a function is called. This is useful when a contract function requires coins for its execution, such as paying fees or transferring funds. The forward parameter helps you control the resources allocated to the contract call and offers protection against potentially costly operations.

<<< @/../../docs-snippets/src/guide/contracts/call-parameters.test.ts#call-params-1{ts:line-numbers}

## Gas Limit Parameter

The `gasLimit` refers to the maximum amount of gas that can be consumed specifically by the contract call itself, separate from the rest of the transaction.

<<< @/../../docs-snippets/src/guide/contracts/call-parameters.test.ts#call-params-2{ts:line-numbers}

## Call Parameters `gasLimit` vs Transaction Parameters `gasLimit`

The Call `gasLimit` parameter sets the maximum gas allowed for the actual contract call, whereas the Transaction `gasLimit` _(see [Transaction Parameters](./transaction-parameters.md))_ sets the maximum gas allowed for the entire transaction and constrains the `gasLimit` for the Call. If the Call `gasLimit` is set to a value greater than the _available_ Transaction gas, then the entire available Transaction gas will be allocated for the contract call execution.

If you don't set the `gasLimit` for the Call, the Transaction `gasLimit` will be applied.

## Setting Both Parameters

You can set both Call Parameters and Transaction Parameters within the same contract function call.

<<< @/../../docs-snippets/src/guide/contracts/call-parameters.test.ts#call-params-3{ts:line-numbers}<|MERGE_RESOLUTION|>--- conflicted
+++ resolved
@@ -3,11 +3,7 @@
 When interacting with contracts, you can configure specific parameters for contract calls using the `callParams` method. The available call parameters are:
 
 1. `forward`
-<<<<<<< HEAD
-2. `callParams`
-=======
 2. `gasLimit`
->>>>>>> dadc5760
 
 ## Forward Parameter
 
