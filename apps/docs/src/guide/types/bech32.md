--- conflicted
+++ resolved
@@ -17,10 +17,6 @@
 
 A complete `Bech32` address will resemble the following:
 
-<<<<<<< HEAD
-<<< @/../../docs-snippets2/src/types/bech32.ts#bech32-2{5 ts:line-numbers}
-=======
 <<< @./snippets/bech32.ts#bech32-2{5 ts:line-numbers}
->>>>>>> e73a7ab9
 
 The HRP in the example above is `fuel`. This human-readable prefix is included to provide better readability and prevent users from accidentally using addresses on the wrong network.