--- conflicted
+++ resolved
@@ -1,18 +1,10 @@
 # Address
 
-<<<<<<< HEAD
-In Sway, the [`Address`](DOCS_API_URL/classes/_fuel_ts_address.Address.html) type serves as a type-safe wrapper around the primitive `b256` type. The SDK takes a different approach and has its own abstraction for the [Address](DOCS_API_URL/classes/_fuel_ts_address.Address.html) type.
+In Sway, the [`Address`](DOCS_API_URL/classes/_fuel_ts_address.Address.html) type serves as a type-safe wrapper around the primitive `B256` type. The SDK takes a different approach and has its own abstraction for the [Address](DOCS_API_URL/classes/_fuel_ts_address.Address.html) type.
 
 ## Address Class
 
-The [`Address`](DOCS_API_URL/classes/_fuel_ts_address.Address.html) class also provides a set of utility functions for easy manipulation and conversion between address formats along with one property; `b256Address`, which is of the [`B256`](./bits256.md) type.
-=======
-In Sway, the [`Address`](https://fuels-ts-docs-api.vercel.app/classes/_fuel_ts_address.Address.html) type serves as a type-safe wrapper around the primitive `B256` type. The SDK takes a different approach and has its own abstraction for the [Address](https://fuels-ts-docs-api.vercel.app/classes/_fuel_ts_address.Address.html) type.
-
-## Address Class
-
-The [`Address`](https://fuels-ts-docs-api.vercel.app/classes/_fuel_ts_address.Address.html) class also provides a set of utility functions for easy manipulation and conversion between address formats along with one property; `b256Address`, which is of the [`B256`](./b256.md) type.
->>>>>>> 8e5ce4eb
+The [`Address`](DOCS_API_URL/classes/_fuel_ts_address.Address.html) class also provides a set of utility functions for easy manipulation and conversion between address formats along with one property; `b256Address`, which is of the [`B256`](./b256.md) type.
 
 <<< @/../../../packages/address/src/address.ts#address-2{ts:line-numbers}
 
