# Bits512

In Sway, the `b512` type is commonly used to handle public keys and signatures. This guide will explain how the `b512` type is defined in Sway, how to visualize a `b512` value using the SDK, and how to interact with a contract function that accepts a `b512` parameter.

The `b512` type in Sway is a wrapper around two `b256` types, allowing for the representation of 64-byte values. It is defined as a struct:

<<<<<<< HEAD
<<< @/../../docs-snippets2/sway/bytecode-input/src/main.sw#b512-1{rs:line-numbers}
=======
<<< @/../../docs/sway/bytecode-input/src/main.sw#b512-1{rs:line-numbers}
>>>>>>> e73a7ab9

## `b512` in the SDK

In the SDK, you can visualize a `b512` value by examining a wallet's public key:

<<<<<<< HEAD
<<< @/../../docs-snippets2/src/types/bits512/b512-in-the-sdk.ts#snippet-1{ts:line-numbers}
=======
<<< @./snippets/bits512/b512-in-the-sdk.ts#snippet-1{ts:line-numbers}
>>>>>>> e73a7ab9

## Example: Echoing a `b512` Value in a Contract Function

Let's consider a contract function that accepts a `b512` parameter and returns the same value:

<<<<<<< HEAD
<<< @/../../docs-snippets2/sway/echo-values/src/main.sw#bits512-3{rust:line-numbers}

To call this function and validate the returned value, follow these steps:

<<< @/../../docs-snippets2/src/types/bits512/echoing-a-b512.ts#snippet-1{ts:line-numbers}
=======
<<< @/../../docs/sway/echo-values/src/main.sw#bits512-3{rust:line-numbers}

To call this function and validate the returned value, follow these steps:

<<< @./snippets/bits512/echoing-a-b512.ts#snippet-1{ts:line-numbers}
>>>>>>> e73a7ab9

In this example, we generate a wallet, use its public key as the `b512` input, call the `echo_b512` contract function, and expect the returned value to match the original input.<|MERGE_RESOLUTION|>--- conflicted
+++ resolved
@@ -4,38 +4,22 @@
 
 The `b512` type in Sway is a wrapper around two `b256` types, allowing for the representation of 64-byte values. It is defined as a struct:
 
-<<<<<<< HEAD
-<<< @/../../docs-snippets2/sway/bytecode-input/src/main.sw#b512-1{rs:line-numbers}
-=======
 <<< @/../../docs/sway/bytecode-input/src/main.sw#b512-1{rs:line-numbers}
->>>>>>> e73a7ab9
 
 ## `b512` in the SDK
 
 In the SDK, you can visualize a `b512` value by examining a wallet's public key:
 
-<<<<<<< HEAD
-<<< @/../../docs-snippets2/src/types/bits512/b512-in-the-sdk.ts#snippet-1{ts:line-numbers}
-=======
 <<< @./snippets/bits512/b512-in-the-sdk.ts#snippet-1{ts:line-numbers}
->>>>>>> e73a7ab9
 
 ## Example: Echoing a `b512` Value in a Contract Function
 
 Let's consider a contract function that accepts a `b512` parameter and returns the same value:
 
-<<<<<<< HEAD
-<<< @/../../docs-snippets2/sway/echo-values/src/main.sw#bits512-3{rust:line-numbers}
-
-To call this function and validate the returned value, follow these steps:
-
-<<< @/../../docs-snippets2/src/types/bits512/echoing-a-b512.ts#snippet-1{ts:line-numbers}
-=======
 <<< @/../../docs/sway/echo-values/src/main.sw#bits512-3{rust:line-numbers}
 
 To call this function and validate the returned value, follow these steps:
 
 <<< @./snippets/bits512/echoing-a-b512.ts#snippet-1{ts:line-numbers}
->>>>>>> e73a7ab9
 
 In this example, we generate a wallet, use its public key as the `b512` input, call the `echo_b512` contract function, and expect the returned value to match the original input.