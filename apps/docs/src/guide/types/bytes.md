--- conflicted
+++ resolved
@@ -6,16 +6,8 @@
 
 The `Bytes` type can be integrated with your contract calls. Consider the following contract that can compare and return a `Bytes`:
 
-<<<<<<< HEAD
-<<< @/../../docs-snippets2/sway/echo-bytes/src/main.sw#bytes-1{ts:line-numbers}
-
-A `Bytes` array can be created using a native JavaScript array of numbers or Big Numbers, and sent to a Sway contract:
-
-<<< @/../../docs-snippets2/src/types/bytes.ts#snippet-1{ts:line-numbers}
-=======
 <<< @/../../docs/sway/echo-bytes/src/main.sw#bytes-1{ts:line-numbers}
 
 A `Bytes` array can be created using a native JavaScript array of numbers or Big Numbers, and sent to a Sway contract:
 
-<<< @./snippets/bytes.ts#snippet-1{ts:line-numbers}
->>>>>>> e73a7ab9
+<<< @./snippets/bytes.ts#snippet-1{ts:line-numbers}