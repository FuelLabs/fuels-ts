--- conflicted
+++ resolved
@@ -10,29 +10,17 @@
 
 An `Array` in Sway is simply a typed `Array`, as demonstrated in the following example:
 
-<<<<<<< HEAD
-<<< @/../../docs-snippets2/src/types/arrays.ts#arrays-1{ts:line-numbers}
-=======
 <<< @./snippets/arrays.ts#arrays-1{ts:line-numbers}
->>>>>>> e73a7ab9
 
 In Sway, `Arrays` are fixed in size, so the storage size is determined at the time of program compilation, not during runtime.
 
 Let's say you have a contract that takes an `Array` of type `u64` with a size length of 2 as a parameter and returns it:
 
-<<<<<<< HEAD
-<<< @/../../docs-snippets2/sway/echo-values/src/main.sw#arrays-2{rust:line-numbers}
-
-To execute the contract call using the SDK, you would do something like this:
-
-<<< @/../../docs-snippets2/src/types/arrays.ts#arrays-3{ts:line-numbers}
-=======
 <<< @/../../docs/sway/echo-values/src/main.sw#arrays-2{rust:line-numbers}
 
 To execute the contract call using the SDK, you would do something like this:
 
 <<< @./snippets/arrays.ts#arrays-3{ts:line-numbers}
->>>>>>> e73a7ab9
 
 You can easily access and validate the `Array` returned by the contract method, as demonstrated in the previous example.
 
@@ -40,19 +28,11 @@
 
 Passing an Array with an incorrect size, whether it has more or fewer elements than the specified length, will result in an error:
 
-<<<<<<< HEAD
-<<< @/../../docs-snippets2/src/types/arrays.ts#arrays-4{ts:line-numbers}
-
-Similarly, passing an `Array` with an incorrect type will also result in an error:
-
-<<< @/../../docs-snippets2/src/types/arrays.ts#arrays-5{ts:line-numbers}
-=======
 <<< @./snippets/arrays.ts#arrays-4{ts:line-numbers}
 
 Similarly, passing an `Array` with an incorrect type will also result in an error:
 
 <<< @./snippets/arrays.ts#arrays-5{ts:line-numbers}
->>>>>>> e73a7ab9
 
 ## Vectors
 
