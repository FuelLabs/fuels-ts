--- conflicted
+++ resolved
@@ -27,22 +27,4 @@
 
 You can also configure wallets and deploy multiple contracts with them:
 
-<<<<<<< HEAD
-```ts
-import { launchNodeAndGetWallets } from "@fuel-ts/wallet/test-utils";
-
-const { stop, wallets, provider } = await launchNodeAndGetWallets();
-
-// ... do your tests - deploy contracts using the wallets, fetch info from the provider, etc.
-
-// stop the node when you're done
-stop();
-```
-
-See also:
-
-1. [Setting up test wallets](../wallets/test-wallets.md)
-2. [Testing in TS](./testing-in-ts.md)
-=======
-<<< @/../../../packages/contract/src/test-utils/test-node-launcher.test.ts#TestNodeLauncher-multiple-contracts-and-wallets{ts:line-numbers}
->>>>>>> a8e88bbd
+<<< @/../../../packages/contract/src/test-utils/test-node-launcher.test.ts#TestNodeLauncher-multiple-contracts-and-wallets{ts:line-numbers}