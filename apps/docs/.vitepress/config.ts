import { defineConfig } from 'vitepress';
import { codeInContextPlugin } from './plugins/codeInContextPlugin';
import { snippetPlugin } from './plugins/snippetPlugin';

export default defineConfig({
  title: 'Fuels-ts',
  description: 'Fuel Typescript SDK',
  srcDir: 'src',
  outDir: 'dist',
  lang: 'en-US',
  appearance: 'dark',
  markdown: {
    config: (md) => {
      md.use(snippetPlugin);
      md.use(codeInContextPlugin);
      md.block.ruler.disable('snippet');
    },
  },
  head: [
    ['link', { rel: 'icon', href: '/fuels-ts/favicon.ico', type: 'image/png' }],
    ['meta', { property: 'og:type', content: 'website' }],
    ['meta', { property: 'og:url', content: 'https://fuellabs.github.io/fuels-ts/' }],
  ],
  themeConfig: {
    logo: 'fuel-logo.png',
    nav: [
      {
        text: 'Home',
        link: '/',
      },
    ],
    socialLinks: [
      { icon: 'github', link: 'https://github.com/FuelLabs/fuels-ts' },
      { icon: 'twitter', link: 'https://twitter.com/fuel_network' },
      { icon: 'discord', link: 'https://discord.com/invite/xfpK4Pe' },
    ],
    editLink: {
      pattern: 'https://github.com/fuellabs/fuels-ts/edit/master/apps/docs/src/:path',
      text: 'Edit this page on GitHub',
    },
    sidebar: [
      {
        items: [
          {
            text: 'Getting Started',
            link: '/guide/getting-started/',
            collapsed: true,
            items: [
              {
                text: 'Installation',
                link: '/guide/getting-started/installation',
              },
              {
                text: 'Connecting to the Network',
                link: '/guide/getting-started/connecting-to-the-network',
              },
              {
                text: 'Running a local Fuel node',
                link: '/guide/getting-started/running-a-local-fuel-node',
              },
              {
                text: 'React Example',
                link: '/guide/getting-started/react-example',
              },
              {
                text: 'CDN Usage',
                link: '/guide/getting-started/cdn-usage',
              },
              {
                text: 'Next Steps',
                link: '/guide/getting-started/next-steps',
              },
            ],
          },
          {
            text: 'The UTXO Model',
            link: '/guide/the-utxo-model/',
            collapsed: false,
            items: [],
          },
          {
            text: 'Creating a Fuel dApp',
            link: '/guide/creating-a-fuel-dapp/',
            collapsed: true,
            items: [
              {
                text: 'Options',
                link: '/guide/creating-a-fuel-dapp/options',
              },
              {
                text: 'Deploying a dApp to Testnet',
                link: '/guide/creating-a-fuel-dapp/deploying-a-dapp-to-testnet',
              },
              {
                text: 'Working with Predicates',
                link: '/guide/creating-a-fuel-dapp/working-with-predicates',
              },
            ],
          },
          {
            text: 'fuels CLI',
            link: '/guide/fuels-cli/',
            collapsed: true,
            items: [
              {
                text: 'Config File',
                link: '/guide/fuels-cli/config-file',
              },
              {
                text: 'Commands',
                link: '/guide/fuels-cli/commands',
              },
              {
                text: 'ABI Typegen',
                link: '/guide/fuels-cli/abi-typegen',
              },
              {
                text: 'Generating Types',
                link: '/guide/fuels-cli/generating-types',
              },
              {
                text: 'Using Generated Types',
                link: '/guide/fuels-cli/using-generated-types',
              },
            ],
          },
          {
            text: 'Provider',
            link: '/guide/provider/',
            collapsed: true,
            items: [
              {
                text: 'Provider Options',
                link: '/guide/provider/provider-options',
              },
              {
                text: 'Pagination',
                link: '/guide/provider/pagination',
              },
              {
                text: 'Querying the Chain',
                link: '/guide/provider/querying-the-chain',
              },
            ],
          },
          {
            text: 'Wallets',
            link: '/guide/wallets/',
            collapsed: true,
            items: [
              {
                text: 'Instantiating Wallets',
                link: '/guide/wallets/instantiating-wallets',
              },
              {
                text: 'Private Keys',
                link: '/guide/wallets/private-keys',
              },
              {
                text: 'Mnemonic Wallet',
                link: '/guide/wallets/mnemonic-wallet',
              },
              {
                text: 'Encrypting and Decrypting',
                link: '/guide/wallets/encrypting-and-decrypting',
              },
              {
                text: 'Checking Balances',
                link: '/guide/wallets/checking-balances',
              },
              {
                text: 'Wallet Transferring',
                link: '/guide/wallets/wallet-transferring',
              },
              {
                text: 'Signing',
                link: '/guide/wallets/signing',
              },
              {
                text: 'Connectors',
                link: '/guide/wallets/connectors',
              },
              {
                text: 'Wallet Manager',
                link: '/guide/wallets/wallet-manager',
              },
              {
                text: 'Locking and Unlocking',
                link: '/guide/wallets/locking-and-unlocking',
              },
            ],
          },
          {
            text: 'Contracts',
            link: '/guide/contracts/',
            collapsed: true,
            items: [
              {
                text: 'Methods',
                link: '/guide/contracts/methods',
              },
              {
                text: 'Call Parameters',
                link: '/guide/contracts/call-parameters',
              },
              {
                text: 'Contract Balance',
                link: '/guide/contracts/contract-balance',
              },
              {
                text: 'Cost Estimation',
                link: '/guide/contracts/cost-estimation',
              },
              {
                text: 'Dependency Estimation',
                link: '/guide/contracts/dependency-estimation',
              },
              {
                text: 'Variable Outputs',
                link: '/guide/contracts/variable-outputs',
              },
              {
                text: 'Logs',
                link: '/guide/contracts/logs',
              },
              {
                text: 'Inter-contract Calls',
                link: '/guide/contracts/inter-contract-calls',
              },
              {
                text: 'Multi-contract calls',
                link: '/guide/contracts/multi-contract-calls',
              },
              {
                text: 'Using different Wallets',
                link: '/guide/contracts/using-different-wallets',
              },
              {
                text: 'Transferring Assets',
                link: '/guide/contracts/transferring-assets',
              },
              {
                text: 'Deploying Contracts',
                link: '/guide/contracts/deploying-contracts',
              },
              {
                text: 'Storage Slots',
                link: '/guide/contracts/storage-slots',
              },
              {
                text: 'Configurable Constants',
                link: '/guide/contracts/configurable-constants',
              },
              {
                text: 'Minted Token Asset ID',
                link: '/guide/contracts/minted-token-asset-id',
              },
              {
                text: 'Managing Deployed Contracts',
                link: '/guide/contracts/managing-deployed-contracts',
              },
              {
                text: 'Proxy Contracts',
                link: '/guide/contracts/proxy-contracts',
              },
              {
                text: 'Understanding the FuelVM Binary File',
                link: '/guide/contracts/understanding-the-fuelvm-binary-file',
              },
            ],
          },
          {
            text: 'Scripts',
            link: '/guide/scripts/',
            collapsed: true,
            items: [
              {
                text: 'Instantiating A Script',
                link: '/guide/scripts/instantiating-a-script',
              },
              {
                text: 'Deploying Scripts',
                link: '/guide/scripts/deploying-scripts',
              },
              {
                text: 'Configurable Constants',
                link: '/guide/scripts/configurable-constants',
              },
              {
                text: 'Running scripts',
                link: '/guide/scripts/running-scripts',
              },
              {
                text: 'Custom script Call',
                link: '/guide/scripts/custom-script-call',
              },
            ],
          },
          {
            text: 'Predicates',
            link: '/guide/predicates/',
            collapsed: true,
            items: [
              {
                text: 'Instantiating A Predicate',
                link: '/guide/predicates/instantiating-a-predicate',
              },
              {
                text: 'Deploying Predicates',
                link: '/guide/predicates/deploying-predicates',
              },
              {
                text: 'Configurable Constants',
                link: '/guide/predicates/configurable-constants',
              },
              {
                text: 'Send And Spend Funds From Predicates',
                link: '/guide/predicates/send-and-spend-funds-from-predicates',
              },
              {
                text: 'Methods',
                link: '/guide/predicates/methods',
              },
              {
                text: 'Custom Transactions',
                link: '/guide/predicates/custom-transactions',
              },
            ],
          },
          {
            text: 'Transactions',
            link: '/guide/transactions/',
            collapsed: true,
            items: [
              {
                text: 'Modifying the Request',
                link: '/guide/transactions/modifying-the-request',
              },
              {
                text: 'Adding Parameters',
                link: '/guide/transactions/adding-parameters',
              },
              {
                text: 'Adding Policies',
                link: '/guide/transactions/adding-policies',
              },
              {
                text: 'Getting the Response',
                link: '/guide/transactions/getting-the-response',
              },
              {
                text: 'Optimizing Frontend Apps',
                link: '/guide/transactions/optimizing-frontend-apps',
              },
            ],
          },
          {
            text: 'Encoding',
            link: '/guide/encoding/',
            collapsed: true,
            items: [
              {
                text: 'Encode and Decode',
                link: '/guide/encoding/encode-and-decode',
              },
              {
                text: 'Working with Bytes',
                link: '/guide/encoding/working-with-bytes',
              },
            ],
          },
          {
            text: 'Utilities',
            link: '/guide/utilities/',
            collapsed: true,
            items: [
              {
                text: 'Date conversion',
                link: '/guide/utilities/date-conversion',
              },
              {
                text: 'Address conversion',
                link: '/guide/utilities/address-conversion',
              },
              {
                text: 'Unit conversion',
                link: '/guide/utilities/unit-conversion',
              },
              {
                text: 'Using assets',
                link: '/guide/utilities/using-assets',
              },
            ],
          },
          {
            text: 'Cookbook',
            link: '/guide/cookbook/',
            collapsed: true,
            items: [
              {
                text: 'Deposit And Withdraw',
                link: '/guide/cookbook/deposit-and-withdraw',
              },
              {
                text: 'Wallet SDK and React Hooks',
                link: '/guide/cookbook/wallet-sdk-and-react-hooks',
              },
              {
                text: 'Custom Transactions',
                link: '/guide/cookbook/custom-transactions',
              },
              {
                text: 'Custom Transactions from Contract Calls',
                link: '/guide/cookbook/custom-transactions-from-contract-calls',
              },
              {
                text: 'Generate Fake Resources',
                link: '/guide/cookbook/generate-fake-resources',
              },
              {
                text: 'Transactions with Multiple Signers',
                link: '/guide/cookbook/transactions-with-multiple-signers',
              },
              {
                text: 'GraphQL Integration',
                link: '/guide/cookbook/graphql-integration',
              },
              {
                text: 'Resubmitting Failed Transactions',
                link: '/guide/cookbook/resubmitting-failed-transactions',
              },
              {
                text: 'Combining UTXOs',
                link: '/guide/cookbook/combining-utxos',
              },
              {
                text: 'Splitting UTXOs',
                link: '/guide/cookbook/splitting-utxos',
              },
              {
<<<<<<< HEAD
                text: 'Working with the ABI',
                link: '/guide/cookbook/working-with-the-abi',
=======
                text: 'Optimized React Example',
                link: '/guide/cookbook/optimized-react-example',
>>>>>>> d633eaf2
              },
            ],
          },
          {
            text: 'Testing',
            link: '/guide/testing/',
            collapsed: true,
            items: [
              {
                text: 'Launching a Test Node',
                link: '/guide/testing/launching-a-test-node',
              },
              {
                text: 'Test Node Options',
                link: '/guide/testing/test-node-options',
              },
              {
                text: 'Fuel Core Options',
                link: '/guide/testing/fuel-core-options',
              },
              {
                text: 'Basic Example',
                link: '/guide/testing/basic-example',
              },
              {
                text: 'Advanced Example',
                link: '/guide/testing/advanced-example',
              },
              {
                text: 'Custom Blocks',
                link: '/guide/testing/custom-blocks',
              },
              {
                text: 'Setting up test wallets',
                link: '/guide/testing/setting-up-test-wallets',
              },
            ],
          },
          {
            text: 'Types',
            link: '/guide/types/',
            collapsed: true,
            items: [
              {
                text: 'Address',
                link: '/guide/types/address',
              },
              {
                text: 'Arrays',
                link: '/guide/types/arrays',
              },
              {
                text: 'Asset Id',
                link: '/guide/types/asset-id',
              },
              {
                text: 'Bits256',
                link: '/guide/types/bits256',
              },
              {
                text: 'Bits512',
                link: '/guide/types/bits512',
              },
              {
                text: 'Bytes',
                link: '/guide/types/bytes',
              },
              {
                text: 'Bytes32',
                link: '/guide/types/bytes32',
              },
              {
                text: 'Enums',
                link: '/guide/types/enums',
              },
              {
                text: 'Evm Address',
                link: '/guide/types/evm-address',
              },
              {
                text: 'Native Parameters',
                link: '/guide/types/native-parameters',
              },
              {
                text: 'Numbers',
                link: '/guide/types/numbers',
              },
              {
                text: 'Options',
                link: '/guide/types/options',
              },
              {
                text: 'Raw Slice',
                link: '/guide/types/raw-slice',
              },
              {
                text: 'Std String',
                link: '/guide/types/std-string',
              },
              {
                text: 'String',
                link: '/guide/types/string',
              },
              {
                text: 'Structs',
                link: '/guide/types/structs',
              },
              {
                text: 'Tuples',
                link: '/guide/types/tuples',
              },
              {
                text: 'Vectors',
                link: '/guide/types/vectors',
              },
            ],
          },
          {
            text: 'Errors',
            link: '/guide/errors/',
            collapsed: false,
            items: [],
          },
        ],
      },
    ],
  },
});<|MERGE_RESOLUTION|>--- conflicted
+++ resolved
@@ -438,13 +438,12 @@
                 link: '/guide/cookbook/splitting-utxos',
               },
               {
-<<<<<<< HEAD
+                text: 'Optimized React Example',
+                link: '/guide/cookbook/optimized-react-example',
+              },
+              {
                 text: 'Working with the ABI',
                 link: '/guide/cookbook/working-with-the-abi',
-=======
-                text: 'Optimized React Example',
-                link: '/guide/cookbook/optimized-react-example',
->>>>>>> d633eaf2
               },
             ],
           },
