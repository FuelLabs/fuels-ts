--- conflicted
+++ resolved
@@ -2,7 +2,7 @@
 import { codeInContextPlugin } from './plugins/codeInContextPlugin';
 import { snippetPlugin } from './plugins/snippetPlugin';
 
-// @ts-expect-error type not available
+// @ts-expect-error this works but the types aren't available
 export default ({ mode }) =>
   defineConfig({
     title: 'Fuels-ts',
@@ -22,7 +22,6 @@
         });
       },
     },
-<<<<<<< HEAD
     transformHtml: (code) => {
       // make the API links open in a new tab
       // because opening in the same tab doesn't work in the preview
@@ -38,535 +37,6 @@
       ['link', { rel: 'icon', href: '/fuels-ts/favicon.ico', type: 'image/png' }],
       ['meta', { property: 'og:type', content: 'website' }],
       ['meta', { property: 'og:url', content: 'https://fuellabs.github.io/fuels-ts/' }],
-=======
-    sidebar: [
-      {
-        items: [
-          {
-            text: 'Getting Started',
-            link: '/guide/getting-started/',
-            collapsed: true,
-            items: [
-              {
-                text: 'Installation',
-                link: '/guide/getting-started/installation',
-              },
-              {
-                text: 'Connecting to the Network',
-                link: '/guide/getting-started/connecting-to-the-network',
-              },
-              {
-                text: 'Running a local Fuel node',
-                link: '/guide/getting-started/running-a-local-fuel-node',
-              },
-              {
-                text: 'React Example',
-                link: '/guide/getting-started/react-example',
-              },
-              {
-                text: 'CDN Usage',
-                link: '/guide/getting-started/cdn-usage',
-              },
-              {
-                text: 'Next Steps',
-                link: '/guide/getting-started/next-steps',
-              },
-            ],
-          },
-          {
-            text: 'The UTXO Model',
-            link: '/guide/the-utxo-model/',
-            collapsed: false,
-            items: [],
-          },
-          {
-            text: 'Creating a Fuel dApp',
-            link: '/guide/creating-a-fuel-dapp/',
-            collapsed: true,
-            items: [
-              {
-                text: 'Options',
-                link: '/guide/creating-a-fuel-dapp/options',
-              },
-              {
-                text: 'Deploying a dApp to Testnet',
-                link: '/guide/creating-a-fuel-dapp/deploying-a-dapp-to-testnet',
-              },
-              {
-                text: 'Working with Predicates',
-                link: '/guide/creating-a-fuel-dapp/working-with-predicates',
-              },
-            ],
-          },
-          {
-            text: 'fuels CLI',
-            link: '/guide/fuels-cli/',
-            collapsed: true,
-            items: [
-              {
-                text: 'Config File',
-                link: '/guide/fuels-cli/config-file',
-              },
-              {
-                text: 'Commands',
-                link: '/guide/fuels-cli/commands',
-              },
-              {
-                text: 'ABI Typegen',
-                link: '/guide/fuels-cli/abi-typegen',
-              },
-              {
-                text: 'Generating Types',
-                link: '/guide/fuels-cli/generating-types',
-              },
-              {
-                text: 'Using Generated Types',
-                link: '/guide/fuels-cli/using-generated-types',
-              },
-            ],
-          },
-          {
-            text: 'Provider',
-            link: '/guide/provider/',
-            collapsed: true,
-            items: [
-              {
-                text: 'Provider Options',
-                link: '/guide/provider/provider-options',
-              },
-              {
-                text: 'Pagination',
-                link: '/guide/provider/pagination',
-              },
-              {
-                text: 'Querying the Chain',
-                link: '/guide/provider/querying-the-chain',
-              },
-            ],
-          },
-          {
-            text: 'Wallets',
-            link: '/guide/wallets/',
-            collapsed: true,
-            items: [
-              {
-                text: 'Instantiating Wallets',
-                link: '/guide/wallets/instantiating-wallets',
-              },
-              {
-                text: 'Private Keys',
-                link: '/guide/wallets/private-keys',
-              },
-              {
-                text: 'Mnemonic Wallet',
-                link: '/guide/wallets/mnemonic-wallet',
-              },
-              {
-                text: 'Encrypting and Decrypting',
-                link: '/guide/wallets/encrypting-and-decrypting',
-              },
-              {
-                text: 'Checking Balances',
-                link: '/guide/wallets/checking-balances',
-              },
-              {
-                text: 'Wallet Transferring',
-                link: '/guide/wallets/wallet-transferring',
-              },
-              {
-                text: 'Signing',
-                link: '/guide/wallets/signing',
-              },
-              {
-                text: 'Connectors',
-                link: '/guide/wallets/connectors',
-              },
-              {
-                text: 'Wallet Manager',
-                link: '/guide/wallets/wallet-manager',
-              },
-              {
-                text: 'Locking and Unlocking',
-                link: '/guide/wallets/locking-and-unlocking',
-              },
-            ],
-          },
-          {
-            text: 'Contracts',
-            link: '/guide/contracts/',
-            collapsed: true,
-            items: [
-              {
-                text: 'Methods',
-                link: '/guide/contracts/methods',
-              },
-              {
-                text: 'Call Parameters',
-                link: '/guide/contracts/call-parameters',
-              },
-              {
-                text: 'Contract Balance',
-                link: '/guide/contracts/contract-balance',
-              },
-              {
-                text: 'Cost Estimation',
-                link: '/guide/contracts/cost-estimation',
-              },
-              {
-                text: 'Dependency Estimation',
-                link: '/guide/contracts/dependency-estimation',
-              },
-              {
-                text: 'Variable Outputs',
-                link: '/guide/contracts/variable-outputs',
-              },
-              {
-                text: 'Logs',
-                link: '/guide/contracts/logs',
-              },
-              {
-                text: 'Inter-contract Calls',
-                link: '/guide/contracts/inter-contract-calls',
-              },
-              {
-                text: 'Multi-contract calls',
-                link: '/guide/contracts/multi-contract-calls',
-              },
-              {
-                text: 'Using different Wallets',
-                link: '/guide/contracts/using-different-wallets',
-              },
-              {
-                text: 'Transferring Assets',
-                link: '/guide/contracts/transferring-assets',
-              },
-              {
-                text: 'Deploying Contracts',
-                link: '/guide/contracts/deploying-contracts',
-              },
-              {
-                text: 'Storage Slots',
-                link: '/guide/contracts/storage-slots',
-              },
-              {
-                text: 'Configurable Constants',
-                link: '/guide/contracts/configurable-constants',
-              },
-              {
-                text: 'Minted Token Asset ID',
-                link: '/guide/contracts/minted-token-asset-id',
-              },
-              {
-                text: 'Managing Deployed Contracts',
-                link: '/guide/contracts/managing-deployed-contracts',
-              },
-              {
-                text: 'Proxy Contracts',
-                link: '/guide/contracts/proxy-contracts',
-              },
-              {
-                text: 'Understanding the FuelVM Binary File',
-                link: '/guide/contracts/understanding-the-fuelvm-binary-file',
-              },
-            ],
-          },
-          {
-            text: 'Scripts',
-            link: '/guide/scripts/',
-            collapsed: true,
-            items: [
-              {
-                text: 'Instantiating A Script',
-                link: '/guide/scripts/instantiating-a-script',
-              },
-              {
-                text: 'Deploying Scripts',
-                link: '/guide/scripts/deploying-scripts',
-              },
-              {
-                text: 'Configurable Constants',
-                link: '/guide/scripts/configurable-constants',
-              },
-              {
-                text: 'Running scripts',
-                link: '/guide/scripts/running-scripts',
-              },
-              {
-                text: 'Custom script Call',
-                link: '/guide/scripts/custom-script-call',
-              },
-            ],
-          },
-          {
-            text: 'Predicates',
-            link: '/guide/predicates/',
-            collapsed: true,
-            items: [
-              {
-                text: 'Instantiating A Predicate',
-                link: '/guide/predicates/instantiating-a-predicate',
-              },
-              {
-                text: 'Deploying Predicates',
-                link: '/guide/predicates/deploying-predicates',
-              },
-              {
-                text: 'Configurable Constants',
-                link: '/guide/predicates/configurable-constants',
-              },
-              {
-                text: 'Send And Spend Funds From Predicates',
-                link: '/guide/predicates/send-and-spend-funds-from-predicates',
-              },
-              {
-                text: 'Methods',
-                link: '/guide/predicates/methods',
-              },
-              {
-                text: 'Custom Transactions',
-                link: '/guide/predicates/custom-transactions',
-              },
-            ],
-          },
-          {
-            text: 'Transactions',
-            link: '/guide/transactions/',
-            collapsed: true,
-            items: [
-              {
-                text: 'Modifying the Request',
-                link: '/guide/transactions/modifying-the-request',
-              },
-              {
-                text: 'Adding Parameters',
-                link: '/guide/transactions/adding-parameters',
-              },
-              {
-                text: 'Adding Policies',
-                link: '/guide/transactions/adding-policies',
-              },
-              {
-                text: 'Getting the Response',
-                link: '/guide/transactions/getting-the-response',
-              },
-              {
-                text: 'Optimizing Frontend Apps',
-                link: '/guide/transactions/optimizing-frontend-apps',
-              },
-            ],
-          },
-          {
-            text: 'Encoding',
-            link: '/guide/encoding/',
-            collapsed: true,
-            items: [
-              {
-                text: 'Encode and Decode',
-                link: '/guide/encoding/encode-and-decode',
-              },
-              {
-                text: 'Working with Bytes',
-                link: '/guide/encoding/working-with-bytes',
-              },
-            ],
-          },
-          {
-            text: 'Utilities',
-            link: '/guide/utilities/',
-            collapsed: true,
-            items: [
-              {
-                text: 'Date conversion',
-                link: '/guide/utilities/date-conversion',
-              },
-              {
-                text: 'Address conversion',
-                link: '/guide/utilities/address-conversion',
-              },
-              {
-                text: 'Unit conversion',
-                link: '/guide/utilities/unit-conversion',
-              },
-              {
-                text: 'Using assets',
-                link: '/guide/utilities/using-assets',
-              },
-            ],
-          },
-          {
-            text: 'Cookbook',
-            link: '/guide/cookbook/',
-            collapsed: true,
-            items: [
-              {
-                text: 'Deposit And Withdraw',
-                link: '/guide/cookbook/deposit-and-withdraw',
-              },
-              {
-                text: 'Wallet SDK and React Hooks',
-                link: '/guide/cookbook/wallet-sdk-and-react-hooks',
-              },
-              {
-                text: 'Custom Transactions',
-                link: '/guide/cookbook/custom-transactions',
-              },
-              {
-                text: 'Custom Transactions from Contract Calls',
-                link: '/guide/cookbook/custom-transactions-from-contract-calls',
-              },
-              {
-                text: 'Generate Fake Resources',
-                link: '/guide/cookbook/generate-fake-resources',
-              },
-              {
-                text: 'Transactions with Multiple Signers',
-                link: '/guide/cookbook/transactions-with-multiple-signers',
-              },
-              {
-                text: 'GraphQL Integration',
-                link: '/guide/cookbook/graphql-integration',
-              },
-              {
-                text: 'Resubmitting Failed Transactions',
-                link: '/guide/cookbook/resubmitting-failed-transactions',
-              },
-              {
-                text: 'Combining UTXOs',
-                link: '/guide/cookbook/combining-utxos',
-              },
-              {
-                text: 'Splitting UTXOs',
-                link: '/guide/cookbook/splitting-utxos',
-              },
-              {
-                text: 'Optimized React Example',
-                link: '/guide/cookbook/optimized-react-example',
-              },
-            ],
-          },
-          {
-            text: 'Testing',
-            link: '/guide/testing/',
-            collapsed: true,
-            items: [
-              {
-                text: 'Launching a Test Node',
-                link: '/guide/testing/launching-a-test-node',
-              },
-              {
-                text: 'Test Node Options',
-                link: '/guide/testing/test-node-options',
-              },
-              {
-                text: 'Fuel Core Options',
-                link: '/guide/testing/fuel-core-options',
-              },
-              {
-                text: 'Basic Example',
-                link: '/guide/testing/basic-example',
-              },
-              {
-                text: 'Advanced Example',
-                link: '/guide/testing/advanced-example',
-              },
-              {
-                text: 'Custom Blocks',
-                link: '/guide/testing/custom-blocks',
-              },
-              {
-                text: 'Setting up test wallets',
-                link: '/guide/testing/setting-up-test-wallets',
-              },
-            ],
-          },
-          {
-            text: 'Types',
-            link: '/guide/types/',
-            collapsed: true,
-            items: [
-              {
-                text: 'Address',
-                link: '/guide/types/address',
-              },
-              {
-                text: 'Arrays',
-                link: '/guide/types/arrays',
-              },
-              {
-                text: 'Asset Id',
-                link: '/guide/types/asset-id',
-              },
-              {
-                text: 'B256',
-                link: '/guide/types/b256',
-              },
-              {
-                text: 'B512',
-                link: '/guide/types/b512',
-              },
-              {
-                text: 'Bytes',
-                link: '/guide/types/bytes',
-              },
-              {
-                text: 'Bytes32',
-                link: '/guide/types/bytes32',
-              },
-              {
-                text: 'Enums',
-                link: '/guide/types/enums',
-              },
-              {
-                text: 'Evm Address',
-                link: '/guide/types/evm-address',
-              },
-              {
-                text: 'Native Parameters',
-                link: '/guide/types/native-parameters',
-              },
-              {
-                text: 'Numbers',
-                link: '/guide/types/numbers',
-              },
-              {
-                text: 'Options',
-                link: '/guide/types/options',
-              },
-              {
-                text: 'Raw Slice',
-                link: '/guide/types/raw-slice',
-              },
-              {
-                text: 'Std String',
-                link: '/guide/types/std-string',
-              },
-              {
-                text: 'String',
-                link: '/guide/types/string',
-              },
-              {
-                text: 'Structs',
-                link: '/guide/types/structs',
-              },
-              {
-                text: 'Tuples',
-                link: '/guide/types/tuples',
-              },
-              {
-                text: 'Vectors',
-                link: '/guide/types/vectors',
-              },
-            ],
-          },
-          {
-            text: 'Errors',
-            link: '/guide/errors/',
-            collapsed: false,
-            items: [],
-          },
-        ],
-      },
->>>>>>> 8e5ce4eb
     ],
     themeConfig: {
       logo: 'fuel-logo.png',
@@ -1043,12 +513,12 @@
                   link: '/guide/types/asset-id',
                 },
                 {
-                  text: 'Bits256',
-                  link: '/guide/types/bits256',
-                },
-                {
-                  text: 'Bits512',
-                  link: '/guide/types/bits512',
+                  text: 'B256',
+                  link: '/guide/types/b256',
+                },
+                {
+                  text: 'B512',
+                  link: '/guide/types/b512',
                 },
                 {
                   text: 'Bytes',
