import { defineConfig } from 'vitepress';
import { codeInContextPlugin } from './plugins/codeInContextPlugin';
import { snippetPlugin } from './plugins/snippetPlugin';
import apiLinks from '../.typedoc/api-links.json';

export default defineConfig({
  title: 'Fuels-ts',
  description: 'Fuel Labs Typescript SDK',
  base: '/fuels-ts/',
  srcDir: 'src',
  outDir: 'dist',
  lang: 'en-US',
  appearance: 'dark',
  markdown: {
    config: (md) => {
      md.use(snippetPlugin);
      md.use(codeInContextPlugin);
      md.block.ruler.disable('snippet');
    },
  },
  head: [
    ['link', { rel: 'icon', href: '/fuels-ts/favicon.ico', type: 'image/png' }],
    ['meta', { property: 'og:type', content: 'website' }],
    ['meta', { property: 'og:url', content: 'https://fuellabs.github.io/fuels-ts/' }],
  ],
  themeConfig: {
    logo: 'fuel-logo.png',
    nav: [
      {
        text: 'Home',
        link: '/',
      },
    ],
    socialLinks: [
      { icon: 'github', link: 'https://github.com/FuelLabs/fuels-ts' },
      { icon: 'twitter', link: 'https://twitter.com/fuel_network' },
      { icon: 'discord', link: 'https://discord.com/invite/xfpK4Pe' },
    ],
    editLink: {
      pattern: 'https://github.com/fuellabs/fuels-ts/edit/master/apps/docs/src/:path',
      text: 'Edit this page on GitHub',
    },
    sidebar: [
      {
        text: 'Introduction',
        link: '/guide/introduction/',
        collapsed: false,
        items: [
          {
            text: 'Getting Started',
            link: '/guide/introduction/getting-started',
          },
          {
            text: 'Quickstart',
            link: '/guide/introduction/quickstart',
          },
        ],
      },
      {
        text: 'Basics',
        link: '/guide/basics/',
        collapsed: false,
        items: [
          {
            text: 'Wallets',
            link: '/guide/wallets/',
            collapsed: true,
            items: [
              {
                text: 'Private Keys',
                link: '/guide/wallets/private-keys',
              },
              {
                text: 'Mnemonic Wallet',
                link: '/guide/wallets/mnemonic-wallet',
              },
              {
                text: 'Encrypting and Decrypting',
                link: '/guide/wallets/encrypting-and-decrypting',
              },
              {
                text: 'Checking Balances',
                link: '/guide/wallets/checking-balances',
              },
              {
                text: 'Wallet Manager',
                link: '/guide/wallets/wallet-manager',
              },
              {
                text: 'Locking and Unlocking',
                link: '/guide/wallets/locking-and-unlocking',
              },
              {
                text: 'Signing Transactions',
                link: '/guide/wallets/signing-transactions',
              },
              {
                text: 'Test Wallets',
                link: '/guide/wallets/test-wallets',
              },
            ],
          },
          {
            text: 'Typegen',
            link: '/guide/typegen/',
            collapsed: true,
            items: [
              {
                text: 'Generating Types',
                link: '/guide/typegen/generating-types',
              },
              {
                text: 'Using Generated Types',
                link: '/guide/typegen/using-generated-types',
              },
            ],
          },
        ],
      },
      {
        text: 'Essentials',
        link: '/guide/essentials/',
        collapsed: false,
        items: [
          {
            text: 'Contracts',
            link: '/guide/contracts/',
            collapsed: true,
            items: [
              {
                text: 'Methods',
                link: '/guide/contracts/methods',
              },
              {
                text: 'Transaction Parameters',
                link: '/guide/contracts/transaction-parameters',
              },
              {
                text: 'Call Parameters',
                link: '/guide/contracts/call-parameters',
              },
              {
                text: 'Cost Estimation',
                link: '/guide/contracts/cost-estimation',
              },
              {
                text: 'Dependency Estimation',
                link: '/guide/contracts/dependency-estimation',
              },
              {
                text: 'Variable Outputs',
                link: '/guide/contracts/variable-outputs',
              },
              {
                text: 'Logs',
                link: '/guide/contracts/logs',
              },
              {
                text: 'Inter-contract Calls',
                link: '/guide/contracts/inter-contract-calls',
              },
              {
                text: 'Multi-contract calls',
                link: '/guide/contracts/multi-contract-calls',
              },
              {
                text: 'Using different Wallets',
                link: '/guide/contracts/using-different-wallets',
              },
              {
                text: 'Transferring Assets',
                link: '/guide/contracts/transferring-assets',
              },
              {
                text: 'Deploying Contracts',
                link: '/guide/contracts/deploying-contracts',
              },
              {
                text: 'Storage Slots',
                link: '/guide/contracts/storage-slots',
              },
              {
                text: 'Configurable Constants',
                link: '/guide/contracts/configurable-constants',
              },
              {
                text: 'Understanding the FuelVM Binary File',
                link: '/guide/contracts/understanding-the-fuelvm-binary-file',
              },
            ],
          },
          {
            text: 'Scripts',
            link: '/guide/scripts/',
            collapsed: true,
            items: [
              {
                text: 'Instantiating A Script',
                link: '/guide/scripts/instantiating-a-script',
              },
              {
                text: 'Configurable Constants',
                link: '/guide/scripts/configurable-constants',
              },
              {
                text: 'Running scripts',
                link: '/guide/scripts/running-scripts',
              },
<<<<<<< HEAD
=======
              {
                text: 'Custom script Call',
                link: '/guide/scripts/custom-script-call',
              },
>>>>>>> 3e1cdacb
            ],
          },
          {
            text: 'Predicates',
            link: '/guide/predicates/',
            collapsed: true,
            items: [
              {
                text: 'Instantiating A Predicate',
                link: '/guide/predicates/instantiating-a-predicate',
              },
              {
                text: 'Configurable Constants',
                link: '/guide/predicates/configurable-constants',
              },
              {
                text: 'Send And Spend Funds From Predicates',
                link: '/guide/predicates/send-and-spend-funds-from-predicates',
              },
            ],
          },
        ],
      },
      {
        text: 'Extras',
        link: '/guide/extras/',
        collapsed: false,
        items: [
          {
            text: 'Providers',
            link: '/guide/providers/',
            collapsed: true,
            items: [
              {
                text: 'Querying the Chain',
                link: '/guide/providers/querying-the-chain',
              },
              {
                text: 'Retrying upon errors',
                link: '/guide/providers/retrying-upon-errors',
              },
            ],
          },
          {
            text: 'Types',
            link: '/guide/types/',
            collapsed: true,
            items: [
              {
                text: 'Address',
                link: '/guide/types/address',
              },
              {
                text: 'Arrays',
                link: '/guide/types/arrays',
              },
              {
                text: 'Asset Id',
                link: '/guide/types/asset-id',
              },
              {
                text: 'Bech32',
                link: '/guide/types/bech32',
              },

              {
                text: 'Bits256',
                link: '/guide/types/bits256',
              },
              {
                text: 'Bits512',
                link: '/guide/types/bits512',
              },
              {
                text: 'Bytes',
                link: '/guide/types/bytes',
              },
              {
                text: 'Bytes32',
                link: '/guide/types/bytes32',
              },
              {
                text: 'Enums',
                link: '/guide/types/enums',
              },
              {
                text: 'Evm Address',
                link: '/guide/types/evm-address',
              },
              {
                text: 'Native Parameters',
                link: '/guide/types/native-parameters',
              },
              {
                text: 'Numbers',
                link: '/guide/types/numbers',
              },
              {
                text: 'Options',
                link: '/guide/types/options',
              },
              {
                text: 'Raw Slice',
                link: '/guide/types/raw-slice',
              },
              {
                text: 'Std String',
                link: '/guide/types/std-string',
              },
              {
                text: 'String',
                link: '/guide/types/string',
              },
              {
                text: 'Structs',
                link: '/guide/types/structs',
              },
              {
                text: 'Tuples',
                link: '/guide/types/tuples',
              },
              {
                text: 'Vectors',
                link: '/guide/types/vectors',
              },
            ],
          },
          {
            text: 'Utilities',
            link: '/guide/utilities/',
            collapsed: true,
            items: [
              {
                text: 'Date conversion',
                link: '/guide/utilities/date-conversion',
              },
              {
                text: 'Address conversion',
                link: '/guide/utilities/address-conversion',
              },
            ],
          },
          {
            text: 'Cookbook',
            link: '/guide/cookbook/',
            collapsed: true,
            items: [
              {
                text: 'Transferring Assets',
                link: '/guide/cookbook/transferring-assets',
              },
              {
                text: 'Deposit And Withdraw',
                link: '/guide/cookbook/deposit-and-withdraw',
              },
              {
                text: 'Wallet SDK and React Hooks',
                link: '/guide/cookbook/wallet-sdk-and-react-hooks',
              },
              {
                text: 'Custom Transactions',
                link: '/guide/cookbook/custom-transactions',
              },
              {
                text: 'Custom Transactions from Contract Calls',
                link: '/guide/cookbook/custom-transactions-from-contract-calls',
              },
              {
                text: 'Transactions with Multiple Signers',
                link: '/guide/cookbook/transactions-with-multiple-signers',
              },
            ],
          },
        ],
      },
      {
        text: 'Tooling',
        link: '/guide/tooling/',
        collapsed: false,
        items: [
          {
            text: 'Testing',
            link: '/guide/testing/',
            collapsed: true,
            items: [
              {
                text: 'Testing in TS',
                link: '/guide/testing/testing-in-ts',
              },
              {
                text: 'Tweaking the Blockchain',
                link: '/guide/testing/tweaking-the-blockchain',
              },
            ],
          },
          {
            text: 'CLI',
            link: '/guide/cli/',
            collapsed: true,
            items: [
              {
                text: 'fuels',
                link: '/guide/fuels/',
                collapsed: true,
                items: [
                  {
                    text: 'Config File',
                    link: '/guide/fuels/config-file',
                  },
                  {
                    text: 'Commands',
                    link: '/guide/fuels/commands',
                  },
                  {
                    text: 'Binaries',
                    link: '/guide/fuels/binaries',
                  },
                ],
              },
            ],
          },
          {
            text: 'Errors',
            link: '/guide/errors/',
            collapsed: true,
            items: [
              {
                text: 'Error Codes',
                link: '/guide/errors/error-codes',
              },
            ],
          }
        ],
      },
      apiLinks,
    ],
  },
});<|MERGE_RESOLUTION|>--- conflicted
+++ resolved
@@ -206,13 +206,10 @@
                 text: 'Running scripts',
                 link: '/guide/scripts/running-scripts',
               },
-<<<<<<< HEAD
-=======
               {
                 text: 'Custom script Call',
                 link: '/guide/scripts/custom-script-call',
               },
->>>>>>> 3e1cdacb
             ],
           },
           {
