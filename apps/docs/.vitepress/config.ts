--- conflicted
+++ resolved
@@ -102,13 +102,10 @@
                 text: 'Provider Options',
                 link: '/guide/provider/provider-options',
               },
-<<<<<<< HEAD
-=======
               {
                 text: 'Querying the Chain',
                 link: '/guide/provider/querying-the-chain',
               },
->>>>>>> 1542cdc3
             ],
           },
           {
@@ -458,10 +455,6 @@
               {
                 text: 'Error Codes',
                 link: '/guide/errors/error-codes',
-              },
-              {
-                text: 'Debugging Revert Errors',
-                link: '/guide/errors/debugging-revert-errors',
               },
             ],
           },
