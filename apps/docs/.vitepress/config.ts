--- conflicted
+++ resolved
@@ -453,43 +453,12 @@
             collapsed: true,
             items: [
               {
-<<<<<<< HEAD
-                text: 'npm create fuels',
-                link: '/guide/npm-create-fuels/',
-                collapsed: true,
-                items: [
-                  {
-                    text: 'Options',
-                    link: '/guide/npm-create-fuels/options',
-                  },
-                  {
-                    text: 'Deploying a dApp to Testnet',
-                    link: '/guide/npm-create-fuels/deploying-a-dapp-to-testnet',
-                  },
-                ],
-              },
-              {
-                text: 'fuels',
-                link: '/guide/fuels/',
-                collapsed: true,
-                items: [
-                  {
-                    text: 'Config File',
-                    link: '/guide/fuels/config-file',
-                  },
-                  {
-                    text: 'Commands',
-                    link: '/guide/fuels/commands',
-                  },
-                ],
-=======
                 text: 'Error Codes',
                 link: '/guide/errors/error-codes',
               },
               {
                 text: 'Debugging Revert Errors',
                 link: '/guide/errors/debugging-revert-errors',
->>>>>>> dd1b62bc
               },
             ],
           },
