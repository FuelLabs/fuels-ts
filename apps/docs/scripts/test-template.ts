/* eslint-disable no-global-assign */
/* eslint-disable @typescript-eslint/ban-ts-comment */

// %IMPORTS%

// @ts-ignore global assignment
const consoleBkp = { ...console };

afterAll(() => {
  console = { ...consoleBkp };
});

// %TEST_ENVIRONMENT%
<<<<<<< HEAD
test('%NAME%', { timeout: 10_000 }, async () => {
=======
test('%NAME%', /* %TEST_OPTIONS% */ async () => {
>>>>>>> e2a7f418
  // TEST NODE LAUNCHER ———>>>
  // %NODE_LAUNCHER%
  // <<<——— TEST NODE LAUNCHER

  console = {
    ...console,
    log(logMsg, isTruthy) {
      if (!isTruthy) {
        throw new Error(logMsg);
      }
    },
  };

  // SNIPPET ———>>>
  // %SNIPPET%
  // <<<——— SNIPPET

  return Promise.resolve();
});<|MERGE_RESOLUTION|>--- conflicted
+++ resolved
@@ -11,11 +11,7 @@
 });
 
 // %TEST_ENVIRONMENT%
-<<<<<<< HEAD
-test('%NAME%', { timeout: 10_000 }, async () => {
-=======
 test('%NAME%', /* %TEST_OPTIONS% */ async () => {
->>>>>>> e2a7f418
   // TEST NODE LAUNCHER ———>>>
   // %NODE_LAUNCHER%
   // <<<——— TEST NODE LAUNCHER
