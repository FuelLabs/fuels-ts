import { readFileSync } from 'fs';
import { join } from 'path';

export enum SnippetContractEnum {
  COUNTER = 'counter',
  ECHO_ENUM = 'echo-enum',
  LOG_VALUES = 'log-values',
  ECHO_VALUES = 'echo-values',
  SIMPLE_TOKEN = 'simple-token',
  SUM_OPTION_U8 = 'sum-option-u8',
  ECHO_U64_ARRAY = 'echo-u64-array',
  RETURN_CONTEXT = 'return-context',
  TOKEN_DEPOSITOR = 'token-depositor',
  ECHO_CONFIGURABLES = 'echo-configurables',
<<<<<<< HEAD
  TRANSFER_TO_ADDRESS = 'transfer-to-address',
  ECHO_EMPLOYEE_DATA_VECTOR = 'echo-employee-data-vector',
=======
  WHITELISTED_ADDRESS_PREDICATE = 'whitelisted-address-predicate',
>>>>>>> 7c8439f1
}

const getSnippetContractPath = (contract: SnippetContractEnum) =>
  join(__dirname, contract, 'out', 'debug');

const getSnippetContractAbiPath = (contract: SnippetContractEnum) =>
  join(getSnippetContractPath(contract), `${contract}-abi.json`);

const getSnippetContractBinPath = (contract: SnippetContractEnum) =>
  join(getSnippetContractPath(contract), `${contract}.bin`);

export const getSnippetContractArtifacts = (contract: SnippetContractEnum) => {
  const abi = JSON.parse(readFileSync(getSnippetContractAbiPath(contract), 'utf-8'));
  const bin = readFileSync(getSnippetContractBinPath(contract));

  return {
    abi,
    bin,
  };
};<|MERGE_RESOLUTION|>--- conflicted
+++ resolved
@@ -12,12 +12,9 @@
   RETURN_CONTEXT = 'return-context',
   TOKEN_DEPOSITOR = 'token-depositor',
   ECHO_CONFIGURABLES = 'echo-configurables',
-<<<<<<< HEAD
   TRANSFER_TO_ADDRESS = 'transfer-to-address',
   ECHO_EMPLOYEE_DATA_VECTOR = 'echo-employee-data-vector',
-=======
   WHITELISTED_ADDRESS_PREDICATE = 'whitelisted-address-predicate',
->>>>>>> 7c8439f1
 }
 
 const getSnippetContractPath = (contract: SnippetContractEnum) =>
