--- conflicted
+++ resolved
@@ -26,12 +26,9 @@
   ECHO_STD_STRING = 'echo-std-string',
   ECHO_ASSET_ID = 'echo-asset-id',
   SCRIPT_TRANSFER_TO_CONTRACT = 'script-transfer-to-contract',
-<<<<<<< HEAD
   PREDICATE_SIGNING = 'predicate-signing',
   SCRIPT_SIGNING = 'script-signing',
-=======
   INPUT_OUTPUT_TYPES = 'input-output-types',
->>>>>>> bc72cb67
 }
 
 export const getDocsSnippetsForcProject = (project: DocSnippetProjectsEnum) =>
