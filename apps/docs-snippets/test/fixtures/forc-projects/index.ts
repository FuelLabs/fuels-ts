import { getForcProject } from '@fuel-ts/utils/test-utils';
import type { JsonAbi } from 'fuels';
import { join } from 'path';

export enum DocSnippetProjectsEnum {
  COUNTER = 'counter',
  ECHO_ENUM = 'echo-enum',
  LOG_VALUES = 'log-values',
  SUM_SCRIPT = 'sum-script',
  ECHO_VALUES = 'echo-values',
  SIMPLE_TOKEN = 'simple-token',
  SUM_OPTION_U8 = 'sum-option-u8',
  ECHO_U64_ARRAY = 'echo-u64-array',
  RETURN_CONTEXT = 'return-context',
  TOKEN_DEPOSITOR = 'token-depositor',
  LIQUIDITY_POOL = 'liquidity-pool',
  SIMPLE_PREDICATE = 'simple-predicate',
  ECHO_CONFIGURABLES = 'echo-configurables',
  TRANSFER_TO_ADDRESS = 'transfer-to-address',
  RETURN_TRUE_PREDICATE = 'return-true-predicate',
  ECHO_EMPLOYEE_DATA_VECTOR = 'echo-employee-data-vector',
  WHITELISTED_ADDRESS_PREDICATE = 'whitelisted-address-predicate',
  ECHO_EVM_ADDRESS = 'echo-evm-address',
  ECHO_BYTES = 'echo-bytes',
  ECHO_RAW_SLICE = 'echo-raw-slice',
  ECHO_STD_STRING = 'echo-std-string',
  ECHO_ASSET_ID = 'echo-asset-id',
  SCRIPT_TRANSFER_TO_CONTRACT = 'script-transfer-to-contract',
<<<<<<< HEAD
  REVERT_ERRORS = 'revert-errors',
=======
  INPUT_OUTPUT_TYPES = 'input-output-types',
>>>>>>> b8c34017
}

export const getDocsSnippetsForcProject = (project: DocSnippetProjectsEnum) =>
  getForcProject<JsonAbi>({
    projectDir: join(__dirname, project),
    projectName: project,
    build: 'release',
  });<|MERGE_RESOLUTION|>--- conflicted
+++ resolved
@@ -26,11 +26,8 @@
   ECHO_STD_STRING = 'echo-std-string',
   ECHO_ASSET_ID = 'echo-asset-id',
   SCRIPT_TRANSFER_TO_CONTRACT = 'script-transfer-to-contract',
-<<<<<<< HEAD
   REVERT_ERRORS = 'revert-errors',
-=======
   INPUT_OUTPUT_TYPES = 'input-output-types',
->>>>>>> b8c34017
 }
 
 export const getDocsSnippetsForcProject = (project: DocSnippetProjectsEnum) =>
