[workspace]
members = [
<<<<<<< HEAD
   "counter",
=======
  "counter",
>>>>>>> 9c301d6e
  "echo-enum",
  "log-values",
  "sum-script",
  "echo-values",
  "simple-token",
  "sum-option-u8",
  "employee-data",
  "echo-u64-array",
  "return-context",
  "token-depositor",
  "simple-predicate",
  "simple-token-abi",
  "echo-configurables",
  "transfer-to-address",
  "return-true-predicate",
  "echo-employee-data-vector",
  "whitelisted-address-predicate",
  "echo-evm-address",
  "script-transfer-to-contract",
  "echo-bytes",
  "echo-raw-slice",
  "echo-std-string",
]

[patch.'https://github.com/fuellabs/sway']
std = { git = "https://github.com/fuellabs/sway", branch = "xunilrj/fix-implicit-std-env-vars" }<|MERGE_RESOLUTION|>--- conflicted
+++ resolved
@@ -1,10 +1,6 @@
 [workspace]
 members = [
-<<<<<<< HEAD
-   "counter",
-=======
   "counter",
->>>>>>> 9c301d6e
   "echo-enum",
   "log-values",
   "sum-script",
