import { WalletUnlocked, Predicate, getRandomB256 } from 'fuels';
import { safeExec, launchTestNode } from 'fuels/test-utils';

import { SimplePredicateAbi__factory } from '../../../test/typegen';

/**
 * @group node
 * @group browser
 */
<<<<<<< HEAD
describe('Send and Spend Funds from Predicates', () => {
  const inputAddress = '0xfc05c23a8f7f66222377170ddcbfea9c543dff0dd2d2ba4d0478a4521423a9d4';
=======
describe(__filename, () => {
  let walletWithFunds: WalletUnlocked;
  let provider: Provider;
  let baseAssetId: string;
  const { abiContents: abi, binHexlified: bin } = getDocsSnippetsForcProject(
    DocSnippetProjectsEnum.SIMPLE_PREDICATE
  );
  beforeAll(async () => {
    walletWithFunds = await getTestWallet();
    provider = walletWithFunds.provider;
    const inputAddress = '0xfc05c23a8f7f66222377170ddcbfea9c543dff0dd2d2ba4d0478a4521423a9d4';
    const predicate = new Predicate({
      bytecode: bin,
      provider,
      abi,
      data: [inputAddress],
    });
    baseAssetId = provider.getBaseAssetId();
    await seedTestWallet(predicate, [[500_000, baseAssetId]]);
  });
>>>>>>> 896add90

  it('should successfully use predicate to spend assets', async () => {
    using launched = await launchTestNode();
    const {
      provider,
      wallets: [walletWithFunds],
    } = launched;

    // #region send-and-spend-funds-from-predicates-2
    const predicate = new Predicate({
      bytecode: SimplePredicateAbi__factory.bin,
      provider,
<<<<<<< HEAD
      abi: SimplePredicateAbi__factory.abi,
      inputData: [inputAddress],
=======
      abi,
      data: [inputAddress],
>>>>>>> 896add90
    });
    // #endregion send-and-spend-funds-from-predicates-2

    // #region send-and-spend-funds-from-predicates-3
    const amountToPredicate = 10_000_000;
    const amountToReceiver = 200;
    const tx = await walletWithFunds.transfer(
      predicate.address,
      amountToPredicate,
      provider.getBaseAssetId(),
      {
        gasLimit: 1000,
      }
    );

    let { isStatusSuccess } = await tx.waitForResult();
    expect(isStatusSuccess).toBeTruthy();
    // #endregion send-and-spend-funds-from-predicates-3

    // #region send-and-spend-funds-from-predicates-5
    const receiverWallet = WalletUnlocked.generate({
      provider,
    });

    const receiverInitialBalance = await receiverWallet.getBalance();

    const tx2 = await predicate.transfer(
      receiverWallet.address.toB256(),
      amountToReceiver,
      provider.getBaseAssetId()
    );

    ({ isStatusSuccess } = await tx2.waitForResult());
    expect(isStatusSuccess).toBeTruthy();

    const receiverFinalBalance = await receiverWallet.getBalance();
    expect(receiverFinalBalance.gt(receiverInitialBalance)).toBeTruthy();

    ({ isStatusSuccess } = await tx2.waitForResult());
    expect(isStatusSuccess).toBeTruthy();
    // #endregion send-and-spend-funds-from-predicates-5
  });

  it('should fail when trying to spend predicates entire amount', async () => {
    using launched = await launchTestNode();
    const {
      provider,
      wallets: [walletWithFunds],
    } = launched;

    const predicate = new Predicate({
      bytecode: SimplePredicateAbi__factory.bin,
      provider,
<<<<<<< HEAD
      abi: SimplePredicateAbi__factory.abi,
      inputData: [inputAddress],
=======
      abi,
      data: ['0xfc05c23a8f7f66222377170ddcbfea9c543dff0dd2d2ba4d0478a4521423a9d4'],
>>>>>>> 896add90
    });

    const amountToPredicate = 100;

    const tx = await walletWithFunds.transfer(
      predicate.address,
      amountToPredicate,
      provider.getBaseAssetId(),
      {
        gasLimit: 1_000,
      }
    );

    await tx.waitForResult();

    const receiverWallet = WalletUnlocked.generate({
      provider,
    });

    const { error } = await safeExec(async () =>
      predicate.transfer(
        receiverWallet.address,
        await predicate.getBalance(),
        provider.getBaseAssetId()
      )
    );

    // #region send-and-spend-funds-from-predicates-6
    const errorMsg = 'not enough coins to fit the target';
    // #endregion send-and-spend-funds-from-predicates-6

    expect((<Error>error).message).toMatch(errorMsg);
  });

  it('should fail when set wrong input data for predicate', async () => {
    using launched = await launchTestNode();
    const {
      provider,
      wallets: [walletWithFunds],
    } = launched;

    const predicateOwner = WalletUnlocked.generate({
      provider,
    });
    const predicate = new Predicate({
      bytecode: SimplePredicateAbi__factory.bin,
      abi: SimplePredicateAbi__factory.abi,
      provider: predicateOwner.provider,
      data: [getRandomB256()],
    });

    const amountToPredicate = 10_000_000;

    const tx = await walletWithFunds.transfer(
      predicate.address,
      amountToPredicate,
      provider.getBaseAssetId(),
      {
        gasLimit: 1000,
      }
    );

    await tx.waitForResult();

    const receiverWallet = WalletUnlocked.generate({
      provider,
    });

    const amountToWallet = 150;

    const { error } = await safeExec(() =>
      predicate.transfer(receiverWallet.address, amountToWallet, provider.getBaseAssetId())
    );

    // #region send-and-spend-funds-from-predicates-7
    const errorMsg = 'PredicateVerificationFailed';
    // #endregion send-and-spend-funds-from-predicates-7

    expect((<Error>error).message).toMatch(errorMsg);
  });

  it('should ensure predicate createTransfer works as expected', async () => {
    using launched = await launchTestNode();
    const {
      provider,
      wallets: [walletWithFunds],
    } = launched;

    const predicate = new Predicate({
      bytecode: SimplePredicateAbi__factory.bin,
      abi: SimplePredicateAbi__factory.abi,
      provider,
      data: [inputAddress],
    });

    const amountToPredicate = 10_000_000;

    const tx = await walletWithFunds.transfer(
      predicate.address,
      amountToPredicate,
      provider.getBaseAssetId(),
      {
        gasLimit: 1_000,
      }
    );

    await tx.waitForResult();

    const receiverWallet = WalletUnlocked.generate({
      provider,
    });

    const amountToReceiver = 200;

    // #region send-and-spend-funds-from-predicates-8
    const transactionRequest = await predicate.createTransfer(
      receiverWallet.address,
      amountToReceiver,
      provider.getBaseAssetId(),
      {
        gasLimit: 1000,
      }
    );

    /*
      You can retrieve the transaction ID before actually submitting it to the node
      like this:
     */

    const chainId = provider.getChainId();
    const txId = transactionRequest.getTransactionId(chainId);

    const res = await predicate.sendTransaction(transactionRequest);

    await res.waitForResult();
    // #endregion send-and-spend-funds-from-predicates-8
    const txIdFromExecutedTx = res.id;

    expect(txId).toEqual(txIdFromExecutedTx);
  });

  it('should be able to pre-stage a transaction, get TX ID, and then send the transaction', async () => {
    using launched = await launchTestNode();
    const {
      provider,
      wallets: [walletWithFunds],
    } = launched;

    const predicate = new Predicate({
      bytecode: SimplePredicateAbi__factory.bin,
      abi: SimplePredicateAbi__factory.abi,
      provider,
      data: [inputAddress],
    });

    const amountToPredicate = 300_000;

    const tx = await walletWithFunds.transfer(
      predicate.address,
      amountToPredicate,
      provider.getBaseAssetId(),
      {
        gasLimit: 1_000,
      }
    );

    await tx.waitForResult();

    const receiverWallet = WalletUnlocked.generate({
      provider,
    });

    const transferAmount = 1000;

    // #region predicates-prestage-transaction
    // Prepare the transaction
    const preparedTx = await predicate.createTransfer(
      receiverWallet.address,
      transferAmount,
      provider.getBaseAssetId()
    );

    // Get the transaction ID before sending the transaction
    const txId = preparedTx.getTransactionId(provider.getChainId());

    // Send the transaction
    const res = await predicate.sendTransaction(preparedTx);
    await res.waitForResult();
    // #endregion predicates-prestage-transaction

    const txIdFromExecutedTx = res.id;

    expect(txId).toEqual(txIdFromExecutedTx);
  });
});<|MERGE_RESOLUTION|>--- conflicted
+++ resolved
@@ -7,31 +7,8 @@
  * @group node
  * @group browser
  */
-<<<<<<< HEAD
 describe('Send and Spend Funds from Predicates', () => {
   const inputAddress = '0xfc05c23a8f7f66222377170ddcbfea9c543dff0dd2d2ba4d0478a4521423a9d4';
-=======
-describe(__filename, () => {
-  let walletWithFunds: WalletUnlocked;
-  let provider: Provider;
-  let baseAssetId: string;
-  const { abiContents: abi, binHexlified: bin } = getDocsSnippetsForcProject(
-    DocSnippetProjectsEnum.SIMPLE_PREDICATE
-  );
-  beforeAll(async () => {
-    walletWithFunds = await getTestWallet();
-    provider = walletWithFunds.provider;
-    const inputAddress = '0xfc05c23a8f7f66222377170ddcbfea9c543dff0dd2d2ba4d0478a4521423a9d4';
-    const predicate = new Predicate({
-      bytecode: bin,
-      provider,
-      abi,
-      data: [inputAddress],
-    });
-    baseAssetId = provider.getBaseAssetId();
-    await seedTestWallet(predicate, [[500_000, baseAssetId]]);
-  });
->>>>>>> 896add90
 
   it('should successfully use predicate to spend assets', async () => {
     using launched = await launchTestNode();
@@ -44,13 +21,8 @@
     const predicate = new Predicate({
       bytecode: SimplePredicateAbi__factory.bin,
       provider,
-<<<<<<< HEAD
-      abi: SimplePredicateAbi__factory.abi,
-      inputData: [inputAddress],
-=======
-      abi,
-      data: [inputAddress],
->>>>>>> 896add90
+      abi: SimplePredicateAbi__factory.abi,
+      data: [inputAddress],
     });
     // #endregion send-and-spend-funds-from-predicates-2
 
@@ -104,13 +76,8 @@
     const predicate = new Predicate({
       bytecode: SimplePredicateAbi__factory.bin,
       provider,
-<<<<<<< HEAD
-      abi: SimplePredicateAbi__factory.abi,
-      inputData: [inputAddress],
-=======
-      abi,
-      data: ['0xfc05c23a8f7f66222377170ddcbfea9c543dff0dd2d2ba4d0478a4521423a9d4'],
->>>>>>> 896add90
+      abi: SimplePredicateAbi__factory.abi,
+      data: [inputAddress],
     });
 
     const amountToPredicate = 100;
