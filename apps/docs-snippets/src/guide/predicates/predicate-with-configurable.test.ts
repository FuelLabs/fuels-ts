--- conflicted
+++ resolved
@@ -27,13 +27,8 @@
     // set predicate data to be the same as the configurable constant
     predicate.setData(configurable.WHITELISTED);
 
-<<<<<<< HEAD
     // transferring funds to the predicate
-    const tx1 = await wallet.transfer(predicate.address, 500);
-=======
-    // transfering funds to the predicate
     const tx1 = await wallet.transfer(predicate.address, 500_000, BaseAssetId, { gasPrice });
->>>>>>> 3d3cf79f
 
     await tx1.waitForResult();
 
@@ -43,15 +38,10 @@
 
     const amountToTransfer = 100;
 
-<<<<<<< HEAD
     // transferring funds from the predicate to destination if predicate returns true
-    const tx2 = await predicate.transfer(destinationWallet.address, amountToTransfer);
-=======
-    // transfering funds from the predicate to destination if predicate returns true
     const tx2 = await predicate.transfer(destinationWallet.address, amountToTransfer, BaseAssetId, {
       gasPrice,
     });
->>>>>>> 3d3cf79f
 
     await tx2.waitForResult();
     // #endregion predicate-with-configurable-constants-2
@@ -68,13 +58,8 @@
     // set predicate data to be the same as the configurable constant
     predicate.setData('0xa703b26833939dabc41d3fcaefa00e62cee8e1ac46db37e0fa5d4c9fe30b4132');
 
-<<<<<<< HEAD
     // transferring funds to the predicate
-    const tx1 = await wallet.transfer(predicate.address, 500);
-=======
-    // transfering funds to the predicate
     const tx1 = await wallet.transfer(predicate.address, 300_000, BaseAssetId, { gasPrice });
->>>>>>> 3d3cf79f
 
     await tx1.waitForResult();
 
@@ -84,15 +69,10 @@
 
     const amountToTransfer = 100;
 
-<<<<<<< HEAD
     // transferring funds from the predicate to destination if predicate returns true
-    const tx2 = await predicate.transfer(destinationWallet.address, amountToTransfer);
-=======
-    // transfering funds from the predicate to destination if predicate returns true
     const tx2 = await predicate.transfer(destinationWallet.address, amountToTransfer, BaseAssetId, {
       gasPrice,
     });
->>>>>>> 3d3cf79f
 
     await tx2.waitForResult();
     // #endregion predicate-with-configurable-constants-3
