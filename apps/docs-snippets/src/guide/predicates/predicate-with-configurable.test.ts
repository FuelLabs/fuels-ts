import { WalletUnlocked, Predicate, BN, getRandomB256 } from 'fuels';
import { launchTestNode } from 'fuels/test-utils';

import { WhitelistedAddressPredicateAbi__factory } from '../../../test/typegen';

/**
 * @group node
 * @group browser
 */

describe('Predicate With Configurables', () => {
  it('should successfully transfer to setted whitelisted address', async () => {
    using launched = await launchTestNode();
    const {
      provider,
      wallets: [wallet],
    } = launched;

    // #region predicate-with-configurable-constants-2
    const newWhitelistedAddress = getRandomB256();

    const configurable = { WHITELISTED: newWhitelistedAddress };
    // instantiate predicate with configurable constants
    const predicate = new Predicate<[string]>({
      bytecode: WhitelistedAddressPredicateAbi__factory.bin,
      provider: wallet.provider,
<<<<<<< HEAD
      abi: WhitelistedAddressPredicateAbi__factory.abi,
      inputData: [configurable.WHITELISTED],
=======
      abi,
      data: [configurable.WHITELISTED],
>>>>>>> 896add90
      configurableConstants: configurable,
    });

    // transferring funds to the predicate
    const tx1 = await wallet.transfer(predicate.address, 200_000, provider.getBaseAssetId(), {
      gasLimit: 1000,
    });

    await tx1.waitForResult();

    const destinationWallet = WalletUnlocked.generate({
      provider: wallet.provider,
    });

    const amountToTransfer = 100;

    // transferring funds from the predicate to destination if predicate returns true
    const tx2 = await predicate.transfer(
      destinationWallet.address,
      amountToTransfer,
      provider.getBaseAssetId(),
      {
        gasLimit: 1000,
      }
    );

    await tx2.waitForResult();
    // #endregion predicate-with-configurable-constants-2

    const destinationBalance = await destinationWallet.getBalance(provider.getBaseAssetId());

    expect(new BN(destinationBalance).toNumber()).toEqual(amountToTransfer);
  });

  it('should successfully transfer to default whitelisted address', async () => {
    using launched = await launchTestNode();
    const {
      provider,
      wallets: [wallet],
    } = launched;

    // #region predicate-with-configurable-constants-3
    const predicate = new Predicate({
<<<<<<< HEAD
      bytecode: WhitelistedAddressPredicateAbi__factory.bin,
      provider,
      abi: WhitelistedAddressPredicateAbi__factory.abi,
      inputData: ['0xa703b26833939dabc41d3fcaefa00e62cee8e1ac46db37e0fa5d4c9fe30b4132'],
=======
      bytecode: bin,
      provider: wallet.provider,
      abi,
      data: ['0xa703b26833939dabc41d3fcaefa00e62cee8e1ac46db37e0fa5d4c9fe30b4132'],
>>>>>>> 896add90
    });

    // transferring funds to the predicate
    const tx1 = await wallet.transfer(predicate.address, 200_000, provider.getBaseAssetId(), {
      gasLimit: 1000,
    });

    await tx1.waitForResult();

    const destinationWallet = WalletUnlocked.generate({
      provider: wallet.provider,
    });

    const amountToTransfer = 100;

    // transferring funds from the predicate to destination if predicate returns true
    const tx2 = await predicate.transfer(
      destinationWallet.address,
      amountToTransfer,
      provider.getBaseAssetId(),
      {
        gasLimit: 1000,
      }
    );

    await tx2.waitForResult();
    // #endregion predicate-with-configurable-constants-3

    const destinationBalance = await destinationWallet.getBalance(provider.getBaseAssetId());

    expect(new BN(destinationBalance).toNumber()).toEqual(amountToTransfer);
  });
});<|MERGE_RESOLUTION|>--- conflicted
+++ resolved
@@ -24,13 +24,8 @@
     const predicate = new Predicate<[string]>({
       bytecode: WhitelistedAddressPredicateAbi__factory.bin,
       provider: wallet.provider,
-<<<<<<< HEAD
       abi: WhitelistedAddressPredicateAbi__factory.abi,
-      inputData: [configurable.WHITELISTED],
-=======
-      abi,
       data: [configurable.WHITELISTED],
->>>>>>> 896add90
       configurableConstants: configurable,
     });
 
@@ -74,17 +69,10 @@
 
     // #region predicate-with-configurable-constants-3
     const predicate = new Predicate({
-<<<<<<< HEAD
       bytecode: WhitelistedAddressPredicateAbi__factory.bin,
       provider,
       abi: WhitelistedAddressPredicateAbi__factory.abi,
-      inputData: ['0xa703b26833939dabc41d3fcaefa00e62cee8e1ac46db37e0fa5d4c9fe30b4132'],
-=======
-      bytecode: bin,
-      provider: wallet.provider,
-      abi,
       data: ['0xa703b26833939dabc41d3fcaefa00e62cee8e1ac46db37e0fa5d4c9fe30b4132'],
->>>>>>> 896add90
     });
 
     // transferring funds to the predicate
