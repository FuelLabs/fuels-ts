--- conflicted
+++ resolved
@@ -9,13 +9,10 @@
 /**
  * @group node
  */
+
 describe(__filename, () => {
   let wallet: WalletUnlocked;
-<<<<<<< HEAD
-=======
-  let gasPrice: BN;
   let baseAssetId: string;
->>>>>>> b30b796c
 
   const { abiContents: abi, binHexlified: bin } = getDocsSnippetsForcProject(
     DocSnippetProjectsEnum.WHITELISTED_ADDRESS_PREDICATE
@@ -23,11 +20,7 @@
 
   beforeAll(async () => {
     wallet = await getTestWallet();
-<<<<<<< HEAD
-=======
-    ({ minGasPrice: gasPrice } = wallet.provider.getGasConfig());
     baseAssetId = wallet.provider.getBaseAssetId();
->>>>>>> b30b796c
   });
 
   it('should successfully tranfer to setted whitelisted address', async () => {
@@ -45,14 +38,8 @@
     });
 
     // transferring funds to the predicate
-<<<<<<< HEAD
-    const tx1 = await wallet.transfer(predicate.address, 1000, BaseAssetId, {
+    const tx1 = await wallet.transfer(predicate.address, 1000, baseAssetId, {
       gasLimit: 1000,
-=======
-    const tx1 = await wallet.transfer(predicate.address, 500_000, baseAssetId, {
-      gasPrice,
-      gasLimit: 10_000,
->>>>>>> b30b796c
     });
 
     await tx1.waitForResult();
@@ -64,14 +51,8 @@
     const amountToTransfer = 100;
 
     // transferring funds from the predicate to destination if predicate returns true
-<<<<<<< HEAD
-    const tx2 = await predicate.transfer(destinationWallet.address, amountToTransfer, BaseAssetId, {
+    const tx2 = await predicate.transfer(destinationWallet.address, amountToTransfer, baseAssetId, {
       gasLimit: 1000,
-=======
-    const tx2 = await predicate.transfer(destinationWallet.address, amountToTransfer, baseAssetId, {
-      gasPrice,
-      gasLimit: 10_000,
->>>>>>> b30b796c
     });
 
     await tx2.waitForResult();
@@ -92,14 +73,8 @@
     });
 
     // transferring funds to the predicate
-<<<<<<< HEAD
-    const tx1 = await wallet.transfer(predicate.address, 1000, BaseAssetId, {
+    const tx1 = await wallet.transfer(predicate.address, 1000, baseAssetId, {
       gasLimit: 1000,
-=======
-    const tx1 = await wallet.transfer(predicate.address, 300_000, baseAssetId, {
-      gasPrice,
-      gasLimit: 10_000,
->>>>>>> b30b796c
     });
 
     await tx1.waitForResult();
@@ -111,14 +86,8 @@
     const amountToTransfer = 100;
 
     // transferring funds from the predicate to destination if predicate returns true
-<<<<<<< HEAD
-    const tx2 = await predicate.transfer(destinationWallet.address, amountToTransfer, BaseAssetId, {
+    const tx2 = await predicate.transfer(destinationWallet.address, amountToTransfer, baseAssetId, {
       gasLimit: 1000,
-=======
-    const tx2 = await predicate.transfer(destinationWallet.address, amountToTransfer, baseAssetId, {
-      gasPrice,
-      gasLimit: 10_000,
->>>>>>> b30b796c
     });
 
     await tx2.waitForResult();
