--- conflicted
+++ resolved
@@ -23,12 +23,8 @@
       bytecode,
       provider,
       abi,
-<<<<<<< HEAD
-      inputData,
+      data: [inputAddress],
       configurableConstants,
-=======
-      data: [inputAddress],
->>>>>>> 896add90
     });
 
     const tx1 = await fundedWallet.transfer(
