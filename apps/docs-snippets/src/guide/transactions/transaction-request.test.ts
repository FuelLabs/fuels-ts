import { seedTestWallet } from '@fuel-ts/account/test-utils';
import type { Account, Coin, Resource } from 'fuels';
import {
  CreateTransactionRequest,
  ScriptTransactionRequest,
  arrayify,
  ZeroBytes32,
  Address,
  bn,
  Predicate,
  Provider,
  FUEL_NETWORK_URL,
  WalletUnlocked,
} from 'fuels';

import {
  DocSnippetProjectsEnum,
  getDocsSnippetsForcProject,
} from '../../../test/fixtures/forc-projects';

/**
 * @group node
 */
describe('Transaction Request', () => {
  let provider: Provider;
  let baseAssetId: string = ZeroBytes32;

  const { abiContents: scriptAbi, binHexlified: scriptBytecode } = getDocsSnippetsForcProject(
    DocSnippetProjectsEnum.SUM_SCRIPT
  );

  const { abiContents: predicateAbi, binHexlified: predicateBytecode } = getDocsSnippetsForcProject(
    DocSnippetProjectsEnum.SIMPLE_PREDICATE
  );

  const address = Address.fromRandom();

  const message = {
    assetId: baseAssetId,
    sender: address,
    recipient: address,
    nonce: '0x',
    amount: bn(0),
    daHeight: bn(0),
  };
  const coin: Coin = {
    id: '0x',
    assetId: baseAssetId,
    amount: bn(0),
    owner: address,
    blockCreated: bn(0),
    txCreatedIdx: bn(0),
  };

  beforeAll(async () => {
    provider = await Provider.create(FUEL_NETWORK_URL);

    const predicate = new Predicate({
      bytecode: predicateBytecode,
      abi: predicateAbi,
      inputData: [ZeroBytes32],
      provider,
    });

<<<<<<< HEAD
    await seedTestWallet(predicate, [[10_000]]);
=======
    baseAssetId = provider.getBaseAssetId();
    await seedTestWallet(predicate, [[50_000, baseAssetId]]);
>>>>>>> 60be2954
  });

  it('creates a transaction request from ScriptTransactionRequest', () => {
    const scriptMainFunctionArguments = [1];

    // #region transaction-request-1
    // #import { ScriptTransactionRequest };

    // Instantiate the transaction request using a ScriptTransactionRequest
    const transactionRequest = new ScriptTransactionRequest({
      script: scriptBytecode,
    });

    // Set the script main function arguments (can also be passed in the class constructor)
    transactionRequest.setData(scriptAbi, scriptMainFunctionArguments);
    // #endregion transaction-request-1

    expect(transactionRequest.script).toEqual(arrayify(scriptBytecode));
  });

  it('creates a transaction request fromm a CreateTransactionRequest', () => {
    const contractByteCode = ZeroBytes32;

    // #region transaction-request-2
    // #import { CreateTransactionRequest };

    // Instantiate the transaction request using a CreateTransactionRequest
    const transactionRequest = new CreateTransactionRequest({
      witnesses: [contractByteCode],
    });
    // #endregion transaction-request-2

    expect(transactionRequest.witnesses[0]).toEqual(contractByteCode);
  });

  it('modifies a transaction request', () => {
    const recipientAddress = address;
    const resource = coin;
    const resources: Resource[] = [resource];

    // #region transaction-request-3
    // #import { ScriptTransactionRequest };

    // Fetch the base asset ID
    baseAssetId = provider.getBaseAssetId();

    // Instantiate the transaction request
    const transactionRequest = new ScriptTransactionRequest({
      script: scriptBytecode,
    });

    // Adding resources (coins or messages)
    transactionRequest.addResources(resources);
    transactionRequest.addResource(resource);

    // Adding coin inputs and outputs (including transfer to recipient)
    transactionRequest.addCoinInput(coin);
    transactionRequest.addCoinOutput(recipientAddress, 1000, baseAssetId);

    // Adding message inputs
    transactionRequest.addMessageInput(message);
    // #endregion transaction-request-3

    expect(transactionRequest.script).toEqual(arrayify(scriptBytecode));
    expect(transactionRequest.inputs.length).toEqual(4);
    expect(transactionRequest.outputs.length).toEqual(2);
    expect(transactionRequest.witnesses.length).toEqual(1);
  });

  it('adds a contract to a transaction request', () => {
    const contractId = Address.fromRandom();

    // #region transaction-request-4
    // #import { ScriptTransactionRequest };

    // Instantiate the transaction request
    const transactionRequest = new ScriptTransactionRequest({
      script: scriptBytecode,
    });

    // Add the contract input and output using the contract ID
    transactionRequest.addContractInputAndOutput(contractId);
    // #endregion transaction-request-4

    expect(transactionRequest.inputs.length).toEqual(1);
    expect(transactionRequest.outputs.length).toEqual(1);
  });

  it('adds a predicate to a transaction request', async () => {
    const dataToValidatePredicate = [ZeroBytes32];

    // #region transaction-request-5
    // #import { ScriptTransactionRequest, Predicate };

    // Instantiate the transaction request
    const transactionRequest = new ScriptTransactionRequest({
      script: scriptBytecode,
    });

    // Instantiate the predicate and pass valid input data to validate
    // the predicate and unlock the funds
    const predicate = new Predicate({
      bytecode: predicateBytecode,
      abi: predicateAbi,
      inputData: dataToValidatePredicate,
      provider,
    });

<<<<<<< HEAD
    const coins = await predicate.getResourcesToSpend([[2000, BaseAssetId]]);

    // Add the predicate input and resources
    transactionRequest.addResources(coins);
=======
    const predicateCoins = await predicate.getResourcesToSpend([
      { amount: 1000, assetId: baseAssetId },
    ]);

    // Add the predicate input and resources
    transactionRequest.addResources(predicateCoins);
>>>>>>> 60be2954
    // #endregion transaction-request-5

    expect(transactionRequest.inputs.length).toBeGreaterThanOrEqual(1);
    expect(transactionRequest.outputs.length).toEqual(1);
  });

  it('adds a witness to a transaction request', async () => {
    const witness = ZeroBytes32;

    // #region transaction-request-6
    // #import { ScriptTransactionRequest, Account, WalletUnlocked };

    // Instantiate the transaction request
    const transactionRequest = new ScriptTransactionRequest({
      script: scriptBytecode,
    });

    // Add a witness directly
    transactionRequest.addWitness(witness);

    // Add a witness using an account
    const account: Account = WalletUnlocked.generate({ provider });
    await transactionRequest.addAccountWitnesses(account);
    // #endregion transaction-request-6

    expect(transactionRequest.witnesses.length).toEqual(2);
  });

  it('gets the transaction ID', () => {
    // #region transaction-request-7
    // #import { ScriptTransactionRequest };

    // Instantiate the transaction request
    const transactionRequest = new ScriptTransactionRequest({
      script: scriptBytecode,
    });

    // Get the chain ID
    const chainId = provider.getChainId();

    // Get the transaction ID using the Chain ID
    const transactionId = transactionRequest.getTransactionId(chainId);
    // TX ID: 0x420f6...
    // #endregion transaction-request-7

    expect(transactionId).toBe(
      '0x09274de739e2a53a815799b4c7fa93359eaf4befee0b26be04a7a6283bbeb127'
    );
  });
});<|MERGE_RESOLUTION|>--- conflicted
+++ resolved
@@ -62,12 +62,8 @@
       provider,
     });
 
-<<<<<<< HEAD
-    await seedTestWallet(predicate, [[10_000]]);
-=======
     baseAssetId = provider.getBaseAssetId();
     await seedTestWallet(predicate, [[50_000, baseAssetId]]);
->>>>>>> 60be2954
   });
 
   it('creates a transaction request from ScriptTransactionRequest', () => {
@@ -176,19 +172,12 @@
       provider,
     });
 
-<<<<<<< HEAD
-    const coins = await predicate.getResourcesToSpend([[2000, BaseAssetId]]);
-
-    // Add the predicate input and resources
-    transactionRequest.addResources(coins);
-=======
     const predicateCoins = await predicate.getResourcesToSpend([
-      { amount: 1000, assetId: baseAssetId },
+      { amount: 2000, assetId: baseAssetId },
     ]);
 
     // Add the predicate input and resources
     transactionRequest.addResources(predicateCoins);
->>>>>>> 60be2954
     // #endregion transaction-request-5
 
     expect(transactionRequest.inputs.length).toBeGreaterThanOrEqual(1);
