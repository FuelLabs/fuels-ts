--- conflicted
+++ resolved
@@ -222,11 +222,7 @@
     // #endregion transaction-request-7
 
     expect(transactionId).toBe(
-<<<<<<< HEAD
-      '0xac53fe9d09624f6295e0d9205eecc373ff568db2dbb89656190b1cb1a9b5bb00',
-=======
       '0x20995f5333a9cd4d7acfab212ee723faec022fd0bd17b7778d552f624ea55d8e'
->>>>>>> ee969d31
     );
   });
 });