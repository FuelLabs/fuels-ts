--- conflicted
+++ resolved
@@ -1,12 +1,7 @@
-<<<<<<< HEAD
-import { DocSnippetProjectsEnum } from '@fuel-ts/utils/test-utils';
-import type { Contract } from 'fuels';
-=======
 import type { Contract, Provider } from 'fuels';
->>>>>>> 3c1920e7
 import { BaseAssetId, BN, ContractFactory } from 'fuels';
 
-import { getSnippetProjectArtifacts } from '../../../projects';
+import { DocSnippetProjectsEnum, getSnippetProjectArtifacts } from '../../../projects';
 import { getTestWallet } from '../../utils';
 
 describe(__filename, () => {
