--- conflicted
+++ resolved
@@ -6,69 +6,17 @@
   EchoValuesAbi__factory,
   ReturnContextAbi__factory,
 } from '../../../test/typegen';
-import CounterAbiHex from '../../../test/typegen/contracts/CounterAbi.hex';
-import EchoValuesAbiHex from '../../../test/typegen/contracts/EchoValuesAbi.hex';
-import ReturnContextAbiHex from '../../../test/typegen/contracts/ReturnContextAbi.hex';
 
 /**
  * @group node
  * @group browser
  */
-<<<<<<< HEAD
 describe('Multicalls', () => {
-=======
-describe(__filename, () => {
-  let echoContract: Contract;
-  let counterContract: Contract;
-  let contextContract: Contract;
-  let provider: Provider;
-  let baseAssetId: string;
-
-  beforeAll(async () => {
-    const wallet = await getTestWallet();
-    provider = wallet.provider;
-    baseAssetId = provider.getBaseAssetId();
-
-    const counterArtifacts = getDocsSnippetsForcProject(DocSnippetProjectsEnum.COUNTER);
-    const echoArtifacts = getDocsSnippetsForcProject(DocSnippetProjectsEnum.ECHO_VALUES);
-    const contextArtifacts = getDocsSnippetsForcProject(DocSnippetProjectsEnum.RETURN_CONTEXT);
-
-    const factory1 = new ContractFactory(
-      echoArtifacts.binHexlified,
-      echoArtifacts.abiContents,
-      wallet
-    );
-    const factory2 = new ContractFactory(
-      counterArtifacts.binHexlified,
-      counterArtifacts.abiContents,
-      wallet
-    );
-    const factory3 = new ContractFactory(
-      contextArtifacts.binHexlified,
-      contextArtifacts.abiContents,
-      wallet
-    );
-
-    let { waitForResult } = await factory1.deploy();
-    ({ contract: echoContract } = await waitForResult());
-
-    ({ waitForResult } = await factory2.deploy({
-      storageSlots: counterArtifacts.storageSlots,
-    }));
-
-    ({ contract: counterContract } = await waitForResult());
-
-    ({ waitForResult } = await factory3.deploy());
-    ({ contract: contextContract } = await waitForResult());
-  });
-
->>>>>>> 896add90
   it('should successfully submit multiple calls from the same contract function', async () => {
     using launched = await launchTestNode({
       contractsConfigs: [
         {
-          deployer: CounterAbi__factory,
-          bytecode: CounterAbiHex,
+          factory: CounterAbi__factory,
         },
       ],
     });
@@ -101,12 +49,10 @@
     using launched = await launchTestNode({
       contractsConfigs: [
         {
-          deployer: EchoValuesAbi__factory,
-          bytecode: EchoValuesAbiHex,
+          factory: EchoValuesAbi__factory,
         },
         {
-          deployer: CounterAbi__factory,
-          bytecode: CounterAbiHex,
+          factory: CounterAbi__factory,
         },
       ],
     });
@@ -138,12 +84,10 @@
     using launched = await launchTestNode({
       contractsConfigs: [
         {
-          deployer: ReturnContextAbi__factory,
-          bytecode: ReturnContextAbiHex,
+          factory: ReturnContextAbi__factory,
         },
         {
-          deployer: EchoValuesAbi__factory,
-          bytecode: EchoValuesAbiHex,
+          factory: EchoValuesAbi__factory,
         },
       ],
     });
