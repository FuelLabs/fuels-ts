--- conflicted
+++ resolved
@@ -1,24 +1,15 @@
-<<<<<<< HEAD
-import { DocSnippetProjectsEnum } from '@fuel-ts/utils/test-utils';
-import type { Contract } from 'fuels';
-=======
 import type { Contract, Provider } from 'fuels';
->>>>>>> 3c1920e7
 import { BN, BaseAssetId } from 'fuels';
 
+import { DocSnippetProjectsEnum } from '../../../projects';
 import { createAndDeployContractFromProject } from '../../utils';
 
 describe(__filename, () => {
   let contract: Contract;
   let provider: Provider;
   beforeAll(async () => {
-<<<<<<< HEAD
     contract = await createAndDeployContractFromProject(DocSnippetProjectsEnum.RETURN_CONTEXT);
-    ({ minGasPrice: gasPrice } = contract.provider.getGasConfig());
-=======
-    contract = await createAndDeployContractFromProject(SnippetProjectEnum.RETURN_CONTEXT);
     provider = contract.provider;
->>>>>>> 3c1920e7
   });
 
   it('should successfully execute contract call with forwarded amount', async () => {
