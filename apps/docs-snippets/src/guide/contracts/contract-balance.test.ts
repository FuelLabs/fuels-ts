import type { Contract, AssetId } from 'fuels';
import { Wallet, BN, Provider, FUEL_NETWORK_URL } from 'fuels';

import { DocSnippetProjectsEnum } from '../../../test/fixtures/forc-projects';
import { createAndDeployContractFromProject } from '../../utils';

/**
 * @group node
 */
describe(__filename, () => {
  let contract: Contract;
  let provider: Provider;

  beforeAll(async () => {
    provider = await Provider.create(FUEL_NETWORK_URL);
    contract = await createAndDeployContractFromProject(DocSnippetProjectsEnum.TRANSFER_TO_ADDRESS);
  });

  it('should successfully get a contract balance', async () => {
    // #region contract-balance-3
    // #import { AssetId, Wallet, BN };

    const amountToForward = 40;
    const amountToTransfer = 10;
    const baseAssetId = provider.getBaseAssetId();

    const recipient = Wallet.generate({
      provider,
    });

    const asset: AssetId = {
<<<<<<< HEAD
      value: baseAssetId,
=======
      bits: BaseAssetId,
>>>>>>> c52b7280
    };

    await contract.functions
      .transfer(amountToTransfer, asset, recipient.address.toB256())
      .callParams({
        forward: [amountToForward, baseAssetId],
      })
      .call();

    const contractBalance = await contract.getBalance(baseAssetId);

    const expectedBalance = amountToForward - amountToTransfer;

    expect(new BN(contractBalance).toNumber()).toBe(expectedBalance);
    // #endregion contract-balance-3
  });
});<|MERGE_RESOLUTION|>--- conflicted
+++ resolved
@@ -29,11 +29,7 @@
     });
 
     const asset: AssetId = {
-<<<<<<< HEAD
-      value: baseAssetId,
-=======
-      bits: BaseAssetId,
->>>>>>> c52b7280
+      bits: baseAssetId,
     };
 
     await contract.functions
