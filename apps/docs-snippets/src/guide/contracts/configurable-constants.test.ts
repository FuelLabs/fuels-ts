--- conflicted
+++ resolved
@@ -7,14 +7,10 @@
 } from '../../../test/fixtures/forc-projects';
 import { getTestWallet } from '../../utils';
 
-<<<<<<< HEAD
 /**
  * @group node
  */
-describe(__filename, () => {
-=======
 describe('configurable-constants', () => {
->>>>>>> 03010f88
   let wallet: WalletUnlocked;
 
   const { abiContents: abi, binHexlified: bin } = getDocsSnippetsForcProject(
