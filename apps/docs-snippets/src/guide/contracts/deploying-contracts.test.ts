--- conflicted
+++ resolved
@@ -1,8 +1,8 @@
-import { DocSnippetProjectsEnum } from '@fuel-ts/utils/test-utils';
 import { readFileSync } from 'fs';
 import { Provider, FUEL_NETWORK_URL, Wallet, ContractFactory } from 'fuels';
 import { join } from 'path';
 
+import { DocSnippetProjectsEnum } from '../../../projects';
 import { getTestWallet } from '../../utils';
 
 describe(__filename, () => {
@@ -14,12 +14,8 @@
     const wallet = await getTestWallet();
     PRIVATE_KEY = wallet.privateKey;
     projectsPath = join(__dirname, '../../../projects');
-<<<<<<< HEAD
 
     contractName = DocSnippetProjectsEnum.ECHO_VALUES;
-=======
-    contractName = SnippetProjectEnum.ECHO_VALUES;
->>>>>>> 3c1920e7
   });
 
   it('should successfully deploy and execute contract function', async () => {
