import { Contract } from 'fuels';
import { launchTestNode } from 'fuels/test-utils';

import { EchoValuesAbi__factory } from '../../../test/typegen';
import EchoValuesAbiHex from '../../../test/typegen/contracts/EchoValuesAbi.hex';

/**
 * @group node
 * @group browser
 */
<<<<<<< HEAD
describe('Managing deployed contracts', () => {
=======
describe(__filename, () => {
  let contract: Contract;
  let contractId: AbstractAddress;
  let wallet: WalletUnlocked;
  const { abiContents: abi, binHexlified: bin } = getDocsSnippetsForcProject(
    DocSnippetProjectsEnum.ECHO_VALUES
  );

  beforeAll(async () => {
    wallet = await getTestWallet();
    const factory = new ContractFactory(bin, abi, wallet);
    const { waitForResult } = await factory.deploy();
    ({ contract } = await waitForResult());
    contractId = contract.id;
  });

>>>>>>> 896add90
  it('should successfully interact with a deployed contract', async () => {
    using launched = await launchTestNode({
      contractsConfigs: [
        {
          deployer: EchoValuesAbi__factory,
          bytecode: EchoValuesAbiHex,
        },
      ],
    });

    const {
      contracts: [contract],
      wallets: [wallet],
    } = launched;

    // #region managing-deployed-contracts-1
    const deployedContract = new Contract(contract.id, EchoValuesAbi__factory.abi, wallet);

    const { value } = await deployedContract.functions.echo_u8(10).simulate();

    expect(value).toEqual(10);
    // #endregion managing-deployed-contracts-1
  });

  it('should successfully interact with a deployed contract [hexed contract id]', async () => {
    using launched = await launchTestNode({
      contractsConfigs: [
        {
          deployer: EchoValuesAbi__factory,
          bytecode: EchoValuesAbiHex,
        },
      ],
    });

    const {
      contracts: [contract],
      wallets: [wallet],
    } = launched;

    const b256 = contract.id.toB256();

    // #region managing-deployed-contracts-2
    // #context const b256 = '0x50007a55ccc29075bc0e9c0ea0524add4a7ed4f91afbe1fdcc661caabfe4a82f';

    const deployedContract = new Contract(b256, EchoValuesAbi__factory.abi, wallet);

    const { value } = await deployedContract.functions.echo_u8(50).simulate();

    expect(value).toEqual(50);
    // #endregion managing-deployed-contracts-2
  });
});<|MERGE_RESOLUTION|>--- conflicted
+++ resolved
@@ -2,38 +2,17 @@
 import { launchTestNode } from 'fuels/test-utils';
 
 import { EchoValuesAbi__factory } from '../../../test/typegen';
-import EchoValuesAbiHex from '../../../test/typegen/contracts/EchoValuesAbi.hex';
 
 /**
  * @group node
  * @group browser
  */
-<<<<<<< HEAD
 describe('Managing deployed contracts', () => {
-=======
-describe(__filename, () => {
-  let contract: Contract;
-  let contractId: AbstractAddress;
-  let wallet: WalletUnlocked;
-  const { abiContents: abi, binHexlified: bin } = getDocsSnippetsForcProject(
-    DocSnippetProjectsEnum.ECHO_VALUES
-  );
-
-  beforeAll(async () => {
-    wallet = await getTestWallet();
-    const factory = new ContractFactory(bin, abi, wallet);
-    const { waitForResult } = await factory.deploy();
-    ({ contract } = await waitForResult());
-    contractId = contract.id;
-  });
-
->>>>>>> 896add90
   it('should successfully interact with a deployed contract', async () => {
     using launched = await launchTestNode({
       contractsConfigs: [
         {
-          deployer: EchoValuesAbi__factory,
-          bytecode: EchoValuesAbiHex,
+          factory: EchoValuesAbi__factory,
         },
       ],
     });
@@ -56,8 +35,7 @@
     using launched = await launchTestNode({
       contractsConfigs: [
         {
-          deployer: EchoValuesAbi__factory,
-          bytecode: EchoValuesAbiHex,
+          factory: EchoValuesAbi__factory,
         },
       ],
     });
