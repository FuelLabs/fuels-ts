import { generateTestWallet } from '@fuel-ts/account/test-utils';
import { ASSET_A } from '@fuel-ts/utils/test-utils';
import type { Contract } from 'fuels';
import { FUEL_NETWORK_URL, Provider, Wallet } from 'fuels';

import { DocSnippetProjectsEnum } from '../../../test/fixtures/forc-projects';
import { createAndDeployContractFromProject } from '../../utils';

/**
 * @group node
 */
describe(__filename, () => {
  let contract: Contract;
  let provider: Provider;
  let privateKey: string;
  let baseAssetId: string;
  let assetId: string;

  beforeAll(async () => {
    provider = await Provider.create(FUEL_NETWORK_URL);
    baseAssetId = await provider.getBaseAssetId();
    assetId = baseAssetId;
    const wallet = await generateTestWallet(provider, [
<<<<<<< HEAD
      [100_000, BaseAssetId],
      [100_000, ASSET_A],
=======
      [1000, baseAssetId],
      [1000, ASSET_A],
>>>>>>> b30b796c
    ]);
    contract = await createAndDeployContractFromProject(DocSnippetProjectsEnum.COUNTER);
    privateKey = wallet.privateKey;
  });

  it('should transfer assets between wallets just fine', async () => {
    // #region wallet-transferring-1
    const myWallet = Wallet.fromPrivateKey(privateKey, provider);

    const recipient = Wallet.generate({ provider });

    const txResponse = await myWallet.transfer(recipient.address, 100, assetId);

    await txResponse.waitForResult();
    // #endregion wallet-transferring-1

    const newBalance = await recipient.getBalance(assetId);

    expect(newBalance.toNumber()).toBeGreaterThan(0);
  });

  it('should transfer assets to a recipient informing only the address string', async () => {
    // #region wallet-transferring-2
    const myWallet = Wallet.fromPrivateKey(privateKey, provider);

    const address = 'fuel1zc7r2rwuzl3uskfc0w737780uqd8sn6lfm3wgqf9wa767gs3sems5d6kxj';

    const txResponse = await myWallet.transfer(address, 100, assetId);
    // #endregion wallet-transferring-2

    await txResponse.waitForResult();

    const newBalance = await Wallet.fromAddress(address, provider).getBalance(assetId);

    expect(newBalance.toNumber()).toBeGreaterThan(0);
  });

  it('should transfer base asset just fine', async () => {
    // #region wallet-transferring-3
    const myWallet = Wallet.fromPrivateKey(privateKey, provider);

    const recipient = Wallet.generate({ provider });

    const txResponse = await myWallet.transfer(recipient.address, 100);
    // #endregion wallet-transferring-3

    await txResponse.waitForResult();

    const newBalance = await recipient.getBalance();

    expect(newBalance.toNumber()).toBeGreaterThan(0);
  });

  it('should transfer assets to a deployed contract instance just fine', async () => {
    // #region wallet-transferring-4
    const myWallet = Wallet.fromPrivateKey(privateKey, provider);

    const txResponse = await myWallet.transferToContract(contract.id, 100, assetId);

    await txResponse.waitForResult();
    // #endregion wallet-transferring-4

    const newBalance = await contract.getBalance(assetId);

    expect(newBalance.toNumber()).toBeGreaterThan(0);
  });

  it('should transfer assets to a deployed contract string addess just fine', async () => {
    // #region wallet-transferring-5
    const myWallet = Wallet.fromPrivateKey(privateKey, provider);

    const contractAddress = contract.id.toString();

    const txResponse = await myWallet.transferToContract(contractAddress, 100, assetId);

    await txResponse.waitForResult();
    // #endregion wallet-transferring-5

    const newBalance = await contract.getBalance(assetId);

    expect(newBalance.toNumber()).toBeGreaterThan(0);
  });
});<|MERGE_RESOLUTION|>--- conflicted
+++ resolved
@@ -14,20 +14,13 @@
   let provider: Provider;
   let privateKey: string;
   let baseAssetId: string;
-  let assetId: string;
 
   beforeAll(async () => {
     provider = await Provider.create(FUEL_NETWORK_URL);
-    baseAssetId = await provider.getBaseAssetId();
-    assetId = baseAssetId;
+    baseAssetId = provider.getBaseAssetId();
     const wallet = await generateTestWallet(provider, [
-<<<<<<< HEAD
-      [100_000, BaseAssetId],
+      [100_000, baseAssetId],
       [100_000, ASSET_A],
-=======
-      [1000, baseAssetId],
-      [1000, ASSET_A],
->>>>>>> b30b796c
     ]);
     contract = await createAndDeployContractFromProject(DocSnippetProjectsEnum.COUNTER);
     privateKey = wallet.privateKey;
@@ -39,12 +32,12 @@
 
     const recipient = Wallet.generate({ provider });
 
-    const txResponse = await myWallet.transfer(recipient.address, 100, assetId);
+    const txResponse = await myWallet.transfer(recipient.address, 100, baseAssetId);
 
     await txResponse.waitForResult();
     // #endregion wallet-transferring-1
 
-    const newBalance = await recipient.getBalance(assetId);
+    const newBalance = await recipient.getBalance(baseAssetId);
 
     expect(newBalance.toNumber()).toBeGreaterThan(0);
   });
@@ -55,12 +48,12 @@
 
     const address = 'fuel1zc7r2rwuzl3uskfc0w737780uqd8sn6lfm3wgqf9wa767gs3sems5d6kxj';
 
-    const txResponse = await myWallet.transfer(address, 100, assetId);
+    const txResponse = await myWallet.transfer(address, 100, baseAssetId);
     // #endregion wallet-transferring-2
 
     await txResponse.waitForResult();
 
-    const newBalance = await Wallet.fromAddress(address, provider).getBalance(assetId);
+    const newBalance = await Wallet.fromAddress(address, provider).getBalance(baseAssetId);
 
     expect(newBalance.toNumber()).toBeGreaterThan(0);
   });
@@ -85,12 +78,12 @@
     // #region wallet-transferring-4
     const myWallet = Wallet.fromPrivateKey(privateKey, provider);
 
-    const txResponse = await myWallet.transferToContract(contract.id, 100, assetId);
+    const txResponse = await myWallet.transferToContract(contract.id, 100, baseAssetId);
 
     await txResponse.waitForResult();
     // #endregion wallet-transferring-4
 
-    const newBalance = await contract.getBalance(assetId);
+    const newBalance = await contract.getBalance(baseAssetId);
 
     expect(newBalance.toNumber()).toBeGreaterThan(0);
   });
@@ -101,12 +94,12 @@
 
     const contractAddress = contract.id.toString();
 
-    const txResponse = await myWallet.transferToContract(contractAddress, 100, assetId);
+    const txResponse = await myWallet.transferToContract(contractAddress, 100, baseAssetId);
 
     await txResponse.waitForResult();
     // #endregion wallet-transferring-5
 
-    const newBalance = await contract.getBalance(assetId);
+    const newBalance = await contract.getBalance(baseAssetId);
 
     expect(newBalance.toNumber()).toBeGreaterThan(0);
   });
