--- conflicted
+++ resolved
@@ -1,12 +1,7 @@
-<<<<<<< HEAD
-import { DocSnippetProjectsEnum } from '@fuel-ts/utils/test-utils';
-import type { Contract, WalletUnlocked } from 'fuels';
-=======
 import type { Contract, Provider, TxParams, WalletUnlocked } from 'fuels';
->>>>>>> 3c1920e7
 import { Address, BN, ContractFactory, BaseAssetId, Wallet } from 'fuels';
 
-import { getSnippetProjectArtifacts } from '../../../projects';
+import { DocSnippetProjectsEnum, getSnippetProjectArtifacts } from '../../../projects';
 import { getTestWallet } from '../../utils';
 
 describe(__filename, () => {
@@ -16,15 +11,11 @@
 
   beforeAll(async () => {
     senderWallet = await getTestWallet();
-<<<<<<< HEAD
 
     const { abiContents, binHexlified } = getSnippetProjectArtifacts(
       DocSnippetProjectsEnum.COUNTER
     );
-=======
     provider = senderWallet.provider;
-    const { abiContents, binHexlified } = getSnippetProjectArtifacts(SnippetProjectEnum.COUNTER);
->>>>>>> 3c1920e7
     const factory = new ContractFactory(binHexlified, abiContents, senderWallet);
     const { minGasPrice } = senderWallet.provider.getGasConfig();
     deployedContract = await factory.deployContract({ gasPrice: minGasPrice });
