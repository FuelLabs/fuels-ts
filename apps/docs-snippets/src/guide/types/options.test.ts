import { launchTestNode } from 'fuels/test-utils';

import { SumOptionU8Abi__factory } from '../../../test/typegen';
<<<<<<< HEAD
import SumOptionU8AbiHex from '../../../test/typegen/contracts/SumOptionU8Abi.hex';
=======
import bytecode from '../../../test/typegen/contracts/SumOptionU8Abi.hex';

function setupContract() {
  return launchTestNode({
    contractsConfigs: [{ deployer: SumOptionU8Abi__factory, bytecode }],
  });
}
>>>>>>> 9c07b004

/**
 * @group node
 * @group browser
 */
<<<<<<< HEAD
describe(__filename, () => {
  it('should successfully execute contract call to sum 2 option inputs (2 INPUTS)', async () => {
    using launched = await launchTestNode({
      contractsConfigs: [
        {
          deployer: SumOptionU8Abi__factory,
          bytecode: SumOptionU8AbiHex,
        },
      ],
    });

=======
describe('options', () => {
  it('should successfully execute contract call to sum 2 option inputs (2 INPUTS)', async () => {
    using launched = await setupContract();
>>>>>>> 9c07b004
    const {
      contracts: [contract],
    } = launched;

    // #region options-1
    // Sway Option<u8>
    // #region options-3
    const input1: number | undefined = 10;
    // #endregion options-1

    const input2: number | undefined = 5;

    const { value } = await contract.functions.sum_optional_u8(input1, input2).simulate();

    expect(value).toEqual(input1 + input2);
    // #endregion options-3
  });

  it('should successfully execute contract call to sum 2 option inputs (1 INPUT)', async () => {
<<<<<<< HEAD
    using launched = await launchTestNode({
      contractsConfigs: [
        {
          deployer: SumOptionU8Abi__factory,
          bytecode: SumOptionU8AbiHex,
        },
      ],
    });

=======
    using launched = await setupContract();
>>>>>>> 9c07b004
    const {
      contracts: [contract],
    } = launched;

    // #region options-4
    const input: number | undefined = 5;

    const { value } = await contract.functions.sum_optional_u8(input).simulate();

    expect(value).toEqual(input);
    // #endregion options-4
  });
});<|MERGE_RESOLUTION|>--- conflicted
+++ resolved
@@ -1,9 +1,6 @@
 import { launchTestNode } from 'fuels/test-utils';
 
 import { SumOptionU8Abi__factory } from '../../../test/typegen';
-<<<<<<< HEAD
-import SumOptionU8AbiHex from '../../../test/typegen/contracts/SumOptionU8Abi.hex';
-=======
 import bytecode from '../../../test/typegen/contracts/SumOptionU8Abi.hex';
 
 function setupContract() {
@@ -11,29 +8,14 @@
     contractsConfigs: [{ deployer: SumOptionU8Abi__factory, bytecode }],
   });
 }
->>>>>>> 9c07b004
 
 /**
  * @group node
  * @group browser
  */
-<<<<<<< HEAD
-describe(__filename, () => {
-  it('should successfully execute contract call to sum 2 option inputs (2 INPUTS)', async () => {
-    using launched = await launchTestNode({
-      contractsConfigs: [
-        {
-          deployer: SumOptionU8Abi__factory,
-          bytecode: SumOptionU8AbiHex,
-        },
-      ],
-    });
-
-=======
 describe('options', () => {
   it('should successfully execute contract call to sum 2 option inputs (2 INPUTS)', async () => {
     using launched = await setupContract();
->>>>>>> 9c07b004
     const {
       contracts: [contract],
     } = launched;
@@ -53,19 +35,7 @@
   });
 
   it('should successfully execute contract call to sum 2 option inputs (1 INPUT)', async () => {
-<<<<<<< HEAD
-    using launched = await launchTestNode({
-      contractsConfigs: [
-        {
-          deployer: SumOptionU8Abi__factory,
-          bytecode: SumOptionU8AbiHex,
-        },
-      ],
-    });
-
-=======
     using launched = await setupContract();
->>>>>>> 9c07b004
     const {
       contracts: [contract],
     } = launched;
