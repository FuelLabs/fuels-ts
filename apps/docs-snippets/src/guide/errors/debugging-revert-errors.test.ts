--- conflicted
+++ resolved
@@ -1,65 +1,9 @@
-<<<<<<< HEAD
-import { generateTestWallet } from '@fuel-ts/account/test-utils';
-import { FUEL_NETWORK_URL, Provider, Script } from 'fuels';
-
-import {
-  DocSnippetProjectsEnum,
-  getDocsSnippetsForcProject,
-} from '../../../test/fixtures/forc-projects';
-=======
 import { DocSnippetProjectsEnum } from '../../../test/fixtures/forc-projects';
->>>>>>> 0cda64a7
 import { createAndDeployContractFromProject } from '../../utils';
 
 /**
  * @group node
  */
-<<<<<<< HEAD
-test('logs out custom require messages for error enums when tx reverts', async () => {
-  const contract = await createAndDeployContractFromProject(DocSnippetProjectsEnum.REVERT_ERRORS);
-
-  // #region revert-errors-4
-  expect(() => contract.functions.test_function_with_custom_error().call()).rejects.toThrow(
-    'The script reverted with reason RequireFailed. (Reason: "InvalidInput")'
-  );
-  // #endregion revert-errors-4
-});
-
-test('logs out custom require messages for require statements using str array when tx reverts', async () => {
-  const contract = await createAndDeployContractFromProject(DocSnippetProjectsEnum.REVERT_ERRORS);
-
-  // #region revert-errors-7
-  expect(() => contract.functions.test_function_with_str_array_message().call()).rejects.toThrow(
-    'The script reverted with reason RequireFailed. (Reason: "This is also a revert error")'
-  );
-  // #endregion revert-errors-7
-});
-
-test('logs out a generic error message for require statements with a simple string message', async () => {
-  const contract = await createAndDeployContractFromProject(DocSnippetProjectsEnum.REVERT_ERRORS);
-
-  // #region revert-errors-5
-  expect(() => contract.functions.test_function().call()).rejects.toThrow(
-    'String slices can not be decoded from logs. Convert the slice to `str[N]` with `__to_str_array`'
-  );
-  // #endregion revert-errors-5
-});
-
-test('logs out custom require messages for script calls', async () => {
-  const { binHexlified, abiContents } = getDocsSnippetsForcProject(
-    DocSnippetProjectsEnum.REVERT_ERRORS_SCRIPT
-  );
-
-  const provider = await Provider.create(FUEL_NETWORK_URL);
-  const baseAssetId = provider.getBaseAssetId();
-  const wallet = await generateTestWallet(provider, [[1_000_000, baseAssetId]]);
-
-  const script = new Script(binHexlified, abiContents, wallet);
-
-  expect(() => script.functions.main().call()).rejects.toThrow(
-    'The script reverted with reason RequireFailed. (Reason: "This is a revert error")'
-  );
-=======
 describe(__filename, () => {
   it('logs out custom require messages for error enums when tx reverts', async () => {
     const contract = await createAndDeployContractFromProject(DocSnippetProjectsEnum.REVERT_ERRORS);
@@ -90,5 +34,4 @@
     );
     // #endregion revert-errors-5
   });
->>>>>>> 0cda64a7
 });