import type { Provider, BN, JsonAbi } from 'fuels';
import { WalletUnlocked, Predicate, Script, ScriptTransactionRequest } from 'fuels';

import {
  DocSnippetProjectsEnum,
  getDocsSnippetsForcProject,
} from '../../../test/fixtures/forc-projects';
import { getTestWallet } from '../../utils';

/**
 * @group node
 */
describe('Signing transactions', () => {
  let bytecode: string;
  let abi: JsonAbi;
  let sender: WalletUnlocked;
  let receiver: WalletUnlocked;
  let signer: WalletUnlocked;
  let provider: Provider;
<<<<<<< HEAD
=======
  let gasPrice: BN;
  let baseAssetId: string;
>>>>>>> b30b796c
  const { abiContents: abiPredicate, binHexlified: binPredicate } = getDocsSnippetsForcProject(
    DocSnippetProjectsEnum.PREDICATE_SIGNING
  );
  const { abiContents: abiScript, binHexlified: binScript } = getDocsSnippetsForcProject(
    DocSnippetProjectsEnum.SCRIPT_SIGNING
  );

  beforeAll(async () => {
    sender = await getTestWallet();
    signer = WalletUnlocked.generate({
      provider: sender.provider,
    });

    provider = sender.provider;
<<<<<<< HEAD
=======
    ({ minGasPrice: gasPrice } = provider.getGasConfig());
    baseAssetId = provider.getBaseAssetId();
>>>>>>> b30b796c
  });

  beforeEach(() => {
    receiver = WalletUnlocked.generate({
      provider: sender.provider,
    });
  });

  it('creates a transfer with external signer [script]', async () => {
    const amountToReceiver = 100;
    bytecode = binScript;
    abi = abiScript;

    // #region multiple-signers-2
    // #import { Script };

    const script = new Script(bytecode, abi, sender);
    const { value } = await script.functions
      .main(signer.address.toB256())
      .addTransfer(receiver.address, amountToReceiver, baseAssetId)
      .addSigners(signer)
      .call<BN>();
    // #endregion multiple-signers-2

    expect(value).toBe(true);
    expect((await receiver.getBalance()).toNumber()).toEqual(amountToReceiver);
  });

  it('creates a transfer with external signer [predicate]', async () => {
    const amountToReceiver = 100;
    bytecode = binPredicate;
    abi = abiPredicate;

    // #region multiple-signers-4
    // #import { Predicate, ScriptTransactionRequest };

    // Create and fund the predicate
    const predicate = new Predicate<[string]>({
      bytecode,
      abi,
      provider,
      inputData: [signer.address.toB256()],
    });
<<<<<<< HEAD
    const tx1 = await sender.transfer(predicate.address, 100_000, BaseAssetId);

    await tx1.waitForResult();

    // Create the transaction request
    const request = new ScriptTransactionRequest();
    request.addCoinOutput(receiver.address, amountToReceiver, BaseAssetId);
=======
    await sender.transfer(predicate.address, 10_000, baseAssetId);

    // Create the transaction request
    const request = new ScriptTransactionRequest({ gasPrice, gasLimit: 10_00 });
    request.addCoinOutput(receiver.address, amountToReceiver, baseAssetId);
>>>>>>> b30b796c

    // Get the predicate resources and add them and predicate data to the request
    const resources = await predicate.getResourcesToSpend([
      {
        assetId: baseAssetId,
        amount: amountToReceiver,
      },
    ]);

    request.addResources(resources);

    request.addWitness('0x');

    // Add witnesses including the signer
    // Estimate the predicate inputs
    const txCost = await provider.getTransactionCost(request, {
      signatureCallback: (tx) => tx.addAccountWitnesses(signer),
      resourcesOwner: predicate,
    });

    request.updatePredicateGasUsed(txCost.estimatedPredicates);

    request.gasLimit = txCost.gasUsed;
    request.maxFee = txCost.maxFee;

    await predicate.fund(request, txCost);

    await request.addAccountWitnesses(signer);

    // Send the transaction
    const res = await provider.sendTransaction(request);
    await res.waitForResult();

    // #endregion multiple-signers-4
    expect((await receiver.getBalance()).toNumber()).toEqual(amountToReceiver);
  });
});<|MERGE_RESOLUTION|>--- conflicted
+++ resolved
@@ -17,11 +17,7 @@
   let receiver: WalletUnlocked;
   let signer: WalletUnlocked;
   let provider: Provider;
-<<<<<<< HEAD
-=======
-  let gasPrice: BN;
   let baseAssetId: string;
->>>>>>> b30b796c
   const { abiContents: abiPredicate, binHexlified: binPredicate } = getDocsSnippetsForcProject(
     DocSnippetProjectsEnum.PREDICATE_SIGNING
   );
@@ -36,11 +32,7 @@
     });
 
     provider = sender.provider;
-<<<<<<< HEAD
-=======
-    ({ minGasPrice: gasPrice } = provider.getGasConfig());
     baseAssetId = provider.getBaseAssetId();
->>>>>>> b30b796c
   });
 
   beforeEach(() => {
@@ -84,21 +76,13 @@
       provider,
       inputData: [signer.address.toB256()],
     });
-<<<<<<< HEAD
-    const tx1 = await sender.transfer(predicate.address, 100_000, BaseAssetId);
+    const tx1 = await sender.transfer(predicate.address, 100_000, baseAssetId);
 
     await tx1.waitForResult();
 
     // Create the transaction request
     const request = new ScriptTransactionRequest();
-    request.addCoinOutput(receiver.address, amountToReceiver, BaseAssetId);
-=======
-    await sender.transfer(predicate.address, 10_000, baseAssetId);
-
-    // Create the transaction request
-    const request = new ScriptTransactionRequest({ gasPrice, gasLimit: 10_00 });
     request.addCoinOutput(receiver.address, amountToReceiver, baseAssetId);
->>>>>>> b30b796c
 
     // Get the predicate resources and add them and predicate data to the request
     const resources = await predicate.getResourcesToSpend([
