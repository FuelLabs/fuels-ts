import type { Provider, BN, JsonAbi } from 'fuels';
import { WalletUnlocked, Predicate, Script, ScriptTransactionRequest } from 'fuels';

import {
  DocSnippetProjectsEnum,
  getDocsSnippetsForcProject,
} from '../../../test/fixtures/forc-projects';
import { getTestWallet } from '../../utils';

/**
 * @group node
 */
describe('Signing transactions', () => {
  let bytecode: string;
  let abi: JsonAbi;
  let sender: WalletUnlocked;
  let receiver: WalletUnlocked;
  let signer: WalletUnlocked;
  let provider: Provider;
  let baseAssetId: string;
  const { abiContents: abiPredicate, binHexlified: binPredicate } = getDocsSnippetsForcProject(
    DocSnippetProjectsEnum.PREDICATE_SIGNING
  );
  const { abiContents: abiScript, binHexlified: binScript } = getDocsSnippetsForcProject(
    DocSnippetProjectsEnum.SCRIPT_SIGNING
  );

  beforeAll(async () => {
    sender = await getTestWallet();
    signer = WalletUnlocked.generate({
      provider: sender.provider,
    });

    provider = sender.provider;
    baseAssetId = provider.getBaseAssetId();
  });

  beforeEach(() => {
    receiver = WalletUnlocked.generate({
      provider: sender.provider,
    });
  });

  it('creates a transfer with external signer [script]', async () => {
    const amountToReceiver = 100;
    bytecode = binScript;
    abi = abiScript;

    // #region multiple-signers-2
    // #import { Script };

    const script = new Script(bytecode, abi, sender);
    const { value } = await script.functions
      .main(signer.address.toB256())
      .addTransfer(receiver.address, amountToReceiver, baseAssetId)
      .addSigners(signer)
      .call<BN>();
    // #endregion multiple-signers-2

    expect(value).toBe(true);
    expect((await receiver.getBalance()).toNumber()).toEqual(amountToReceiver);
  });

  it('creates a transfer with external signer [predicate]', async () => {
    const amountToReceiver = 100;
    bytecode = binPredicate;
    abi = abiPredicate;

    // #region multiple-signers-4
    // #import { Predicate, ScriptTransactionRequest };

    // Create and fund the predicate
    const predicate = new Predicate<[string]>({
      bytecode,
      abi,
      provider,
      inputData: [signer.address.toB256()],
    });
<<<<<<< HEAD
    const tx = await sender.transfer(predicate.address, 10_000, BaseAssetId);
    await tx.waitForResult();
=======
    const tx1 = await sender.transfer(predicate.address, 100_000, baseAssetId);

    await tx1.waitForResult();
>>>>>>> 60be2954

    // Create the transaction request
    const request = new ScriptTransactionRequest();
    request.addCoinOutput(receiver.address, amountToReceiver, baseAssetId);

    // Get the predicate resources and add them and predicate data to the request
    const resources = await predicate.getResourcesToSpend([
      {
        assetId: baseAssetId,
        amount: amountToReceiver,
      },
    ]);
<<<<<<< HEAD
    request.addResources(resources);
    const parsedRequest = predicate.populateTransactionPredicateData(request);
=======
>>>>>>> 60be2954

    request.addResources(resources);

    request.addWitness('0x');

    // Add witnesses including the signer
    // Estimate the predicate inputs
    const txCost = await provider.getTransactionCost(request, {
      signatureCallback: (tx) => tx.addAccountWitnesses(signer),
      resourcesOwner: predicate,
    });

    request.updatePredicateGasUsed(txCost.estimatedPredicates);

    request.gasLimit = txCost.gasUsed;
    request.maxFee = txCost.maxFee;

    await predicate.fund(request, txCost);

    await request.addAccountWitnesses(signer);

    // Send the transaction
    const res = await provider.sendTransaction(request);
    await res.waitForResult();

    // #endregion multiple-signers-4
    expect((await receiver.getBalance()).toNumber()).toEqual(amountToReceiver);
  });
});<|MERGE_RESOLUTION|>--- conflicted
+++ resolved
@@ -76,14 +76,8 @@
       provider,
       inputData: [signer.address.toB256()],
     });
-<<<<<<< HEAD
-    const tx = await sender.transfer(predicate.address, 10_000, BaseAssetId);
-    await tx.waitForResult();
-=======
     const tx1 = await sender.transfer(predicate.address, 100_000, baseAssetId);
-
     await tx1.waitForResult();
->>>>>>> 60be2954
 
     // Create the transaction request
     const request = new ScriptTransactionRequest();
@@ -96,14 +90,8 @@
         amount: amountToReceiver,
       },
     ]);
-<<<<<<< HEAD
-    request.addResources(resources);
-    const parsedRequest = predicate.populateTransactionPredicateData(request);
-=======
->>>>>>> 60be2954
 
     request.addResources(resources);
-
     request.addWitness('0x');
 
     // Add witnesses including the signer
