import type { Contract, WalletUnlocked, Provider } from 'fuels';
import { ContractFactory, Wallet, ZeroBytes32, getMintedAssetId } from 'fuels';

import {
  DocSnippetProjectsEnum,
  getDocsSnippetsForcProject,
} from '../../../test/fixtures/forc-projects';
import { getTestWallet } from '../../utils';

/**
 * @group node
 */
describe(__filename, () => {
  let sender: WalletUnlocked;
  let liquidityPoolContract: Contract;
  let provider: Provider;
  let baseAssetId: string;

  beforeAll(async () => {
    sender = await getTestWallet();

    const { abiContents, binHexlified } = getDocsSnippetsForcProject(
      DocSnippetProjectsEnum.LIQUIDITY_POOL
    );
    provider = sender.provider;
    baseAssetId = provider.getBaseAssetId();
    const factory = new ContractFactory(binHexlified, abiContents, sender);
    const { minGasPrice } = sender.provider.getGasConfig();
    liquidityPoolContract = await factory.deployContract({ gasPrice: minGasPrice });
  });

  it('deposit and withdraw cookbook guide', async () => {
    // #region deposit-and-withdraw-cookbook-2
    const depositAmount = 100_000;
    const liquidityOwner = Wallet.generate({ provider });

    // the subId used to mint the new asset is a zero b256 on the contract
    const subId = ZeroBytes32;
    const contractId = liquidityPoolContract.id.toB256();

    const assetId = getMintedAssetId(contractId, subId);

    await liquidityPoolContract.functions
<<<<<<< HEAD
      .deposit({ value: liquidityOwner.address.toB256() })
      .callParams({ forward: [depositAmount, baseAssetId] })
=======
      .deposit({ bits: liquidityOwner.address.toB256() })
      .callParams({ forward: [depositAmount, BaseAssetId] })
>>>>>>> c52b7280
      .txParams({ variableOutputs: 1 })
      .call();

    const liquidityAmount = await liquidityOwner.getBalance(assetId);

    expect(liquidityAmount.toNumber()).toBe(depositAmount * 2);
    // #endregion deposit-and-withdraw-cookbook-2

    // #region deposit-and-withdraw-cookbook-3
    await liquidityPoolContract.functions
<<<<<<< HEAD
      .withdraw({ value: liquidityOwner.address.toB256() })
      .callParams({ forward: [depositAmount, baseAssetId] })
=======
      .withdraw({ bits: liquidityOwner.address.toB256() })
      .callParams({ forward: [depositAmount, BaseAssetId] })
>>>>>>> c52b7280
      .txParams({ variableOutputs: 1 })
      .call();

    const baseAssetAfterWithdraw = await liquidityOwner.getBalance(baseAssetId);

    expect(baseAssetAfterWithdraw.toNumber()).toBe(depositAmount / 2);
    // #endregion deposit-and-withdraw-cookbook-3
  });
});<|MERGE_RESOLUTION|>--- conflicted
+++ resolved
@@ -41,13 +41,8 @@
     const assetId = getMintedAssetId(contractId, subId);
 
     await liquidityPoolContract.functions
-<<<<<<< HEAD
-      .deposit({ value: liquidityOwner.address.toB256() })
+      .deposit({ bits: liquidityOwner.address.toB256() })
       .callParams({ forward: [depositAmount, baseAssetId] })
-=======
-      .deposit({ bits: liquidityOwner.address.toB256() })
-      .callParams({ forward: [depositAmount, BaseAssetId] })
->>>>>>> c52b7280
       .txParams({ variableOutputs: 1 })
       .call();
 
@@ -58,13 +53,8 @@
 
     // #region deposit-and-withdraw-cookbook-3
     await liquidityPoolContract.functions
-<<<<<<< HEAD
-      .withdraw({ value: liquidityOwner.address.toB256() })
+      .withdraw({ bits: liquidityOwner.address.toB256() })
       .callParams({ forward: [depositAmount, baseAssetId] })
-=======
-      .withdraw({ bits: liquidityOwner.address.toB256() })
-      .callParams({ forward: [depositAmount, BaseAssetId] })
->>>>>>> c52b7280
       .txParams({ variableOutputs: 1 })
       .call();
 
