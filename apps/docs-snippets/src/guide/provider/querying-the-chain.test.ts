--- conflicted
+++ resolved
@@ -1,11 +1,6 @@
-<<<<<<< HEAD
 import type { TransactionResultMessageOutReceipt } from 'fuels';
-import { FUEL_NETWORK_URL, Provider, ScriptTransactionRequest, bn } from 'fuels';
+import { FUEL_NETWORK_URL, Provider, ScriptTransactionRequest } from 'fuels';
 import { TestMessage, generateTestWallet, launchTestNode } from 'fuels/test-utils';
-=======
-import { FUEL_NETWORK_URL, Provider, ScriptTransactionRequest } from 'fuels';
-import { generateTestWallet } from 'fuels/test-utils';
->>>>>>> e9b70ee6
 
 /**
  * @group node
