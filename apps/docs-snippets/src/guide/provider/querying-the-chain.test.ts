--- conflicted
+++ resolved
@@ -1,8 +1,8 @@
-<<<<<<< HEAD
-import type { TransactionResultMessageOutReceipt } from 'fuels';
-=======
-import type { CoinQuantityLike, ExcludeResourcesOption } from 'fuels';
->>>>>>> 3e9bc26c
+import type {
+  TransactionResultMessageOutReceipt,
+  CoinQuantityLike,
+  ExcludeResourcesOption,
+} from 'fuels';
 import { FUEL_NETWORK_URL, Provider, ScriptTransactionRequest } from 'fuels';
 import { TestMessage, generateTestWallet, launchTestNode } from 'fuels/test-utils';
 
