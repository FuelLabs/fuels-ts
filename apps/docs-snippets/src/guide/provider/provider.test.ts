/* eslint-disable @typescript-eslint/no-shadow */
/* eslint-disable @typescript-eslint/no-unused-vars */

import {
  Provider,
  ScriptTransactionRequest,
  sleep,
  WalletUnlocked,
  Address,
  FUEL_NETWORK_URL,
} from 'fuels';
import { launchTestNode } from 'fuels/test-utils';

async function fetchSomeExternalCredentials() {
  return Promise.resolve('credential');
}

function decorateResponseWithCustomLogic(response: Response) {
  return response;
}

/**
 * @group node
 * @group browser
 */
describe('Provider', () => {
  it('base examples', async () => {
    using launched = await launchTestNode();

    const FUEL_NETWORK_URL = launched.provider.url;

    // #region provider-definition
    // #import { Provider, FUEL_NETWORK_URL, WalletUnlocked };

    // Create the provider
    const provider = await Provider.create(FUEL_NETWORK_URL);

    // Querying the blockchain
    const { consensusParameters } = provider.getChain();

    // Create a new wallet
    const wallet = WalletUnlocked.generate({ provider });

    // Get the balances of the wallet (this will be empty until we have assets)
    const { balances } = await wallet.getBalances();
    // []
    // #endregion provider-definition

    expect(provider).toBeDefined();
    expect(provider).toBeInstanceOf(Provider);
    expect(consensusParameters).toBeDefined();
    expect(consensusParameters).toBeInstanceOf(Object);
    expect(balances).toEqual([]);
  });

  test('options: requestMiddleware', async () => {
    using launched = await launchTestNode();

    const FUEL_NETWORK_URL = launched.provider.url;
    // #region options-requestMiddleware
    // synchronous request middleware
    await Provider.create(FUEL_NETWORK_URL, {
      requestMiddleware: (request: RequestInit) => {
        request.credentials = 'omit';

        return request;
      },
    });

    // asynchronous request middleware
    await Provider.create(FUEL_NETWORK_URL, {
      requestMiddleware: async (request: RequestInit) => {
        const credentials = await fetchSomeExternalCredentials();
        request.headers ??= {};
        (request.headers as Record<string, string>).auth = credentials;

        return request;
      },
    });
    // #endregion options-requestMiddleware
  });

  it('options: timeout', async () => {
    using launched = await launchTestNode();

    const FUEL_NETWORK_URL = launched.provider.url;

    // #region options-timeout
    await Provider.create(FUEL_NETWORK_URL, {
      timeout: 30000, // will abort if request takes 30 seconds to complete
    });
    // #endregion options-timeout
  });

  it('options: retryOptions', async () => {
    using launched = await launchTestNode();

    const FUEL_NETWORK_URL = launched.provider.url;

    // #region options-retryOptions
    await Provider.create(FUEL_NETWORK_URL, {
      retryOptions: {
        maxRetries: 5,
        baseDelay: 100,
        backoff: 'linear',
      },
    });
    // #endregion options-retryOptions
  });

  it('options: fetch', async () => {
    using launched = await launchTestNode();

    const FUEL_NETWORK_URL = launched.provider.url;

    // #region options-fetch
    await Provider.create(FUEL_NETWORK_URL, {
      fetch: async (url: string, requestInit: RequestInit | undefined) => {
        // do something
        await sleep(100);

        // native fetch
        const response = await fetch(url, requestInit);

        const updatedResponse = decorateResponseWithCustomLogic(response);

        return updatedResponse;
      },
    });
    // #endregion options-fetch
  });

<<<<<<< HEAD
  it('options: cacheUtxo', async () => {
    using launched = await launchTestNode();

    const FUEL_NETWORK_URL = launched.provider.url;

=======
  it('options: resourceCacheTTL', async () => {
>>>>>>> c7e01b44
    // #region options-cache-utxo
    const provider = await Provider.create(FUEL_NETWORK_URL, {
      resourceCacheTTL: 5000, // cache resources (Coin's and Message's) for 5 seconds
    });
    // #endregion options-cache-utxo

    expect(provider).toBeDefined();
  });

  it('fetches the base asset ID', async () => {
    const recipientAddress = Address.fromRandom();
    using launched = await launchTestNode();

    const FUEL_NETWORK_URL = launched.provider.url;

    // #region provider-getBaseAssetId
    // #import { Provider, FUEL_NETWORK_URL, ScriptTransactionRequest };

    // Fetch the base asset ID using the provider
    const provider = await Provider.create(FUEL_NETWORK_URL);
    const baseAssetId = provider.getBaseAssetId();
    // 0x...

    // Create a transaction request
    const transactionRequest = new ScriptTransactionRequest();
    // Use the base asset for an operation
    transactionRequest.addCoinOutput(recipientAddress, 100, baseAssetId);
    // #endregion provider-getBaseAssetId

    expect(baseAssetId).toBeDefined();
  });

  it('using operations', async () => {
    using launched = await launchTestNode();

    const FUEL_NETWORK_URL = launched.provider.url;

    // #region operations
    const provider = await Provider.create(FUEL_NETWORK_URL);

    const chain = await provider.operations.getChain();
    const nodeInfo = await provider.operations.getNodeInfo();
    // #endregion operations

    expect(chain).toBeDefined();
    expect(nodeInfo).toBeDefined();
  });
});<|MERGE_RESOLUTION|>--- conflicted
+++ resolved
@@ -130,15 +130,10 @@
     // #endregion options-fetch
   });
 
-<<<<<<< HEAD
-  it('options: cacheUtxo', async () => {
+  it('options: resourceCacheTTL', async () => {
     using launched = await launchTestNode();
 
     const FUEL_NETWORK_URL = launched.provider.url;
-
-=======
-  it('options: resourceCacheTTL', async () => {
->>>>>>> c7e01b44
     // #region options-cache-utxo
     const provider = await Provider.create(FUEL_NETWORK_URL, {
       resourceCacheTTL: 5000, // cache resources (Coin's and Message's) for 5 seconds
