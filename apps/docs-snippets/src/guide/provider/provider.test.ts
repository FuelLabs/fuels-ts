--- conflicted
+++ resolved
@@ -1,9 +1,11 @@
-<<<<<<< HEAD
-import { FUEL_NETWORK_URL, Provider, ScriptTransactionRequest, ZeroBytes32, sleep } from 'fuels';
-=======
-/* eslint-disable @typescript-eslint/no-unused-vars */
-import { FUEL_NETWORK_URL, Provider, WalletUnlocked, sleep } from 'fuels';
->>>>>>> 1d92ce7f
+import {
+  FUEL_NETWORK_URL,
+  Provider,
+  ScriptTransactionRequest,
+  ZeroBytes32,
+  sleep,
+  WalletUnlocked,
+} from 'fuels';
 
 async function fetchSomeExternalCredentials() {
   return Promise.resolve('credential');
@@ -40,6 +42,7 @@
     expect(provider).toBeInstanceOf(Provider);
     expect(consensusParameters).toBeDefined();
     expect(consensusParameters).toBeInstanceOf(Object);
+    expect(balances).toEqual([]);
   });
 
   test('options: requestMiddleware', async () => {
