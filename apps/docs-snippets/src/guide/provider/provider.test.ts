--- conflicted
+++ resolved
@@ -49,7 +49,6 @@
     // #endregion provider-options
   });
 
-<<<<<<< HEAD
   it('fetches the base asset ID', async () => {
     // #region provider-getBaseAssetId
     // #import { Provider, FUEL_NETWORK_URL, ScriptTransactionRequest };
@@ -65,7 +64,8 @@
 
     expect(baseAssetId).toBe(ZeroBytes32);
     expect(transactionRequest.baseAssetId).toBe(baseAssetId);
-=======
+  });
+
   it('using operations', async () => {
     // #region operations
     const provider = await Provider.create(FUEL_NETWORK_URL);
@@ -76,6 +76,5 @@
 
     expect(chain).toBeDefined();
     expect(nodeInfo).toBeDefined();
->>>>>>> ae2b72f8
   });
 });