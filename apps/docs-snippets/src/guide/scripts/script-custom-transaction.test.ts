import { ASSET_A, ASSET_B } from '@fuel-ts/utils/test-utils';
<<<<<<< HEAD
import { BN, ContractFactory, BaseAssetId, ScriptTransactionRequest, coinQuantityfy } from 'fuels';
import type { CoinQuantityLike, Contract, WalletUnlocked, Provider } from 'fuels';
=======
import {
  BN,
  ContractFactory,
  ScriptTransactionRequest,
  ZeroBytes32,
  Provider,
  FUEL_NETWORK_URL,
} from 'fuels';
import type { CoinQuantityLike, Contract, WalletUnlocked } from 'fuels';
>>>>>>> b30b796c

import {
  DocSnippetProjectsEnum,
  getDocsSnippetsForcProject,
} from '../../../test/fixtures/forc-projects';
import { defaultTxParams, getTestWallet } from '../../utils';

/**
 * @group node
 */
describe(__filename, () => {
  let wallet: WalletUnlocked;
  let provider: Provider;
  let contract: Contract;
  let baseAssetId: string;

  const { binHexlified: scriptBin, abiContents } = getDocsSnippetsForcProject(
    DocSnippetProjectsEnum.SCRIPT_TRANSFER_TO_CONTRACT
  );

  const { abiContents: contractAbi, binHexlified: contractBin } = getDocsSnippetsForcProject(
    DocSnippetProjectsEnum.ECHO_VALUES
  );

  beforeAll(async () => {
    const seedQuantities: CoinQuantityLike[] = [
      [1000, ASSET_A],
      [500, ASSET_B],
      [300_000, ZeroBytes32],
    ];

    provider = await Provider.create(FUEL_NETWORK_URL);
    baseAssetId = provider.getBaseAssetId();
    wallet = await getTestWallet(seedQuantities);
    const factory = new ContractFactory(contractBin, contractAbi, wallet);
    contract = await factory.deployContract();
  });

  it('transfer multiple assets to a contract', async () => {
    const contractInitialBalanceAssetA = await contract.getBalance(ASSET_A);
    const contractInitialBalanceAssetB = await contract.getBalance(ASSET_B);

    expect(contractInitialBalanceAssetA).toStrictEqual(new BN(0));
    expect(contractInitialBalanceAssetB).toStrictEqual(new BN(0));

    // #region custom-transactions-2
    // #import { BN, ScriptTransactionRequest };

    // 1. Create a script transaction using the script binary
<<<<<<< HEAD
=======
    const { minGasPrice } = provider.getGasConfig();

>>>>>>> b30b796c
    const request = new ScriptTransactionRequest({
      ...defaultTxParams,
      gasLimit: 3_000_000,
      script: scriptBin,
    });

    // 2. Instantiate the script main arguments
    const scriptArguments = [
      contract.id.toB256(),
      { bits: ASSET_A },
      new BN(1000),
      { bits: ASSET_B },
      new BN(500),
    ];

    // 3. Populate the script data and add the contract input and output
    request.setData(abiContents, scriptArguments).addContractInputAndOutput(contract.id);

    // 4. Get the transaction resources
    const quantities = [coinQuantityfy([1000, ASSET_A]), coinQuantityfy([500, ASSET_B])];

<<<<<<< HEAD
    // 5. Calculate the transaction fee
    const txCost = await provider.getTransactionCost(request, { quantitiesToContract: quantities });
=======
    // 5. Get the transaction resources
    const quantities: CoinQuantityLike[] = [
      [1000, ASSET_A],
      [500, ASSET_B],
      [maxFee, baseAssetId],
    ];
>>>>>>> b30b796c

    request.gasLimit = txCost.gasUsed;
    request.maxFee = txCost.maxFee;

    await wallet.fund(request, txCost);

    // 6. Send the transaction
    const tx = await wallet.sendTransaction(request);
    await tx.waitForResult();

    // #endregion custom-transactions-2
    const contractFinalBalanceAssetA = await contract.getBalance(ASSET_A);
    const contractFinalBalanceAssetB = await contract.getBalance(ASSET_B);

    expect(contractFinalBalanceAssetA).toStrictEqual(new BN(1000));
    expect(contractFinalBalanceAssetB).toStrictEqual(new BN(500));
  });
});<|MERGE_RESOLUTION|>--- conflicted
+++ resolved
@@ -1,18 +1,13 @@
 import { ASSET_A, ASSET_B } from '@fuel-ts/utils/test-utils';
-<<<<<<< HEAD
-import { BN, ContractFactory, BaseAssetId, ScriptTransactionRequest, coinQuantityfy } from 'fuels';
-import type { CoinQuantityLike, Contract, WalletUnlocked, Provider } from 'fuels';
-=======
 import {
   BN,
   ContractFactory,
+  FUEL_NETWORK_URL,
   ScriptTransactionRequest,
-  ZeroBytes32,
+  coinQuantityfy,
   Provider,
-  FUEL_NETWORK_URL,
 } from 'fuels';
 import type { CoinQuantityLike, Contract, WalletUnlocked } from 'fuels';
->>>>>>> b30b796c
 
 import {
   DocSnippetProjectsEnum,
@@ -38,14 +33,13 @@
   );
 
   beforeAll(async () => {
+    provider = await Provider.create(FUEL_NETWORK_URL);
+    baseAssetId = provider.getBaseAssetId();
     const seedQuantities: CoinQuantityLike[] = [
       [1000, ASSET_A],
       [500, ASSET_B],
-      [300_000, ZeroBytes32],
+      [300_000, baseAssetId],
     ];
-
-    provider = await Provider.create(FUEL_NETWORK_URL);
-    baseAssetId = provider.getBaseAssetId();
     wallet = await getTestWallet(seedQuantities);
     const factory = new ContractFactory(contractBin, contractAbi, wallet);
     contract = await factory.deployContract();
@@ -62,11 +56,6 @@
     // #import { BN, ScriptTransactionRequest };
 
     // 1. Create a script transaction using the script binary
-<<<<<<< HEAD
-=======
-    const { minGasPrice } = provider.getGasConfig();
-
->>>>>>> b30b796c
     const request = new ScriptTransactionRequest({
       ...defaultTxParams,
       gasLimit: 3_000_000,
@@ -88,17 +77,8 @@
     // 4. Get the transaction resources
     const quantities = [coinQuantityfy([1000, ASSET_A]), coinQuantityfy([500, ASSET_B])];
 
-<<<<<<< HEAD
     // 5. Calculate the transaction fee
     const txCost = await provider.getTransactionCost(request, { quantitiesToContract: quantities });
-=======
-    // 5. Get the transaction resources
-    const quantities: CoinQuantityLike[] = [
-      [1000, ASSET_A],
-      [500, ASSET_B],
-      [maxFee, baseAssetId],
-    ];
->>>>>>> b30b796c
 
     request.gasLimit = txCost.gasUsed;
     request.maxFee = txCost.maxFee;
