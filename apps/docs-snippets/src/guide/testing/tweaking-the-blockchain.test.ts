import { launchNode } from '@fuel-ts/account/test-utils';
import { Provider, fromTai64ToUnix } from 'fuels';

/**
 * @group node
 */
test('produceBlocks with custom timestamp docs snippet', async () => {
<<<<<<< HEAD
=======
  // TODO: reevaluate/replace after #1356
>>>>>>> b04f8e25
  const { cleanup, ip, port } = await launchNode({});
  const url = `http://${ip}:${port}/graphql`;
  const provider = await Provider.create(url);
  const latestBlock = await provider.getBlock('latest');
  if (!latestBlock) {
    throw new Error('No latest block');
  }
  const lastBlockNumber = latestBlock.height;
  // #region Provider-produceBlocks-custom-timestamp
  const lastBlockTimestamp = fromTai64ToUnix(latestBlock.time);
  const latestBlockNumber = await provider.produceBlocks(3, lastBlockTimestamp + 1000);
  // #endregion Provider-produceBlocks-custom-timestamp
  expect(latestBlockNumber.toHex()).toBe(lastBlockNumber.add(3).toHex());

  cleanup();
});<|MERGE_RESOLUTION|>--- conflicted
+++ resolved
@@ -5,10 +5,7 @@
  * @group node
  */
 test('produceBlocks with custom timestamp docs snippet', async () => {
-<<<<<<< HEAD
-=======
   // TODO: reevaluate/replace after #1356
->>>>>>> b04f8e25
   const { cleanup, ip, port } = await launchNode({});
   const url = `http://${ip}:${port}/graphql`;
   const provider = await Provider.create(url);
