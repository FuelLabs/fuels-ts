<<<<<<< HEAD
import { FUEL_NETWORK_URL, Provider, DateTime } from 'fuels';
=======
import { launchNode } from '@fuel-ts/account/test-utils';
import { Provider, fromTai64ToUnix } from 'fuels';
>>>>>>> 116d642e

/**
 * @group node
 */
test('produceBlocks with custom timestamp docs snippet', async () => {
  // TODO: reevaluate/replace after #1356
  const { cleanup, ip, port } = await launchNode({});
  const url = `http://${ip}:${port}/graphql`;
  const provider = await Provider.create(url);
  const latestBlock = await provider.getBlock('latest');
  if (!latestBlock) {
    throw new Error('No latest block');
  }
  const lastBlockNumber = latestBlock.height;
  // #region Provider-produceBlocks-custom-timestamp
  const lastBlockTimestamp = DateTime.fromTai64(latestBlock.time).getTime();
  const latestBlockNumber = await provider.produceBlocks(3, lastBlockTimestamp + 1000);
  // #endregion Provider-produceBlocks-custom-timestamp
  expect(latestBlockNumber.toHex()).toBe(lastBlockNumber.add(3).toHex());

  cleanup();
});<|MERGE_RESOLUTION|>--- conflicted
+++ resolved
@@ -1,9 +1,5 @@
-<<<<<<< HEAD
-import { FUEL_NETWORK_URL, Provider, DateTime } from 'fuels';
-=======
+import { Provider, DateTime } from 'fuels';
 import { launchNode } from '@fuel-ts/account/test-utils';
-import { Provider, fromTai64ToUnix } from 'fuels';
->>>>>>> 116d642e
 
 /**
  * @group node
