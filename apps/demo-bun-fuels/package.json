{
  "private": true,
  "name": "demo-bun-fuels",
  "description": "Simple demo using Bun with Fuels CLI",
  "author": "Fuel Labs <contact@fuel.sh> (https://fuel.network/)",
  "version": "0.0.0",
  "scripts": {
    "pretest": "bun fuels build"
  },
  "license": "Apache-2.0",
  "dependencies": {
<<<<<<< HEAD
=======
    "@fuel-ts/account": "workspace:*",
    "@fuel-ts/errors": "workspace:*",
>>>>>>> 458b7cf9
    "fuels": "workspace:*"
  },
  "devDependencies": {
    "bun": "1.1.31"
  }
}<|MERGE_RESOLUTION|>--- conflicted
+++ resolved
@@ -9,11 +9,6 @@
   },
   "license": "Apache-2.0",
   "dependencies": {
-<<<<<<< HEAD
-=======
-    "@fuel-ts/account": "workspace:*",
-    "@fuel-ts/errors": "workspace:*",
->>>>>>> 458b7cf9
     "fuels": "workspace:*"
   },
   "devDependencies": {
