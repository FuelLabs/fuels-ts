--- conflicted
+++ resolved
@@ -1,20 +1,7 @@
 // #region Testing-in-ts-ts
 import { generateTestWallet } from '@fuel-ts/account/test-utils';
 import { safeExec } from '@fuel-ts/errors/test-utils';
-<<<<<<< HEAD
-import {
-  ContractFactory,
-  Provider,
-  toHex,
-  BaseAssetId,
-  Wallet,
-  FUEL_NETWORK_URL,
-  Address,
-} from 'fuels';
-=======
-import type { BN } from 'fuels';
 import { ContractFactory, Provider, toHex, Wallet, FUEL_NETWORK_URL, Address, bn } from 'fuels';
->>>>>>> b30b796c
 
 import storageSlots from '../contract/out/release/demo-contract-storage_slots.json';
 
@@ -24,24 +11,16 @@
 import { PredicateAbi__factory } from './predicate-types';
 import { ScriptAbi__factory } from './script-types';
 
-<<<<<<< HEAD
-=======
-let gasPrice: BN;
 let baseAssetId: string;
 
->>>>>>> b30b796c
 /**
  * @group node
  */
 describe('ExampleContract', () => {
-<<<<<<< HEAD
-=======
   beforeAll(async () => {
     const provider = await Provider.create(FUEL_NETWORK_URL);
-    ({ minGasPrice: gasPrice } = provider.getGasConfig());
     baseAssetId = provider.getBaseAssetId();
   });
->>>>>>> b30b796c
   it('with imported storage slots', async () => {
     const provider = await Provider.create(FUEL_NETWORK_URL);
     const wallet = await generateTestWallet(provider, [[500_000, baseAssetId]]);
@@ -90,13 +69,8 @@
     // #context import bytecode from './types/DemoContractAbi.hex';
 
     // Deploy
-<<<<<<< HEAD
     const contract = await DemoContractAbi__factory.deployContract(bytecode, wallet);
-=======
-    const contract = await DemoContractAbi__factory.deployContract(bytecode, wallet, {
-      gasPrice,
-    });
->>>>>>> b30b796c
+
     // #endregion typegen-demo-contract-factory-deploy
 
     // Call
@@ -166,14 +140,7 @@
   const initialPredicateBalance = await predicate.getBalance();
 
   // Then we are transferring some coins from the predicate to a random address (receiver)
-<<<<<<< HEAD
-  const tx2 = await predicate.transfer(receiver.address, 50_000, BaseAssetId);
-=======
-  const tx2 = await predicate.transfer(receiver.address, 50_000, baseAssetId, {
-    gasPrice: provider.getGasConfig().minGasPrice,
-    gasLimit: 50,
-  });
->>>>>>> b30b796c
+  const tx2 = await predicate.transfer(receiver.address, 50_000, baseAssetId);
   await tx2.wait();
 
   expect((await receiver.getBalance()).toNumber()).toEqual(50_000);
