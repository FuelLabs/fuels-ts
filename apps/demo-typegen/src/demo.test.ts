// #region Testing-in-ts-ts
import { safeExec } from '@fuel-ts/errors/test-utils';
import { generateTestWallet } from '@fuel-ts/wallet/test-utils';
import type { BN } from 'fuels';
import {
  ContractFactory,
  Provider,
  toHex,
  BaseAssetId,
  Wallet,
  FUEL_NETWORK_URL,
  Address,
} from 'fuels';

import storageSlots from '../contract/out/debug/demo-contract-storage_slots.json';

import { DemoContractAbi__factory } from './contract-types';
import bytecode from './contract-types/DemoContractAbi.hex';
import { PredicateAbi__factory } from './predicate-types';
import { ScriptAbi__factory } from './script-types';

let gasPrice: BN;

/**
 * @group node
 */
describe('ExampleContract', () => {
  beforeAll(async () => {
    const provider = await Provider.create(FUEL_NETWORK_URL);
    ({ minGasPrice: gasPrice } = provider.getGasConfig());
  });
<<<<<<< HEAD

=======
  it('with imported storage slots', async () => {
    const provider = await Provider.create(FUEL_NETWORK_URL);
    const wallet = await generateTestWallet(provider, [[500_000, BaseAssetId]]);

    // #region typegen-demo-contract-storage-slots
    // #context import storageSlots from './contract/out/debug/demo-contract-storage_slots.json';

    const contract = await DemoContractAbi__factory.deployContract(bytecode, wallet, {
      storageSlots,
      gasPrice,
    });
    // #endregion typegen-demo-contract-storage-slots

    expect(contract.id).toBeTruthy();
  });
>>>>>>> 55e83014
  it('should return the input', async () => {
    const provider = await Provider.create(FUEL_NETWORK_URL);
    const wallet = await generateTestWallet(provider, [[500_000, BaseAssetId]]);

    // Deploy
    const factory = new ContractFactory(bytecode, DemoContractAbi__factory.abi, wallet);
    const contract = await factory.deployContract({ gasPrice });
    const contractId = contract.id;

    // Call
    const { value } = await contract.functions
      .return_input(1337)
      .txParams({ gasPrice, gasLimit: 10_000 })
      .call();

    // Assert
    expect(value.toHex()).toEqual(toHex(1337));

    // You can also make a call using the factory
    // #region typegen-demo-contract-factory-connect
    // #context import { DemoContractAbi__factory } from './types';

    const contractInstance = DemoContractAbi__factory.connect(contractId, wallet);
    const { value: v2 } = await contractInstance.functions
      .return_input(1337)
      .txParams({ gasPrice, gasLimit: 10_000 })
      .call();
    // #endregion typegen-demo-contract-factory-connect
    expect(v2.toHex()).toBe(toHex(1337));
  });

  it('deployContract method', async () => {
    const provider = await Provider.create(FUEL_NETWORK_URL);
    const wallet = await generateTestWallet(provider, [[500_000, BaseAssetId]]);

    // #region typegen-demo-contract-factory-deploy
    // #context import { DemoContractAbi__factory } from './types';
    // #context import bytecode from './types/DemoContractAbi.hex';

    // Deploy
    const contract = await DemoContractAbi__factory.deployContract(bytecode, wallet, { gasPrice });
    // #endregion typegen-demo-contract-factory-deploy

    // Call
    const { value } = await contract.functions
      .return_input(1337)
      .txParams({ gasPrice, gasLimit: 10_000 })
      .call();

    // Assert
    expect(value.toHex()).toEqual(toHex(1337));
  });
});
// #endregion Testing-in-ts-ts

it('should throw when simulating via contract factory with wallet with no resources', async () => {
  const provider = await Provider.create(FUEL_NETWORK_URL);
  const fundedWallet = await generateTestWallet(provider, [[500_000, BaseAssetId]]);
  const unfundedWallet = Wallet.generate({ provider });

  const factory = new ContractFactory(bytecode, DemoContractAbi__factory.abi, fundedWallet);
  const contract = await factory.deployContract({ gasPrice });
  const contractInstance = DemoContractAbi__factory.connect(contract.id, unfundedWallet);

  const { error } = await safeExec(() =>
    contractInstance.functions.return_input(1337).txParams({ gasLimit: 10_000 }).simulate()
  );

  expect((<Error>error).message).toMatch('not enough coins to fit the target');
});

it('should throw when dry running via contract factory with wallet with no resources', async () => {
  const provider = await Provider.create(FUEL_NETWORK_URL);
  const fundedWallet = await generateTestWallet(provider, [[500_000, BaseAssetId]]);
  const unfundedWallet = Wallet.generate({ provider });

  const factory = new ContractFactory(bytecode, DemoContractAbi__factory.abi, fundedWallet);
  const contract = await factory.deployContract({ gasPrice });
  const contractInstance = DemoContractAbi__factory.connect(contract.id, unfundedWallet);

  const { error } = await safeExec(() =>
    contractInstance.functions.return_input(1337).txParams({ gasLimit: 10_000 }).dryRun()
  );

  expect((<Error>error).message).toMatch('not enough coins to fit the target');
});

test('Example script', async () => {
  const provider = await Provider.create(FUEL_NETWORK_URL);
  const wallet = await generateTestWallet(provider, [[500_000, BaseAssetId]]);

  // TODO: investigate why do we need to specify the gasLimit here. If we don't specify it, the call fails saying `FuelError: Gas limit '0' is lower than the required: '19'.`

  // #region typegen-demo-script
  // #context import { ScriptAbi__factory } from './types';

  const script = ScriptAbi__factory.createInstance(wallet);
  const { value } = await script.functions
    .main()
    .txParams({
      gasPrice: provider.getGasConfig().minGasPrice,
      gasLimit: 10_000,
    })
    .call();
  // #endregion typegen-demo-script
  // @ts-expect-error TODO: investitage - typegen is expecting value to be a number but the value being returned is the string '0xa'
  expect(value.toNumber()).toBe(10);
});

test('Example predicate', async () => {
  // #region typegen-demo-predicate
  // #context import { PredicateAbi__factory } from './types';

  // In this exchange, we are first transferring some coins to the predicate
  const provider = await Provider.create(FUEL_NETWORK_URL);
  const wallet = await generateTestWallet(provider, [[500_000, BaseAssetId]]);
  const receiver = Wallet.fromAddress(Address.fromRandom(), provider);

  const predicate = PredicateAbi__factory.createInstance(provider);

  const tx = await wallet.transfer(predicate.address, 100_000, BaseAssetId, {
    gasPrice: provider.getGasConfig().minGasPrice,
    gasLimit: 50,
  });
  await tx.wait();

  const initialPredicateBalance = await predicate.getBalance();

  // Then we are transferring some coins from the predicate to a random address (receiver)
  const tx2 = await predicate.transfer(receiver.address, 50_000, BaseAssetId, {
    gasPrice: provider.getGasConfig().minGasPrice,
    gasLimit: 50,
  });
  await tx2.wait();

  expect((await receiver.getBalance()).toNumber()).toEqual(50_000);
  expect((await predicate.getBalance()).toNumber()).toBeLessThan(
    initialPredicateBalance.toNumber()
  );
  // #endregion typegen-demo-predicate
});<|MERGE_RESOLUTION|>--- conflicted
+++ resolved
@@ -29,9 +29,6 @@
     const provider = await Provider.create(FUEL_NETWORK_URL);
     ({ minGasPrice: gasPrice } = provider.getGasConfig());
   });
-<<<<<<< HEAD
-
-=======
   it('with imported storage slots', async () => {
     const provider = await Provider.create(FUEL_NETWORK_URL);
     const wallet = await generateTestWallet(provider, [[500_000, BaseAssetId]]);
@@ -47,7 +44,6 @@
 
     expect(contract.id).toBeTruthy();
   });
->>>>>>> 55e83014
   it('should return the input', async () => {
     const provider = await Provider.create(FUEL_NETWORK_URL);
     const wallet = await generateTestWallet(provider, [[500_000, BaseAssetId]]);
