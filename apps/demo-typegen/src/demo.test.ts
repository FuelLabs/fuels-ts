// #region Testing-in-ts-ts
import { generateTestWallet } from '@fuel-ts/account/test-utils';
import { safeExec } from '@fuel-ts/errors/test-utils';
import type { BN } from 'fuels';
import { ContractFactory, Provider, toHex, Wallet, FUEL_NETWORK_URL, Address } from 'fuels';

import storageSlots from '../contract/out/release/demo-contract-storage_slots.json';

import { DemoContractAbi__factory } from './contract-types';
import bytecode from './contract-types/DemoContractAbi.hex';
import type { PredicateAbiInputs } from './predicate-types';
import { PredicateAbi__factory } from './predicate-types';
import { ScriptAbi__factory } from './script-types';

let gasPrice: BN;
let baseAssetId: string;

/**
 * @group node
 */
describe('ExampleContract', () => {
  beforeAll(async () => {
    const provider = await Provider.create(FUEL_NETWORK_URL);
    ({ minGasPrice: gasPrice } = provider.getGasConfig());
    baseAssetId = provider.getBaseAssetId();
  });
  it('with imported storage slots', async () => {
    const provider = await Provider.create(FUEL_NETWORK_URL);
    const wallet = await generateTestWallet(provider, [[500_000, baseAssetId]]);

    // #region typegen-demo-contract-storage-slots
    // #context import storageSlots from './contract/out/debug/demo-contract-storage_slots.json';

    const contract = await DemoContractAbi__factory.deployContract(bytecode, wallet, {
      storageSlots,
      gasPrice,
    });
    // #endregion typegen-demo-contract-storage-slots

    expect(contract.id).toBeTruthy();
  });
  it('should return the input', async () => {
    const provider = await Provider.create(FUEL_NETWORK_URL);
    const wallet = await generateTestWallet(provider, [[500_000, baseAssetId]]);

    // Deploy
    const factory = new ContractFactory(bytecode, DemoContractAbi__factory.abi, wallet);
    const contract = await factory.deployContract({ gasPrice });
    const contractId = contract.id;

    // Call
    const { value } = await contract.functions.return_input(1337).call();

    // Assert
    expect(value.toHex()).toEqual(toHex(1337));

    // You can also make a call using the factory
    // #region typegen-demo-contract-factory-connect
    // #context import { DemoContractAbi__factory } from './types';

    const contractInstance = DemoContractAbi__factory.connect(contractId, wallet);
    const { value: v2 } = await contractInstance.functions.return_input(1337).call();
    // #endregion typegen-demo-contract-factory-connect
    expect(v2.toHex()).toBe(toHex(1337));
  });

  it('deployContract method', async () => {
    const provider = await Provider.create(FUEL_NETWORK_URL);
    const wallet = await generateTestWallet(provider, [[500_000, baseAssetId]]);

    // #region typegen-demo-contract-factory-deploy
    // #context import { DemoContractAbi__factory } from './types';
    // #context import bytecode from './types/DemoContractAbi.hex';

    // Deploy
    const contract = await DemoContractAbi__factory.deployContract(bytecode, wallet, {
      gasPrice,
    });
    // #endregion typegen-demo-contract-factory-deploy

    // Call
    const { value } = await contract.functions.return_input(1337).call();

    // Assert
    expect(value.toHex()).toEqual(toHex(1337));
  });
});
// #endregion Testing-in-ts-ts

it('should throw when simulating via contract factory with wallet with no resources', async () => {
  const provider = await Provider.create(FUEL_NETWORK_URL);
  const fundedWallet = await generateTestWallet(provider, [[500_000, baseAssetId]]);
  const unfundedWallet = Wallet.generate({ provider });

  const factory = new ContractFactory(bytecode, DemoContractAbi__factory.abi, fundedWallet);
  const contract = await factory.deployContract({ gasPrice });
  const contractInstance = DemoContractAbi__factory.connect(contract.id, unfundedWallet);

  const { error } = await safeExec(() => contractInstance.functions.return_input(1337).simulate());

  expect((<Error>error).message).toMatch('not enough coins to fit the target');
});

it('should not throw when dry running via contract factory with wallet with no resources', async () => {
  const provider = await Provider.create(FUEL_NETWORK_URL);
  const fundedWallet = await generateTestWallet(provider, [[500_000, baseAssetId]]);
  const unfundedWallet = Wallet.generate({ provider });

  const factory = new ContractFactory(bytecode, DemoContractAbi__factory.abi, fundedWallet);
  const contract = await factory.deployContract({ gasPrice });
  const contractInstance = DemoContractAbi__factory.connect(contract.id, unfundedWallet);

  await expect(contractInstance.functions.return_input(1337).dryRun()).resolves.not.toThrow();
});

test('Example script', async () => {
  const provider = await Provider.create(FUEL_NETWORK_URL);
  const wallet = await generateTestWallet(provider, [[500_000, baseAssetId]]);

  // #region typegen-demo-script
  // #context import { ScriptAbi__factory } from './types';

  const script = ScriptAbi__factory.createInstance(wallet);
  const { value } = await script.functions.main().call();
  // #endregion typegen-demo-script
<<<<<<< HEAD
  expect(value).toStrictEqual(10);
=======
  expect(value).toBe(10);
>>>>>>> 3d2e5c45
});

test('Example predicate', async () => {
  // #region typegen-demo-predicate
  // #context import type { PredicateAbiInputs } from './types';
  // #context import { PredicateAbi__factory } from './types';

  // In this exchange, we are first transferring some coins to the predicate
  const provider = await Provider.create(FUEL_NETWORK_URL);
  const wallet = await generateTestWallet(provider, [[500_000, baseAssetId]]);
  const receiver = Wallet.fromAddress(Address.fromRandom(), provider);

  const predicateData: PredicateAbiInputs = [];
  const predicate = PredicateAbi__factory.createInstance(provider, predicateData);

  const tx = await wallet.transfer(predicate.address, 100_000, baseAssetId);
  await tx.wait();

  const initialPredicateBalance = await predicate.getBalance();

  // Then we are transferring some coins from the predicate to a random address (receiver)
  const tx2 = await predicate.transfer(receiver.address, 50_000, baseAssetId, {
    gasPrice: provider.getGasConfig().minGasPrice,
    gasLimit: 50,
  });
  await tx2.wait();

  expect((await receiver.getBalance()).toNumber()).toEqual(50_000);
  expect((await predicate.getBalance()).toNumber()).toBeLessThan(
    initialPredicateBalance.toNumber()
  );
  // #endregion typegen-demo-predicate
});<|MERGE_RESOLUTION|>--- conflicted
+++ resolved
@@ -123,11 +123,7 @@
   const script = ScriptAbi__factory.createInstance(wallet);
   const { value } = await script.functions.main().call();
   // #endregion typegen-demo-script
-<<<<<<< HEAD
-  expect(value).toStrictEqual(10);
-=======
   expect(value).toBe(10);
->>>>>>> 3d2e5c45
 });
 
 test('Example predicate', async () => {
