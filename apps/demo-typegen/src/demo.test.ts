--- conflicted
+++ resolved
@@ -41,14 +41,10 @@
     const wallet = await generateTestWallet(provider, [[500_000, BaseAssetId]]);
 
     // Deploy
-<<<<<<< HEAD
-    const contract = await DemoContractAbi__factory.deployContract(bytecode, wallet);
-=======
     const contract = await DemoContractAbi__factory.deployContract(bytecode, wallet, {
       gasPrice,
       storageSlots,
     });
->>>>>>> 0ca78abe
 
     // Call
     const { value } = await contract.functions.return_input(1337).txParams({ gasPrice }).call();
