--- conflicted
+++ resolved
@@ -3,11 +3,7 @@
   "version": "0.1.29",
   "private": true,
   "dependencies": {
-<<<<<<< HEAD
-    "@fuels/vm-asm": "0.60.1",
-=======
     "@fuels/vm-asm": "0.60.2",
->>>>>>> 640d6131
     "@testing-library/react": "16.2.0",
     "@types/node": "22.13.5",
     "@types/react": "19.0.10",
