{
  "name": "demo-react-cra",
  "version": "0.1.3",
  "private": true,
  "dependencies": {
    "@fuels/vm-asm": "0.34.1",
    "@testing-library/jest-dom": "^5.16.5",
    "@testing-library/react": "^13.4.0",
    "@testing-library/user-event": "^13.5.0",
    "@types/jest": "^27.5.2",
    "@types/node": "^16.18.34",
    "@types/react-dom": "^18.2.4",
    "@types/react": "^18.2.9",
    "eslint-config-react-app": "^7.0.1",
    "fuels": "workspace:*",
    "react-dom": "^18.2.0",
    "react-scripts": "5.0.1",
<<<<<<< HEAD
    "typescript": "~5.1.6",
=======
    "react": "^18.2.0",
    "typescript": "^4.9.5",
>>>>>>> b4d78c14
    "web-vitals": "^2.1.4"
  },
  "scripts": {
    "original:start": "react-scripts start",
    "original:build": "react-scripts build",
    "original:test": "react-scripts test",
    "original:eject": "react-scripts eject",
    "pretest": "pnpm original:build"
  },
  "eslintConfig": {
    "extends": [
      "react-app",
      "react-app/jest"
    ]
  },
  "browserslist": {
    "production": [
      ">0.2%",
      "not dead",
      "not op_mini all"
    ],
    "development": [
      "last 1 chrome version",
      "last 1 firefox version",
      "last 1 safari version"
    ]
  }
}<|MERGE_RESOLUTION|>--- conflicted
+++ resolved
@@ -15,12 +15,8 @@
     "fuels": "workspace:*",
     "react-dom": "^18.2.0",
     "react-scripts": "5.0.1",
-<<<<<<< HEAD
     "typescript": "~5.1.6",
-=======
     "react": "^18.2.0",
-    "typescript": "^4.9.5",
->>>>>>> b4d78c14
     "web-vitals": "^2.1.4"
   },
   "scripts": {
