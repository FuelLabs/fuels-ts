--- conflicted
+++ resolved
@@ -1,21 +1,14 @@
 import React from "react";
 import logo from "./logo.svg";
 import "./App.css";
-<<<<<<< HEAD
 import * as asm from "@fuels/vm-asm";
-=======
->>>>>>> b2937d7c
 import { BaseAssetId, encrypt, decrypt } from "fuels";
 
 function App() {
   const { log } = console;
 
   log("Hello Fuels", BaseAssetId, encrypt, decrypt);
-<<<<<<< HEAD
   log("Hello ASM", asm);
-
-=======
->>>>>>> b2937d7c
 
   return (
     <div className="App">
