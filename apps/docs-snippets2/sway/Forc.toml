[workspace]
members = [
  "counter",
  "script-sum",
  "echo-values",
<<<<<<< HEAD
  "script-transfer-to-contract",
=======
  "echo-asset-id",
  "echo-bytes",
  "echo-enum",
  "sum-option-u8",
  "employee-data",
  "echo-std-string",
  "bytecode-input",
  "echo-employee-data-vector",
  "echo-raw-slice",
  "echo-evm-address",
  "input-output-types",
>>>>>>> 88d75357
]<|MERGE_RESOLUTION|>--- conflicted
+++ resolved
@@ -3,9 +3,7 @@
   "counter",
   "script-sum",
   "echo-values",
-<<<<<<< HEAD
   "script-transfer-to-contract",
-=======
   "echo-asset-id",
   "echo-bytes",
   "echo-enum",
@@ -17,5 +15,4 @@
   "echo-raw-slice",
   "echo-evm-address",
   "input-output-types",
->>>>>>> 88d75357
 ]