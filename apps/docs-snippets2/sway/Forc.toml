[workspace]
members = [
  "bytecode-input",
  "configurable-pin",
  "counter",
  "echo-values",
  "script-transfer-to-contract",
  "echo-asset-id",
  "echo-bytes",
  "echo-employee-data-vector",
  "echo-enum",
  "echo-evm-address",
  "echo-raw-slice",
  "echo-std-string",
  "employee-data",
  "input-output-types",
<<<<<<< HEAD
  "liquidity-pool",
  "predicate-signing",
  "return-script",
  "script-signing",
=======
  "predicate-main-args-struct",
  "predicate-multi-args",
  "return-true-predicate",
>>>>>>> 9dd92de3
  "script-sum",
  "simple-predicate",
  "sum-option-u8",
  "whitelisted-address-predicate",
]<|MERGE_RESOLUTION|>--- conflicted
+++ resolved
@@ -14,16 +14,13 @@
   "echo-std-string",
   "employee-data",
   "input-output-types",
-<<<<<<< HEAD
   "liquidity-pool",
   "predicate-signing",
   "return-script",
   "script-signing",
-=======
   "predicate-main-args-struct",
   "predicate-multi-args",
   "return-true-predicate",
->>>>>>> 9dd92de3
   "script-sum",
   "simple-predicate",
   "sum-option-u8",
