[workspace]
<<<<<<< HEAD
members = ["counter", "script-sum", "simple-predicate"]
=======
members = [
  "counter",
  "script-sum",
  "echo-values",
  "echo-asset-id",
  "echo-bytes",
  "echo-enum",
  "sum-option-u8",
  "employee-data",
  "echo-std-string",
  "bytecode-input",
  "echo-employee-data-vector",
  "echo-raw-slice",
  "echo-evm-address",
  "input-output-types",
]
>>>>>>> 88d75357
<|MERGE_RESOLUTION|>--- conflicted
+++ resolved
@@ -1,21 +1,18 @@
 [workspace]
-<<<<<<< HEAD
-members = ["counter", "script-sum", "simple-predicate"]
-=======
 members = [
+  "bytecode-input",
   "counter",
-  "script-sum",
-  "echo-values",
   "echo-asset-id",
   "echo-bytes",
+  "echo-employee-data-vector",
   "echo-enum",
+  "echo-evm-address",
+  "echo-raw-slice",
+  "echo-std-string",
+  "echo-values",
+  "employee-data",
+  "input-output-types",
+  "script-sum",
+  "simple-predicate",
   "sum-option-u8",
-  "employee-data",
-  "echo-std-string",
-  "bytecode-input",
-  "echo-employee-data-vector",
-  "echo-raw-slice",
-  "echo-evm-address",
-  "input-output-types",
-]
->>>>>>> 88d75357
+]