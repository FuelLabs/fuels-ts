{
  "$schema": "https://json.schemastore.org/tsconfig",
  "compilerOptions": {
    "declaration": true,
    "declarationMap": true,
    "esModuleInterop": true,
<<<<<<< HEAD
    "lib": ["ES2022", "dom"],
=======
    "lib": ["ES2022", "ESNext.disposable", "dom"],
>>>>>>> a8e88bbd
    "module": "CommonJS",
    "moduleResolution": "node",
    "resolveJsonModule": true,
    "skipLibCheck": true,
    "strict": true,
    "target": "ES2022",
    "sourceMap": true,
    "types": ["vitest/globals"]
  },
  "exclude": ["**/dist", "**/build", "node_modules", "**/**/node_modules"]
}<|MERGE_RESOLUTION|>--- conflicted
+++ resolved
@@ -4,11 +4,7 @@
     "declaration": true,
     "declarationMap": true,
     "esModuleInterop": true,
-<<<<<<< HEAD
-    "lib": ["ES2022", "dom"],
-=======
     "lib": ["ES2022", "ESNext.disposable", "dom"],
->>>>>>> a8e88bbd
     "module": "CommonJS",
     "moduleResolution": "node",
     "resolveJsonModule": true,
