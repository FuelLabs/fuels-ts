{
  "$schema": "https://json.schemastore.org/tsconfig",
  "compilerOptions": {
    "declaration": true,
    "declarationMap": true,
    "esModuleInterop": true,
<<<<<<< HEAD
    "lib": ["ES2022"],
    "module": "NodeNext",
    "moduleResolution": "NodeNext",
=======
    "lib": ["ES2021"],
    "module": "CommonJS",
    "moduleResolution": "node",
>>>>>>> 0f75954a
    "resolveJsonModule": true,
    "skipLibCheck": true,
    "strict": true,
    "target": "ES2023",
    "sourceMap": true
  },
  "exclude": ["**/dist", "**/build", "node_modules", "**/**/node_modules"]
}<|MERGE_RESOLUTION|>--- conflicted
+++ resolved
@@ -4,15 +4,9 @@
     "declaration": true,
     "declarationMap": true,
     "esModuleInterop": true,
-<<<<<<< HEAD
     "lib": ["ES2022"],
-    "module": "NodeNext",
-    "moduleResolution": "NodeNext",
-=======
-    "lib": ["ES2021"],
     "module": "CommonJS",
     "moduleResolution": "node",
->>>>>>> 0f75954a
     "resolveJsonModule": true,
     "skipLibCheck": true,
     "strict": true,
