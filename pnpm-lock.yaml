--- conflicted
+++ resolved
@@ -7,15 +7,9 @@
       '@changesets/changelog-github': ^0.4.7
       '@changesets/cli': ^2.25.0
       '@ethersproject/bytes': ^5.7.0
-<<<<<<< HEAD
-      '@jest/types': 29.4.3
-      '@types/jest': ^29.4.4
-      '@types/node': 18.15.3
-=======
       '@jest/types': ^29.5.0
       '@types/jest': ^29.5.0
       '@types/node': ^14.18.32
->>>>>>> d86b64ca
       '@types/node-fetch': ^2.6.2
       '@types/shelljs': ^0.8.11
       '@types/web': ^0.0.65
@@ -60,15 +54,9 @@
       '@changesets/changelog-github': 0.4.7
       '@changesets/cli': 2.25.2
       '@ethersproject/bytes': 5.7.0
-<<<<<<< HEAD
-      '@jest/types': 29.4.3
-      '@types/jest': 29.4.4
-      '@types/node': 18.15.3
-=======
       '@jest/types': 29.5.0
       '@types/jest': 29.5.0
       '@types/node': 14.18.33
->>>>>>> d86b64ca
       '@types/node-fetch': 2.6.2
       '@types/shelljs': 0.8.11
       '@types/web': 0.0.65
@@ -91,11 +79,7 @@
       ethers: 5.7.2
       forc-bin: link:packages/forc-bin
       husky: 8.0.3
-<<<<<<< HEAD
-      jest: 29.5.0_d2dllaz5dte7avnjm55wl7fmsu
-=======
       jest: 29.5.0_t5wpzltkkzdw6ng6jmtbqvsf2q
->>>>>>> d86b64ca
       jest-text-transformer: 1.0.4
       markdownlint: 0.23.1
       markdownlint-cli: 0.27.1
@@ -104,13 +88,8 @@
       prettier: 2.8.0
       shelljs: 0.8.5
       ts-generator: 0.1.1
-<<<<<<< HEAD
-      ts-jest: 29.0.3_x2i3lfolx6v4zvtxdx6nimouhm
-      ts-node: 10.9.1_q2tg2qgr6chb4rubfi46l5tm4y
-=======
       ts-jest: 29.0.3_m6msr2njuqvkwjdpknr4wbhwmm
       ts-node: 10.9.1_kluoused5zacjtflizwvdqgpom
->>>>>>> d86b64ca
       tsup: 5.12.9_2dtigtkb225m7ii7q45utxqwgi
       turbo: 1.6.3
       typedoc: 0.23.21_typescript@4.9.3
@@ -2558,11 +2537,7 @@
     engines: {node: ^14.15.0 || ^16.10.0 || >=18.0.0}
     dependencies:
       '@jest/types': 29.5.0
-<<<<<<< HEAD
-      '@types/node': 18.15.3
-=======
       '@types/node': 14.18.33
->>>>>>> d86b64ca
       chalk: 4.1.2
       jest-message-util: 29.5.0
       jest-util: 29.5.0
@@ -2583,22 +2558,14 @@
       '@jest/test-result': 29.5.0
       '@jest/transform': 29.5.0
       '@jest/types': 29.5.0
-<<<<<<< HEAD
-      '@types/node': 18.15.3
-=======
       '@types/node': 14.18.33
->>>>>>> d86b64ca
       ansi-escapes: 4.3.2
       chalk: 4.1.2
       ci-info: 3.7.0
       exit: 0.1.2
       graceful-fs: 4.2.10
       jest-changed-files: 29.5.0
-<<<<<<< HEAD
-      jest-config: 29.5.0_d2dllaz5dte7avnjm55wl7fmsu
-=======
       jest-config: 29.5.0_t5wpzltkkzdw6ng6jmtbqvsf2q
->>>>>>> d86b64ca
       jest-haste-map: 29.5.0
       jest-message-util: 29.5.0
       jest-regex-util: 29.4.3
@@ -2625,11 +2592,7 @@
     dependencies:
       '@jest/fake-timers': 29.5.0
       '@jest/types': 29.5.0
-<<<<<<< HEAD
-      '@types/node': 18.15.3
-=======
       '@types/node': 14.18.33
->>>>>>> d86b64ca
       jest-mock: 29.5.0
     dev: true
 
@@ -2640,24 +2603,17 @@
       jest-get-type: 29.4.3
     dev: true
 
-<<<<<<< HEAD
+  /@jest/expect-utils/29.5.0:
+    resolution: {integrity: sha512-fmKzsidoXQT2KwnrwE0SQq3uj8Z763vzR8LnLBwC2qYWEFpjX8daRsk6rHUM1QvNlEW/UJXNXm59ztmJJWs2Mg==}
+    engines: {node: ^14.15.0 || ^16.10.0 || >=18.0.0}
+    dependencies:
+      jest-get-type: 29.4.3
+    dev: true
+
   /@jest/expect/29.5.0:
     resolution: {integrity: sha512-PueDR2HGihN3ciUNGr4uelropW7rqUfTiOn+8u0leg/42UhblPxHkfoh0Ruu3I9Y1962P3u2DY4+h7GVTSVU6g==}
     engines: {node: ^14.15.0 || ^16.10.0 || >=18.0.0}
     dependencies:
-=======
-  /@jest/expect-utils/29.5.0:
-    resolution: {integrity: sha512-fmKzsidoXQT2KwnrwE0SQq3uj8Z763vzR8LnLBwC2qYWEFpjX8daRsk6rHUM1QvNlEW/UJXNXm59ztmJJWs2Mg==}
-    engines: {node: ^14.15.0 || ^16.10.0 || >=18.0.0}
-    dependencies:
-      jest-get-type: 29.4.3
-    dev: true
-
-  /@jest/expect/29.5.0:
-    resolution: {integrity: sha512-PueDR2HGihN3ciUNGr4uelropW7rqUfTiOn+8u0leg/42UhblPxHkfoh0Ruu3I9Y1962P3u2DY4+h7GVTSVU6g==}
-    engines: {node: ^14.15.0 || ^16.10.0 || >=18.0.0}
-    dependencies:
->>>>>>> d86b64ca
       expect: 29.5.0
       jest-snapshot: 29.5.0
     transitivePeerDependencies:
@@ -2670,11 +2626,7 @@
     dependencies:
       '@jest/types': 29.5.0
       '@sinonjs/fake-timers': 10.0.2
-<<<<<<< HEAD
-      '@types/node': 18.15.3
-=======
       '@types/node': 14.18.33
->>>>>>> d86b64ca
       jest-message-util: 29.5.0
       jest-mock: 29.5.0
       jest-util: 29.5.0
@@ -2707,11 +2659,7 @@
       '@jest/transform': 29.5.0
       '@jest/types': 29.5.0
       '@jridgewell/trace-mapping': 0.3.17
-<<<<<<< HEAD
-      '@types/node': 18.15.3
-=======
       '@types/node': 14.18.33
->>>>>>> d86b64ca
       chalk: 4.1.2
       collect-v8-coverage: 1.0.1
       exit: 0.1.2
@@ -2799,23 +2747,7 @@
       '@jest/schemas': 29.4.3
       '@types/istanbul-lib-coverage': 2.0.4
       '@types/istanbul-reports': 3.0.1
-<<<<<<< HEAD
-      '@types/node': 18.15.3
-      '@types/yargs': 17.0.14
-      chalk: 4.1.2
-    dev: true
-
-  /@jest/types/29.5.0:
-    resolution: {integrity: sha512-qbu7kN6czmVRc3xWFQcAN03RAUamgppVUdXrvl1Wr3jlNF93o9mJbGcDWrwGB6ht44u7efB1qCFgVQmca24Uog==}
-    engines: {node: ^14.15.0 || ^16.10.0 || >=18.0.0}
-    dependencies:
-      '@jest/schemas': 29.4.3
-      '@types/istanbul-lib-coverage': 2.0.4
-      '@types/istanbul-reports': 3.0.1
-      '@types/node': 18.15.3
-=======
       '@types/node': 14.18.33
->>>>>>> d86b64ca
       '@types/yargs': 17.0.14
       chalk: 4.1.2
     dev: true
@@ -3040,11 +2972,7 @@
   /@types/graceful-fs/4.1.5:
     resolution: {integrity: sha512-anKkLmZZ+xm4p8JWBf4hElkM4XR+EZeA2M9BAkkTldmcyDY4mbdIJnRghDJH3Ov5ooY7/UAoENtmdMSkaAd7Cw==}
     dependencies:
-<<<<<<< HEAD
-      '@types/node': 18.15.3
-=======
       '@types/node': 14.18.33
->>>>>>> d86b64ca
     dev: true
 
   /@types/is-ci/3.0.0:
@@ -3069,13 +2997,8 @@
       '@types/istanbul-lib-report': 3.0.0
     dev: true
 
-<<<<<<< HEAD
-  /@types/jest/29.4.4:
-    resolution: {integrity: sha512-qezb65VIH7X1wobSnd6Lvdve7PXSyQRa3dljTkhTtDhi603RvHQCshSlJcuyMLHJpeHgY3NKwvDJWxMOOHxGDQ==}
-=======
   /@types/jest/29.5.0:
     resolution: {integrity: sha512-3Emr5VOl/aoBwnWcH/EFQvlSAmjV+XtV9GGu5mwdYew5vhQh0IUZx/60x0TzHDu09Bi7HMx10t/namdJw5QIcg==}
->>>>>>> d86b64ca
     dependencies:
       expect: 29.5.0
       pretty-format: 29.5.0
@@ -3136,11 +3059,7 @@
   /@types/mkdirp/0.5.2:
     resolution: {integrity: sha512-U5icWpv7YnZYGsN4/cmh3WD2onMY0aJIiTE6+51TwJCttdHvtCYmkBNOobHlXwrJRL0nkH9jH4kD+1FAdMN4Tg==}
     dependencies:
-<<<<<<< HEAD
-      '@types/node': 18.15.3
-=======
       '@types/node': 14.18.33
->>>>>>> d86b64ca
     dev: true
 
   /@types/mkdirp/1.0.2:
@@ -3182,11 +3101,7 @@
   /@types/resolve/0.0.8:
     resolution: {integrity: sha512-auApPaJf3NPfe18hSoJkp8EbZzer2ISk7o8mCC3M9he/a04+gbMF97NkpD2S8riMGvm4BMRI59/SZQSaLTKpsQ==}
     dependencies:
-<<<<<<< HEAD
-      '@types/node': 18.15.3
-=======
       '@types/node': 14.18.33
->>>>>>> d86b64ca
     dev: true
 
   /@types/rimraf/3.0.2:
@@ -6186,11 +6101,7 @@
       '@jest/expect': 29.5.0
       '@jest/test-result': 29.5.0
       '@jest/types': 29.5.0
-<<<<<<< HEAD
-      '@types/node': 18.15.3
-=======
       '@types/node': 14.18.33
->>>>>>> d86b64ca
       chalk: 4.1.2
       co: 4.6.0
       dedent: 0.7.0
@@ -6210,11 +6121,7 @@
       - supports-color
     dev: true
 
-<<<<<<< HEAD
-  /jest-cli/29.5.0_d2dllaz5dte7avnjm55wl7fmsu:
-=======
   /jest-cli/29.5.0_t5wpzltkkzdw6ng6jmtbqvsf2q:
->>>>>>> d86b64ca
     resolution: {integrity: sha512-L1KcP1l4HtfwdxXNFCL5bmUbLQiKrakMUriBEcc1Vfz6gx31ORKdreuWvmQVBit+1ss9NNR3yxjwfwzZNdQXJw==}
     engines: {node: ^14.15.0 || ^16.10.0 || >=18.0.0}
     hasBin: true
@@ -6231,11 +6138,7 @@
       exit: 0.1.2
       graceful-fs: 4.2.10
       import-local: 3.1.0
-<<<<<<< HEAD
-      jest-config: 29.5.0_d2dllaz5dte7avnjm55wl7fmsu
-=======
       jest-config: 29.5.0_t5wpzltkkzdw6ng6jmtbqvsf2q
->>>>>>> d86b64ca
       jest-util: 29.5.0
       jest-validate: 29.5.0
       prompts: 2.4.2
@@ -6246,11 +6149,7 @@
       - ts-node
     dev: true
 
-<<<<<<< HEAD
-  /jest-config/29.5.0_d2dllaz5dte7avnjm55wl7fmsu:
-=======
   /jest-config/29.5.0_t5wpzltkkzdw6ng6jmtbqvsf2q:
->>>>>>> d86b64ca
     resolution: {integrity: sha512-kvDUKBnNJPNBmFFOhDbm59iu1Fii1Q6SxyhXfvylq3UTHbg6o7j/g8k2dZyXWLvfdKB1vAPxNZnMgtKJcmu3kA==}
     engines: {node: ^14.15.0 || ^16.10.0 || >=18.0.0}
     peerDependencies:
@@ -6265,11 +6164,7 @@
       '@babel/core': 7.20.2
       '@jest/test-sequencer': 29.5.0
       '@jest/types': 29.5.0
-<<<<<<< HEAD
-      '@types/node': 18.15.3
-=======
       '@types/node': 14.18.33
->>>>>>> d86b64ca
       babel-jest: 29.5.0_@babel+core@7.20.2
       chalk: 4.1.2
       ci-info: 3.7.0
@@ -6289,14 +6184,13 @@
       pretty-format: 29.5.0
       slash: 3.0.0
       strip-json-comments: 3.1.1
-      ts-node: 10.9.1_q2tg2qgr6chb4rubfi46l5tm4y
+      ts-node: 10.9.1_kluoused5zacjtflizwvdqgpom
     transitivePeerDependencies:
       - supports-color
     dev: true
 
-<<<<<<< HEAD
-  /jest-diff/29.5.0:
-    resolution: {integrity: sha512-LtxijLLZBduXnHSniy0WMdaHjmQnt3g5sa16W4p0HqukYTTsyTW3GD1q41TyGl5YFXj/5B2U6dlh5FM1LIMgxw==}
+  /jest-diff/29.3.1:
+    resolution: {integrity: sha512-vU8vyiO7568tmin2lA3r2DP8oRvzhvRcD4DjpXc6uGveQodyk7CKLhQlCSiwgx3g0pFaE88/KLZ0yaTWMc4Uiw==}
     engines: {node: ^14.15.0 || ^16.10.0 || >=18.0.0}
     dependencies:
       chalk: 4.1.2
@@ -6305,17 +6199,6 @@
       pretty-format: 29.5.0
     dev: true
 
-=======
-  /jest-diff/29.3.1:
-    resolution: {integrity: sha512-vU8vyiO7568tmin2lA3r2DP8oRvzhvRcD4DjpXc6uGveQodyk7CKLhQlCSiwgx3g0pFaE88/KLZ0yaTWMc4Uiw==}
-    engines: {node: ^14.15.0 || ^16.10.0 || >=18.0.0}
-    dependencies:
-      chalk: 4.1.2
-      diff-sequences: 29.3.1
-      jest-get-type: 29.2.0
-      pretty-format: 29.3.1
-    dev: true
-
   /jest-diff/29.5.0:
     resolution: {integrity: sha512-LtxijLLZBduXnHSniy0WMdaHjmQnt3g5sa16W4p0HqukYTTsyTW3GD1q41TyGl5YFXj/5B2U6dlh5FM1LIMgxw==}
     engines: {node: ^14.15.0 || ^16.10.0 || >=18.0.0}
@@ -6326,7 +6209,6 @@
       pretty-format: 29.5.0
     dev: true
 
->>>>>>> d86b64ca
   /jest-docblock/29.4.3:
     resolution: {integrity: sha512-fzdTftThczeSD9nZ3fzA/4KkHtnmllawWrXO69vtI+L9WjEIuXWs4AmyME7lN5hU7dB0sHhuPfcKofRsUb/2Fg==}
     engines: {node: ^14.15.0 || ^16.10.0 || >=18.0.0}
@@ -6352,11 +6234,7 @@
       '@jest/environment': 29.5.0
       '@jest/fake-timers': 29.5.0
       '@jest/types': 29.5.0
-<<<<<<< HEAD
-      '@types/node': 18.15.3
-=======
       '@types/node': 14.18.33
->>>>>>> d86b64ca
       jest-mock: 29.5.0
       jest-util: 29.5.0
     dev: true
@@ -6366,25 +6244,18 @@
     engines: {node: ^14.15.0 || ^16.10.0 || >=18.0.0}
     dev: true
 
-<<<<<<< HEAD
-=======
   /jest-get-type/29.4.3:
     resolution: {integrity: sha512-J5Xez4nRRMjk8emnTpWrlkyb9pfRQQanDrvWHhsR1+VUfbwxi30eVcZFlcdGInRibU4G5LwHXpI7IRHU0CY+gg==}
     engines: {node: ^14.15.0 || ^16.10.0 || >=18.0.0}
     dev: true
 
->>>>>>> d86b64ca
   /jest-haste-map/29.5.0:
     resolution: {integrity: sha512-IspOPnnBro8YfVYSw6yDRKh/TiCdRngjxeacCps1cQ9cgVN6+10JUcuJ1EabrgYLOATsIAigxA0rLR9x/YlrSA==}
     engines: {node: ^14.15.0 || ^16.10.0 || >=18.0.0}
     dependencies:
       '@jest/types': 29.5.0
       '@types/graceful-fs': 4.1.5
-<<<<<<< HEAD
-      '@types/node': 18.15.3
-=======
       '@types/node': 14.18.33
->>>>>>> d86b64ca
       anymatch: 3.1.3
       fb-watchman: 2.0.2
       graceful-fs: 4.2.10
@@ -6415,10 +6286,6 @@
       pretty-format: 29.5.0
     dev: true
 
-<<<<<<< HEAD
-  /jest-message-util/29.5.0:
-    resolution: {integrity: sha512-Kijeg9Dag6CKtIDA7O21zNTACqD5MD/8HfIV8pdD94vFyFuer52SigdC3IQMhab3vACxXMiFk+yMHNdbqtyTGA==}
-=======
   /jest-matcher-utils/29.5.0:
     resolution: {integrity: sha512-lecRtgm/rjIK0CQ7LPQwzCs2VwW6WAahA55YBuI+xqmhm7LAaxokSB8C97yJeYyT+HvQkH741StzpU41wohhWw==}
     engines: {node: ^14.15.0 || ^16.10.0 || >=18.0.0}
@@ -6431,7 +6298,6 @@
 
   /jest-message-util/29.3.1:
     resolution: {integrity: sha512-lMJTbgNcDm5z+6KDxWtqOFWlGQxD6XaYwBqHR8kmpkP+WWWG90I35kdtQHY67Ay5CSuydkTBbJG+tH9JShFCyA==}
->>>>>>> d86b64ca
     engines: {node: ^14.15.0 || ^16.10.0 || >=18.0.0}
     dependencies:
       '@babel/code-frame': 7.18.6
@@ -6445,17 +6311,6 @@
       stack-utils: 2.0.6
     dev: true
 
-<<<<<<< HEAD
-  /jest-mock/29.5.0:
-    resolution: {integrity: sha512-GqOzvdWDE4fAV2bWQLQCkujxYWL7RxjCnj71b5VhDAGOevB3qj3Ovg26A5NI84ZpODxyzaozXLOh2NCgkbvyaw==}
-    engines: {node: ^14.15.0 || ^16.10.0 || >=18.0.0}
-    dependencies:
-      '@jest/types': 29.5.0
-      '@types/node': 18.15.3
-      jest-util: 29.5.0
-    dev: true
-
-=======
   /jest-message-util/29.5.0:
     resolution: {integrity: sha512-Kijeg9Dag6CKtIDA7O21zNTACqD5MD/8HfIV8pdD94vFyFuer52SigdC3IQMhab3vACxXMiFk+yMHNdbqtyTGA==}
     engines: {node: ^14.15.0 || ^16.10.0 || >=18.0.0}
@@ -6480,7 +6335,6 @@
       jest-util: 29.5.0
     dev: true
 
->>>>>>> d86b64ca
   /jest-pnp-resolver/1.2.3_jest-resolve@29.5.0:
     resolution: {integrity: sha512-+3NpwQEnRoIBtx4fyhblQDPgJI0H1IEIkX7ShLUjPGA7TtUTvI1oiKi3SR4oBR0hQhQR80l4WAe5RrXBwWMA8w==}
     engines: {node: '>=6'}
@@ -6519,11 +6373,7 @@
       jest-util: 29.5.0
       jest-validate: 29.5.0
       resolve: 1.22.1
-<<<<<<< HEAD
-      resolve.exports: 2.0.1
-=======
       resolve.exports: 2.0.2
->>>>>>> d86b64ca
       slash: 3.0.0
     dev: true
 
@@ -6536,11 +6386,7 @@
       '@jest/test-result': 29.5.0
       '@jest/transform': 29.5.0
       '@jest/types': 29.5.0
-<<<<<<< HEAD
-      '@types/node': 18.15.3
-=======
       '@types/node': 14.18.33
->>>>>>> d86b64ca
       chalk: 4.1.2
       emittery: 0.13.1
       graceful-fs: 4.2.10
@@ -6571,11 +6417,7 @@
       '@jest/test-result': 29.5.0
       '@jest/transform': 29.5.0
       '@jest/types': 29.5.0
-<<<<<<< HEAD
-      '@types/node': 18.15.3
-=======
       '@types/node': 14.18.33
->>>>>>> d86b64ca
       chalk: 4.1.2
       cjs-module-lexer: 1.2.2
       collect-v8-coverage: 1.0.1
@@ -6636,13 +6478,8 @@
     resolution: {integrity: sha512-7YOVZaiX7RJLv76ZfHt4nbNEzzTRiMW/IiOG7ZOKmTXmoGBxUDefgMAxQubu6WPVqP5zSzAdZG0FfLcC7HOIFQ==}
     engines: {node: ^14.15.0 || ^16.10.0 || >=18.0.0}
     dependencies:
-<<<<<<< HEAD
-      '@jest/types': 29.4.3
-      '@types/node': 18.15.3
-=======
       '@jest/types': 29.5.0
       '@types/node': 14.18.33
->>>>>>> d86b64ca
       chalk: 4.1.2
       ci-info: 3.7.0
       graceful-fs: 4.2.10
@@ -6654,11 +6491,7 @@
     engines: {node: ^14.15.0 || ^16.10.0 || >=18.0.0}
     dependencies:
       '@jest/types': 29.5.0
-<<<<<<< HEAD
-      '@types/node': 18.15.3
-=======
       '@types/node': 14.18.33
->>>>>>> d86b64ca
       chalk: 4.1.2
       ci-info: 3.7.0
       graceful-fs: 4.2.10
@@ -6683,11 +6516,7 @@
     dependencies:
       '@jest/test-result': 29.5.0
       '@jest/types': 29.5.0
-<<<<<<< HEAD
-      '@types/node': 18.15.3
-=======
       '@types/node': 14.18.33
->>>>>>> d86b64ca
       ansi-escapes: 4.3.2
       chalk: 4.1.2
       emittery: 0.13.1
@@ -6699,21 +6528,13 @@
     resolution: {integrity: sha512-NcrQnevGoSp4b5kg+akIpthoAFHxPBcb5P6mYPY0fUNT+sSvmtu6jlkEle3anczUKIKEbMxFimk9oTP/tpIPgA==}
     engines: {node: ^14.15.0 || ^16.10.0 || >=18.0.0}
     dependencies:
-<<<<<<< HEAD
-      '@types/node': 18.15.3
-=======
       '@types/node': 14.18.33
->>>>>>> d86b64ca
       jest-util: 29.5.0
       merge-stream: 2.0.0
       supports-color: 8.1.1
     dev: true
 
-<<<<<<< HEAD
-  /jest/29.5.0_d2dllaz5dte7avnjm55wl7fmsu:
-=======
   /jest/29.5.0_t5wpzltkkzdw6ng6jmtbqvsf2q:
->>>>>>> d86b64ca
     resolution: {integrity: sha512-juMg3he2uru1QoXX078zTa7pO85QyB9xajZc6bU+d9yEGwrKX6+vGmJQ3UdVZsvTEUARIdObzH68QItim6OSSQ==}
     engines: {node: ^14.15.0 || ^16.10.0 || >=18.0.0}
     hasBin: true
@@ -6726,11 +6547,7 @@
       '@jest/core': 29.5.0_ts-node@10.9.1
       '@jest/types': 29.5.0
       import-local: 3.1.0
-<<<<<<< HEAD
-      jest-cli: 29.5.0_d2dllaz5dte7avnjm55wl7fmsu
-=======
       jest-cli: 29.5.0_t5wpzltkkzdw6ng6jmtbqvsf2q
->>>>>>> d86b64ca
     transitivePeerDependencies:
       - '@types/node'
       - supports-color
@@ -7804,8 +7621,6 @@
     engines: {node: ^14.15.0 || ^16.10.0 || >=18.0.0}
     dependencies:
       '@jest/schemas': 29.4.3
-<<<<<<< HEAD
-=======
       ansi-styles: 5.2.0
       react-is: 18.2.0
     dev: true
@@ -7815,7 +7630,6 @@
     engines: {node: ^14.15.0 || ^16.10.0 || >=18.0.0}
     dependencies:
       '@jest/schemas': 29.4.3
->>>>>>> d86b64ca
       ansi-styles: 5.2.0
       react-is: 18.2.0
     dev: true
@@ -8037,13 +7851,8 @@
     engines: {node: '>=8'}
     dev: true
 
-<<<<<<< HEAD
-  /resolve.exports/2.0.1:
-    resolution: {integrity: sha512-OEJWVeimw8mgQuj3HfkNl4KqRevH7lzeQNaWRPfx0PPse7Jk6ozcsG4FKVgtzDsC1KUF+YlTHh17NcgHOPykLw==}
-=======
   /resolve.exports/2.0.2:
     resolution: {integrity: sha512-X2UW6Nw3n/aMgDVy+0rSqgHlv39WZAlZrXCdnbyEiKm17DSqHX4MmQMaST3FbeWR5FTuRcUwYAziZajji0Y7mg==}
->>>>>>> d86b64ca
     engines: {node: '>=10'}
     dev: true
 
@@ -8612,11 +8421,7 @@
     resolution: {integrity: sha512-Y/arvbn+rrz3JCKl9C4kVNfTfSm2/mEp5FSz5EsZSANGPSlQrpRI5M4PKF+mJnE52jOO90PnPSc3Ur3bTQw0gA==}
     dev: true
 
-<<<<<<< HEAD
-  /ts-jest/29.0.3_x2i3lfolx6v4zvtxdx6nimouhm:
-=======
   /ts-jest/29.0.3_m6msr2njuqvkwjdpknr4wbhwmm:
->>>>>>> d86b64ca
     resolution: {integrity: sha512-Ibygvmuyq1qp/z3yTh9QTwVVAbFdDy/+4BtIQR2sp6baF2SJU/8CKK/hhnGIDY2L90Az2jIqTwZPnN2p+BweiQ==}
     engines: {node: ^14.15.0 || ^16.10.0 || >=18.0.0}
     hasBin: true
@@ -8642,11 +8447,7 @@
       bs-logger: 0.2.6
       esbuild: 0.14.54
       fast-json-stable-stringify: 2.1.0
-<<<<<<< HEAD
-      jest: 29.5.0_d2dllaz5dte7avnjm55wl7fmsu
-=======
       jest: 29.5.0_t5wpzltkkzdw6ng6jmtbqvsf2q
->>>>>>> d86b64ca
       jest-util: 29.3.1
       json5: 2.2.1
       lodash.memoize: 4.1.2
