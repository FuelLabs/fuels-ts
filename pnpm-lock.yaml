--- conflicted
+++ resolved
@@ -2804,16 +2804,12 @@
     engines: {node: '>=10'}
     dev: true
 
-<<<<<<< HEAD
   /ansi-styles/6.1.0:
     resolution: {integrity: sha512-VbqNsoz55SYGczauuup0MFUyXNQviSpFTj1RQtFzmQLk18qbVSpTFFGMT293rmDaQuKCT6InmbuEyUne4mTuxQ==}
     engines: {node: '>=12'}
     dev: true
 
-  /any-observable/0.3.0:
-=======
   /any-observable/0.3.0_rxjs@6.6.7:
->>>>>>> 425b68c5
     resolution: {integrity: sha512-/FQM1EDkTsf63Ub2C6O7GuYFDsSXUwsaZDurV0np41ocwq0jthUAYCmhBX9f+KwlaCgIuWyr/4WlUQUBfKfZog==}
     engines: {node: '>=6'}
     peerDependencies:
