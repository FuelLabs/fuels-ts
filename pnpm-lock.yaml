--- conflicted
+++ resolved
@@ -153,13 +153,13 @@
       '@types/node': 18.11.9
       '@types/rimraf': 3.0.2
       '@types/sinon': 10.0.13
-      '@types/yargs': 17.0.13
+      '@types/yargs': 17.0.14
       forc-bin: link:../forc-bin
       sinon: 14.0.1
-      ts-mock-imports: 1.3.8_3vtktutpcszu3lrzy2wputj7qi
-      ts-node: 10.9.1_cbe7ovvae6zqfnmtgctpgpys54
-      tsup: 5.12.9_mwhvu7sfp6vq5ryuwb6hlbjfka
-      typescript: 4.8.4
+      ts-mock-imports: 1.3.8_ppawv2prg4ofl5acgak5of5l54
+      ts-node: 10.9.1_wup25etrarvlqkprac7h35hj7u
+      tsup: 5.12.9_2dtigtkb225m7ii7q45utxqwgi
+      typescript: 4.9.3
 
   packages/address:
     specifiers:
@@ -234,14 +234,8 @@
       fuels: link:../fuels
     devDependencies:
       forc-bin: link:../forc-bin
-<<<<<<< HEAD
-      prettier: 2.7.1
-      typescript: 4.8.4
-=======
-      fuelchain: link:../fuelchain
       prettier: 2.8.0
       typescript: 4.9.3
->>>>>>> 563ecc5d
 
   packages/forc-bin:
     specifiers:
@@ -260,54 +254,6 @@
     devDependencies:
       forc-bin: link:../forc-bin
 
-<<<<<<< HEAD
-=======
-  packages/fuelchain:
-    specifiers:
-      '@types/bluebird': ^3.5.37
-      '@types/command-line-args': ^5.2.0
-      '@types/debug': ^4.1.7
-      '@types/fs-extra': ^9.0.13
-      '@types/glob': ^8.0.0
-      '@types/lodash': ^4.14.186
-      '@types/mkdirp': ^1.0.2
-      '@types/node': ^18.11.4
-      '@types/prettier': ^2.7.1
-      bluebird: ^3.7.2
-      coveralls: ^3.1.1
-      debug: ^4.3.4
-      fs-extra: ^10.1.0
-      glob: 8.0.3
-      js-sha3: ^0.8.0
-      lodash: ^4.17.21
-      mkdirp: ^1.0.4
-      prettier: ^2.7.1
-      ts-command-line-args: ^2.3.1
-      ts-essentials: ^9.3.0
-    dependencies:
-      '@types/prettier': 2.7.1
-      debug: 4.3.4
-      fs-extra: 10.1.0
-      glob: 8.0.3
-      js-sha3: 0.8.0
-      lodash: 4.17.21
-      mkdirp: 1.0.4
-      prettier: 2.8.0
-      ts-command-line-args: 2.3.1
-      ts-essentials: 9.3.0
-    devDependencies:
-      '@types/bluebird': 3.5.37
-      '@types/command-line-args': 5.2.0
-      '@types/debug': 4.1.7
-      '@types/fs-extra': 9.0.13
-      '@types/glob': 8.0.0
-      '@types/lodash': 4.14.190
-      '@types/mkdirp': 1.0.2
-      '@types/node': 18.11.9
-      bluebird: 3.7.2
-      coveralls: 3.1.1
-
->>>>>>> 563ecc5d
   packages/fuels:
     specifiers:
       '@ethersproject/bytes': ^5.7.0
@@ -588,22 +534,6 @@
       '@fuel-ts/constants': link:../constants
       '@fuel-ts/math': link:../math
 
-<<<<<<< HEAD
-=======
-  packages/typechain-target-fuels:
-    specifiers:
-      fuelchain: workspace:*
-      fuels: workspace:*
-      ts-essentials: ^9.3.0
-      typescript: ^4.8.4
-    dependencies:
-      fuelchain: link:../fuelchain
-      ts-essentials: 9.3.0_typescript@4.9.3
-      typescript: 4.9.3
-    devDependencies:
-      fuels: link:../fuels
-
->>>>>>> 563ecc5d
   packages/wallet:
     specifiers:
       '@ethersproject/bytes': ^5.7.0
@@ -2754,13 +2684,8 @@
       '@jest/schemas': 28.1.3
       '@types/istanbul-lib-coverage': 2.0.4
       '@types/istanbul-reports': 3.0.1
-<<<<<<< HEAD
       '@types/node': 18.11.9
-      '@types/yargs': 17.0.13
-=======
-      '@types/node': 14.18.33
       '@types/yargs': 17.0.14
->>>>>>> 563ecc5d
       chalk: 4.1.2
     dev: true
 
@@ -2771,13 +2696,8 @@
       '@jest/schemas': 28.1.3
       '@types/istanbul-lib-coverage': 2.0.4
       '@types/istanbul-reports': 3.0.1
-<<<<<<< HEAD
       '@types/node': 18.11.9
-      '@types/yargs': 17.0.13
-=======
-      '@types/node': 14.18.33
       '@types/yargs': 17.0.14
->>>>>>> 563ecc5d
       chalk: 4.1.2
     dev: true
 
@@ -3075,7 +2995,6 @@
       '@types/lodash': 4.14.190
     dev: true
 
-<<<<<<< HEAD
   /@types/lodash.upperfirst/4.3.7:
     resolution: {integrity: sha512-CrBjoB4lO6h7tXNMBUl1eh/w0KdMosiEOXOoD5DMECsA/kDWo/WQfOt1KyGKVvgwK3I6cKAY6z8LymKiMazLFg==}
     dependencies:
@@ -3086,12 +3005,8 @@
     resolution: {integrity: sha512-eHcVlLXP0c2FlMPm56ITode2AgLMSa6aJ05JTTbYbI+7EMkCEE5qk2E41d5g2lCVTqRe0GnnRFurmlCsDODrPw==}
     dev: true
 
-  /@types/lodash/4.14.188:
-    resolution: {integrity: sha512-zmEmF5OIM3rb7SbLCFYoQhO4dGt2FRM9AMkxvA3LaADOF1n8in/zGJlWji9fmafLoNyz+FoL6FE0SLtGIArD7w==}
-=======
   /@types/lodash/4.14.190:
     resolution: {integrity: sha512-5iJ3FBJBvQHQ8sFhEhJfjUP+G+LalhavTkYyrAYqz5MEJG+erSv0k9KJLb6q7++17Lafk1scaTIFXcMJlwK8Mw==}
->>>>>>> 563ecc5d
     dev: true
 
   /@types/minimatch/5.1.2:
@@ -3590,21 +3505,8 @@
     engines: {node: '>=8'}
     dev: true
 
-<<<<<<< HEAD
-  /axe-core/4.5.1:
-    resolution: {integrity: sha512-1exVbW0X1O/HSr/WMwnaweyqcWOgZgLiVxdLG34pvSQk4NlYQr9OUy0JLwuhFfuVNQzzqgH57eYzkFBCb3bIsQ==}
-=======
-  /aws-sign2/0.7.0:
-    resolution: {integrity: sha512-08kcGqnYf/YmjoRhfxyu+CLxBjUtHLXLXX/vUfx9l2LYzG3c1m61nrpyFUZI6zeS+Li/wWMMidD9KgrqtGq3mA==}
-    dev: true
-
-  /aws4/1.11.0:
-    resolution: {integrity: sha512-xh1Rl34h6Fi1DC2WWKfxUTVqRsNnr6LsKz2+hfwDxQJWmrx8+c7ylaqBMcHfl1U1r2dsifOvKX3LQuLNZ+XSvA==}
-    dev: true
-
   /axe-core/4.5.2:
     resolution: {integrity: sha512-u2MVsXfew5HBvjsczCv+xlwdNnB1oQR9HlAcsejZttNjKKSkeDNVwB1vMThIUIFI9GoT57Vtk8iQLwqOfAkboA==}
->>>>>>> 563ecc5d
     engines: {node: '>=4'}
     dev: true
 
@@ -4178,8 +4080,6 @@
       yaml: 1.10.2
     dev: true
 
-<<<<<<< HEAD
-=======
   /cosmiconfig/7.1.0:
     resolution: {integrity: sha512-AdmX6xUzdNASswsFtmwSt7Vj8po9IuqXm0UXz7QKPuEUmPB4XyjGfaAr2PSuELMwkRMVH1EpIkX5bTZGRB3eCA==}
     engines: {node: '>=10'}
@@ -4191,19 +4091,6 @@
       yaml: 1.10.2
     dev: true
 
-  /coveralls/3.1.1:
-    resolution: {integrity: sha512-+dxnG2NHncSD1NrqbSM3dn/lE57O6Qf/koe9+I7c+wzkqRmEvcp0kgJdxKInzYzkICKkFMZsX3Vct3++tsF9ww==}
-    engines: {node: '>=6'}
-    hasBin: true
-    dependencies:
-      js-yaml: 3.14.1
-      lcov-parse: 1.0.0
-      log-driver: 1.2.7
-      minimist: 1.2.7
-      request: 2.88.2
-    dev: true
-
->>>>>>> 563ecc5d
   /create-require/1.1.1:
     resolution: {integrity: sha512-dcKFX3jn0MpIaXjisoRvexIJVEKzaq7z2rZKxf+MSr9TkdmHmsU4m2lcLojrj/FHl8mk5VxMmYA+ftRkP/3oKQ==}
     dev: true
@@ -6215,7 +6102,7 @@
       '@types/node': 18.11.9
       babel-jest: 28.1.3_@babel+core@7.20.2
       chalk: 4.1.2
-      ci-info: 3.5.0
+      ci-info: 3.7.0
       deepmerge: 4.2.2
       glob: 7.2.3
       graceful-fs: 4.2.10
@@ -6232,7 +6119,7 @@
       pretty-format: 28.1.3
       slash: 3.0.0
       strip-json-comments: 3.1.1
-      ts-node: 10.9.1_yodorn5kzjgomblrsstrk2spaa
+      ts-node: 10.9.1_kluoused5zacjtflizwvdqgpom
     transitivePeerDependencies:
       - supports-color
     dev: true
@@ -6343,13 +6230,8 @@
     dependencies:
       '@jest/types': 28.1.3
       '@types/graceful-fs': 4.1.5
-<<<<<<< HEAD
       '@types/node': 18.11.9
-      anymatch: 3.1.2
-=======
-      '@types/node': 14.18.33
       anymatch: 3.1.3
->>>>>>> 563ecc5d
       fb-watchman: 2.0.2
       graceful-fs: 4.2.10
       jest-regex-util: 28.0.2
@@ -7661,11 +7543,7 @@
         optional: true
     dependencies:
       lilconfig: 2.0.6
-<<<<<<< HEAD
-      ts-node: 10.9.1_cbe7ovvae6zqfnmtgctpgpys54
-=======
       ts-node: 10.9.1_kluoused5zacjtflizwvdqgpom
->>>>>>> 563ecc5d
       yaml: 1.10.2
     dev: true
 
@@ -7862,18 +7740,8 @@
       strip-indent: 3.0.0
     dev: true
 
-<<<<<<< HEAD
-  /regenerator-runtime/0.13.10:
-    resolution: {integrity: sha512-KepLsg4dU12hryUO7bp/axHAKvwGOCV0sGloQtpagJ12ai+ojVDqkeGSiRX1zlq+kjIMZ1t7gpze+26QqtdGqw==}
-=======
-  /reduce-flatten/2.0.0:
-    resolution: {integrity: sha512-EJ4UNY/U1t2P/2k6oqotuX2Cc3T6nxJwsM0N0asT7dhrtH1ltUxDn4NalSYmPE2rCkVpcf/X6R0wDwcFpzhd4w==}
-    engines: {node: '>=6'}
-    dev: false
-
   /regenerator-runtime/0.13.11:
     resolution: {integrity: sha512-kY1AZVr2Ra+t+piVaJ4gxaFaReZVH40AKNo7UCX6W+dEwBo/2oZJzqfuN1qLq1oL45o56cPaTXELwrTh8Fpggg==}
->>>>>>> 563ecc5d
     dev: true
 
   /regexp.prototype.flags/1.4.3:
@@ -8521,23 +8389,6 @@
     resolution: {integrity: sha512-q3N1xS4vZpRouhYHDPwO0bDW3EZ6SK9CrrDHxi/D6BPReSjpVgWIOpLS2o0gSBZm+7q/wyKp6RVM1AeeW7uyfQ==}
     dev: true
 
-<<<<<<< HEAD
-=======
-  /ts-essentials/9.3.0:
-    resolution: {integrity: sha512-XeiCboEyBG8UqXZtXl59bWEi4ZgOqRsogFDI6WDGIF1LmzbYiAkIwjkXN6zZWWl4re/lsOqMlYfe8KA0XiiEPw==}
-    peerDependencies:
-      typescript: '>=4.1.0'
-    dev: false
-
-  /ts-essentials/9.3.0_typescript@4.9.3:
-    resolution: {integrity: sha512-XeiCboEyBG8UqXZtXl59bWEi4ZgOqRsogFDI6WDGIF1LmzbYiAkIwjkXN6zZWWl4re/lsOqMlYfe8KA0XiiEPw==}
-    peerDependencies:
-      typescript: '>=4.1.0'
-    dependencies:
-      typescript: 4.9.3
-    dev: false
-
->>>>>>> 563ecc5d
   /ts-generator/0.1.1:
     resolution: {integrity: sha512-N+ahhZxTLYu1HNTQetwWcx3so8hcYbkKBHTr4b4/YgObFTIKkOSSsaa+nal12w8mfrJAyzJfETXawbNjSfP2gQ==}
     hasBin: true
@@ -8595,52 +8446,17 @@
     resolution: {integrity: sha512-PGcnJoTBnVGy6yYNFxWVNkdcAuAMstvutN9MgDJIV6L0oG8fB+ZNNy1T+wJzah8RPGor1mZuPQkVfXNDpy9eHA==}
     dev: true
 
-<<<<<<< HEAD
-  /ts-mock-imports/1.3.8_3vtktutpcszu3lrzy2wputj7qi:
+  /ts-mock-imports/1.3.8_ppawv2prg4ofl5acgak5of5l54:
     resolution: {integrity: sha512-A5n0iEg4zh2/qToo54XOa/wT31fAI0B8DHYU4RDcA6HIddZQPRkTsYri3Hl69+OSLjOKWjyP3/vYOIp3SAIZXg==}
     peerDependencies:
       sinon: '>= 4.1.2'
       typescript: '>=2.6.1'
     dependencies:
       sinon: 14.0.1
-      typescript: 4.8.4
-    dev: true
-
-  /ts-node/10.9.1_cbe7ovvae6zqfnmtgctpgpys54:
-    resolution: {integrity: sha512-NtVysVPkxxrwFGUUxGYhfux8k78pQB3JqYBXlLRZgdGUqTO5wU/UyHop5p70iEbGhB7q5KmiZiU0Y3KlJrScEw==}
-    hasBin: true
-    peerDependencies:
-      '@swc/core': '>=1.2.50'
-      '@swc/wasm': '>=1.2.50'
-      '@types/node': '*'
-      typescript: '>=2.7'
-    peerDependenciesMeta:
-      '@swc/core':
-        optional: true
-      '@swc/wasm':
-        optional: true
-    dependencies:
-      '@cspotcode/source-map-support': 0.8.1
-      '@tsconfig/node10': 1.0.9
-      '@tsconfig/node12': 1.0.11
-      '@tsconfig/node14': 1.0.3
-      '@tsconfig/node16': 1.0.3
-      '@types/node': 18.11.9
-      acorn: 8.8.1
-      acorn-walk: 8.2.0
-      arg: 4.1.3
-      create-require: 1.1.1
-      diff: 4.0.2
-      make-error: 1.3.6
-      typescript: 4.8.4
-      v8-compile-cache-lib: 3.0.1
-      yn: 3.1.1
-    dev: true
-
-  /ts-node/10.9.1_typescript@4.8.4:
-=======
+      typescript: 4.9.3
+    dev: true
+
   /ts-node/10.9.1_kluoused5zacjtflizwvdqgpom:
->>>>>>> 563ecc5d
     resolution: {integrity: sha512-NtVysVPkxxrwFGUUxGYhfux8k78pQB3JqYBXlLRZgdGUqTO5wU/UyHop5p70iEbGhB7q5KmiZiU0Y3KlJrScEw==}
     hasBin: true
     peerDependencies:
@@ -8690,6 +8506,37 @@
       '@tsconfig/node12': 1.0.11
       '@tsconfig/node14': 1.0.3
       '@tsconfig/node16': 1.0.3
+      acorn: 8.8.1
+      acorn-walk: 8.2.0
+      arg: 4.1.3
+      create-require: 1.1.1
+      diff: 4.0.2
+      make-error: 1.3.6
+      typescript: 4.9.3
+      v8-compile-cache-lib: 3.0.1
+      yn: 3.1.1
+    dev: true
+
+  /ts-node/10.9.1_wup25etrarvlqkprac7h35hj7u:
+    resolution: {integrity: sha512-NtVysVPkxxrwFGUUxGYhfux8k78pQB3JqYBXlLRZgdGUqTO5wU/UyHop5p70iEbGhB7q5KmiZiU0Y3KlJrScEw==}
+    hasBin: true
+    peerDependencies:
+      '@swc/core': '>=1.2.50'
+      '@swc/wasm': '>=1.2.50'
+      '@types/node': '*'
+      typescript: '>=2.7'
+    peerDependenciesMeta:
+      '@swc/core':
+        optional: true
+      '@swc/wasm':
+        optional: true
+    dependencies:
+      '@cspotcode/source-map-support': 0.8.1
+      '@tsconfig/node10': 1.0.9
+      '@tsconfig/node12': 1.0.11
+      '@tsconfig/node14': 1.0.3
+      '@tsconfig/node16': 1.0.3
+      '@types/node': 18.11.9
       acorn: 8.8.1
       acorn-walk: 8.2.0
       arg: 4.1.3
