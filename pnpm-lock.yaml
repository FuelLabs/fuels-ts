--- conflicted
+++ resolved
@@ -508,11 +508,7 @@
       graphql-tag: 2.12.6_graphql@16.6.0
       lodash.clonedeep: 4.5.0
     devDependencies:
-<<<<<<< HEAD
-      '@graphql-codegen/cli': 2.14.0_nn5e2wptrzcbz6ekbnpxivi6gm
-=======
       '@graphql-codegen/cli': 2.14.0_xqbcafiwaswrczhpyry3ikmfcm
->>>>>>> 0456e3f8
       '@graphql-codegen/typescript': 2.8.2_graphql@16.6.0
       '@graphql-codegen/typescript-graphql-request': 4.5.8_vxjna5bwgkgoztnbq3trofjfwq
       '@graphql-codegen/typescript-operations': 2.5.7_graphql@16.6.0
@@ -2275,11 +2271,7 @@
       '@ethersproject/strings': 5.7.0
     dev: true
 
-<<<<<<< HEAD
-  /@graphql-codegen/cli/2.14.0_nn5e2wptrzcbz6ekbnpxivi6gm:
-=======
   /@graphql-codegen/cli/2.14.0_xqbcafiwaswrczhpyry3ikmfcm:
->>>>>>> 0456e3f8
     resolution: {integrity: sha512-tiG8iJd2jklazcAkPC1yZ4THQZOBazHi4L8qtH212PydFfpZ3G+PQyilf9sOMqT6Fq/b6yirHvVi6Jy2b1smEw==}
     hasBin: true
     peerDependencies:
@@ -2297,32 +2289,19 @@
       '@graphql-tools/graphql-file-loader': 7.5.11_graphql@16.6.0
       '@graphql-tools/json-file-loader': 7.4.12_graphql@16.6.0
       '@graphql-tools/load': 7.8.0_graphql@16.6.0
-<<<<<<< HEAD
-      '@graphql-tools/prisma-loader': 7.2.39_ob52u5on6stbcg24myqxrlcps4
-      '@graphql-tools/url-loader': 7.16.19_ob52u5on6stbcg24myqxrlcps4
-=======
       '@graphql-tools/prisma-loader': 7.2.39_kedzoti4cg6xiecsge2tvwy5ne
       '@graphql-tools/url-loader': 7.16.19_kedzoti4cg6xiecsge2tvwy5ne
->>>>>>> 0456e3f8
       '@graphql-tools/utils': 8.13.1_graphql@16.6.0
       '@whatwg-node/fetch': 0.3.2
       ansi-escapes: 4.3.2
       chalk: 4.1.2
       chokidar: 3.5.3
       cosmiconfig: 7.1.0
-<<<<<<< HEAD
-      cosmiconfig-typescript-loader: 4.1.1_qoh33be55smklb2oyrgdyddh4a
-      debounce: 1.2.1
-      detect-indent: 6.1.0
-      graphql: 16.6.0
-      graphql-config: 4.3.6_ueilbjdtczdvavbvzbkzb4pjuu
-=======
       cosmiconfig-typescript-loader: 4.1.1_i3vi7rbz6zt7y3df4crbdt5dy4
       debounce: 1.2.1
       detect-indent: 6.1.0
       graphql: 16.6.0
       graphql-config: 4.3.6_fh54u4fua426fbqqmazu4vtwny
->>>>>>> 0456e3f8
       inquirer: 8.2.5
       is-glob: 4.0.3
       json-to-pretty-yaml: 1.2.2
@@ -2554,11 +2533,7 @@
       - utf-8-validate
     dev: true
 
-<<<<<<< HEAD
-  /@graphql-tools/executor-http/0.0.3_ob52u5on6stbcg24myqxrlcps4:
-=======
   /@graphql-tools/executor-http/0.0.3_kedzoti4cg6xiecsge2tvwy5ne:
->>>>>>> 0456e3f8
     resolution: {integrity: sha512-dtZzdcoc7tnctSGCQhcbOQPnVidn4DakgkyrBAWf0O3GTP9NFKlA+T9+I1N4gPHupQOZdJ1gmNXfnJZyswzCkA==}
     peerDependencies:
       graphql: ^14.0.0 || ^15.0.0 || ^16.0.0 || ^17.0.0
@@ -2569,11 +2544,7 @@
       dset: 3.1.2
       extract-files: 11.0.0
       graphql: 16.6.0
-<<<<<<< HEAD
-      meros: 1.2.1_@types+node@14.18.33
-=======
       meros: 1.2.1_@types+node@18.15.3
->>>>>>> 0456e3f8
       tslib: 2.4.1
       value-or-promise: 1.0.11
     transitivePeerDependencies:
@@ -2738,20 +2709,12 @@
       tslib: 2.4.1
     dev: true
 
-<<<<<<< HEAD
-  /@graphql-tools/prisma-loader/7.2.39_ob52u5on6stbcg24myqxrlcps4:
-=======
   /@graphql-tools/prisma-loader/7.2.39_kedzoti4cg6xiecsge2tvwy5ne:
->>>>>>> 0456e3f8
     resolution: {integrity: sha512-WcLOFFDmLjxcE3Lp0qdX7vD0KkJqAh3af1sVQnpFQLptWLoRHru44AbhECGs3XigICMBKrHO9MV+qtg7FAzhvA==}
     peerDependencies:
       graphql: ^14.0.0 || ^15.0.0 || ^16.0.0 || ^17.0.0
     dependencies:
-<<<<<<< HEAD
-      '@graphql-tools/url-loader': 7.16.19_ob52u5on6stbcg24myqxrlcps4
-=======
       '@graphql-tools/url-loader': 7.16.19_kedzoti4cg6xiecsge2tvwy5ne
->>>>>>> 0456e3f8
       '@graphql-tools/utils': 9.1.1_graphql@16.6.0
       '@types/js-yaml': 4.0.5
       '@types/json-stable-stringify': 1.0.34
@@ -2817,11 +2780,7 @@
       value-or-promise: 1.0.11
     dev: true
 
-<<<<<<< HEAD
-  /@graphql-tools/url-loader/7.16.19_ob52u5on6stbcg24myqxrlcps4:
-=======
   /@graphql-tools/url-loader/7.16.19_kedzoti4cg6xiecsge2tvwy5ne:
->>>>>>> 0456e3f8
     resolution: {integrity: sha512-vFHstaANoojDCXUb/a25mTubteTUV8b7XVLHbbSvAQvwGUne6d+Upg5MeGrKBeHl2Wpn240cJnaa4A1mrwivWA==}
     peerDependencies:
       graphql: ^14.0.0 || ^15.0.0 || ^16.0.0 || ^17.0.0
@@ -2829,11 +2788,7 @@
       '@ardatan/sync-fetch': 0.0.1
       '@graphql-tools/delegate': 9.0.17_graphql@16.6.0
       '@graphql-tools/executor-graphql-ws': 0.0.3_graphql@16.6.0
-<<<<<<< HEAD
-      '@graphql-tools/executor-http': 0.0.3_ob52u5on6stbcg24myqxrlcps4
-=======
       '@graphql-tools/executor-http': 0.0.3_kedzoti4cg6xiecsge2tvwy5ne
->>>>>>> 0456e3f8
       '@graphql-tools/executor-legacy-ws': 0.0.3_graphql@16.6.0
       '@graphql-tools/utils': 9.1.1_graphql@16.6.0
       '@graphql-tools/wrap': 9.2.16_graphql@16.6.0
@@ -3369,7 +3324,7 @@
     resolution: {integrity: sha512-l6NQsDDyQUVeoTynNpC9uRvCUint/gSUXQA2euwmTuWGvPY5LSDUu6tkCtJB2SvGQlJQzLaKqcGZP4//7EDveA==}
     dependencies:
       '@types/minimatch': 5.1.2
-      '@types/node': 14.18.33
+      '@types/node': 18.15.3
     dev: true
 
   /@types/graceful-fs/4.1.5:
@@ -4284,7 +4239,6 @@
     resolution: {integrity: sha512-XnAIvQ8eM+kC6aULx6wuQiwVsnzsi9d3WxzV3FpWTGA19F621kwdbsAcFKXgKUHZWsy+mY6iL1sHTxWEFCytDA==}
     dependencies:
       balanced-match: 1.0.2
-    dev: false
 
   /braces/3.0.2:
     resolution: {integrity: sha512-b8um+L1RzM3WDSzvhm6gIz1yfTbBt6YTlcEKAvsmqCZZFw46z626lVj9j1yEPW33H5H+lBQpZMP1k8l+78Ha0A==}
@@ -4670,11 +4624,7 @@
       '@iarna/toml': 2.2.5
     dev: true
 
-<<<<<<< HEAD
-  /cosmiconfig-typescript-loader/4.1.1_c6nxjjh2ib4bof6n36nh6eiz4m:
-=======
   /cosmiconfig-typescript-loader/4.1.1_i3vi7rbz6zt7y3df4crbdt5dy4:
->>>>>>> 0456e3f8
     resolution: {integrity: sha512-9DHpa379Gp0o0Zefii35fcmuuin6q92FnLDffzdZ0l9tVd3nEobG3O+MZ06+kuBvFTSVScvNb/oHA13Nd4iipg==}
     engines: {node: '>=12', npm: '>=6'}
     peerDependencies:
@@ -4683,15 +4633,6 @@
       ts-node: '>=10'
       typescript: '>=3'
     dependencies:
-<<<<<<< HEAD
-      '@types/node': 14.18.33
-      cosmiconfig: 7.0.1
-      ts-node: 10.9.1_kluoused5zacjtflizwvdqgpom
-      typescript: 4.9.3
-    dev: true
-
-  /cosmiconfig-typescript-loader/4.1.1_qoh33be55smklb2oyrgdyddh4a:
-=======
       '@types/node': 18.15.3
       cosmiconfig: 7.1.0
       ts-node: 10.9.1_q2tg2qgr6chb4rubfi46l5tm4y
@@ -4699,7 +4640,6 @@
     dev: true
 
   /cosmiconfig-typescript-loader/4.1.1_q6q6czfglpmaxcsgphydq5k7ha:
->>>>>>> 0456e3f8
     resolution: {integrity: sha512-9DHpa379Gp0o0Zefii35fcmuuin6q92FnLDffzdZ0l9tVd3nEobG3O+MZ06+kuBvFTSVScvNb/oHA13Nd4iipg==}
     engines: {node: '>=12', npm: '>=6'}
     peerDependencies:
@@ -4708,15 +4648,9 @@
       ts-node: '>=10'
       typescript: '>=3'
     dependencies:
-<<<<<<< HEAD
-      '@types/node': 14.18.33
-      cosmiconfig: 7.1.0
-      ts-node: 10.9.1_kluoused5zacjtflizwvdqgpom
-=======
       '@types/node': 18.15.3
       cosmiconfig: 7.0.1
       ts-node: 10.9.1_q2tg2qgr6chb4rubfi46l5tm4y
->>>>>>> 0456e3f8
       typescript: 4.9.3
     dev: true
 
@@ -6141,11 +6075,7 @@
     resolution: {integrity: sha512-bzh50DW9kTPM00T8y4o8vQg89Di9oLJVLW/KaOGIXJWP/iqCN6WKYkbNOF04vFLJhwcpYUh9ydh/+5vpOqV4YQ==}
     dev: true
 
-<<<<<<< HEAD
-  /graphql-config/4.3.6_ueilbjdtczdvavbvzbkzb4pjuu:
-=======
   /graphql-config/4.3.6_fh54u4fua426fbqqmazu4vtwny:
->>>>>>> 0456e3f8
     resolution: {integrity: sha512-i7mAPwc0LAZPnYu2bI8B6yXU5820Wy/ArvmOseDLZIu0OU1UTULEuexHo6ZcHXeT9NvGGaUPQZm8NV3z79YydA==}
     engines: {node: '>= 10.0.0'}
     peerDependencies:
@@ -6155,17 +6085,6 @@
       '@graphql-tools/json-file-loader': 7.4.12_graphql@16.6.0
       '@graphql-tools/load': 7.8.0_graphql@16.6.0
       '@graphql-tools/merge': 8.3.12_graphql@16.6.0
-<<<<<<< HEAD
-      '@graphql-tools/url-loader': 7.16.19_ob52u5on6stbcg24myqxrlcps4
-      '@graphql-tools/utils': 8.13.1_graphql@16.6.0
-      cosmiconfig: 7.0.1
-      cosmiconfig-toml-loader: 1.0.0
-      cosmiconfig-typescript-loader: 4.1.1_c6nxjjh2ib4bof6n36nh6eiz4m
-      graphql: 16.6.0
-      minimatch: 4.2.1
-      string-env-interpolation: 1.0.1
-      ts-node: 10.9.1_kluoused5zacjtflizwvdqgpom
-=======
       '@graphql-tools/url-loader': 7.16.19_kedzoti4cg6xiecsge2tvwy5ne
       '@graphql-tools/utils': 8.13.1_graphql@16.6.0
       cosmiconfig: 7.0.1
@@ -6175,7 +6094,6 @@
       minimatch: 4.2.1
       string-env-interpolation: 1.0.1
       ts-node: 10.9.1_q2tg2qgr6chb4rubfi46l5tm4y
->>>>>>> 0456e3f8
       tslib: 2.4.1
     transitivePeerDependencies:
       - '@swc/core'
@@ -7682,11 +7600,7 @@
     engines: {node: '>= 8'}
     dev: true
 
-<<<<<<< HEAD
-  /meros/1.2.1_@types+node@14.18.33:
-=======
   /meros/1.2.1_@types+node@18.15.3:
->>>>>>> 0456e3f8
     resolution: {integrity: sha512-R2f/jxYqCAGI19KhAvaxSOxALBMkaXWH2a7rOyqQw+ZmizX5bKkEYWLzdhC+U82ZVVPVp6MCXe3EkVligh+12g==}
     engines: {node: '>=13'}
     peerDependencies:
@@ -7695,11 +7609,7 @@
       '@types/node':
         optional: true
     dependencies:
-<<<<<<< HEAD
-      '@types/node': 14.18.33
-=======
       '@types/node': 18.15.3
->>>>>>> 0456e3f8
     dev: true
 
   /micromatch/4.0.5:
@@ -7759,7 +7669,6 @@
     engines: {node: '>=10'}
     dependencies:
       brace-expansion: 2.0.1
-    dev: false
 
   /minimist-options/4.1.0:
     resolution: {integrity: sha512-Q4r8ghd80yhO/0j1O3B2BjweX3fiHg9cdOwjJd2J76Q135c+NDxGCqdYKQ1SKBuFfgWbAUzBfvYjPUEeNgqN1A==}
@@ -9180,11 +9089,7 @@
     resolution: {integrity: sha512-PGcnJoTBnVGy6yYNFxWVNkdcAuAMstvutN9MgDJIV6L0oG8fB+ZNNy1T+wJzah8RPGor1mZuPQkVfXNDpy9eHA==}
     dev: true
 
-<<<<<<< HEAD
-  /ts-node/10.9.1_kluoused5zacjtflizwvdqgpom:
-=======
   /ts-node/10.9.1_q2tg2qgr6chb4rubfi46l5tm4y:
->>>>>>> 0456e3f8
     resolution: {integrity: sha512-NtVysVPkxxrwFGUUxGYhfux8k78pQB3JqYBXlLRZgdGUqTO5wU/UyHop5p70iEbGhB7q5KmiZiU0Y3KlJrScEw==}
     hasBin: true
     peerDependencies:
@@ -9203,11 +9108,7 @@
       '@tsconfig/node12': 1.0.11
       '@tsconfig/node14': 1.0.3
       '@tsconfig/node16': 1.0.3
-<<<<<<< HEAD
-      '@types/node': 14.18.33
-=======
       '@types/node': 18.15.3
->>>>>>> 0456e3f8
       acorn: 8.8.1
       acorn-walk: 8.2.0
       arg: 4.1.3
