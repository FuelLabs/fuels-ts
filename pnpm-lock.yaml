--- conflicted
+++ resolved
@@ -572,15 +572,15 @@
       ts-node: ^10.9.1
       typescript: ^4.8.4
     dependencies:
-      '@types/yargs': 17.0.13
+      '@types/yargs': 17.0.14
       chalk: 4.1.2
       semver: 7.3.8
     devDependencies:
       '@types/chalk': 2.2.0
       '@types/node': 18.11.9
       '@types/semver': 7.3.13
-      ts-node: 10.9.1_cbe7ovvae6zqfnmtgctpgpys54
-      typescript: 4.8.4
+      ts-node: 10.9.1_wup25etrarvlqkprac7h35hj7u
+      typescript: 4.9.3
 
   packages/wallet:
     specifiers:
@@ -2732,13 +2732,8 @@
       '@jest/schemas': 28.1.3
       '@types/istanbul-lib-coverage': 2.0.4
       '@types/istanbul-reports': 3.0.1
-<<<<<<< HEAD
       '@types/node': 18.11.9
-      '@types/yargs': 17.0.13
-=======
-      '@types/node': 14.18.33
       '@types/yargs': 17.0.14
->>>>>>> 563ecc5d
       chalk: 4.1.2
     dev: true
 
@@ -2749,13 +2744,8 @@
       '@jest/schemas': 28.1.3
       '@types/istanbul-lib-coverage': 2.0.4
       '@types/istanbul-reports': 3.0.1
-<<<<<<< HEAD
       '@types/node': 18.11.9
-      '@types/yargs': 17.0.13
-=======
-      '@types/node': 14.18.33
       '@types/yargs': 17.0.14
->>>>>>> 563ecc5d
       chalk: 4.1.2
     dev: true
 
@@ -6302,7 +6292,7 @@
       '@types/node': 18.11.9
       babel-jest: 28.1.3_@babel+core@7.20.2
       chalk: 4.1.2
-      ci-info: 3.5.0
+      ci-info: 3.7.0
       deepmerge: 4.2.2
       glob: 7.2.3
       graceful-fs: 4.2.10
@@ -6319,7 +6309,7 @@
       pretty-format: 28.1.3
       slash: 3.0.0
       strip-json-comments: 3.1.1
-      ts-node: 10.9.1_yodorn5kzjgomblrsstrk2spaa
+      ts-node: 10.9.1_kluoused5zacjtflizwvdqgpom
     transitivePeerDependencies:
       - supports-color
     dev: true
@@ -6430,13 +6420,8 @@
     dependencies:
       '@jest/types': 28.1.3
       '@types/graceful-fs': 4.1.5
-<<<<<<< HEAD
       '@types/node': 18.11.9
-      anymatch: 3.1.2
-=======
-      '@types/node': 14.18.33
       anymatch: 3.1.3
->>>>>>> 563ecc5d
       fb-watchman: 2.0.2
       graceful-fs: 4.2.10
       jest-regex-util: 28.0.2
@@ -8764,42 +8749,7 @@
     resolution: {integrity: sha512-PGcnJoTBnVGy6yYNFxWVNkdcAuAMstvutN9MgDJIV6L0oG8fB+ZNNy1T+wJzah8RPGor1mZuPQkVfXNDpy9eHA==}
     dev: true
 
-<<<<<<< HEAD
-  /ts-node/10.9.1_cbe7ovvae6zqfnmtgctpgpys54:
-    resolution: {integrity: sha512-NtVysVPkxxrwFGUUxGYhfux8k78pQB3JqYBXlLRZgdGUqTO5wU/UyHop5p70iEbGhB7q5KmiZiU0Y3KlJrScEw==}
-    hasBin: true
-    peerDependencies:
-      '@swc/core': '>=1.2.50'
-      '@swc/wasm': '>=1.2.50'
-      '@types/node': '*'
-      typescript: '>=2.7'
-    peerDependenciesMeta:
-      '@swc/core':
-        optional: true
-      '@swc/wasm':
-        optional: true
-    dependencies:
-      '@cspotcode/source-map-support': 0.8.1
-      '@tsconfig/node10': 1.0.9
-      '@tsconfig/node12': 1.0.11
-      '@tsconfig/node14': 1.0.3
-      '@tsconfig/node16': 1.0.3
-      '@types/node': 18.11.9
-      acorn: 8.8.1
-      acorn-walk: 8.2.0
-      arg: 4.1.3
-      create-require: 1.1.1
-      diff: 4.0.2
-      make-error: 1.3.6
-      typescript: 4.8.4
-      v8-compile-cache-lib: 3.0.1
-      yn: 3.1.1
-    dev: true
-
-  /ts-node/10.9.1_typescript@4.8.4:
-=======
   /ts-node/10.9.1_kluoused5zacjtflizwvdqgpom:
->>>>>>> 563ecc5d
     resolution: {integrity: sha512-NtVysVPkxxrwFGUUxGYhfux8k78pQB3JqYBXlLRZgdGUqTO5wU/UyHop5p70iEbGhB7q5KmiZiU0Y3KlJrScEw==}
     hasBin: true
     peerDependencies:
@@ -8849,6 +8799,37 @@
       '@tsconfig/node12': 1.0.11
       '@tsconfig/node14': 1.0.3
       '@tsconfig/node16': 1.0.3
+      acorn: 8.8.1
+      acorn-walk: 8.2.0
+      arg: 4.1.3
+      create-require: 1.1.1
+      diff: 4.0.2
+      make-error: 1.3.6
+      typescript: 4.9.3
+      v8-compile-cache-lib: 3.0.1
+      yn: 3.1.1
+    dev: true
+
+  /ts-node/10.9.1_wup25etrarvlqkprac7h35hj7u:
+    resolution: {integrity: sha512-NtVysVPkxxrwFGUUxGYhfux8k78pQB3JqYBXlLRZgdGUqTO5wU/UyHop5p70iEbGhB7q5KmiZiU0Y3KlJrScEw==}
+    hasBin: true
+    peerDependencies:
+      '@swc/core': '>=1.2.50'
+      '@swc/wasm': '>=1.2.50'
+      '@types/node': '*'
+      typescript: '>=2.7'
+    peerDependenciesMeta:
+      '@swc/core':
+        optional: true
+      '@swc/wasm':
+        optional: true
+    dependencies:
+      '@cspotcode/source-map-support': 0.8.1
+      '@tsconfig/node10': 1.0.9
+      '@tsconfig/node12': 1.0.11
+      '@tsconfig/node14': 1.0.3
+      '@tsconfig/node16': 1.0.3
+      '@types/node': 18.11.9
       acorn: 8.8.1
       acorn-walk: 8.2.0
       arg: 4.1.3
