--- conflicted
+++ resolved
@@ -100,18 +100,6 @@
       jest-text-transformer:
         specifier: ^1.0.4
         version: 1.0.4
-<<<<<<< HEAD
-      markdownlint:
-        specifier: ^0.23.1
-        version: 0.23.1
-      markdownlint-cli:
-        specifier: ^0.27.1
-        version: 0.27.1
-      nodemon:
-        specifier: ^2.0.22
-        version: 2.0.22
-=======
->>>>>>> 0b3c342b
       npm-run-all:
         specifier: ^4.1.5
         version: 4.1.5
