--- conflicted
+++ resolved
@@ -4,10 +4,7 @@
 
 /**
  * @group node
-<<<<<<< HEAD
-=======
  * @group browser
->>>>>>> 901ae9b8
  */
 describe('expect-to-throw-fuel-error', () => {
   const otherError = new Error('Original Error');
