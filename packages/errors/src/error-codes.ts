/**
 * Represents the different error codes thrown by the SDK
 */
export enum ErrorCode {
  // abi
  NO_ABIS_FOUND = 'no-abis-found',
  ABI_TYPES_AND_VALUES_MISMATCH = 'abi-types-and-values-mismatch',
  ABI_MAIN_METHOD_MISSING = 'abi-main-method-missing',
  INVALID_COMPONENT = 'invalid-component',
  CONFIGURABLE_NOT_FOUND = 'configurable-not-found',
  TYPE_NOT_FOUND = 'type-not-found',
  LOG_TYPE_NOT_FOUND = 'log-type-not-found',
  TYPE_NOT_SUPPORTED = 'type-not-supported',
  INVALID_DECODE_VALUE = 'invalid-decode-value',
  JSON_ABI_ERROR = 'json-abi-error',
  TYPE_ID_NOT_FOUND = 'type-id-not-found',
  BIN_FILE_NOT_FOUND = 'bin-file-not-found',
  CODER_NOT_FOUND = 'coder-not-found',
  INVALID_DATA = 'invalid-data',
  FUNCTION_NOT_FOUND = 'function-not-found',
  UNSUPPORTED_ENCODING_VERSION = 'unsupported-encoding-version',
  TIMEOUT_EXCEEDED = 'timeout-exceeded',
  CONFIG_FILE_NOT_FOUND = 'config-file-not-found',
  CONFIG_FILE_ALREADY_EXISTS = 'config-file-already-exists',
  WORKSPACE_NOT_DETECTED = 'workspace-not-detected',

  // address
  INVALID_ADDRESS = 'invalid-address',
  INVALID_EVM_ADDRESS = 'invalid-evm-address',
  INVALID_B256_ADDRESS = 'invalid-b256-address',

  // provider
  CHAIN_INFO_CACHE_EMPTY = 'chain-info-cache-empty',
  NODE_INFO_CACHE_EMPTY = 'node-info-cache-empty',
  MISSING_PROVIDER = 'missing-provider',
  INVALID_PROVIDER = 'invalid-provider',
  CONNECTION_REFUSED = 'connection-refused',
  INVALID_URL = 'invalid-url',

  // wallet
  INVALID_PUBLIC_KEY = 'invalid-public-key',
  WALLET_MANAGER_ERROR = 'wallet-manager-error',
  HD_WALLET_ERROR = 'hd-wallet-error',
  MISSING_CONNECTOR = 'missing-connector',

  // errors
  PARSE_FAILED = 'parse-failed',
  ENCODE_ERROR = 'encode-error',
  DECODE_ERROR = 'decode-error',
  ENV_DEPENDENCY_MISSING = 'env-dependency-missing',
  INVALID_TTL = 'invalid-ttl',
  INVALID_INPUT_PARAMETERS = 'invalid-input-parameters',
  NOT_IMPLEMENTED = 'not-implemented',
  NOT_SUPPORTED = 'not-supported',
  CONVERTING_FAILED = 'converting-error',
  ELEMENT_NOT_FOUND = 'element-not-found',
  MISSING_REQUIRED_PARAMETER = 'missing-required-parameter',
  INVALID_REQUEST = 'invalid-request',
  INVALID_TRANSFER_AMOUNT = 'invalid-transfer-amount',
  INSUFFICIENT_FUNDS_OR_MAX_COINS = 'not-enough-funds-or-max-coins-reached',

  // crypto
  INVALID_CREDENTIALS = 'invalid-credentials',

  /** @deprecated This error code is no longer used */
  HASHER_LOCKED = 'hasher-locked',

  // transaction
  GAS_PRICE_TOO_LOW = 'gas-price-too-low',
  GAS_LIMIT_TOO_LOW = 'gas-limit-too-low',
  MAX_FEE_TOO_LOW = 'max-fee-too-low',
  TRANSACTION_NOT_FOUND = 'transaction-not-found',
  TRANSACTION_FAILED = 'transaction-failed',
  INVALID_CONFIGURABLE_CONSTANTS = 'invalid-configurable-constants',
  INVALID_TRANSACTION_INPUT = 'invalid-transaction-input',
  INVALID_TRANSACTION_OUTPUT = 'invalid-transaction-output',
  INVALID_TRANSACTION_STATUS = 'invalid-transaction-status',
  UNSUPPORTED_TRANSACTION_TYPE = 'unsupported-transaction-type',
  TRANSACTION_ERROR = 'transaction-error',
  INVALID_POLICY_TYPE = 'invalid-policy-type',
  DUPLICATED_POLICY = 'duplicated-policy',
  TRANSACTION_SQUEEZED_OUT = 'transaction-squeezed-out',
  CONTRACT_SIZE_EXCEEDS_LIMIT = 'contract-size-exceeds-limit',
  INVALID_CHUNK_SIZE_MULTIPLIER = 'invalid-chunk-size-multiplier',
  MAX_INPUTS_EXCEEDED = 'max-inputs-exceeded',
  FUNDS_TOO_LOW = 'funds-too-low',
  MAX_OUTPUTS_EXCEEDED = 'max-outputs-exceeded',
  ASSET_BURN_DETECTED = 'asset-burn-detected',

  // receipt
  INVALID_RECEIPT_TYPE = 'invalid-receipt-type',

  // mnemonic
  INVALID_WORD_LIST = 'invalid-word-list',
  INVALID_MNEMONIC = 'invalid-mnemonic',
  INVALID_ENTROPY = 'invalid-entropy',
  INVALID_SEED = 'invalid-seed',
  INVALID_CHECKSUM = 'invalid-checksum',

  // wallet / account
  INVALID_PASSWORD = 'invalid-password',
  ACCOUNT_REQUIRED = 'account-required',
  UNLOCKED_WALLET_REQUIRED = 'unlocked-wallet-required',

<<<<<<< HEAD
  // asset
  ASSET_NOT_FOUND = 'asset-not-found',
=======
  // bn
  NUMBER_TOO_BIG = 'number-too-big',
>>>>>>> f7f0f0ab

  // chain
  ERROR_BUILDING_BLOCK_EXPLORER_URL = 'error-building-block-explorer-url',

  // docs
  VITEPRESS_PLUGIN_ERROR = 'vitepress-plugin-error',

  // script
  SCRIPT_REVERTED = 'script-reverted',
  SCRIPT_RETURN_INVALID_TYPE = 'script-return-invalid-type',

  // graphql
  STREAM_PARSING_ERROR = 'stream-parsing-error',

  // launchNode
  NODE_LAUNCH_FAILED = 'node-launch-failed',

  // Unknown
  UNKNOWN = 'unknown',
}<|MERGE_RESOLUTION|>--- conflicted
+++ resolved
@@ -102,13 +102,11 @@
   ACCOUNT_REQUIRED = 'account-required',
   UNLOCKED_WALLET_REQUIRED = 'unlocked-wallet-required',
 
-<<<<<<< HEAD
   // asset
   ASSET_NOT_FOUND = 'asset-not-found',
-=======
+
   // bn
   NUMBER_TOO_BIG = 'number-too-big',
->>>>>>> f7f0f0ab
 
   // chain
   ERROR_BUILDING_BLOCK_EXPLORER_URL = 'error-building-block-explorer-url',
