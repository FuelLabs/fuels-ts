/**
 * Represents the different error codes thrown by the SDK
 */
export enum ErrorCode {
  // abi
  ABI_TYPES_AND_VALUES_MISMATCH = 'abi-types-and-values-mismatch',
  ABI_MAIN_METHOD_MISSING = 'abi-main-method-missing',
  INVALID_COMPONENT = 'invalid-component',
  FRAGMENT_NOT_FOUND = 'fragment-not-found',
  CONFIGURABLE_NOT_FOUND = 'configurable-not-found',
  TYPE_NOT_FOUND = 'type-not-found',
  TYPE_NOT_SUPPORTED = 'type-not-supported',
  INVALID_DECODE_VALUE = 'invalid-decode-value',
  JSON_ABI_ERROR = 'abi-main-method-missing',
  TYPE_ID_NOT_FOUND = 'type-id-not-found',
  BIN_FILE_NOT_FOUND = 'bin-file-not-found',

  // address
  INVALID_BECH32_ADDRESS = 'invalid-bech32-address',

  // provider
  INVALID_URL = 'invalid-url',

  // wallet
  INSUFFICIENT_BALANCE = 'insufficient-balance',
  WALLET_MANAGER_ERROR = 'wallet-manager-error',
  HD_WALLET_ERROR = 'hd-wallet-error',

  // errors
  PARSE_FAILED = 'parse-failed',
  INVALID_CREDENTIALS = 'invalid-credentials',
  ENV_DEPENDENCY_MISSING = 'env-dependency-missing',
  INVALID_TTL = 'invalid-ttl',
  INVALID_INPUT_PARAMETERS = 'invalid-input-parameters',
  NOT_IMPLEMENTED = 'not-implemented',
  NOT_SUPPORTED = 'not-supported',
  CONVERTING_FAILED = 'converting-error',
  ELEMENT_NOT_FOUND = 'element-not-found',
  MISSING_REQUIRED_PARAMETER = 'missing-required-parameter',

  // transaction
  GAS_PRICE_TOO_LOW = 'gas-price-too-low',
  TRANSACTION_NOT_FOUND = 'transaction-not-found',
  TRANSACTION_FAILED = 'transaction-failed',
  INVALID_CONFIGURABLE_CONSTANTS = 'invalid-configurable-constants',
  INVALID_TRANSACTION_INPUT = 'invalid-transaction-input',
  INVALID_TRANSACTION_OUTPUT = 'invalid-transaction-output',
  INVALID_TRANSACTION_STATUS = 'invalid-transaction-status',
  INVALID_TRANSACTION_TYPE = 'invalid-transaction-type',
  TRANSACTION_ERROR = 'transaction-error',

  // receipt
  INVALID_RECEIPT_TYPE = 'invalid-receipt-type',

  // mnemonic
  INVALID_WORD_LIST = 'invalid-word-list',
  INVALID_MNEMONIC = 'invalid-mnemonic',
  INVALID_ENTROPY = 'invalid-entropy',
  INVALID_SEED = 'invalid-seed',
  INVALID_CHECKSUM = 'invalid-checksum',

  // wallet
  INVALID_PASSWORD = 'invalid-password',

  // chain
  LATEST_BLOCK_UNAVAILABLE = 'latest-block-unavailable',
  ERROR_BUILDING_BLOCK_EXPLORER_URL = 'error-building-block-explorer-url',

  // environment
  UNSUPPORTED_PLATFORM = 'unsupported-platform',
  UNSUPPORTED_ARCHITECTURE = 'unsupported-architecture',

<<<<<<< HEAD
  // docs
  VITEPRESS_PLUGIN_ERROR = 'vitepress-plugin-error',
=======
  // contract
  INVALID_MULTICALL = 'invalid-multicall',

  // coder
  // ...
>>>>>>> 08837665
}<|MERGE_RESOLUTION|>--- conflicted
+++ resolved
@@ -70,14 +70,12 @@
   UNSUPPORTED_PLATFORM = 'unsupported-platform',
   UNSUPPORTED_ARCHITECTURE = 'unsupported-architecture',
 
-<<<<<<< HEAD
   // docs
   VITEPRESS_PLUGIN_ERROR = 'vitepress-plugin-error',
-=======
+
   // contract
   INVALID_MULTICALL = 'invalid-multicall',
 
   // coder
   // ...
->>>>>>> 08837665
 }