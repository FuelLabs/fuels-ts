--- conflicted
+++ resolved
@@ -25,16 +25,7 @@
   WORKSPACE_NOT_DETECTED = 'workspace-not-detected',
 
   // address
-<<<<<<< HEAD
-  /**
-   * @deprecated
-   * Type `Bech32Address` is now deprecated, as is this constant. Use `B256` addresses instead. ([help](https://docs.fuel.network/docs/specs/abi/argument-encoding/#b256))
-   */
-  INVALID_BECH32_ADDRESS = 'invalid-bech32-address',
-
   INVALID_ADDRESS = 'invalid-address',
-=======
->>>>>>> 458b7cf9
   INVALID_EVM_ADDRESS = 'invalid-evm-address',
   INVALID_B256_ADDRESS = 'invalid-b256-address',
 
