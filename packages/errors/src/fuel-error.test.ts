--- conflicted
+++ resolved
@@ -22,36 +22,21 @@
     expect(error.code).toBe(ErrorCode.INVALID_URL);
   });
 
-<<<<<<< HEAD
-  it('fails when parsing an object without a code property', () => {
+  it('fails when parsing an object without a code property', async () => {
     const expectedError = new FuelError(
       FuelError.CODES.PARSE_FAILED,
       `Failed to parse the error object. The required 'code' property is missing.`
     );
-    expectToThrowFuelError(() => FuelError.parse({}), expectedError);
-=======
-  it('fails when parsing an object without a code property', async () => {
-    const expectedError = new FuelError(FuelError.CODES.PARSE_FAILED, "missing 'code' property");
     await expectToThrowFuelError(() => FuelError.parse({}), expectedError);
->>>>>>> e49d63c0
   });
 
   it('fails when parsing an object with an unknown error code', async () => {
     const code = 'qweqwe';
-<<<<<<< HEAD
-    const errMsg = `Received an unknown error code: ${code}. Accepted codes: ${Object.values(
-      ErrorCode
-    ).join(', ')}.`;
-
-    const expectedError = new FuelError(ErrorCode.PARSE_FAILED, errMsg);
-    expectToThrowFuelError(() => FuelError.parse({ code }), expectedError);
-=======
     const expectedError = new FuelError(
       ErrorCode.PARSE_FAILED,
       `Unknown error code: ${code}. Accepted codes: ${Object.values(ErrorCode).join(', ')}.`
     );
     await expectToThrowFuelError(() => FuelError.parse({ code }), expectedError);
->>>>>>> e49d63c0
   });
 });
 
