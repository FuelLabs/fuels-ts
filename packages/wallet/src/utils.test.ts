import { U64Coder } from '@fuel-ts/abi-coder';
import { BaseAssetId } from '@fuel-ts/address/configs';
import type { BigNumberish } from '@fuel-ts/math';
import * as getBytesCopyMod from 'ethers';
import type { BytesLike } from 'ethers';

import {
  composeScriptForTransferringToContract,
  formatScriptDataForTransferringToContract,
} from './utils';

vi.mock('@fuels/vm-asm', async () => {
  const mod = await vi.importActual('@fuels/vm-asm');
  return {
    __esModule: true,
    // @ts-expect-error spreading module import
    ...mod,
  };
});

vi.mock('ethers', async () => {
  const mod = await vi.importActual('ethers');
  return {
    __esModule: true,
    // @ts-expect-error spreading module import
    ...mod,
  };
});

/**
 * @group node
 */
describe('util', () => {
  afterEach(() => {
    vi.restoreAllMocks();
  });

  it('should ensure "composeScriptForTransferringToContract" returns script just fine', async () => {
    const script = await composeScriptForTransferringToContract();
    expect(script).toStrictEqual(
      new Uint8Array([
        97, 64, 0, 12, 80, 69, 0, 32, 93, 73, 16, 0, 80, 77, 16, 8, 60, 65, 36, 192, 36, 4, 0, 0,
      ])
    );
  });

  it('should ensure "formatScriptDataForTransferringToContract" returns script data just fine', () => {
    const byte: number[] = [0, 0, 0, 0, 0, 0, 0, 1];

<<<<<<< HEAD
    const encode = vi.spyOn(NumberCoder.prototype, 'encode').mockReturnValue(Uint8Array.from(byte));
=======
    const encode = jest.spyOn(U64Coder.prototype, 'encode').mockReturnValue(Uint8Array.from(byte));
>>>>>>> 2ddda9f1

    const arrayify = vi
      .spyOn(getBytesCopyMod, 'getBytesCopy')
      .mockReturnValue(Uint8Array.from(byte));

    const contractId = '0x1234567890123456789012345678901234567890';
    const amountToTransfer: BigNumberish = 0;
    const assetId: BytesLike = BaseAssetId;

    const scriptData = formatScriptDataForTransferringToContract(
      contractId,
      amountToTransfer,
      assetId
    );

    expect(scriptData).toStrictEqual(Uint8Array.from([].concat(...Array(3).fill(byte))));

    expect(arrayify).toHaveBeenCalledTimes(2);
    expect(encode).toHaveBeenCalledTimes(1);
  });
});<|MERGE_RESOLUTION|>--- conflicted
+++ resolved
@@ -47,11 +47,7 @@
   it('should ensure "formatScriptDataForTransferringToContract" returns script data just fine', () => {
     const byte: number[] = [0, 0, 0, 0, 0, 0, 0, 1];
 
-<<<<<<< HEAD
-    const encode = vi.spyOn(NumberCoder.prototype, 'encode').mockReturnValue(Uint8Array.from(byte));
-=======
-    const encode = jest.spyOn(U64Coder.prototype, 'encode').mockReturnValue(Uint8Array.from(byte));
->>>>>>> 2ddda9f1
+    const encode = vi.spyOn(U64Coder.prototype, 'encode').mockReturnValue(Uint8Array.from(byte));
 
     const arrayify = vi
       .spyOn(getBytesCopyMod, 'getBytesCopy')
