import { NumberCoder } from '@fuel-ts/abi-coder';
import { BaseAssetId } from '@fuel-ts/address/configs';
import type { BigNumberish } from '@fuel-ts/math';
import * as getBytesCopyMod from 'ethers';
import type { BytesLike } from 'ethers';

import {
  composeScriptForTransferringToContract,
  formatScriptDataForTransferringToContract,
} from './utils';

// TODO: FIX VITETEST MOCKS
// jest.mock('@fuels/vm-asm', () => ({
//   __esModule: true,
//   ...jest.requireActual('@fuels/vm-asm'),
// }));

/**
 * @group browser
 * @group node
 */
describe('util', () => {
  afterEach(() => {
    vi.restoreAllMocks();
  });

  it('should ensure "composeScriptForTransferringToContract" returns script just fine', async () => {
    const script = await composeScriptForTransferringToContract();
    expect(script).toStrictEqual(
      new Uint8Array([
        97, 64, 0, 12, 80, 69, 0, 32, 93, 73, 16, 0, 80, 77, 16, 8, 60, 65, 36, 192, 36, 4, 0, 0,
      ])
    );
  });

  it('should ensure "formatScriptDataForTransferringToContract" returns script data just fine', () => {
    const byte: number[] = [0, 0, 0, 0, 0, 0, 0, 1];

    const encode = vi.spyOn(NumberCoder.prototype, 'encode').mockReturnValue(Uint8Array.from(byte));

<<<<<<< HEAD
    const arrayify = vi.spyOn(arrayfyMod, 'arrayify').mockReturnValue(Uint8Array.from(byte));
=======
    const arrayify = jest
      .spyOn(getBytesCopyMod, 'getBytesCopy')
      .mockReturnValue(Uint8Array.from(byte));
>>>>>>> cfb06e88

    const contractId = '0x1234567890123456789012345678901234567890';
    const amountToTransfer: BigNumberish = 0;
    const assetId: BytesLike = BaseAssetId;

    const scriptData = formatScriptDataForTransferringToContract(
      contractId,
      amountToTransfer,
      assetId
    );

    expect(scriptData).toStrictEqual(Uint8Array.from([].concat(...Array(3).fill(byte))));

    expect(arrayify).toHaveBeenCalledTimes(2);
    expect(encode).toHaveBeenCalledTimes(1);
  });
});<|MERGE_RESOLUTION|>--- conflicted
+++ resolved
@@ -38,13 +38,9 @@
 
     const encode = vi.spyOn(NumberCoder.prototype, 'encode').mockReturnValue(Uint8Array.from(byte));
 
-<<<<<<< HEAD
-    const arrayify = vi.spyOn(arrayfyMod, 'arrayify').mockReturnValue(Uint8Array.from(byte));
-=======
-    const arrayify = jest
+    const arrayify = vi
       .spyOn(getBytesCopyMod, 'getBytesCopy')
       .mockReturnValue(Uint8Array.from(byte));
->>>>>>> cfb06e88
 
     const contractId = '0x1234567890123456789012345678901234567890';
     const amountToTransfer: BigNumberish = 0;
