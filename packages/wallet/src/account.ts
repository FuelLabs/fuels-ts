--- conflicted
+++ resolved
@@ -1,4 +1,4 @@
-import { arrayify } from '@ethersproject/bytes';
+import { arrayify, hexlify } from '@ethersproject/bytes';
 import { Address } from '@fuel-ts/address';
 import { BaseAssetId } from '@fuel-ts/address/configs';
 import { ErrorCode, FuelError } from '@fuel-ts/errors';
@@ -24,12 +24,7 @@
   ScriptTransactionRequest,
   transactionRequestify,
 } from '@fuel-ts/providers';
-<<<<<<< HEAD
-import { MAX_GAS_PER_TX } from '@fuel-ts/transactions/configs';
 import type { BytesLike } from 'ethers';
-import { hexlify } from 'ethers';
-=======
->>>>>>> c49f9663
 
 import {
   composeScriptForTransferringToContract,
