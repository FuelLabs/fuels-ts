--- conflicted
+++ resolved
@@ -33,14 +33,10 @@
   formatScriptDataForTransferringToContract,
 } from './utils';
 
-<<<<<<< HEAD
-type TxParamsType = Pick<TransactionRequestLike, 'gasLimit' | 'gasPrice' | 'maturity'>;
-=======
 export type TxParamsType = Pick<
   ScriptTransactionRequestLike,
   'gasLimit' | 'gasPrice' | 'maturity' | 'maxFee' | 'witnessLimit'
 >;
->>>>>>> 9352685a
 
 /**
  * `Account` provides an abstraction for interacting with accounts or wallets on the network.
@@ -247,15 +243,10 @@
     /** Tx Params */
     txParams: TxParamsType = {}
   ): Promise<TransactionResponse> {
-<<<<<<< HEAD
-    const { maxGasPerTx } = this.provider.getGasConfig();
-    const params: TxParamsType = { gasLimit: maxGasPerTx, ...txParams };
-=======
     const { minGasPrice } = this.provider.getGasConfig();
 
     const params = { gasPrice: minGasPrice, ...txParams };
 
->>>>>>> 9352685a
     const request = new ScriptTransactionRequest(params);
 
     request.addCoinOutput(destination, amount, assetId);
