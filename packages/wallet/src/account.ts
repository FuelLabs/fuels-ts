import type { BytesLike } from '@ethersproject/bytes';
import { arrayify, hexlify } from '@ethersproject/bytes';
import { Address } from '@fuel-ts/address';
import { BaseAssetId } from '@fuel-ts/address/configs';
import { ErrorCode, FuelError } from '@fuel-ts/errors';
import { AbstractAccount } from '@fuel-ts/interfaces';
import type { AbstractAddress } from '@fuel-ts/interfaces';
import type { BigNumberish, BN } from '@fuel-ts/math';
import { bn } from '@fuel-ts/math';
import type {
  TransactionRequestLike,
  CallResult,
  TransactionRequest,
  Coin,
  CoinQuantityLike,
  CoinQuantity,
  Message,
  AccountResource,
  ExcludeResourcesOption,
  TransactionResponse,
<<<<<<< HEAD
  Resource,
=======
  Provider,
>>>>>>> b3b59e27
} from '@fuel-ts/providers';
import {
  withdrawScript,
  ScriptTransactionRequest,
  transactionRequestify,
} from '@fuel-ts/providers';
import { MAX_GAS_PER_TX } from '@fuel-ts/transactions/configs';

import {
  composeScriptForTransferringToContract,
  formatScriptDataForTransferringToContract,
} from './utils';

type TxParamsType = Pick<TransactionRequestLike, 'gasLimit' | 'gasPrice' | 'maturity'>;
/**
 * `Account` provides an abstraction for interacting with accounts or wallets on the network.
 */
export class Account extends AbstractAccount {
  /**
   * The address associated with the account.
   */
  readonly address: AbstractAddress;

  /**
   * The provider used to interact with the network.
   */
  provider: Provider;

  /**
   * Creates a new Account instance.
   *
   * @param address - The address of the account.
   * @param provider - A Provider instance.
   */
  constructor(address: string | AbstractAddress, provider: Provider) {
    super();
    this.provider = provider;
    this.address = Address.fromDynamicInput(address);
  }

  /**
   * Changes the provider connection for the account.
   *
   * @param provider - A Provider instance.
   * @returns The updated Provider instance.
   */
  connect(provider: Provider): Provider {
    this.provider = provider;
    return this.provider;
  }

  /**
   * Retrieves resources satisfying the spend query for the account.
   *
   * @param quantities - IDs of coins to exclude.
   * @param excludedIds - IDs of resources to be excluded from the query.
   * @returns A promise that resolves to an array of Resources.
   */
  async getResourcesToSpend<T extends this>(
    quantities: CoinQuantityLike[] /** IDs of coins to exclude */,
    excludedIds?: ExcludeResourcesOption
  ): Promise<AccountResource<Resource, T>[]> {
    const resources = await this.provider.getResourcesToSpend(
      this.address,
      quantities,
      excludedIds
    );

    return resources.map((x) => ({ ...x, resourceAccount: this }));
  }

  /**
   * Retrieves coins owned by the account.
   *
   * @param assetId - The asset ID of the coins to retrieve.
   * @returns A promise that resolves to an array of Coins.
   */
  async getCoins(assetId?: BytesLike): Promise<Coin[]> {
    const coins = [];

    const pageSize = 9999;
    let cursor;
    // eslint-disable-next-line no-unreachable-loop
    for (;;) {
      const pageCoins = await this.provider.getCoins(this.address, assetId, {
        first: pageSize,
        after: cursor,
      });

      coins.push(...pageCoins);

      const hasNextPage = pageCoins.length >= pageSize;
      if (!hasNextPage) {
        break;
      }

      // TODO: implement pagination
      throw new FuelError(
        ErrorCode.NOT_SUPPORTED,
        `Wallets containing more than ${pageSize} coins exceed the current supported limit.`
      );
    }

    return coins;
  }

  /**
   * Retrieves messages owned by the account.
   *
   * @returns A promise that resolves to an array of Messages.
   */
  async getMessages(): Promise<Message[]> {
    const messages = [];

    const pageSize = 9999;
    let cursor;
    // eslint-disable-next-line no-unreachable-loop
    for (;;) {
      const pageMessages = await this.provider.getMessages(this.address, {
        first: pageSize,
        after: cursor,
      });

      messages.push(...pageMessages);

      const hasNextPage = pageMessages.length >= pageSize;
      if (!hasNextPage) {
        break;
      }

      // TODO: implement pagination
      throw new FuelError(
        ErrorCode.NOT_SUPPORTED,
        `Wallets containing more than ${pageSize} messages exceed the current supported limit.`
      );
    }

    return messages;
  }

  /**
   * Retrieves the balance of the account for the given asset.
   *
   * @param assetId - The asset ID to check the balance for.
   * @returns A promise that resolves to the balance amount.
   */
  async getBalance(assetId: BytesLike = BaseAssetId): Promise<BN> {
    const amount = await this.provider.getBalance(this.address, assetId);
    return amount;
  }

  /**
   * Retrieves all the balances for the account.
   *
   * @returns A promise that resolves to an array of Coins and their quantities.
   */
  async getBalances(): Promise<CoinQuantity[]> {
    const balances = [];

    const pageSize = 9999;
    let cursor;
    // eslint-disable-next-line no-unreachable-loop
    for (;;) {
      const pageBalances = await this.provider.getBalances(this.address, {
        first: pageSize,
        after: cursor,
      });

      balances.push(...pageBalances);

      const hasNextPage = pageBalances.length >= pageSize;
      if (!hasNextPage) {
        break;
      }

      // TODO: implement pagination
      throw new FuelError(
        ErrorCode.NOT_SUPPORTED,
        `Wallets containing more than ${pageSize} balances exceed the current supported limit.`
      );
    }

    return balances;
  }

  /**
   * Adds resources to the transaction enough to fund it.
   *
   * @param request - The transaction request.
   * @returns A promise that resolves when the resources are added to the transaction.
   */
  async fund<T extends TransactionRequest>(request: T): Promise<void> {
    const fee = request.calculateFee();
    const resources = await this.getResourcesToSpend([fee]);

    request.addResources(resources);
  }

  /**
   * Transfers coins to a destination address.
   *
   * @param destination - The address of the destination.
   * @param amount - The amount of coins to transfer.
   * @param assetId - The asset ID of the coins to transfer.
   * @param txParams - The transaction parameters (gasLimit, gasPrice, maturity).
   * @returns A promise that resolves to the transaction response.
   */
  async transfer(
    /** Address of the destination */
    destination: AbstractAddress,
    /** Amount of coins */
    amount: BigNumberish,
    /** Asset ID of coins */
    assetId: BytesLike = BaseAssetId,
    /** Tx Params */
    txParams: TxParamsType = {}
  ): Promise<TransactionResponse> {
    const params: TxParamsType = { gasLimit: MAX_GAS_PER_TX, ...txParams };

    const request = new ScriptTransactionRequest(params);
    request.addCoinOutput(destination, amount, assetId);
    const fee = request.calculateFee();
    let quantities: CoinQuantityLike[] = [];

    if (fee.assetId === hexlify(assetId)) {
      fee.amount = fee.amount.add(amount);
      quantities = [fee];
    } else {
      quantities = [[amount, assetId], fee];
    }

    const resources = await this.getResourcesToSpend(quantities);
    request.addResources(resources);

    return this.sendTransaction(request);
  }

  /**
   * Transfers coins to a contract address.
   *
   * @param contractId - The address of the contract.
   * @param amount - The amount of coins to transfer.
   * @param assetId - The asset ID of the coins to transfer.
   * @param txParams - The optional transaction parameters.
   * @returns A promise that resolves to the transaction response.
   */
  async transferToContract(
    /** Contract address */
    contractId: AbstractAddress,
    /** Amount of coins */
    amount: BigNumberish,
    /** Asset ID of coins */
    assetId: BytesLike = BaseAssetId,
    /** Tx Params */
    txParams: TxParamsType = {}
  ): Promise<TransactionResponse> {
    const script = await composeScriptForTransferringToContract();

    const scriptData = formatScriptDataForTransferringToContract(
      contractId.toB256(),
      amount,
      assetId
    );

    const request = new ScriptTransactionRequest({
      gasLimit: MAX_GAS_PER_TX,
      ...txParams,
      script,
      scriptData,
    });

    request.addContractInputAndOutput(contractId);

    const fee = request.calculateFee();

    let quantities: CoinQuantityLike[] = [];

    if (fee.assetId === hexlify(assetId)) {
      fee.amount = fee.amount.add(amount);
      quantities = [fee];
    } else {
      quantities = [[amount, assetId], fee];
    }

    const resources = await this.getResourcesToSpend(quantities);
    request.addResources(resources);

    return this.sendTransaction(request);
  }

  /**
   * Withdraws an amount of the base asset to the base chain.
   *
   * @param recipient - Address of the recipient on the base chain.
   * @param amount - Amount of base asset.
   * @param txParams - The optional transaction parameters.
   * @returns A promise that resolves to the transaction response.
   */
  async withdrawToBaseLayer(
    /** Address of the recipient on the base chain */
    recipient: AbstractAddress,
    /** Amount of base asset */
    amount: BigNumberish,
    /** Tx Params */
    txParams: TxParamsType = {}
  ): Promise<TransactionResponse> {
    // add recipient and amount to the transaction script code
    const recipientDataArray = arrayify(
      '0x'.concat(recipient.toHexString().substring(2).padStart(64, '0'))
    );
    const amountDataArray = arrayify(
      '0x'.concat(bn(amount).toHex().substring(2).padStart(16, '0'))
    );
    const script = new Uint8Array([
      ...arrayify(withdrawScript.bytes),
      ...recipientDataArray,
      ...amountDataArray,
    ]);

    // build the transaction
    const params = { script, gasLimit: MAX_GAS_PER_TX, ...txParams };
    const request = new ScriptTransactionRequest(params);
    const fee = request.calculateFee();
    let quantities: CoinQuantityLike[] = [];
    fee.amount = fee.amount.add(amount);
    quantities = [fee];
    const resources = await this.getResourcesToSpend(quantities);
    request.addResources(resources);

    return this.sendTransaction(request);
  }

  /**
   * Sends a transaction to the network.
   *
   * @param transactionRequestLike - The transaction request to be sent.
   * @returns A promise that resolves to the transaction response.
   */
  async sendTransaction(
    transactionRequestLike: TransactionRequestLike
  ): Promise<TransactionResponse> {
    const transactionRequest = transactionRequestify(transactionRequestLike);
    await this.provider.estimateTxDependencies(transactionRequest);
    return this.provider.sendTransaction(transactionRequest);
  }

  /**
   * Simulates a transaction.
   *
   * @param transactionRequestLike - The transaction request to be simulated.
   * @returns A promise that resolves to the call result.
   */
  async simulateTransaction(transactionRequestLike: TransactionRequestLike): Promise<CallResult> {
    const transactionRequest = transactionRequestify(transactionRequestLike);
    await this.provider.estimateTxDependencies(transactionRequest);
    return this.provider.simulate(transactionRequest);
  }
}<|MERGE_RESOLUTION|>--- conflicted
+++ resolved
@@ -18,11 +18,8 @@
   AccountResource,
   ExcludeResourcesOption,
   TransactionResponse,
-<<<<<<< HEAD
   Resource,
-=======
   Provider,
->>>>>>> b3b59e27
 } from '@fuel-ts/providers';
 import {
   withdrawScript,
