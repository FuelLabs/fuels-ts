--- conflicted
+++ resolved
@@ -100,12 +100,7 @@
       .spyOn(wallet.provider, 'sendTransaction')
       .mockImplementation(async (transaction) => {
         signature = transaction.witnesses?.[0];
-<<<<<<< HEAD
-        return {} as TransactionResponse;
-=======
-        // eslint-disable-next-line @typescript-eslint/no-explicit-any
-        return Promise.resolve({} as any);
->>>>>>> 7dbd862a
+        return Promise.resolve({} as TransactionResponse);
       });
 
     // Call send transaction should populate signature field
