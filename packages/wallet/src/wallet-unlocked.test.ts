--- conflicted
+++ resolved
@@ -14,17 +14,6 @@
 import walletSpec from './wallet-spec';
 import { WalletLocked, WalletUnlocked } from './wallets';
 
-<<<<<<< HEAD
-vi.mock('@fuel-ts/providers', async () => {
-  const mod = await vi.importActual('@fuel-ts/providers');
-  return {
-    __esModule: true,
-    ...mod,
-  };
-});
-
-=======
->>>>>>> d2611549
 const { ScriptTransactionRequest } = providersMod;
 
 /**
