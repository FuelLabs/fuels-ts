--- conflicted
+++ resolved
@@ -1,331 +1,16 @@
 import type { BytesLike } from '@ethersproject/bytes';
-<<<<<<< HEAD
-import { arrayify, hexlify } from '@ethersproject/bytes';
-import type { InputValue } from '@fuel-ts/abi-coder';
-import { NativeAssetId } from '@fuel-ts/constants';
-import { hashMessage, hashTransaction } from '@fuel-ts/hasher';
-import { HDWallet } from '@fuel-ts/hdwallet';
-import type { AbstractAddress, AbstractPredicate } from '@fuel-ts/interfaces';
-import { AbstractWallet } from '@fuel-ts/interfaces';
-import type { BigNumberish, BN } from '@fuel-ts/math';
-import { bn } from '@fuel-ts/math';
-import { Mnemonic } from '@fuel-ts/mnemonic';
-import {
-  ScriptTransactionRequest,
-  transactionRequestify,
-  Provider,
-  withdrawScript,
-} from '@fuel-ts/providers';
-import type {
-  TransactionRequest,
-  TransactionResponse,
-  Coin,
-  TransactionRequestLike,
-  CoinQuantityLike,
-  CoinQuantity,
-  CallResult,
-  BuildPredicateOptions,
-  TransactionResult,
-  Message,
-} from '@fuel-ts/providers';
-import { Signer } from '@fuel-ts/signer';
-import { MAX_GAS_PER_TX } from '@fuel-ts/transactions';
-=======
 import type { AbstractAddress } from '@fuel-ts/interfaces';
 import type { Provider } from '@fuel-ts/providers';
->>>>>>> bdfa9d6e
 
 import { FUEL_NETWORK_URL } from './constants';
 import { WalletLocked, WalletUnlocked } from './wallets';
 
-<<<<<<< HEAD
-// TODO: import using .env file
-const FUEL_NETWORK_URL = 'http://127.0.0.1:4000/graphql';
-
-export default class Wallet extends AbstractWallet {
-  /* default HDWallet path */
-  static defaultPath = "m/44'/1179993420'/0'/0/0";
-
-  provider: Provider;
-
-  readonly signer: () => Signer;
-
-  constructor(privateKey: BytesLike, provider: string | Provider = FUEL_NETWORK_URL) {
-    super();
-    const signer = new Signer(privateKey);
-
-    this.signer = () => signer;
-    this.provider = this.connect(provider);
-  }
-
-  get address(): AbstractAddress {
-    return this.signer().address;
-  }
-
-  get privateKey(): string {
-    return this.signer().privateKey;
-  }
-
-  get publicKey(): string {
-    return this.signer().publicKey;
-  }
-
-  /**
-   * Change provider connection
-   */
-  connect(provider: string | Provider) {
-    if (!provider) {
-      throw new Error('Provider is required');
-    } else if (typeof provider === 'string') {
-      this.provider = new Provider(provider);
-    } else {
-      this.provider = provider;
-    }
-    return this.provider;
-  }
-
-  /**
-   * Sign message with wallet instance privateKey
-   *
-   * @param message - Message
-   * @returns Promise<string> - Signature a ECDSA 64 bytes
-   */
-  async signMessage(message: string): Promise<string> {
-    return this.signer().sign(hashMessage(message));
-  }
-
-  /**
-   * Sign transaction with wallet instance privateKey
-   *
-   * @param transactionRequestLike - TransactionRequestLike
-   * @returns string - Signature a ECDSA 64 bytes
-   */
-  async signTransaction(transactionRequestLike: TransactionRequestLike): Promise<string> {
-    const transactionRequest = transactionRequestify(transactionRequestLike);
-    const hashedTransaction = hashTransaction(transactionRequest);
-    const signature = this.signer().sign(hashedTransaction);
-
-    return signature;
-  }
-
-  async populateTransactionWitnessesSignature(transactionRequestLike: TransactionRequestLike) {
-    const transactionRequest = transactionRequestify(transactionRequestLike);
-
-    const witnessIndex = transactionRequest.getCoinInputWitnessIndexByOwner(this.address);
-    if (typeof witnessIndex === 'number') {
-      const signedTransaction = await this.signTransaction(transactionRequest);
-      transactionRequest.updateWitness(witnessIndex, signedTransaction);
-    }
-
-    return transactionRequest;
-  }
-
-  /**
-   * Returns coins satisfying the spend query.
-   */
-  async getCoinsToSpend(
-    quantities: CoinQuantityLike[],
-    /** IDs of coins to exclude */
-    excludedIds?: BytesLike[]
-  ): Promise<Coin[]> {
-    return this.provider.getCoinsToSpend(this.address, quantities, excludedIds);
-  }
-
-  /**
-   * Gets coins owned by the wallet address.
-   */
-  async getCoins(): Promise<Coin[]> {
-    const coins = [];
-
-    const pageSize = 9999;
-    let cursor;
-    // eslint-disable-next-line no-unreachable-loop
-    for (;;) {
-      const pageCoins = await this.provider.getCoins(this.address, undefined, {
-        first: pageSize,
-        after: cursor,
-      });
-
-      coins.push(...pageCoins);
-
-      const hasNextPage = pageCoins.length >= pageSize;
-      if (!hasNextPage) {
-        break;
-      }
-
-      // TODO: implement pagination
-      throw new Error(`Wallets with more than ${pageSize} coins are not yet supported`);
-    }
-
-    return coins;
-  }
-
-  /**
-   * Gets messages owned by the wallet address.
-   */
-  async getMessages(): Promise<Message[]> {
-    const messages = [];
-
-    const pageSize = 9999;
-    let cursor;
-    // eslint-disable-next-line no-unreachable-loop
-    for (;;) {
-      const pageMessages = await this.provider.getMessages(this.address, {
-        first: pageSize,
-        after: cursor,
-      });
-
-      messages.push(...pageMessages);
-
-      const hasNextPage = pageMessages.length >= pageSize;
-      if (!hasNextPage) {
-        break;
-      }
-
-      // TODO: implement pagination
-      throw new Error(`Wallets with more than ${pageSize} messages are not yet supported`);
-    }
-
-    return messages;
-  }
-
-  /**
-   * Gets balance for the given asset.
-   */
-  async getBalance(assetId: BytesLike = NativeAssetId): Promise<BN> {
-    const amount = await this.provider.getBalance(this.address, assetId);
-    return amount;
-  }
-
-  /**
-   * Gets balances.
-   */
-  async getBalances(): Promise<CoinQuantity[]> {
-    const balances = [];
-
-    const pageSize = 9999;
-    let cursor;
-    // eslint-disable-next-line no-unreachable-loop
-    for (;;) {
-      const pageBalances = await this.provider.getBalances(this.address, {
-        first: pageSize,
-        after: cursor,
-      });
-
-      balances.push(...pageBalances);
-
-      const hasNextPage = pageBalances.length >= pageSize;
-      if (!hasNextPage) {
-        break;
-      }
-
-      // TODO: implement pagination
-      throw new Error(`Wallets with more than ${pageSize} balances are not yet supported`);
-    }
-
-    return balances;
-  }
-
-  /**
-   * Adds coins to the transaction enough to fund it.
-   */
-  async fund<T extends TransactionRequest>(request: T): Promise<void> {
-    const fee = request.calculateFee();
-    const coins = await this.getCoinsToSpend([fee]);
-
-    request.addCoins(coins);
-  }
-
-  /**
-   * Returns coins satisfying the spend query.
-   */
-  async transfer(
-    /** Address of the destination */
-    destination: AbstractAddress,
-    /** Amount of coins */
-    amount: BigNumberish,
-    /** Asset ID of coins */
-    assetId: BytesLike = NativeAssetId,
-    /** Tx Params */
-    txParams: Pick<TransactionRequestLike, 'gasLimit' | 'gasPrice' | 'maturity'> = {}
-  ): Promise<TransactionResponse> {
-    const params = { gasLimit: MAX_GAS_PER_TX, ...txParams };
-    const request = new ScriptTransactionRequest(params);
-    request.addCoinOutput(destination, amount, assetId);
-    const fee = request.calculateFee();
-    let quantities: CoinQuantityLike[] = [];
-    if (fee.assetId === hexlify(assetId)) {
-      fee.amount.add(amount);
-      quantities = [fee];
-    } else {
-      quantities = [[amount, assetId], fee];
-    }
-    const coins = await this.getCoinsToSpend(quantities);
-    request.addCoins(coins);
-
-    return this.sendTransaction(request);
-  }
-
-  /**
-   * Withdraws an amount of the base asset to the base chain.
-   */
-  async withdraw(
-    /** Address of the recipient on the base chain */
-    recipient: AbstractAddress,
-    /** Amount of base asset */
-    amount: BigNumberish,
-    /** Tx Params */
-    txParams: Pick<TransactionRequestLike, 'gasLimit' | 'gasPrice' | 'maturity'> = {}
-  ): Promise<TransactionResponse> {
-    // add recipient and amount to the transaction script code
-    const recipientDataArray = arrayify(
-      '0x'.concat(recipient.toHexString().substring(2).padStart(64, '0'))
-    );
-    const amountDataArray = arrayify(
-      '0x'.concat(bn(amount).toHex().substring(2).padStart(16, '0'))
-    );
-    const script = new Uint8Array([
-      ...arrayify(withdrawScript.bytes),
-      ...recipientDataArray,
-      ...amountDataArray,
-    ]);
-
-    // build the transaction
-    const params = { script, gasLimit: MAX_GAS_PER_TX, ...txParams };
-    const request = new ScriptTransactionRequest(params);
-    request.addMessageOutputs();
-    const fee = request.calculateFee();
-    let quantities: CoinQuantityLike[] = [];
-    fee.amount.add(amount);
-    quantities = [fee];
-    const coins = await this.getCoinsToSpend(quantities);
-    request.addCoins(coins);
-
-    return this.sendTransaction(request);
-  }
-
-  /**
-   * Populates witnesses signature and send it to the network using `provider.sendTransaction`.
-   *
-   * @param transactionRequest - TransactionRequest
-   * @returns TransactionResponse
-   */
-  async sendTransaction(
-    transactionRequestLike: TransactionRequestLike
-  ): Promise<TransactionResponse> {
-    const transactionRequest = transactionRequestify(transactionRequestLike);
-
-    return this.provider.sendTransaction(
-      await this.populateTransactionWitnessesSignature(transactionRequest)
-    );
-=======
 export class Wallet {
   static fromAddress(
     address: string | AbstractAddress,
     provider: string | Provider = FUEL_NETWORK_URL
   ): WalletLocked {
     return new WalletLocked(address, provider);
->>>>>>> bdfa9d6e
   }
 
   static fromPrivateKey(privateKey: BytesLike, provider: string | Provider = FUEL_NETWORK_URL) {
