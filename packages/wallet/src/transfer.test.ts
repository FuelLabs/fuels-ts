import { Address } from '@fuel-ts/address';
import { BaseAssetId } from '@fuel-ts/address/configs';
import { bn } from '@fuel-ts/math';
import type { TransactionResultMessageOutReceipt } from '@fuel-ts/providers';
import { Provider, ScriptTransactionRequest } from '@fuel-ts/providers';

import { Wallet } from '.';
import { FUEL_NETWORK_URL } from './configs';
import { seedTestWallet, generateTestWallet } from './test-utils';

describe('Wallet', () => {
  it('can transfer a single type of coin to a single destination', async () => {
<<<<<<< HEAD
    const provider = await Provider.create('http://127.0.0.1:4000/graphql');
=======
    const provider = new Provider(FUEL_NETWORK_URL);
>>>>>>> b570cb6e
    const sender = await generateTestWallet(provider, [[100, BaseAssetId]]);
    const receiver = await generateTestWallet(provider);

    const response = await sender.transfer(receiver.address, 1, BaseAssetId);
    await response.wait();

    const senderBalances = await sender.getBalances();
    const receiverBalances = await receiver.getBalances();

    expect(senderBalances).toEqual([{ assetId: BaseAssetId, amount: bn(99) }]);
    expect(receiverBalances).toEqual([{ assetId: BaseAssetId, amount: bn(1) }]);
  });

  it('can transfer with custom TX Params', async () => {
<<<<<<< HEAD
    const provider = await Provider.create('http://127.0.0.1:4000/graphql');
=======
    const provider = new Provider(FUEL_NETWORK_URL);
>>>>>>> b570cb6e

    const sender = await generateTestWallet(provider, [[100, BaseAssetId]]);
    const receiver = await generateTestWallet(provider);

    /* Error out because gas is to low */
    await expect(async () => {
      const result = await sender.transfer(receiver.address, 1, BaseAssetId, {
        gasLimit: 1,
        gasPrice: 1,
      });
      await result.wait();
    }).rejects.toThrowError(`Gas limit '${bn(1)}' is lower than the required: '${bn(61)}'.`);

    const response = await sender.transfer(receiver.address, 1, BaseAssetId, {
      gasLimit: 10000,
    });
    await response.wait();
    const senderBalances = await sender.getBalances();
    expect(senderBalances).toEqual([{ assetId: BaseAssetId, amount: bn(99) }]);
    const receiverBalances = await receiver.getBalances();
    expect(receiverBalances).toEqual([{ assetId: BaseAssetId, amount: bn(1) }]);
  });

  it('can exclude IDs when getResourcesToSpend is called', async () => {
<<<<<<< HEAD
    const provider = await Provider.create('http://127.0.0.1:4000/graphql');
=======
    const provider = new Provider(FUEL_NETWORK_URL);
>>>>>>> b570cb6e

    const assetIdA = '0x0101010101010101010101010101010101010101010101010101010101010101';
    const assetIdB = '0x0202020202020202020202020202020202020202020202020202020202020202';

    const user = await generateTestWallet(provider, [
      [1, assetIdA],
      [1, assetIdB],
      [10, BaseAssetId],
    ]);

    const coins = await user.getCoins();

    // Test excludes the UTXO where the assetIdA gets added to the senders wallet
    await expect(
      user.getResourcesToSpend([[1, assetIdA, 100]], { utxos: [coins[0].id] })
    ).rejects.toThrow(/not enough coins to fit the target/);
  });

  it('can transfer multiple types of coins to multiple destinations', async () => {
<<<<<<< HEAD
    const provider = await Provider.create('http://127.0.0.1:4000/graphql');
=======
    const provider = new Provider(FUEL_NETWORK_URL);
>>>>>>> b570cb6e

    const assetIdA = '0x0101010101010101010101010101010101010101010101010101010101010101';
    const assetIdB = '0x0202020202020202020202020202020202020202020202020202020202020202';
    const amount = 1;

    const request = new ScriptTransactionRequest({ gasLimit: 1000000 });
    const sender = await generateTestWallet(provider, [
      [amount * 2, assetIdA],
      [amount * 2, assetIdB],
      [10, BaseAssetId],
    ]);
    const receiverA = await generateTestWallet(provider);
    const receiverB = await generateTestWallet(provider);

    const resources = await sender.getResourcesToSpend([
      [amount * 2, assetIdA],
      [amount * 2, assetIdB],
    ]);

    request.addResources(resources);
    request.addCoinOutputs(receiverA.address, [
      [amount, assetIdA],
      [amount, assetIdB],
    ]);
    request.addCoinOutputs(receiverB.address, [
      [amount, assetIdA],
      [amount, assetIdB],
    ]);

    const response = await sender.sendTransaction(request);

    await response.wait();

    const receiverACoins = await receiverA.getCoins();
    expect(receiverACoins).toEqual(
      expect.arrayContaining([
        expect.objectContaining({ assetId: assetIdA, amount: bn(amount) }),
        expect.objectContaining({ assetId: assetIdB, amount: bn(amount) }),
      ])
    );

    const receiverBCoins = await receiverB.getCoins();
    expect(receiverBCoins).toEqual(
      expect.arrayContaining([
        expect.objectContaining({ assetId: assetIdA, amount: bn(amount) }),
        expect.objectContaining({ assetId: assetIdB, amount: bn(amount) }),
      ])
    );
  });

  it('can withdraw an amount of base asset', async () => {
<<<<<<< HEAD
    const provider = await Provider.create('http://127.0.0.1:4000/graphql');
=======
    const provider = new Provider(FUEL_NETWORK_URL);
>>>>>>> b570cb6e

    const sender = await generateTestWallet(provider, [[100, BaseAssetId]]);
    const recipient = Address.fromB256(
      '0x00000000000000000000000047ba61eec8e5e65247d717ff236f504cf3b0a263'
    );
    const amount = 10;

    const tx = await sender.withdrawToBaseLayer(recipient, 10);
    const result = await tx.wait();

    const messageOutReceipt = <TransactionResultMessageOutReceipt>result.receipts[0];

    // The sender is the TX ID on the spec it says it should be the sender address
    // but is not returning the sender address instead is returning the tx id
    expect(result.id).toEqual(messageOutReceipt.sender);
    expect(recipient.toHexString()).toEqual(messageOutReceipt.recipient);
    expect(amount.toString()).toEqual(messageOutReceipt.amount.toString());

    const senderBalances = await sender.getBalances();
    expect(senderBalances).toEqual([{ assetId: BaseAssetId, amount: bn(90) }]);
  });

  it('can retrieve a valid MessageProof', async () => {
<<<<<<< HEAD
    const provider = await Provider.create('http://127.0.0.1:4000/graphql');
=======
    const provider = new Provider(FUEL_NETWORK_URL);
>>>>>>> b570cb6e
    const sender = await generateTestWallet(provider, [[100, BaseAssetId]]);
    const RECIPIENT_ID = '0x00000000000000000000000047ba61eec8e5e65247d717ff236f504cf3b0a263';
    const AMOUNT = 10;
    const recipient = Address.fromB256(RECIPIENT_ID);

    const tx = await sender.withdrawToBaseLayer(recipient, AMOUNT);
    // #region Message-getMessageProof
    const result = await tx.wait();

    // Wait for the next block to be minter on out case we are using a local provider
    // so we can create a new tx to generate next block
    const resp = await sender.transfer(sender.address, AMOUNT, BaseAssetId);
    const nextBlock = await resp.wait();

    const messageOutReceipt = <TransactionResultMessageOutReceipt>result.receipts[0];
    const messageProof = await provider.getMessageProof(
      result.gqlTransaction.id,
      messageOutReceipt.messageId,
      nextBlock.blockId
    );
    // #endregion Message-getMessageProof

    expect(messageProof?.amount.toNumber()).toEqual(AMOUNT);
    expect(messageProof?.sender.toHexString()).toEqual(result.id);
  });

  it('can transfer amount using mutiple utxos', async () => {
    const provider = await Provider.create(FUEL_NETWORK_URL);
    const sender = Wallet.generate({
      provider,
    });
    const receiver = Wallet.generate({
      provider,
    });

    // seed wallet with 3 distinct utxos
    await seedTestWallet(sender, [[100, BaseAssetId]]);
    await seedTestWallet(sender, [[100, BaseAssetId]]);
    await seedTestWallet(sender, [[100, BaseAssetId]]);

    const transfer = await sender.transfer(receiver.address, 110);
    await transfer.wait();

    const receiverBalances = await receiver.getBalances();
    expect(receiverBalances).toEqual([{ assetId: BaseAssetId, amount: bn(110) }]);
  });

  it('can withdraw an amount of base asset using mutiple uxtos', async () => {
    const provider = await Provider.create(FUEL_NETWORK_URL);
    const sender = Wallet.generate({
      provider,
    });
    // seed wallet with 3 distinct utxos
    await seedTestWallet(sender, [[100, BaseAssetId]]);
    await seedTestWallet(sender, [[100, BaseAssetId]]);
    await seedTestWallet(sender, [[100, BaseAssetId]]);
    const recipient = Address.fromB256(
      '0x00000000000000000000000047ba61eec8e5e65247d717ff236f504cf3b0a263'
    );
    const amount = 110;
    const tx = await sender.withdrawToBaseLayer(recipient, amount);
    const result = await tx.wait();

    const messageOutReceipt = <TransactionResultMessageOutReceipt>result.receipts[0];
    expect(result.gqlTransaction.id).toEqual(messageOutReceipt.sender);
    expect(recipient.toHexString()).toEqual(messageOutReceipt.recipient);
    expect(amount.toString()).toEqual(messageOutReceipt.amount.toString());

    const senderBalances = await sender.getBalances();
    expect(senderBalances).toEqual([{ assetId: BaseAssetId, amount: bn(190) }]);
  });
});<|MERGE_RESOLUTION|>--- conflicted
+++ resolved
@@ -10,11 +10,7 @@
 
 describe('Wallet', () => {
   it('can transfer a single type of coin to a single destination', async () => {
-<<<<<<< HEAD
-    const provider = await Provider.create('http://127.0.0.1:4000/graphql');
-=======
-    const provider = new Provider(FUEL_NETWORK_URL);
->>>>>>> b570cb6e
+    const provider = await Provider.create('http://127.0.0.1:4000/graphql');
     const sender = await generateTestWallet(provider, [[100, BaseAssetId]]);
     const receiver = await generateTestWallet(provider);
 
@@ -29,11 +25,7 @@
   });
 
   it('can transfer with custom TX Params', async () => {
-<<<<<<< HEAD
-    const provider = await Provider.create('http://127.0.0.1:4000/graphql');
-=======
-    const provider = new Provider(FUEL_NETWORK_URL);
->>>>>>> b570cb6e
+    const provider = await Provider.create('http://127.0.0.1:4000/graphql');
 
     const sender = await generateTestWallet(provider, [[100, BaseAssetId]]);
     const receiver = await generateTestWallet(provider);
@@ -58,11 +50,7 @@
   });
 
   it('can exclude IDs when getResourcesToSpend is called', async () => {
-<<<<<<< HEAD
-    const provider = await Provider.create('http://127.0.0.1:4000/graphql');
-=======
-    const provider = new Provider(FUEL_NETWORK_URL);
->>>>>>> b570cb6e
+    const provider = await Provider.create('http://127.0.0.1:4000/graphql');
 
     const assetIdA = '0x0101010101010101010101010101010101010101010101010101010101010101';
     const assetIdB = '0x0202020202020202020202020202020202020202020202020202020202020202';
@@ -82,11 +70,7 @@
   });
 
   it('can transfer multiple types of coins to multiple destinations', async () => {
-<<<<<<< HEAD
-    const provider = await Provider.create('http://127.0.0.1:4000/graphql');
-=======
-    const provider = new Provider(FUEL_NETWORK_URL);
->>>>>>> b570cb6e
+    const provider = await Provider.create('http://127.0.0.1:4000/graphql');
 
     const assetIdA = '0x0101010101010101010101010101010101010101010101010101010101010101';
     const assetIdB = '0x0202020202020202020202020202020202020202020202020202020202020202';
@@ -138,11 +122,7 @@
   });
 
   it('can withdraw an amount of base asset', async () => {
-<<<<<<< HEAD
-    const provider = await Provider.create('http://127.0.0.1:4000/graphql');
-=======
-    const provider = new Provider(FUEL_NETWORK_URL);
->>>>>>> b570cb6e
+    const provider = await Provider.create('http://127.0.0.1:4000/graphql');
 
     const sender = await generateTestWallet(provider, [[100, BaseAssetId]]);
     const recipient = Address.fromB256(
@@ -166,11 +146,7 @@
   });
 
   it('can retrieve a valid MessageProof', async () => {
-<<<<<<< HEAD
-    const provider = await Provider.create('http://127.0.0.1:4000/graphql');
-=======
-    const provider = new Provider(FUEL_NETWORK_URL);
->>>>>>> b570cb6e
+    const provider = await Provider.create(FUEL_NETWORK_URL);
     const sender = await generateTestWallet(provider, [[100, BaseAssetId]]);
     const RECIPIENT_ID = '0x00000000000000000000000047ba61eec8e5e65247d717ff236f504cf3b0a263';
     const AMOUNT = 10;
