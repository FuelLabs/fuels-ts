--- conflicted
+++ resolved
@@ -7,12 +7,8 @@
 import { spawn } from 'child_process';
 import { randomUUID } from 'crypto';
 import { hexlify } from 'ethers';
-<<<<<<< HEAD
 import fsSync, { existsSync } from 'fs';
 import fs from 'fs/promises';
-=======
-import fsSync from 'fs';
->>>>>>> 587d445e
 import os from 'os';
 import path from 'path';
 import { getPortPromise } from 'portfinder';
