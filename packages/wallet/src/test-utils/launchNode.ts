import { BaseAssetId } from '@fuel-ts/address/configs';
import { toHex } from '@fuel-ts/math';
import { Provider } from '@fuel-ts/providers';
import { Signer } from '@fuel-ts/signer';
import { defaultChainConfig, defaultConsensusKey } from '@fuel-ts/utils';
import { findBinPath } from '@fuel-ts/utils/cli-utils';
import type { ChildProcessWithoutNullStreams } from 'child_process';
import { spawn } from 'child_process';
import { randomUUID } from 'crypto';
import { hexlify } from 'ethers';
<<<<<<< HEAD
import fsSync from 'fs';
=======
import { existsSync, mkdirSync, rmSync, writeFileSync } from 'fs';
>>>>>>> d2611549
import os from 'os';
import path from 'path';
import { getPortPromise } from 'portfinder';
import treeKill from 'tree-kill';

import type { WalletUnlocked } from '../wallets';

import { generateTestWallet } from './generateTestWallet';

const getFlagValueFromArgs = (args: string[], flag: string) => {
  const flagIndex = args.indexOf(flag);
  if (flagIndex === -1) {
    return undefined;
  }
  return args[flagIndex + 1];
};

const extractRemainingArgs = (args: string[], flagsToRemove: string[]) => {
  const newArgs = [...args];
  flagsToRemove.forEach((flag) => {
    const flagIndex = newArgs.indexOf(flag);
    if (flagIndex !== -1) {
      newArgs.splice(flagIndex, 2);
    }
  });
  return newArgs;
};

export type LaunchNodeOptions = {
  ip?: string;
  port?: string;
  args?: string[];
  useSystemFuelCore?: boolean;
  loggingEnabled?: boolean;
  debugEnabled?: boolean;
  basePath?: string;
};

export type LaunchNodeResult = Promise<{
  cleanup: () => void;
  ip: string;
  port: string;
  chainConfigPath: string;
}>;

export type KillNodeParams = {
  child: ChildProcessWithoutNullStreams;
  configPath: string;
  killFn: (pid: number) => void;
  state: {
    isDead: boolean;
  };
};

export const killNode = (params: KillNodeParams) => {
  const { child, configPath, state, killFn } = params;
  if (!state.isDead) {
    if (child.pid) {
      state.isDead = true;
      killFn(Number(child.pid));
    }

    // Remove all the listeners we've added.
    child.stdout.removeAllListeners();
    child.stderr.removeAllListeners();

    // Remove the temporary folder and all its contents.
    if (existsSync(configPath)) {
      rmSync(configPath, { recursive: true });
    }
  }
};

// #region launchNode-launchNodeOptions
/**
 * Launches a fuel-core node.
 * @param ip - the ip to bind to. (optional, defaults to 0.0.0.0)
 * @param port - the port to bind to. (optional, defaults to 4000 or the next available port)
 * @param args - additional arguments to pass to fuel-core.
 * @param useSystemFuelCore - whether to use the system fuel-core binary or the one provided by the \@fuel-ts/fuel-core package.
 * @param loggingEnabled - whether the node should output logs. (optional, defaults to true)
 * @param debugEnabled - whether the node should log debug messages. (optional, defaults to false)
 * @param basePath - the base path to use for the temporary folder. (optional, defaults to os.tmpdir())
 * */
// #endregion launchNode-launchNodeOptions
export const launchNode = async ({
  ip,
  port,
  args = [],
  useSystemFuelCore = false,
  loggingEnabled = true,
  debugEnabled = false,
  basePath,
}: LaunchNodeOptions): LaunchNodeResult =>
  // eslint-disable-next-line no-async-promise-executor
  new Promise(async (resolve, reject) => {
    // filter out the flags chain, consensus-key, db-type, and poa-instant. we don't want to pass them twice to fuel-core. see line 214.
    const remainingArgs = extractRemainingArgs(args, [
      '--chain',
      '--consensus-key',
      '--db-type',
      '--poa-instant',
    ]);

    const chainConfigPath = getFlagValueFromArgs(args, '--chain');
    const consensusKey = getFlagValueFromArgs(args, '--consensus-key') || defaultConsensusKey;

    const dbTypeFlagValue = getFlagValueFromArgs(args, '--db-type');
    const useInMemoryDb = dbTypeFlagValue === 'in-memory' || dbTypeFlagValue === undefined;

    const poaInstantFlagValue = getFlagValueFromArgs(args, '--poa-instant');
    const poaInstant = poaInstantFlagValue === 'true' || poaInstantFlagValue === undefined;

    // This string is logged by the client when the node has successfully started. We use it to know when to resolve.
    const graphQLStartSubstring = 'Binding GraphQL provider to';

    const binPath = findBinPath('fuels-core', __dirname);

    const command = useSystemFuelCore ? 'fuel-core' : binPath;

    const ipToUse = ip || '0.0.0.0';

    const portToUse =
      port ||
      (
        await getPortPromise({
          port: 4000, // tries 4000 first, then 4001, then 4002, etc.
          stopPort: 5000, // don't try ports above 5000
        })
      ).toString();

    let chainConfigPathToUse: string;

    const prefix = basePath || os.tmpdir();
    const suffix = basePath ? '' : randomUUID();
    const tempDirPath = path.join(prefix, '.fuels', suffix);

    if (chainConfigPath) {
      chainConfigPathToUse = chainConfigPath;
    } else {
      if (!existsSync(tempDirPath)) {
        mkdirSync(tempDirPath, { recursive: true });
      }
      const tempChainConfigFilePath = path.join(tempDirPath, 'chainConfig.json');

      let chainConfig = defaultChainConfig;

      // If there's no genesis key, generate one and some coins to the genesis block.
      if (!process.env.GENESIS_SECRET) {
        const pk = Signer.generatePrivateKey();
        const signer = new Signer(pk);
        process.env.GENESIS_SECRET = hexlify(pk);

        chainConfig = {
          ...defaultChainConfig,
          initial_state: {
            ...defaultChainConfig.initial_state,
            coins: [
              ...defaultChainConfig.initial_state.coins,
              {
                owner: signer.address.toHexString(),
                amount: toHex(1_000_000_000),
                asset_id: BaseAssetId,
              },
            ],
          },
        };
      }

      // Write a temporary chain configuration file.
<<<<<<< HEAD
      fsSync.writeFileSync(tempChainConfigFilePath, JSON.stringify(chainConfig), 'utf8');
=======
      writeFileSync(tempChainConfigFilePath, JSON.stringify(chainConfig), 'utf8');
>>>>>>> d2611549

      chainConfigPathToUse = tempChainConfigFilePath;
    }

    const child = spawn(
      command,
      [
        'run',
        ['--ip', ipToUse],
        ['--port', portToUse],
        useInMemoryDb ? ['--db-type', 'in-memory'] : ['--db-path', tempDirPath],
        ['--min-gas-price', '0'],
        poaInstant ? ['--poa-instant', 'true'] : [],
        ['--consensus-key', consensusKey],
        ['--chain', chainConfigPathToUse as string],
        '--vm-backtrace',
        '--utxo-validation',
        '--debug',
        ...remainingArgs,
      ].flat(),
      {
        stdio: 'pipe',
      }
    );

    if (loggingEnabled) {
      child.stderr.pipe(process.stderr);
    }

    if (debugEnabled) {
      child.stdout.pipe(process.stdout);
    }

    const cleanupConfig: KillNodeParams = {
      child,
      configPath: tempDirPath,
      killFn: treeKill,
      state: {
        isDead: false,
      },
    };

    // Look for a specific graphql start point in the output.
    child.stderr.on('data', (chunk: string) => {
      // Look for the graphql service start.
      if (chunk.indexOf(graphQLStartSubstring) !== -1) {
        // Resolve with the cleanup method.
        resolve({
          cleanup: () => killNode(cleanupConfig),
          ip: ipToUse,
          port: portToUse,
          chainConfigPath: chainConfigPathToUse as string,
        });
      }
      if (/error/i.test(chunk)) {
        reject(chunk.toString());
      }
    });

    // Process exit.
    process.on('exit', () => killNode(cleanupConfig));

    // Catches ctrl+c event.
    process.on('SIGINT', () => killNode(cleanupConfig));

    // Catches "kill pid" (for example: nodemon restart).
    process.on('SIGUSR1', () => killNode(cleanupConfig));
    process.on('SIGUSR2', () => killNode(cleanupConfig));

    // Catches uncaught exceptions.
    process.on('beforeExit', () => killNode(cleanupConfig));
    process.on('uncaughtException', () => killNode(cleanupConfig));

    child.on('error', reject);
  });

const generateWallets = async (count: number, provider: Provider) => {
  const wallets: WalletUnlocked[] = [];
  for (let i = 0; i < count; i += 1) {
    const wallet = await generateTestWallet(provider, [[1_000, BaseAssetId]]);
    wallets.push(wallet);
  }
  return wallets;
};

export type LaunchNodeAndGetWalletsResult = Promise<{
  wallets: WalletUnlocked[];
  stop: () => void;
  provider: Provider;
}>;

/**
 * Launches a fuel-core node and returns a provider, 10 wallets, and a cleanup function to stop the node.
 * @param launchNodeOptions - options to launch the fuel-core node with.
 * @param walletCount - the number of wallets to generate. (optional, defaults to 10)
 * */
export const launchNodeAndGetWallets = async ({
  launchNodeOptions,
  walletCount = 10,
}: {
  launchNodeOptions?: Partial<LaunchNodeOptions>;
  walletCount?: number;
} = {}): LaunchNodeAndGetWalletsResult => {
  const { cleanup: closeNode, ip, port } = await launchNode(launchNodeOptions || {});

  const provider = await Provider.create(`http://${ip}:${port}/graphql`);
  const wallets = await generateWallets(walletCount, provider);

  const cleanup = () => {
    closeNode();
  };

  return { wallets, stop: cleanup, provider };
};<|MERGE_RESOLUTION|>--- conflicted
+++ resolved
@@ -8,11 +8,7 @@
 import { spawn } from 'child_process';
 import { randomUUID } from 'crypto';
 import { hexlify } from 'ethers';
-<<<<<<< HEAD
-import fsSync from 'fs';
-=======
 import { existsSync, mkdirSync, rmSync, writeFileSync } from 'fs';
->>>>>>> d2611549
 import os from 'os';
 import path from 'path';
 import { getPortPromise } from 'portfinder';
@@ -183,11 +179,7 @@
       }
 
       // Write a temporary chain configuration file.
-<<<<<<< HEAD
-      fsSync.writeFileSync(tempChainConfigFilePath, JSON.stringify(chainConfig), 'utf8');
-=======
       writeFileSync(tempChainConfigFilePath, JSON.stringify(chainConfig), 'utf8');
->>>>>>> d2611549
 
       chainConfigPathToUse = tempChainConfigFilePath;
     }
