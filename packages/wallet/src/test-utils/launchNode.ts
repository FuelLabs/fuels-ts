import { BaseAssetId } from '@fuel-ts/address/configs';
import { toHex } from '@fuel-ts/math';
import { Provider } from '@fuel-ts/providers';
import { Signer } from '@fuel-ts/signer';
import { defaultChainConfig, defaultConsensusKey } from '@fuel-ts/utils';
<<<<<<< HEAD
=======
import { findBinPath } from '@fuel-ts/utils/cli-utils';
>>>>>>> 91375519
import type { ChildProcessWithoutNullStreams } from 'child_process';
import { spawn } from 'child_process';
import { randomUUID } from 'crypto';
import { hexlify } from 'ethers';
import { existsSync, mkdirSync, rmSync, writeFileSync } from 'fs';
import os from 'os';
import path from 'path';
import { getPortPromise } from 'portfinder';
import treeKill from 'tree-kill';

import type { WalletUnlocked } from '../wallets';

import { generateTestWallet } from './generateTestWallet';

<<<<<<< HEAD
// eslint-disable-next-line @typescript-eslint/no-var-requires
const npmWhich = require('npm-which')(__dirname);

const getFlagValueFromArgs = (args: string[], flag: string) => {
  const flagIndex = args.indexOf(flag);
  if (flagIndex === -1) {
    return undefined;
  }
  return args[flagIndex + 1];
};

=======
const getFlagValueFromArgs = (args: string[], flag: string) => {
  const flagIndex = args.indexOf(flag);
  if (flagIndex === -1) {
    return undefined;
  }
  return args[flagIndex + 1];
};

>>>>>>> 91375519
const extractRemainingArgs = (args: string[], flagsToRemove: string[]) => {
  const newArgs = [...args];
  flagsToRemove.forEach((flag) => {
    const flagIndex = newArgs.indexOf(flag);
    if (flagIndex !== -1) {
      newArgs.splice(flagIndex, 2);
    }
  });
  return newArgs;
};

export type LaunchNodeOptions = {
  ip?: string;
  port?: string;
  args?: string[];
  useSystemFuelCore?: boolean;
  loggingEnabled?: boolean;
  debugEnabled?: boolean;
  basePath?: string;
};

export type LaunchNodeResult = Promise<{
  cleanup: () => void;
  ip: string;
  port: string;
  chainConfigPath: string;
}>;

export type KillNodeParams = {
  child: ChildProcessWithoutNullStreams;
  configPath: string;
  killFn: (pid: number) => void;
  state: {
    isDead: boolean;
  };
};

export const findBinPath = (binCommandName: string) => {
  let binPath = npmWhich.sync(binCommandName);

  if (!existsSync(binPath)) {
    // The user might be using bun, which has a different structure for binaries inside node_modules
    binPath = path.join('node_modules', '.bin', binCommandName);
  }

  return binPath;
};

export const killNode = (params: KillNodeParams) => {
  const { child, configPath, state, killFn } = params;
  if (!state.isDead) {
    if (child.pid) {
      state.isDead = true;
      killFn(Number(child.pid));
    }

    // Remove all the listeners we've added.
    child.stdout.removeAllListeners();
    child.stderr.removeAllListeners();

    // Remove the temporary folder and all its contents.
    if (existsSync(configPath)) {
      rmSync(configPath, { recursive: true });
    }
  }
};

// #region launchNode-launchNodeOptions
/**
 * Launches a fuel-core node.
 * @param ip - the ip to bind to. (optional, defaults to 0.0.0.0)
 * @param port - the port to bind to. (optional, defaults to 4000 or the next available port)
 * @param args - additional arguments to pass to fuel-core.
 * @param useSystemFuelCore - whether to use the system fuel-core binary or the one provided by the \@fuel-ts/fuel-core package.
 * @param loggingEnabled - whether the node should output logs. (optional, defaults to true)
 * @param debugEnabled - whether the node should log debug messages. (optional, defaults to false)
 * @param basePath - the base path to use for the temporary folder. (optional, defaults to os.tmpdir())
 * */
// #endregion launchNode-launchNodeOptions
export const launchNode = async ({
  ip,
  port,
  args = [],
  useSystemFuelCore = false,
  loggingEnabled = true,
  debugEnabled = false,
  basePath,
}: LaunchNodeOptions): LaunchNodeResult =>
  // eslint-disable-next-line no-async-promise-executor
  new Promise(async (resolve, reject) => {
    // filter out the flags chain, consensus-key, db-type, and poa-instant. we don't want to pass them twice to fuel-core. see line 214.
    const remainingArgs = extractRemainingArgs(args, [
      '--chain',
      '--consensus-key',
      '--db-type',
      '--poa-instant',
    ]);

    const chainConfigPath = getFlagValueFromArgs(args, '--chain');
    const consensusKey = getFlagValueFromArgs(args, '--consensus-key') || defaultConsensusKey;

    const dbTypeFlagValue = getFlagValueFromArgs(args, '--db-type');
    const useInMemoryDb = dbTypeFlagValue === 'in-memory' || dbTypeFlagValue === undefined;

    const poaInstantFlagValue = getFlagValueFromArgs(args, '--poa-instant');
    const poaInstant = poaInstantFlagValue === 'true' || poaInstantFlagValue === undefined;

    // This string is logged by the client when the node has successfully started. We use it to know when to resolve.
    const graphQLStartSubstring = 'Binding GraphQL provider to';

<<<<<<< HEAD
    const binPath = await findBinPath('fuels-core');
=======
    const binPath = findBinPath('fuels-core', __dirname);
>>>>>>> 91375519

    const command = useSystemFuelCore ? 'fuel-core' : binPath;

    const ipToUse = ip || '0.0.0.0';

    const portToUse =
      port ||
      (
        await getPortPromise({
          port: 4000, // tries 4000 first, then 4001, then 4002, etc.
          stopPort: 5000, // don't try ports above 5000
        })
      ).toString();

    let chainConfigPathToUse: string;

    const prefix = basePath || os.tmpdir();
    const suffix = basePath ? '' : randomUUID();
    const tempDirPath = path.join(prefix, '.fuels', suffix);

    if (chainConfigPath) {
      chainConfigPathToUse = chainConfigPath;
    } else {
      if (!existsSync(tempDirPath)) {
        mkdirSync(tempDirPath, { recursive: true });
      }
      const tempChainConfigFilePath = path.join(tempDirPath, 'chainConfig.json');

      let chainConfig = defaultChainConfig;

      // If there's no genesis key, generate one and some coins to the genesis block.
      if (!process.env.GENESIS_SECRET) {
        const pk = Signer.generatePrivateKey();
        const signer = new Signer(pk);
        process.env.GENESIS_SECRET = hexlify(pk);

        chainConfig = {
          ...defaultChainConfig,
          initial_state: {
            ...defaultChainConfig.initial_state,
            coins: [
              ...defaultChainConfig.initial_state.coins,
              {
                owner: signer.address.toHexString(),
                amount: toHex(1_000_000_000),
                asset_id: BaseAssetId,
              },
            ],
          },
        };
      }

      // Write a temporary chain configuration file.
      writeFileSync(tempChainConfigFilePath, JSON.stringify(chainConfig), 'utf8');

      chainConfigPathToUse = tempChainConfigFilePath;
    }

    const child = spawn(
      command,
      [
        'run',
        ['--ip', ipToUse],
        ['--port', portToUse],
        useInMemoryDb ? ['--db-type', 'in-memory'] : ['--db-path', tempDirPath],
        ['--min-gas-price', '0'],
        poaInstant ? ['--poa-instant', 'true'] : [],
        ['--consensus-key', consensusKey],
        ['--chain', chainConfigPathToUse as string],
        '--vm-backtrace',
        '--utxo-validation',
        '--debug',
        ...remainingArgs,
      ].flat(),
      {
        stdio: 'pipe',
      }
    );

    if (loggingEnabled) {
      child.stderr.pipe(process.stderr);
    }

    if (debugEnabled) {
      child.stdout.pipe(process.stdout);
    }

    const cleanupConfig: KillNodeParams = {
      child,
      configPath: tempDirPath,
      killFn: treeKill,
      state: {
        isDead: false,
      },
    };

    // Look for a specific graphql start point in the output.
    child.stderr.on('data', (chunk: string) => {
      // Look for the graphql service start.
      if (chunk.indexOf(graphQLStartSubstring) !== -1) {
        // Resolve with the cleanup method.
        resolve({
          cleanup: () => killNode(cleanupConfig),
          ip: ipToUse,
          port: portToUse,
          chainConfigPath: chainConfigPathToUse as string,
        });
      }
      if (/error/i.test(chunk)) {
        reject(chunk.toString());
      }
    });

    // Process exit.
    process.on('exit', () => killNode(cleanupConfig));

    // Catches ctrl+c event.
    process.on('SIGINT', () => killNode(cleanupConfig));

    // Catches "kill pid" (for example: nodemon restart).
    process.on('SIGUSR1', () => killNode(cleanupConfig));
    process.on('SIGUSR2', () => killNode(cleanupConfig));

    // Catches uncaught exceptions.
    process.on('beforeExit', () => killNode(cleanupConfig));
    process.on('uncaughtException', () => killNode(cleanupConfig));

    child.on('error', reject);
  });

const generateWallets = async (count: number, provider: Provider) => {
  const wallets: WalletUnlocked[] = [];
  for (let i = 0; i < count; i += 1) {
    const wallet = await generateTestWallet(provider, [[1_000, BaseAssetId]]);
    wallets.push(wallet);
  }
  return wallets;
};

export type LaunchNodeAndGetWalletsResult = Promise<{
  wallets: WalletUnlocked[];
  stop: () => void;
  provider: Provider;
}>;

/**
 * Launches a fuel-core node and returns a provider, 10 wallets, and a cleanup function to stop the node.
 * @param launchNodeOptions - options to launch the fuel-core node with.
 * @param walletCount - the number of wallets to generate. (optional, defaults to 10)
 * */
export const launchNodeAndGetWallets = async ({
  launchNodeOptions,
  walletCount = 10,
}: {
  launchNodeOptions?: Partial<LaunchNodeOptions>;
  walletCount?: number;
} = {}): LaunchNodeAndGetWalletsResult => {
  const { cleanup: closeNode, ip, port } = await launchNode(launchNodeOptions || {});

  const provider = await Provider.create(`http://${ip}:${port}/graphql`);
  const wallets = await generateWallets(walletCount, provider);

  const cleanup = () => {
    closeNode();
  };

  return { wallets, stop: cleanup, provider };
};<|MERGE_RESOLUTION|>--- conflicted
+++ resolved
@@ -3,10 +3,7 @@
 import { Provider } from '@fuel-ts/providers';
 import { Signer } from '@fuel-ts/signer';
 import { defaultChainConfig, defaultConsensusKey } from '@fuel-ts/utils';
-<<<<<<< HEAD
-=======
 import { findBinPath } from '@fuel-ts/utils/cli-utils';
->>>>>>> 91375519
 import type { ChildProcessWithoutNullStreams } from 'child_process';
 import { spawn } from 'child_process';
 import { randomUUID } from 'crypto';
@@ -21,10 +18,6 @@
 
 import { generateTestWallet } from './generateTestWallet';
 
-<<<<<<< HEAD
-// eslint-disable-next-line @typescript-eslint/no-var-requires
-const npmWhich = require('npm-which')(__dirname);
-
 const getFlagValueFromArgs = (args: string[], flag: string) => {
   const flagIndex = args.indexOf(flag);
   if (flagIndex === -1) {
@@ -33,16 +26,6 @@
   return args[flagIndex + 1];
 };
 
-=======
-const getFlagValueFromArgs = (args: string[], flag: string) => {
-  const flagIndex = args.indexOf(flag);
-  if (flagIndex === -1) {
-    return undefined;
-  }
-  return args[flagIndex + 1];
-};
-
->>>>>>> 91375519
 const extractRemainingArgs = (args: string[], flagsToRemove: string[]) => {
   const newArgs = [...args];
   flagsToRemove.forEach((flag) => {
@@ -78,17 +61,6 @@
   state: {
     isDead: boolean;
   };
-};
-
-export const findBinPath = (binCommandName: string) => {
-  let binPath = npmWhich.sync(binCommandName);
-
-  if (!existsSync(binPath)) {
-    // The user might be using bun, which has a different structure for binaries inside node_modules
-    binPath = path.join('node_modules', '.bin', binCommandName);
-  }
-
-  return binPath;
 };
 
 export const killNode = (params: KillNodeParams) => {
@@ -153,11 +125,7 @@
     // This string is logged by the client when the node has successfully started. We use it to know when to resolve.
     const graphQLStartSubstring = 'Binding GraphQL provider to';
 
-<<<<<<< HEAD
-    const binPath = await findBinPath('fuels-core');
-=======
     const binPath = findBinPath('fuels-core', __dirname);
->>>>>>> 91375519
 
     const command = useSystemFuelCore ? 'fuel-core' : binPath;
 
