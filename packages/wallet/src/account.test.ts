import { Address, getRandomB256 } from '@fuel-ts/address';
import { BaseAssetId } from '@fuel-ts/address/configs';
import { safeExec } from '@fuel-ts/errors/test-utils';
import { bn } from '@fuel-ts/math';
import type {
  CallResult,
  Coin,
  CoinQuantity,
  Message,
  Resource,
  TransactionRequest,
  TransactionRequestLike,
} from '@fuel-ts/providers';
import { TransactionResponse, ScriptTransactionRequest, Provider } from '@fuel-ts/providers';
import * as providersMod from '@fuel-ts/providers';
import { setupTestProvider } from '@fuel-ts/providers/test-utils';
import { randomBytes } from 'crypto';

import { Account } from './account';
import { FUEL_NETWORK_URL } from './configs';
import { AssetId, launchCustomProviderAndGetWallets } from './test-utils';

vi.mock('@fuel-ts/providers', async () => {
  const mod = await vi.importActual('@fuel-ts/providers');
  return {
    __esModule: true,
    // @ts-expect-error spreading module import
    ...mod,
  };
});

let provider: Provider;

afterEach(() => {
  vi.restoreAllMocks();
});

beforeAll(async () => {
  const { provider: p, cleanup } = await setupTestProvider(undefined, false);
  provider = p;
  return () => cleanup();
});

/**
 * @group node
 */
describe('Account', () => {
  const assets = [
    '0x0101010101010101010101010101010101010101010101010101010101010101',
    '0x0202020202020202020202020202020202020202020202020202020202020202',
    '0x0000000000000000000000000000000000000000000000000000000000000000',
  ];

  it('Create wallet using a address', () => {
    const account = new Account(
      '0x09c0b2d1a486c439a87bcba6b46a7a1a23f3897cc83a94521a96da5c23bc58db',
      provider
    );
    expect(account.address.toB256()).toEqual(
      '0x09c0b2d1a486c439a87bcba6b46a7a1a23f3897cc83a94521a96da5c23bc58db'
    );
  });

  it('should get coins just fine', async () => {
    const account = new Account(
      '0x09c0b2d1a486c439a87bcba6b46a7a1a23f3897cc83a94521a96da5c23bc58db',
      provider
    );
    const coins = await account.getCoins();
    const assetA = coins.find((c) => c.assetId === assets[0]);
    expect(assetA?.amount.gt(1)).toBeTruthy();
    const assetB = coins.find((c) => c.assetId === assets[1]);
    expect(assetB?.amount.gt(1)).toBeTruthy();
    const assetC = coins.find((c) => c.assetId === assets[2]);
    expect(assetC?.amount.gt(1)).toBeTruthy();
  });

  it('should throw if coins length is higher than 9999', async () => {
    const dummyCoins: Coin[] = new Array(10000);

    vi.spyOn(provider, 'getCoins').mockImplementation(async () => Promise.resolve(dummyCoins));

    const account = new Account(
      '0x09c0b2d1a486c439a87bcba6b46a7a1a23f3897cc83a94521a96da5c23bc58db',
      provider
    );

    let result;
    let error;

    try {
      result = await account.getCoins();
    } catch (err) {
      error = err;
    }

    expect(result).toBeUndefined();
    expect((<Error>error).message).toEqual(
      'Wallets containing more than 9999 coins exceed the current supported limit.'
    );
  });

  it('should execute getResourcesToSpend just fine', async () => {
    await using launched = await launchCustomProviderAndGetWallets();
    const {
      wallets: [wallet],
    } = launched;
    const publicKey = wallet.publicKey;

    // #region Message-getResourcesToSpend
    const account = new Account(publicKey, provider);
    const resourcesToSpend = await account.getResourcesToSpend([
      {
        amount: bn(2),
        assetId: BaseAssetId,
      },
    ]);
    // #endregion Message-getResourcesToSpend

    expect(resourcesToSpend[0].amount.gt(2)).toBeTruthy();
  });

  it('should get messages just fine', async () => {
    const accountAddress = getRandomB256();
    await using launched = await launchCustomProviderAndGetWallets({
      nodeOptions: {
        chainConfig: {
          initial_state: {
            messages: [
              {
                sender: getRandomB256(),
                recipient: accountAddress,
                nonce: '0x0101010101010101010101010101010101010101010101010101010101010101',
                amount: bn('ffff', 'hex').toHex(),
                data: '',
                da_height: '0x00',
              },
            ],
          },
        },
      },
    });

    const account = new Account(accountAddress, provider);
    const messages = await account.getMessages();
    expect(messages.length).toEqual(1);
  });

  it('should throw if messages length is higher than 9999', async () => {
    const dummyMessages: Message[] = new Array(10000);

    const account = new Account(
      '0x69a2b736b60159b43bb8a4f98c0589f6da5fa3a3d101e8e269c499eb942753ba',
      provider
    );

    vi.spyOn(provider, 'getMessages').mockImplementation(() => Promise.resolve(dummyMessages));

    const { error } = await safeExec(async () => {
      await account.getMessages();
    });

    expect(error?.message).toEqual(
      'Wallets containing more than 9999 messages exceed the current supported limit.'
    );
  });

  it('should get single asset balance just fine', async () => {
    await using launched = await launchCustomProviderAndGetWallets();
    const {
      wallets: [wallet],
    } = launched;
    const account = new Account(wallet.address, provider);

    const balanceA = await account.getBalance(); // native asset
    const balanceB = await account.getBalance(AssetId.A.value);
    expect(balanceA.gte(1)).toBeTruthy();
    expect(balanceB.gte(1)).toBeTruthy();
  });

  it('should get multiple balances just fine', async () => {
    const account = new Account(
      '0x09c0b2d1a486c439a87bcba6b46a7a1a23f3897cc83a94521a96da5c23bc58db',
      provider
    );
    const balances = await account.getBalances();
    expect(balances.length).toBeGreaterThanOrEqual(1);
  });

  it('should throw if balances length is higher than 9999', async () => {
    const dummyBalances: CoinQuantity[] = new Array(10000);

    vi.spyOn(Provider.prototype, 'getBalances').mockImplementation(async () =>
      Promise.resolve(dummyBalances)
    );

    const account = new Account(
      '0x09c0b2d1a486c439a87bcba6b46a7a1a23f3897cc83a94521a96da5c23bc58db',
      provider
    );

    let result;
    let error;
    try {
      result = await account.getBalances();
    } catch (err) {
      error = err;
    }

    expect(result).toBeUndefined();
    expect((<Error>error).message).toEqual(
      'Wallets containing more than 9999 balances exceed the current supported limit.'
    );
  });

  it('should connect with provider just fine [INSTANCE]', async () => {
    await using newProvider = await setupTestProvider();
    const account = new Account(
      '0x09c0b2d1a486c439a87bcba6b46a7a1a23f3897cc83a94521a96da5c23bc58db',
      provider
    );

    expect(account.provider).not.toBe(newProvider);

    account.connect(newProvider);

    expect(account.provider).toBe(newProvider);
    expect(account.provider).not.toBe(provider);
  });

  it('should execute fund just as fine', async () => {
<<<<<<< HEAD
    const fee = {
      amount: bn(1),
      assetId: '0x0101010101010101010101010101010101010101010101010101010101010101',
    };

    const resources: Resource[] = [];

    const calculateFee = vi.fn(() => fee);
    const addResources = vi.fn();
=======
    const quantities: CoinQuantity[] = [
      {
        amount: bn(10),
        assetId: '0x0101010101010101010101010101010101010101010101010101010101010101',
      },
    ];
    const fee = bn(29);
>>>>>>> 0ee63775

    const request = new ScriptTransactionRequest();

<<<<<<< HEAD
    const getResourcesToSpendSpy = vi
=======
    const resourcesToSpend: Resource[] = [];
    const getResourcesToSpendSpy = jest
>>>>>>> 0ee63775
      .spyOn(Account.prototype, 'getResourcesToSpend')
      .mockImplementationOnce(() => Promise.resolve(resourcesToSpend));

    const addResourcesSpy = jest.spyOn(request, 'addResources');

    const addAmountToAssetSpy = jest.spyOn(providersMod, 'addAmountToAsset');

    const account = new Account(
      '0x09c0b2d1a486c439a87bcba6b46a7a1a23f3897cc83a94521a96da5c23bc58db',
      provider
    );

    await account.fund(request, quantities, fee);

    expect(addAmountToAssetSpy).toBeCalledTimes(1);
    expect(addAmountToAssetSpy).toHaveBeenCalledWith({
      amount: fee,
      assetId: BaseAssetId,
      coinQuantities: quantities,
    });

    const expectedTotalResources = [quantities[0], { amount: fee, assetId: BaseAssetId }];
    expect(getResourcesToSpendSpy).toBeCalledTimes(1);
    expect(getResourcesToSpendSpy).toBeCalledWith(expectedTotalResources);

    expect(addResourcesSpy).toBeCalledTimes(1);
    expect(addResourcesSpy).toHaveBeenCalledWith(resourcesToSpend);
  });

  it('should execute transfer just as fine', async () => {
    const amount = bn(1);
    const assetId = '0x0101010101010101010101010101010101010101010101010101010101010101';
    const destination = Address.fromAddressOrString('0x0101010101010101010101010101010101010101');
    const txParam: Pick<TransactionRequestLike, 'gasLimit' | 'gasPrice' | 'maturity'> = {
      gasLimit: bn(1),
      gasPrice: bn(1),
      maturity: 1,
    };

    const transactionCost: providersMod.TransactionCost = {
      gasUsed: bn(234),
      gasPrice: bn(1),
      minGasPrice: bn(1),
      maxFee: bn(2),
      minFee: bn(1),
      receipts: [],
      requiredQuantities: [],
    };

<<<<<<< HEAD
    const calculateFee = vi.fn(() => fee);
    const addCoinOutput = vi.fn();
    const addResources = vi.fn();
=======
    const request = new ScriptTransactionRequest();
    jest.spyOn(providersMod, 'ScriptTransactionRequest').mockImplementation(() => request);
>>>>>>> 0ee63775

    const transactionResponse = new TransactionResponse('transactionId', provider);

    const addCoinOutputSpy = jest.spyOn(request, 'addCoinOutput');

<<<<<<< HEAD
    const getResourcesToSpend = vi
      .spyOn(Account.prototype, 'getResourcesToSpend')
      .mockImplementation(() => Promise.resolve(resources));

    const sendTransaction = vi
=======
    const fundSpy = jest
      .spyOn(Account.prototype, 'fund')
      .mockImplementation(() => Promise.resolve());

    const sendTransactionSpy = jest
>>>>>>> 0ee63775
      .spyOn(Account.prototype, 'sendTransaction')
      .mockImplementation(() => Promise.resolve(transactionResponse));

<<<<<<< HEAD
    vi.spyOn(providersMod, 'ScriptTransactionRequest').mockImplementation(() => request);
=======
    const getTransactionCost = jest
      .spyOn(Provider.prototype, 'getTransactionCost')
      .mockImplementation(() => Promise.resolve(transactionCost));
>>>>>>> 0ee63775

    const account = new Account(
      '0x09c0b2d1a486c439a87bcba6b46a7a1a23f3897cc83a94521a96da5c23bc58db',
      provider
    );

    await account.transfer(destination, amount, assetId, txParam);

    expect(addCoinOutputSpy).toHaveBeenCalledTimes(1);
    expect(addCoinOutputSpy).toHaveBeenCalledWith(destination, amount, assetId);

    expect(getTransactionCost).toHaveBeenCalledTimes(1);

    expect(fundSpy).toHaveBeenCalledTimes(1);
    expect(fundSpy).toHaveBeenCalledWith(
      request,
      transactionCost.requiredQuantities,
      transactionCost.maxFee
    );

    expect(sendTransactionSpy).toHaveBeenCalledTimes(1);
    expect(sendTransactionSpy).toHaveBeenCalledWith(request);
  });

  it('should execute withdrawToBaseLayer just fine', async () => {
    const recipient = Address.fromRandom();
    const txParams: Pick<TransactionRequestLike, 'gasLimit' | 'gasPrice' | 'maturity'> = {};
    const amount = bn(1);

    const assetId = '0x0101010101010101010101010101010101010101010101010101010101010101';

    const fee: CoinQuantity = {
      amount,
      assetId,
    };

    const calculateFee = vi.fn(() => fee);
    const addResources = vi.fn();

    const request = {
      calculateFee,
      addResources,
    } as unknown as ScriptTransactionRequest;

    const resources: Resource[] = [];

    const transactionResponse = {} as unknown as TransactionResponse;

    const scriptTransactionRequest = vi
      .spyOn(providersMod, 'ScriptTransactionRequest')
      .mockImplementation(() => request);

    const getResourcesToSpend = vi
      .spyOn(Account.prototype, 'getResourcesToSpend')
      .mockImplementation(() => Promise.resolve(resources));

    const sendTransaction = vi
      .spyOn(Account.prototype, 'sendTransaction')
      .mockImplementation(() => Promise.resolve(transactionResponse));

    const account = new Account(
      '0x09c0b2d1a486c439a87bcba6b46a7a1a23f3897cc83a94521a96da5c23bc58db',
      provider
    );

    let result = await account.withdrawToBaseLayer(recipient, amount, txParams);

    expect(result).toEqual(transactionResponse);

    expect(scriptTransactionRequest.mock.calls.length).toBe(1);

    expect(calculateFee.mock.calls.length).toBe(1);

    expect(addResources.mock.calls.length).toBe(1);
    expect(addResources.mock.calls[0][0]).toEqual(resources);

    expect(getResourcesToSpend.mock.calls.length).toBe(1);
    expect(getResourcesToSpend.mock.calls[0][0]).toEqual([fee]);

    expect(sendTransaction.mock.calls.length).toBe(1);
    expect(sendTransaction.mock.calls[0][0]).toEqual(request);

    // without txParams
    result = await account.withdrawToBaseLayer(recipient, amount);

    expect(result).toEqual(transactionResponse);

    expect(scriptTransactionRequest.mock.calls.length).toBe(2);

    expect(calculateFee.mock.calls.length).toBe(2);

    expect(addResources.mock.calls.length).toBe(2);
    expect(addResources.mock.calls[0][0]).toEqual(resources);

    expect(getResourcesToSpend.mock.calls.length).toBe(2);
    expect(getResourcesToSpend.mock.calls[0][0]).toEqual([fee]);

    expect(sendTransaction.mock.calls.length).toBe(2);
    expect(sendTransaction.mock.calls[0][0]).toEqual(request);
  });

  it('should execute sendTransaction just fine', async () => {
    const transactionRequestLike = 'transactionRequestLike' as unknown as TransactionRequest;
    const transactionRequest = 'transactionRequest' as unknown as TransactionRequest;
    const transactionResponse = 'transactionResponse' as unknown as TransactionResponse;

    const transactionRequestify = vi
      .spyOn(providersMod, 'transactionRequestify')
      .mockImplementation(() => transactionRequest);

    const estimateTxDependencies = vi
      .spyOn(providersMod.Provider.prototype, 'estimateTxDependencies')
      .mockImplementation(() => Promise.resolve());

    const sendTransaction = vi
      .spyOn(providersMod.Provider.prototype, 'sendTransaction')
      .mockImplementation(() => Promise.resolve(transactionResponse));

    const account = new Account(
      '0x09c0b2d1a486c439a87bcba6b46a7a1a23f3897cc83a94521a96da5c23bc58db',
      provider
    );

    const result = await account.sendTransaction(transactionRequestLike);

    expect(result).toEqual(transactionResponse);

    expect(transactionRequestify.mock.calls.length).toEqual(1);
    expect(transactionRequestify.mock.calls[0][0]).toEqual(transactionRequestLike);

    expect(estimateTxDependencies.mock.calls.length).toEqual(1);
    expect(estimateTxDependencies.mock.calls[0][0]).toEqual(transactionRequest);

    expect(sendTransaction.mock.calls.length).toEqual(1);
    expect(sendTransaction.mock.calls[0][0]).toEqual(transactionRequest);
  });

  it('should execute simulateTransaction just fine', async () => {
    const transactionRequestLike = 'transactionRequestLike' as unknown as TransactionRequest;
    const transactionRequest = 'transactionRequest' as unknown as TransactionRequest;
    const callResult = 'callResult' as unknown as CallResult;

    const transactionRequestify = vi
      .spyOn(providersMod, 'transactionRequestify')
      .mockImplementation(() => transactionRequest);

    const estimateTxDependencies = vi
      .spyOn(providersMod.Provider.prototype, 'estimateTxDependencies')
      .mockImplementation(() => Promise.resolve());

    const simulate = vi
      .spyOn(providersMod.Provider.prototype, 'simulate')
      .mockImplementation(() => Promise.resolve(callResult));

    const account = new Account(
      '0x09c0b2d1a486c439a87bcba6b46a7a1a23f3897cc83a94521a96da5c23bc58db',
      provider
    );

    const result = await account.simulateTransaction(transactionRequestLike);

    expect(result).toEqual(callResult);

    expect(transactionRequestify.mock.calls.length).toBe(1);
    expect(transactionRequestify.mock.calls[0][0]).toEqual(transactionRequestLike);

    expect(estimateTxDependencies.mock.calls.length).toBe(1);
    expect(estimateTxDependencies.mock.calls[0][0]).toEqual(transactionRequest);

    expect(simulate.mock.calls.length).toBe(1);
    expect(simulate.mock.calls[0][0]).toEqual(transactionRequest);
  });
});<|MERGE_RESOLUTION|>--- conflicted
+++ resolved
@@ -14,10 +14,8 @@
 import { TransactionResponse, ScriptTransactionRequest, Provider } from '@fuel-ts/providers';
 import * as providersMod from '@fuel-ts/providers';
 import { setupTestProvider } from '@fuel-ts/providers/test-utils';
-import { randomBytes } from 'crypto';
 
 import { Account } from './account';
-import { FUEL_NETWORK_URL } from './configs';
 import { AssetId, launchCustomProviderAndGetWallets } from './test-utils';
 
 vi.mock('@fuel-ts/providers', async () => {
@@ -229,17 +227,6 @@
   });
 
   it('should execute fund just as fine', async () => {
-<<<<<<< HEAD
-    const fee = {
-      amount: bn(1),
-      assetId: '0x0101010101010101010101010101010101010101010101010101010101010101',
-    };
-
-    const resources: Resource[] = [];
-
-    const calculateFee = vi.fn(() => fee);
-    const addResources = vi.fn();
-=======
     const quantities: CoinQuantity[] = [
       {
         amount: bn(10),
@@ -247,22 +234,17 @@
       },
     ];
     const fee = bn(29);
->>>>>>> 0ee63775
 
     const request = new ScriptTransactionRequest();
 
-<<<<<<< HEAD
+    const resourcesToSpend: Resource[] = [];
     const getResourcesToSpendSpy = vi
-=======
-    const resourcesToSpend: Resource[] = [];
-    const getResourcesToSpendSpy = jest
->>>>>>> 0ee63775
       .spyOn(Account.prototype, 'getResourcesToSpend')
       .mockImplementationOnce(() => Promise.resolve(resourcesToSpend));
 
-    const addResourcesSpy = jest.spyOn(request, 'addResources');
-
-    const addAmountToAssetSpy = jest.spyOn(providersMod, 'addAmountToAsset');
+    const addResourcesSpy = vi.spyOn(request, 'addResources');
+
+    const addAmountToAssetSpy = vi.spyOn(providersMod, 'addAmountToAsset');
 
     const account = new Account(
       '0x09c0b2d1a486c439a87bcba6b46a7a1a23f3897cc83a94521a96da5c23bc58db',
@@ -306,42 +288,22 @@
       requiredQuantities: [],
     };
 
-<<<<<<< HEAD
-    const calculateFee = vi.fn(() => fee);
-    const addCoinOutput = vi.fn();
-    const addResources = vi.fn();
-=======
     const request = new ScriptTransactionRequest();
-    jest.spyOn(providersMod, 'ScriptTransactionRequest').mockImplementation(() => request);
->>>>>>> 0ee63775
+    vi.spyOn(providersMod, 'ScriptTransactionRequest').mockImplementation(() => request);
 
     const transactionResponse = new TransactionResponse('transactionId', provider);
 
-    const addCoinOutputSpy = jest.spyOn(request, 'addCoinOutput');
-
-<<<<<<< HEAD
-    const getResourcesToSpend = vi
-      .spyOn(Account.prototype, 'getResourcesToSpend')
-      .mockImplementation(() => Promise.resolve(resources));
-
-    const sendTransaction = vi
-=======
-    const fundSpy = jest
-      .spyOn(Account.prototype, 'fund')
-      .mockImplementation(() => Promise.resolve());
-
-    const sendTransactionSpy = jest
->>>>>>> 0ee63775
+    const addCoinOutputSpy = vi.spyOn(request, 'addCoinOutput');
+
+    const fundSpy = vi.spyOn(Account.prototype, 'fund').mockImplementation(() => Promise.resolve());
+
+    const sendTransactionSpy = vi
       .spyOn(Account.prototype, 'sendTransaction')
       .mockImplementation(() => Promise.resolve(transactionResponse));
 
-<<<<<<< HEAD
-    vi.spyOn(providersMod, 'ScriptTransactionRequest').mockImplementation(() => request);
-=======
-    const getTransactionCost = jest
+    const getTransactionCost = vi
       .spyOn(Provider.prototype, 'getTransactionCost')
       .mockImplementation(() => Promise.resolve(transactionCost));
->>>>>>> 0ee63775
 
     const account = new Account(
       '0x09c0b2d1a486c439a87bcba6b46a7a1a23f3897cc83a94521a96da5c23bc58db',
