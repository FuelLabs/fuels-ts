--- conflicted
+++ resolved
@@ -324,22 +324,7 @@
 
     const assetId = '0x0101010101010101010101010101010101010101010101010101010101010101';
 
-<<<<<<< HEAD
-    const fee: CoinQuantity = {
-      amount,
-      assetId,
-    };
-
-    const calculateFee = vi.fn(() => fee);
-    const addResources = vi.fn();
-
-    const request = {
-      calculateFee,
-      addResources,
-    } as unknown as ScriptTransactionRequest;
-=======
     const request = new ScriptTransactionRequest();
->>>>>>> 03010f88
 
     const quantities: CoinQuantity[] = [
       {
@@ -366,17 +351,11 @@
       .spyOn(providersMod, 'ScriptTransactionRequest')
       .mockImplementation(() => request);
 
-<<<<<<< HEAD
-    const getResourcesToSpend = vi
-      .spyOn(Account.prototype, 'getResourcesToSpend')
-      .mockImplementation(() => Promise.resolve(resources));
-=======
-    const getTransactionCost = jest
+    const getTransactionCost = vi
       .spyOn(providersMod.Provider.prototype, 'getTransactionCost')
       .mockImplementation(() => Promise.resolve(cost));
 
-    const fund = jest.spyOn(Account.prototype, 'fund').mockImplementation(() => Promise.resolve());
->>>>>>> 03010f88
+    const fund = vi.spyOn(Account.prototype, 'fund').mockImplementation(() => Promise.resolve());
 
     const sendTransaction = vi
       .spyOn(Account.prototype, 'sendTransaction')
@@ -417,13 +396,7 @@
     const transactionRequest = new ScriptTransactionRequest();
     const transactionResponse = 'transactionResponse' as unknown as TransactionResponse;
 
-<<<<<<< HEAD
-    const transactionRequestify = vi
-      .spyOn(providersMod, 'transactionRequestify')
-      .mockImplementation(() => transactionRequest);
-=======
-    const transactionRequestify = jest.spyOn(providersMod, 'transactionRequestify');
->>>>>>> 03010f88
+    const transactionRequestify = vi.spyOn(providersMod, 'transactionRequestify');
 
     const estimateTxDependencies = vi
       .spyOn(providersMod.Provider.prototype, 'estimateTxDependencies')
