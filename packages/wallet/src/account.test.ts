import { Address } from '@fuel-ts/address';
import { bn } from '@fuel-ts/math';
import type {
  CallResult,
  Coin,
  CoinQuantity,
  Message,
  Resource,
  ScriptTransactionRequest,
  TransactionRequest,
  TransactionRequestLike,
  TransactionResponse,
} from '@fuel-ts/providers';
import { Provider } from '@fuel-ts/providers';
import * as providersMod from '@fuel-ts/providers';

import { Account } from './account';

// TODO: FIX VITETEST MOCKS
// jest.mock('@fuel-ts/providers', () => ({
//   __esModule: true,
//   ...jest.requireActual('@fuel-ts/providers'),
// }));

afterEach(() => {
  vi.restoreAllMocks();
});

describe('Account', () => {
  const assets = [
    '0x0101010101010101010101010101010101010101010101010101010101010101',
    '0x0202020202020202020202020202020202020202020202020202020202020202',
    '0x0000000000000000000000000000000000000000000000000000000000000000',
  ];

  it('Create wallet using a address', () => {
    const account = new Account(
      '0x09c0b2d1a486c439a87bcba6b46a7a1a23f3897cc83a94521a96da5c23bc58db'
    );
    expect(account.address.toB256()).toEqual(
      '0x09c0b2d1a486c439a87bcba6b46a7a1a23f3897cc83a94521a96da5c23bc58db'
    );
  });

  it('should get coins just fine', async () => {
    const account = new Account(
      '0x09c0b2d1a486c439a87bcba6b46a7a1a23f3897cc83a94521a96da5c23bc58db'
    );
    const coins = await account.getCoins();
    const assetA = coins.find((c) => c.assetId === assets[0]);
    expect(assetA?.amount.gt(1)).toBeTruthy();
    const assetB = coins.find((c) => c.assetId === assets[1]);
    expect(assetB?.amount.gt(1)).toBeTruthy();
    const assetC = coins.find((c) => c.assetId === assets[2]);
    expect(assetC?.amount.gt(1)).toBeTruthy();
  });

  it('should throw if coins length is higher than 9999', async () => {
    const dummyCoins: Coin[] = new Array(10000);

    const dummyProvider = {
      getCoins: async () => Promise.resolve(dummyCoins),
    } as unknown as Provider;

    vi.spyOn(providersMod, 'Provider').mockImplementation(() => dummyProvider);

    const account = new Account(
      '0x09c0b2d1a486c439a87bcba6b46a7a1a23f3897cc83a94521a96da5c23bc58db'
    );

    let result;
    let error;

    try {
      result = await account.getCoins();
    } catch (err) {
      error = err;
    }

    expect(result).toBeUndefined();
    expect((<Error>error).message).toEqual(
      'Wallets with more than 9999 coins are not yet supported'
    );
  });

  it('should execute getResourcesToSpend just fine', async () => {
    // #region Message-getResourcesToSpend
    const account = new Account(
      '0x09c0b2d1a486c439a87bcba6b46a7a1a23f3897cc83a94521a96da5c23bc58db'
    );
    const resourcesToSpend = await account.getResourcesToSpend([
      {
        amount: bn(2),
        assetId: '0x0101010101010101010101010101010101010101010101010101010101010101',
      },
    ]);
    expect(resourcesToSpend[0].amount.gt(2)).toBeTruthy();
    // #endregion Message-getResourcesToSpend
  });

  it('should get messages just fine', async () => {
    const account = new Account(
      '0x69a2b736b60159b43bb8a4f98c0589f6da5fa3a3d101e8e269c499eb942753ba'
    );
    const messages = await account.getMessages();
    expect(messages.length).toEqual(1);
  });

  it('should throw if messages length is higher than 9999', async () => {
    const dummyMessages: Message[] = new Array(10000);

    const dummyProvider = {
      getMessages: async () => Promise.resolve(dummyMessages),
    } as unknown as Provider;

    vi.spyOn(providersMod, 'Provider').mockImplementation(() => dummyProvider);

    const account = new Account(
      '0x69a2b736b60159b43bb8a4f98c0589f6da5fa3a3d101e8e269c499eb942753ba'
    );

    let result;
    let error;

    try {
      result = await account.getMessages();
    } catch (err) {
      error = err;
    }

    expect(result).toBeUndefined();
    expect((<Error>error).message).toEqual(
      'Wallets with more than 9999 messages are not yet supported'
    );
  });

  it('should get single asset balance just fine', async () => {
    const account = new Account(
      '0x09c0b2d1a486c439a87bcba6b46a7a1a23f3897cc83a94521a96da5c23bc58db'
    );
    const balanceA = await account.getBalance(); // native asset
    const balanceB = await account.getBalance(assets[1]);
    expect(balanceA.gte(1)).toBeTruthy();
    expect(balanceB.gte(1)).toBeTruthy();
  });

  it('should get multiple balances just fine', async () => {
    const account = new Account(
      '0x09c0b2d1a486c439a87bcba6b46a7a1a23f3897cc83a94521a96da5c23bc58db'
    );
    const balances = await account.getBalances();
    expect(balances.length).toBeGreaterThanOrEqual(1);
  });

  it('should throw if balances length is higher than 9999', async () => {
    const dummyBalace: CoinQuantity[] = new Array(10000);

    const dummyProvider = {
      getBalances: async () => Promise.resolve(dummyBalace),
    } as unknown as Provider;

    vi.spyOn(providersMod, 'Provider').mockImplementation(() => dummyProvider);

    const account = new Account(
      '0x09c0b2d1a486c439a87bcba6b46a7a1a23f3897cc83a94521a96da5c23bc58db'
    );

    let result;
    let error;
    try {
      result = await account.getBalances();
    } catch (err) {
      error = err;
    }

    expect(result).toBeUndefined();
    expect((<Error>error).message).toEqual(
      'Wallets with more than 9999 balances are not yet supported'
    );
  });

  it('should connect with provider just fine [URL]', () => {
    const account = new Account(
      '0x09c0b2d1a486c439a87bcba6b46a7a1a23f3897cc83a94521a96da5c23bc58db'
    );

    expect(account.provider.url).toEqual('http://127.0.0.1:4000/graphql');

    const newProviderUrl = 'https://rpc.fuel.sh';
    account.connect(newProviderUrl);

    expect(account.provider.url).toEqual(newProviderUrl);
  });

  it('should connect with provider just fine [INSTANCE]', () => {
    const account = new Account(
      '0x09c0b2d1a486c439a87bcba6b46a7a1a23f3897cc83a94521a96da5c23bc58db'
    );

    const newProviderUrl = 'https://rpc.fuel.sh';

    expect(account.provider.url).not.toEqual(newProviderUrl);

    const newProvider = new Provider(newProviderUrl);
    account.connect(newProvider);

    expect(account.provider.url).toEqual(newProviderUrl);
  });

  it('should execute fund just as fine', async () => {
    const fee = {
      amount: bn(1),
      assetId: '0x0101010101010101010101010101010101010101010101010101010101010101',
    };

    const resources: Resource[] = [];

<<<<<<< HEAD
    const calculateFee = vi.fn(() => fee);
    const addResourceInputsAndOutputs = vi.fn();
=======
    const calculateFee = jest.fn(() => fee);
    const addResources = jest.fn();
>>>>>>> 08837665

    const request = {
      calculateFee,
      addResources,
    } as unknown as TransactionRequest;

    const getResourcesToSpendSpy = vi
      .spyOn(Account.prototype, 'getResourcesToSpend')
      .mockImplementationOnce(() => Promise.resolve([]));

    const account = new Account(
      '0x09c0b2d1a486c439a87bcba6b46a7a1a23f3897cc83a94521a96da5c23bc58db'
    );

    await account.fund(request);

    expect(calculateFee.mock.calls.length).toBe(1);

    expect(getResourcesToSpendSpy.mock.calls.length).toBe(1);
    expect(getResourcesToSpendSpy.mock.calls[0][0]).toEqual([fee]);

    expect(addResources.mock.calls.length).toBe(1);
    expect(addResources.mock.calls[0][0]).toEqual(resources);
  });

  it('should execute transfer just as fine', async () => {
    const amount = bn(1);
    const assetId = '0x0101010101010101010101010101010101010101010101010101010101010101';
    const destination = Address.fromAddressOrString('0x0101010101010101010101010101010101010101');
    const txParam: Pick<TransactionRequestLike, 'gasLimit' | 'gasPrice' | 'maturity'> = {
      gasLimit: bn(1),
      gasPrice: bn(1),
      maturity: 1,
    };

    const fee: CoinQuantity = {
      amount,
      assetId,
    };

<<<<<<< HEAD
    const calculateFee = vi.fn(() => fee);
    const addCoinOutput = vi.fn();
    const addResourceInputsAndOutputs = vi.fn();
=======
    const calculateFee = jest.fn(() => fee);
    const addCoinOutput = jest.fn();
    const addResources = jest.fn();
>>>>>>> 08837665

    const request = {
      calculateFee,
      addCoinOutput,
      addResources,
    } as unknown as ScriptTransactionRequest;

    const resources: Resource[] = [];

    const getResourcesToSpend = vi
      .spyOn(Account.prototype, 'getResourcesToSpend')
      .mockImplementation(() => Promise.resolve(resources));

    const sendTransaction = vi
      .spyOn(Account.prototype, 'sendTransaction')
      .mockImplementation(() => Promise.resolve({} as unknown as TransactionResponse));

    vi.spyOn(providersMod, 'ScriptTransactionRequest').mockImplementation(() => request);

    const account = new Account(
      '0x09c0b2d1a486c439a87bcba6b46a7a1a23f3897cc83a94521a96da5c23bc58db'
    );
    // asset id already hexlified
    await account.transfer(destination, amount, assetId, txParam);

    expect(addCoinOutput.mock.calls.length).toBe(1);
    expect(addCoinOutput.mock.calls[0]).toEqual([destination, amount, assetId]);

    expect(calculateFee.mock.calls.length).toBe(1);

    expect(getResourcesToSpend.mock.calls.length).toBe(1);
    expect(getResourcesToSpend.mock.calls[0][0]).toEqual([fee]);

    expect(addResources.mock.calls.length).toBe(1);
    expect(addResources.mock.calls[0][0]).toEqual(resources);

    expect(sendTransaction.mock.calls.length).toBe(1);
    expect(sendTransaction.mock.calls[0][0]).toEqual(request);

    // asset id not hexlified
    await account.transfer(destination, amount);

    expect(addCoinOutput.mock.calls.length).toBe(2);
    expect(addCoinOutput.mock.calls[1]).toEqual([
      destination,
      amount,
      '0x0000000000000000000000000000000000000000000000000000000000000000',
    ]);

    expect(calculateFee.mock.calls.length).toBe(2);

    expect(getResourcesToSpend.mock.calls.length).toBe(2);
    expect(getResourcesToSpend.mock.calls[1][0]).toEqual([
      [amount, '0x0000000000000000000000000000000000000000000000000000000000000000'],
      fee,
    ]);

    expect(addResources.mock.calls.length).toBe(2);
    expect(addResources.mock.calls[1][0]).toEqual(resources);

    expect(sendTransaction.mock.calls.length).toBe(2);
    expect(sendTransaction.mock.calls[1][0]).toEqual(request);
  });

  it('should execute withdrawToBaseLayer just fine', async () => {
    const recipient = Address.fromRandom();
    const txParams: Pick<TransactionRequestLike, 'gasLimit' | 'gasPrice' | 'maturity'> = {};
    const amount = bn(1);

    const assetId = '0x0101010101010101010101010101010101010101010101010101010101010101';

    const fee: CoinQuantity = {
      amount,
      assetId,
    };

<<<<<<< HEAD
    const calculateFee = vi.fn(() => fee);
    const addResourceInputsAndOutputs = vi.fn();
=======
    const calculateFee = jest.fn(() => fee);
    const addResources = jest.fn();
>>>>>>> 08837665

    const request = {
      calculateFee,
      addResources,
    } as unknown as ScriptTransactionRequest;

    const resources: Resource[] = [];

    const transactionResponse = {} as unknown as TransactionResponse;

    const scriptTransactionRequest = vi
      .spyOn(providersMod, 'ScriptTransactionRequest')
      .mockImplementation(() => request);

    const getResourcesToSpend = vi
      .spyOn(Account.prototype, 'getResourcesToSpend')
      .mockImplementation(() => Promise.resolve(resources));

    const sendTransaction = vi
      .spyOn(Account.prototype, 'sendTransaction')
      .mockImplementation(() => Promise.resolve(transactionResponse));

    const account = new Account(
      '0x09c0b2d1a486c439a87bcba6b46a7a1a23f3897cc83a94521a96da5c23bc58db'
    );

    let result = await account.withdrawToBaseLayer(recipient, amount, txParams);

    expect(result).toEqual(transactionResponse);

    expect(scriptTransactionRequest.mock.calls.length).toBe(1);

    expect(calculateFee.mock.calls.length).toBe(1);

    expect(addResources.mock.calls.length).toBe(1);
    expect(addResources.mock.calls[0][0]).toEqual(resources);

    expect(getResourcesToSpend.mock.calls.length).toBe(1);
    expect(getResourcesToSpend.mock.calls[0][0]).toEqual([fee]);

    expect(sendTransaction.mock.calls.length).toBe(1);
    expect(sendTransaction.mock.calls[0][0]).toEqual(request);

    // without txParams
    result = await account.withdrawToBaseLayer(recipient, amount);

    expect(result).toEqual(transactionResponse);

    expect(scriptTransactionRequest.mock.calls.length).toBe(2);

    expect(calculateFee.mock.calls.length).toBe(2);

    expect(addResources.mock.calls.length).toBe(2);
    expect(addResources.mock.calls[0][0]).toEqual(resources);

    expect(getResourcesToSpend.mock.calls.length).toBe(2);
    expect(getResourcesToSpend.mock.calls[0][0]).toEqual([fee]);

    expect(sendTransaction.mock.calls.length).toBe(2);
    expect(sendTransaction.mock.calls[0][0]).toEqual(request);
  });

  it('should execute sendTransaction just fine', async () => {
    const transactionRequestLike = 'transactionRequestLike' as unknown as TransactionRequest;
    const transactionRequest = 'transactionRequest' as unknown as TransactionRequest;
    const transactionResponse = 'transactionResponse' as unknown as TransactionResponse;

    const transactionRequestify = vi
      .spyOn(providersMod, 'transactionRequestify')
      .mockImplementation(() => transactionRequest);

    const estimateTxDependencies = vi
      .spyOn(providersMod.Provider.prototype, 'estimateTxDependencies')
      .mockImplementation(() => Promise.resolve());

    const sendTransaction = vi
      .spyOn(providersMod.Provider.prototype, 'sendTransaction')
      .mockImplementation(() => Promise.resolve(transactionResponse));

    const account = new Account(
      '0x09c0b2d1a486c439a87bcba6b46a7a1a23f3897cc83a94521a96da5c23bc58db'
    );

    const result = await account.sendTransaction(transactionRequestLike);

    expect(result).toEqual(transactionResponse);

    expect(transactionRequestify.mock.calls.length).toEqual(1);
    expect(transactionRequestify.mock.calls[0][0]).toEqual(transactionRequestLike);

    expect(estimateTxDependencies.mock.calls.length).toEqual(1);
    expect(estimateTxDependencies.mock.calls[0][0]).toEqual(transactionRequest);

    expect(sendTransaction.mock.calls.length).toEqual(1);
    expect(sendTransaction.mock.calls[0][0]).toEqual(transactionRequest);
  });

  it('should execute simulateTransaction just fine', async () => {
    const transactionRequestLike = 'transactionRequestLike' as unknown as TransactionRequest;
    const transactionRequest = 'transactionRequest' as unknown as TransactionRequest;
    const callResult = 'callResult' as unknown as CallResult;

    const transactionRequestify = vi
      .spyOn(providersMod, 'transactionRequestify')
      .mockImplementation(() => transactionRequest);

    const estimateTxDependencies = vi
      .spyOn(providersMod.Provider.prototype, 'estimateTxDependencies')
      .mockImplementation(() => Promise.resolve());

    const simulate = vi
      .spyOn(providersMod.Provider.prototype, 'simulate')
      .mockImplementation(() => Promise.resolve(callResult));

    const account = new Account(
      '0x09c0b2d1a486c439a87bcba6b46a7a1a23f3897cc83a94521a96da5c23bc58db'
    );

    const result = await account.simulateTransaction(transactionRequestLike);

    expect(result).toEqual(callResult);

    expect(transactionRequestify.mock.calls.length).toBe(1);
    expect(transactionRequestify.mock.calls[0][0]).toEqual(transactionRequestLike);

    expect(estimateTxDependencies.mock.calls.length).toBe(1);
    expect(estimateTxDependencies.mock.calls[0][0]).toEqual(transactionRequest);

    expect(simulate.mock.calls.length).toBe(1);
    expect(simulate.mock.calls[0][0]).toEqual(transactionRequest);
  });
});<|MERGE_RESOLUTION|>--- conflicted
+++ resolved
@@ -215,13 +215,8 @@
 
     const resources: Resource[] = [];
 
-<<<<<<< HEAD
     const calculateFee = vi.fn(() => fee);
-    const addResourceInputsAndOutputs = vi.fn();
-=======
-    const calculateFee = jest.fn(() => fee);
-    const addResources = jest.fn();
->>>>>>> 08837665
+    const addResources = vi.fn();
 
     const request = {
       calculateFee,
@@ -262,15 +257,9 @@
       assetId,
     };
 
-<<<<<<< HEAD
     const calculateFee = vi.fn(() => fee);
     const addCoinOutput = vi.fn();
-    const addResourceInputsAndOutputs = vi.fn();
-=======
-    const calculateFee = jest.fn(() => fee);
-    const addCoinOutput = jest.fn();
-    const addResources = jest.fn();
->>>>>>> 08837665
+    const addResources = vi.fn();
 
     const request = {
       calculateFee,
@@ -347,13 +336,8 @@
       assetId,
     };
 
-<<<<<<< HEAD
     const calculateFee = vi.fn(() => fee);
-    const addResourceInputsAndOutputs = vi.fn();
-=======
-    const calculateFee = jest.fn(() => fee);
-    const addResources = jest.fn();
->>>>>>> 08837665
+    const addResources = vi.fn();
 
     const request = {
       calculateFee,
