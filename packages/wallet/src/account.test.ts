--- conflicted
+++ resolved
@@ -211,17 +211,6 @@
   });
 
   it('should execute fund just as fine', async () => {
-<<<<<<< HEAD
-    const fee = {
-      amount: bn(1),
-      assetId: '0x0101010101010101010101010101010101010101010101010101010101010101',
-    };
-
-    const resources: Resource[] = [];
-
-    const calculateFee = vi.fn(() => fee);
-    const addResources = vi.fn();
-=======
     const quantities: CoinQuantity[] = [
       {
         amount: bn(10),
@@ -229,22 +218,17 @@
       },
     ];
     const fee = bn(29);
->>>>>>> c02e7b7a
 
     const request = new ScriptTransactionRequest();
 
-<<<<<<< HEAD
+    const resourcesToSpend: Resource[] = [];
     const getResourcesToSpendSpy = vi
-=======
-    const resourcesToSpend: Resource[] = [];
-    const getResourcesToSpendSpy = jest
->>>>>>> c02e7b7a
       .spyOn(Account.prototype, 'getResourcesToSpend')
       .mockImplementationOnce(() => Promise.resolve(resourcesToSpend));
 
-    const addResourcesSpy = jest.spyOn(request, 'addResources');
-
-    const addAmountToAssetSpy = jest.spyOn(providersMod, 'addAmountToAsset');
+    const addResourcesSpy = vi.spyOn(request, 'addResources');
+
+    const addAmountToAssetSpy = vi.spyOn(providersMod, 'addAmountToAsset');
 
     const account = new Account(
       '0x09c0b2d1a486c439a87bcba6b46a7a1a23f3897cc83a94521a96da5c23bc58db',
@@ -288,42 +272,24 @@
       requiredQuantities: [],
     };
 
-<<<<<<< HEAD
-    const calculateFee = vi.fn(() => fee);
-    const addCoinOutput = vi.fn();
-    const addResources = vi.fn();
-=======
     const request = new ScriptTransactionRequest();
-    jest.spyOn(providersMod, 'ScriptTransactionRequest').mockImplementation(() => request);
->>>>>>> c02e7b7a
+    vi.spyOn(providersMod, 'ScriptTransactionRequest').mockImplementation(() => request);
 
     const transactionResponse = new TransactionResponse('transactionId', provider);
 
-    const addCoinOutputSpy = jest.spyOn(request, 'addCoinOutput');
-
-<<<<<<< HEAD
-    const getResourcesToSpend = vi
-      .spyOn(Account.prototype, 'getResourcesToSpend')
-      .mockImplementation(() => Promise.resolve(resources));
-
-    const sendTransaction = vi
-=======
-    const fundSpy = jest
+    const addCoinOutputSpy = vi.spyOn(request, 'addCoinOutput');
+
+    const fundSpy = vi
       .spyOn(Account.prototype, 'fund')
       .mockImplementation(() => Promise.resolve());
 
-    const sendTransactionSpy = jest
->>>>>>> c02e7b7a
+    const sendTransactionSpy = vi
       .spyOn(Account.prototype, 'sendTransaction')
       .mockImplementation(() => Promise.resolve(transactionResponse));
 
-<<<<<<< HEAD
-    vi.spyOn(providersMod, 'ScriptTransactionRequest').mockImplementation(() => request);
-=======
-    const getTransactionCost = jest
+    const getTransactionCost = vi
       .spyOn(Provider.prototype, 'getTransactionCost')
       .mockImplementation(() => Promise.resolve(transactionCost));
->>>>>>> c02e7b7a
 
     const account = new Account(
       '0x09c0b2d1a486c439a87bcba6b46a7a1a23f3897cc83a94521a96da5c23bc58db',
