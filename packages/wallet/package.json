--- conflicted
+++ resolved
@@ -57,13 +57,9 @@
     "@fuel-ts/transactions": "workspace:*",
     "@fuel-ts/utils": "workspace:*",
     "@fuels/vm-asm": "0.36.1",
-<<<<<<< HEAD
-    "@fuel-ts/crypto": "workspace:*",
     "@fuel-ts/errors": "workspace:*",
-=======
     "portfinder": "^1.0.32",
     "tree-kill": "^1.2.2",
->>>>>>> f1bb197b
     "uuid": "^9.0.0"
   },
   "devDependencies": {
