--- conflicted
+++ resolved
@@ -53,13 +53,10 @@
     "@fuel-ts/providers": "workspace:*",
     "@fuel-ts/signer": "workspace:*",
     "@fuel-ts/transactions": "workspace:*",
-<<<<<<< HEAD
     "@fuel-ts/utils": "workspace:*",
-    "ethereum-cryptography": "^2.0.0",
-    "uuid": "^9.0.0"
-=======
+    "ethereum-cryptography": "^2.1.2",
+    "uuid": "^9.0.0",
     "@fuels/vm-asm": "0.34.1"
->>>>>>> f5e0ded2
   },
   "devDependencies": {
     "@fuel-ts/address": "workspace:*",
