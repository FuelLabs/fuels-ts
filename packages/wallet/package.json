--- conflicted
+++ resolved
@@ -7,42 +7,20 @@
     "entryPoint": "src/index.ts"
   },
   "exports": {
-<<<<<<< HEAD
     ".": {
       "import": "./dist/esm/src/index.js",
       "require": "./dist/cjs/src/index.js",
       "types": "./dist/cjs/src/index.d.ts"
     },
+    "./configs": {
+      "require": "./dist/cjs/src/configs.js",
+      "import": "./dist/esm/src/configs.js",
+      "types": "./dist/cjs/src/configs.d.ts"
+    },
     "./test-utils": {
       "import": "./dist/esm/test/utils/index.js",
       "require": "./dist/cjs/test/utils/index.js",
       "types": "./dist/cjs/test/utils/index.d.ts"
-=======
-    ".": "./src/index.ts",
-    "./test-utils": "./test/utils/index.ts",
-    "./configs": "./src/configs.ts"
-  },
-  "publishConfig": {
-    "main": "dist/index.js",
-    "module": "dist/index.mjs",
-    "types": "dist/index.d.ts",
-    "exports": {
-      ".": {
-        "import": "./dist/index.mjs",
-        "require": "./dist/index.js",
-        "types": "./dist/index.d.ts"
-      },
-      "./test-utils": {
-        "import": "./dist/test-utils.mjs",
-        "require": "./dist/test-utils.js",
-        "types": "./dist/test-utils.d.ts"
-      },
-      "./configs": {
-        "import": "./dist/configs.mjs",
-        "require": "./dist/configs.js",
-        "types": "./dist/configs.d.ts"
-      }
->>>>>>> 3cb39443
     }
   },
   "scripts": {
