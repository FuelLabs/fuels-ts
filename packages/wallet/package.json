--- conflicted
+++ resolved
@@ -55,18 +55,12 @@
     "@fuel-ts/transactions": "workspace:*",
     "@fuel-ts/utils": "workspace:*",
     "ethereum-cryptography": "^2.1.2",
-    "uuid": "^9.0.0",
-    "@fuels/vm-asm": "0.34.1"
+    "@fuels/vm-asm": "0.34.1",
+    "@fuel-ts/crypto": "workspace:*",
+    "uuid": "^9.0.0"
   },
   "devDependencies": {
-    "@fuel-ts/address": "workspace:*",
-<<<<<<< HEAD
-    "@fuel-ts/keystore": "workspace:*",
     "@fuel-ts/testcases": "workspace:*",
     "@types/uuid": "^9.0.1"
-=======
-    "@fuel-ts/crypto": "workspace:*",
-    "@fuel-ts/testcases": "workspace:*"
->>>>>>> 51d13e32
   }
 }