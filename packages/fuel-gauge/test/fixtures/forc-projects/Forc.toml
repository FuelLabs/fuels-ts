--- conflicted
+++ resolved
@@ -53,8 +53,4 @@
 ]
 
 [patch.'https://github.com/fuellabs/sway']
-<<<<<<< HEAD
-std = { git = "https://github.com/fuellabs/sway", branch = "feat/transaction-policies" }
-=======
-std = { git = "https://github.com/fuellabs/sway", branch = "master" }
->>>>>>> 2d40df7a
+std = { git = "https://github.com/fuellabs/sway", branch = "feat/transaction-policies" }