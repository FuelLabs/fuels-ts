{
  "private": true,
  "name": "fuel-gauge",
  "version": "0.0.1",
  "description": "",
  "author": "Fuel Labs <contact@fuel.sh> (https://fuel.network/)",
  "scripts": {
<<<<<<< HEAD
    "pretest": "run-s build:forc build:forc-experimental build:process-predicates",
    "build:forc": "../../scripts/forc-build-with-typegen.sh",
    "build:forc-experimental": "tsx ./scripts/build-forc-experimental.ts",
=======
    "pretest": "run-s build:forc build:process-predicates",
    "build:forc": "pnpm fuels-forc build -p test/fixtures/forc-projects --release",
>>>>>>> 30fa1030
    "build:process-predicates": "tsx ./scripts/process-predicates.ts"
  },
  "license": "Apache-2.0",
  "dependencies": {
    "fuels": "workspace:*"
  },
  "devDependencies": {
    "@fuel-ts/account": "workspace:*",
    "@fuel-ts/forc": "workspace:*",
    "@fuel-ts/utils": "workspace:*",
    "@fuel-ts/errors": "workspace:*"
  }
}<|MERGE_RESOLUTION|>--- conflicted
+++ resolved
@@ -5,14 +5,8 @@
   "description": "",
   "author": "Fuel Labs <contact@fuel.sh> (https://fuel.network/)",
   "scripts": {
-<<<<<<< HEAD
-    "pretest": "run-s build:forc build:forc-experimental build:process-predicates",
-    "build:forc": "../../scripts/forc-build-with-typegen.sh",
-    "build:forc-experimental": "tsx ./scripts/build-forc-experimental.ts",
-=======
     "pretest": "run-s build:forc build:process-predicates",
     "build:forc": "pnpm fuels-forc build -p test/fixtures/forc-projects --release",
->>>>>>> 30fa1030
     "build:process-predicates": "tsx ./scripts/process-predicates.ts"
   },
   "license": "Apache-2.0",
