--- conflicted
+++ resolved
@@ -17,12 +17,7 @@
     "@fuel-ts/account": "workspace:*",
     "@fuel-ts/errors": "workspace:*",
     "@fuel-ts/merkle": "workspace:*",
-<<<<<<< HEAD
     "@fuel-ts/utils": "workspace:*",
-    "@internal/utils": "workspace:*",
     "ora": "5.4.1"
-=======
-    "@fuel-ts/utils": "workspace:*"
->>>>>>> d2b3bae4
   }
 }