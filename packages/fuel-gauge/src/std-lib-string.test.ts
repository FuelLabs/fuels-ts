--- conflicted
+++ resolved
@@ -20,17 +20,12 @@
 
 describe('std-lib-string Tests', () => {
   it('should test std-lib-string return', async () => {
-<<<<<<< HEAD
     using contractInstance = await setupContract();
-    const { value } = await contractInstance.functions.return_dynamic_string().call<string>();
-=======
     const { waitForResult } = await contractInstance.functions
       .return_dynamic_string()
       .call<string>();
 
     const { value } = await waitForResult();
-
->>>>>>> 661b1535
     expect(value).toBe('Hello World');
   });
 
