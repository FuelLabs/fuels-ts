import { generateTestWallet } from '@fuel-ts/account/test-utils';
import { ASSET_A, ASSET_B } from '@fuel-ts/utils/test-utils';
import { Provider, FUEL_NETWORK_URL, Predicate, Wallet, ScriptTransactionRequest, bn } from 'fuels';

import { FuelGaugeProjectsEnum, getFuelGaugeForcProject } from '../test/fixtures';

/**
 * @group node
 */
describe('PredicateConditionalInputs', () => {
  let baseAssetId: string;

  const { binHexlified: predicateBytecode, abiContents: abiJSON } = getFuelGaugeForcProject(
    FuelGaugeProjectsEnum.PREDICATE_CONDITIONAL_INPUTS
  );

  beforeAll(async () => {
    const provider = await Provider.create(FUEL_NETWORK_URL);
    baseAssetId = provider.getBaseAssetId();
  });

  it('should execute custom transaction where predicate transfers to Alice (ALICE PAYS FEES)', async () => {
    const provider = await Provider.create(FUEL_NETWORK_URL);

    const aliceWallet = Wallet.generate({
      provider,
    });

    const amountToTransfer = 1000;

    const adminWallet = await generateTestWallet(provider, [
      [500_000, baseAssetId],
      [500_000, ASSET_A],
    ]);

    const predicate = new Predicate({
      bytecode: predicateBytecode,
      abi: abiJSON,
      provider,
      configurableConstants: { MAKER: aliceWallet.address.toB256() },
    });

    // transfer asset A to predicate so it can transfer to alice
    const tx1 = await adminWallet.transfer(predicate.address, 10_000, ASSET_A);

    await tx1.waitForResult();

    // transfer base asset to Alice so she can pay the fees
    const tx2 = await adminWallet.transfer(aliceWallet.address, 2_000, baseAssetId);

    await tx2.waitForResult();

    const request = new ScriptTransactionRequest();

    // fetch predicate resources to spend
    const predicateResoruces = await predicate.getResourcesToSpend([[amountToTransfer, ASSET_A]]);

    request
<<<<<<< HEAD
      .addResources(aliceResources)
=======
>>>>>>> 60be2954
      .addResources(predicateResoruces)
      .addCoinOutput(aliceWallet.address, amountToTransfer, ASSET_A);

    const txCost = await aliceWallet.provider.getTransactionCost(request, {
      resourcesOwner: aliceWallet,
    });

    request.gasLimit = txCost.gasUsed;
    request.maxFee = txCost.maxFee;

    await aliceWallet.fund(request, { ...txCost, requiredQuantities: [] });

    const aliceBaseAssetBefore = await aliceWallet.getBalance();
    const aliceAssetABefore = await aliceWallet.getBalance(ASSET_A);
    const predicateAssetABefore = await predicate.getBalance(ASSET_A);

    const tx3 = await aliceWallet.sendTransaction(request);

    await tx3.waitForResult();

    const aliceBaseAssetAfter = await aliceWallet.getBalance();
    const aliceAssetAAfter = await aliceWallet.getBalance(ASSET_A);
    const predicateAssetAAfter = await predicate.getBalance(ASSET_A);

    // ensure Alice received the expected amount of asset
    expect(bn(aliceAssetAAfter).toNumber()).toBe(
      bn(aliceAssetABefore).add(bn(amountToTransfer)).toNumber()
    );

    // ensure Alice paid the fees
    expect(bn(aliceBaseAssetBefore).toNumber()).toBeGreaterThan(bn(aliceBaseAssetAfter).toNumber());

    // ensure predicate balance has decreased
    expect(bn(predicateAssetAAfter).toNumber()).toBe(
      bn(predicateAssetABefore).sub(bn(amountToTransfer)).toNumber()
    );
  });

  it('should execute custom transaction where predicate transfer to Alice (PREDICATE PAYS FEES)', async () => {
    const provider = await Provider.create(FUEL_NETWORK_URL);

    const aliceWallet = Wallet.generate({
      provider,
    });

    const amountToTransfer = 1000;

    const adminWallet = await generateTestWallet(provider, [
      [500_000, baseAssetId],
      [500_000, ASSET_A],
      [500_000, ASSET_B],
    ]);

    const predicate = new Predicate({
      bytecode: predicateBytecode,
      abi: abiJSON,
      provider,
      configurableConstants: { MAKER: aliceWallet.address.toB256() },
    });

    // transfer asset A to predicate so it can transfer to alice
    const tx1 = await adminWallet.transfer(predicate.address, 10_000, ASSET_A);

    await tx1.waitForResult();

    // transfer base asset to predicate so it can pay the fees
    const tx2 = await adminWallet.transfer(predicate.address, 10_000, baseAssetId);

    await tx2.waitForResult();

    // transfer asset B to Alice so it can add symbolic UTXOs to the transaction
    // inputs in order to the predicate validate her inputs in the transaction.
    const tx3 = await adminWallet.transfer(aliceWallet.address, 10_000, ASSET_B);

    await tx3.waitForResult();

    const request = new ScriptTransactionRequest();

    // predicate will pay the fee so it will need the base asset
    const predicateResources = await predicate.getResourcesToSpend([[amountToTransfer, ASSET_A]]);

    /**
     * we need to add Alice resources in order to the predicate validates that she have inputs
     * in the transaction and returns true. These resources will be returned to alice.
     */
    const aliceResources = await aliceWallet.getResourcesToSpend([[1, ASSET_B]]);

    request
      .addResources(aliceResources)
      .addResources(predicateResources)
      .addCoinOutput(aliceWallet.address, amountToTransfer, ASSET_A);

    const txCost = await aliceWallet.provider.getTransactionCost(request);

    request.gasLimit = txCost.gasUsed;
    request.maxFee = txCost.maxFee;

    // predicate will pay for the transaction fee
    await predicate.fund(request, txCost);

    predicate.populateTransactionPredicateData(request);

    await aliceWallet.populateTransactionWitnessesSignature(request);

    const aliceAssetABefore = await aliceWallet.getBalance(ASSET_A);
    const predicateAssetABefore = await predicate.getBalance(ASSET_A);

    const aliceBaseAssetBefore = await aliceWallet.getBalance();
    const aliceAssetBBefore = await aliceWallet.getBalance(ASSET_B);

    const tx4 = await aliceWallet.sendTransaction(request);

    await tx4.waitForResult();

    const aliceAssetAAfter = await aliceWallet.getBalance(ASSET_A);
    const predicateAssetAAfter = await predicate.getBalance(ASSET_A);

    const aliceBaseAssetAfter = await aliceWallet.getBalance();
    const aliceAssetBAfter = await aliceWallet.getBalance(ASSET_B);

    expect(bn(aliceAssetAAfter).toNumber()).toBe(
      bn(aliceAssetABefore).add(bn(amountToTransfer)).toNumber()
    );

    // predicate transferred the asset to alice
    expect(bn(predicateAssetAAfter).toNumber()).toBe(
      bn(predicateAssetABefore).sub(bn(amountToTransfer)).toNumber()
    );

    //  alice did not pay the fee
    expect(bn(aliceBaseAssetBefore).toNumber()).toBe(bn(aliceBaseAssetAfter).toNumber());

    // alice balance for asset B did not change
    expect(bn(aliceAssetBBefore).toNumber()).toBe(bn(aliceAssetBAfter).toNumber());
  });
});<|MERGE_RESOLUTION|>--- conflicted
+++ resolved
@@ -54,12 +54,10 @@
 
     // fetch predicate resources to spend
     const predicateResoruces = await predicate.getResourcesToSpend([[amountToTransfer, ASSET_A]]);
+    const aliceResources = await aliceWallet.getResourcesToSpend([[1, baseAssetId]]);
 
     request
-<<<<<<< HEAD
       .addResources(aliceResources)
-=======
->>>>>>> 60be2954
       .addResources(predicateResoruces)
       .addCoinOutput(aliceWallet.address, amountToTransfer, ASSET_A);
 
