--- conflicted
+++ resolved
@@ -65,11 +65,7 @@
 
     request
       .addResources(aliceResources)
-<<<<<<< HEAD
       .addResources(predicateResoruces)
-=======
-      .addPredicateResources(predicateResoruces, predicate)
->>>>>>> 577779af
       .addCoinOutput(aliceWallet.address, amountToTransfer, assetIdA);
 
     const aliceBaseAssetBefore = await aliceWallet.getBalance();
@@ -152,11 +148,7 @@
 
     request
       .addResources(aliceResources)
-<<<<<<< HEAD
       .addResources(predicateResoruces)
-=======
-      .addPredicateResources(predicateResources, predicate)
->>>>>>> 577779af
       .addCoinOutput(aliceWallet.address, amountToTransfer, assetIdA);
 
     const aliceAssetABefore = await aliceWallet.getBalance(assetIdA);
