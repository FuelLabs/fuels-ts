--- conflicted
+++ resolved
@@ -1,19 +1,6 @@
 import { generateTestWallet } from '@fuel-ts/account/test-utils';
 import { ASSET_A, ASSET_B } from '@fuel-ts/utils/test-utils';
-<<<<<<< HEAD
-import {
-  Provider,
-  FUEL_NETWORK_URL,
-  BaseAssetId,
-  Predicate,
-  Wallet,
-  ScriptTransactionRequest,
-  bn,
-} from 'fuels';
-=======
-import type { BN } from 'fuels';
 import { Provider, FUEL_NETWORK_URL, Predicate, Wallet, ScriptTransactionRequest, bn } from 'fuels';
->>>>>>> b30b796c
 
 import { FuelGaugeProjectsEnum, getFuelGaugeForcProject } from '../test/fixtures';
 
@@ -21,25 +8,17 @@
  * @group node
  */
 describe('PredicateConditionalInputs', () => {
-<<<<<<< HEAD
-=======
-  let gasPrice: BN;
   let baseAssetId: string;
 
->>>>>>> b30b796c
   const { binHexlified: predicateBytecode, abiContents: abiJSON } = getFuelGaugeForcProject(
     FuelGaugeProjectsEnum.PREDICATE_CONDITIONAL_INPUTS
   );
 
-<<<<<<< HEAD
-=======
   beforeAll(async () => {
     const provider = await Provider.create(FUEL_NETWORK_URL);
     baseAssetId = provider.getBaseAssetId();
-    ({ minGasPrice: gasPrice } = provider.getGasConfig());
   });
 
->>>>>>> b30b796c
   it('should execute custom transaction where predicate transfers to Alice (ALICE PAYS FEES)', async () => {
     const provider = await Provider.create(FUEL_NETWORK_URL);
 
@@ -67,14 +46,7 @@
     await tx1.waitForResult();
 
     // transfer base asset to Alice so she can pay the fees
-<<<<<<< HEAD
-    const tx2 = await adminWallet.transfer(aliceWallet.address, 2_000, BaseAssetId);
-=======
-    const tx2 = await adminWallet.transfer(aliceWallet.address, 2_000, baseAssetId, {
-      gasPrice,
-      gasLimit: 10_000,
-    });
->>>>>>> b30b796c
+    const tx2 = await adminWallet.transfer(aliceWallet.address, 2_000, baseAssetId);
 
     await tx2.waitForResult();
 
@@ -83,12 +55,6 @@
     // fetch predicate resources to spend
     const predicateResoruces = await predicate.getResourcesToSpend([[amountToTransfer, ASSET_A]]);
 
-<<<<<<< HEAD
-=======
-    // fetch Alice resources to spend
-    const aliceResources = await aliceWallet.getResourcesToSpend([[request.gasLimit, baseAssetId]]);
-
->>>>>>> b30b796c
     request
       .addResources(predicateResoruces)
       .addCoinOutput(aliceWallet.address, amountToTransfer, ASSET_A);
@@ -156,14 +122,7 @@
     await tx1.waitForResult();
 
     // transfer base asset to predicate so it can pay the fees
-<<<<<<< HEAD
-    const tx2 = await adminWallet.transfer(predicate.address, 10_000, BaseAssetId);
-=======
-    const tx2 = await adminWallet.transfer(predicate.address, 2_000, baseAssetId, {
-      gasPrice,
-      gasLimit: 10_000,
-    });
->>>>>>> b30b796c
+    const tx2 = await adminWallet.transfer(predicate.address, 10_000, baseAssetId);
 
     await tx2.waitForResult();
 
@@ -176,14 +135,7 @@
     const request = new ScriptTransactionRequest();
 
     // predicate will pay the fee so it will need the base asset
-<<<<<<< HEAD
     const predicateResources = await predicate.getResourcesToSpend([[amountToTransfer, ASSET_A]]);
-=======
-    const predicateResources = await predicate.getResourcesToSpend([
-      [amountToTransfer, ASSET_A],
-      [1000, baseAssetId],
-    ]);
->>>>>>> b30b796c
 
     /**
      * we need to add Alice resources in order to the predicate validates that she have inputs
