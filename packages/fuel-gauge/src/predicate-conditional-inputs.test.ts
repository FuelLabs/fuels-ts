import { generateTestWallet } from '@fuel-ts/account/test-utils';
import { ASSET_A, ASSET_B } from '@fuel-ts/utils/test-utils';
import {
  FUEL_NETWORK_URL,
  Predicate,
  Provider,
  ScriptTransactionRequest,
  Wallet,
  bn,
} from 'fuels';

import {
  FuelGaugeProjectsEnum,
  getFuelGaugeForcProject,
} from '../test/fixtures';

/**
 * @group node
 */
describe('PredicateConditionalInputs', () => {
  let baseAssetId: string;

  const { binHexlified: predicateBytecode, abiContents: abiJSON } =
    getFuelGaugeForcProject(FuelGaugeProjectsEnum.PREDICATE_CONDITIONAL_INPUTS);

  beforeAll(async () => {
    const provider = await Provider.create(FUEL_NETWORK_URL);
    baseAssetId = provider.getBaseAssetId();
  });

  it('should execute custom transaction where predicate transfers to Alice (ALICE PAYS FEES)', async () => {
    const provider = await Provider.create(FUEL_NETWORK_URL);

    const aliceWallet = Wallet.generate({
      provider,
    });

    const amountToTransfer = 1000;

    const adminWallet = await generateTestWallet(provider, [
      [500_000, baseAssetId],
      [500_000, ASSET_A],
    ]);

    const predicate = new Predicate({
      bytecode: predicateBytecode,
      abi: abiJSON,
      provider,
      configurableConstants: { MAKER: aliceWallet.address.toB256() },
    });

    // transfer asset A to predicate so it can transfer to alice
    const tx1 = await adminWallet.transfer(predicate.address, 10_000, ASSET_A);

    await tx1.waitForResult();

    // transfer base asset to Alice so she can pay the fees
    const tx2 = await adminWallet.transfer(
      aliceWallet.address,
      2_000,
      baseAssetId,
    );

    await tx2.waitForResult();

    const request = new ScriptTransactionRequest();

    // fetch predicate resources to spend
<<<<<<< HEAD
    const predicateResoruces = await predicate.getResourcesToSpend([
      [amountToTransfer, ASSET_A],
    ]);
=======
    const predicateResoruces = await predicate.getResourcesToSpend([[amountToTransfer, ASSET_A]]);
    const aliceResources = await aliceWallet.getResourcesToSpend([[1, baseAssetId]]);
>>>>>>> ee969d31

    request
      .addResources(aliceResources)
      .addResources(predicateResoruces)
      .addCoinOutput(aliceWallet.address, amountToTransfer, ASSET_A);

    const txCost = await aliceWallet.provider.getTransactionCost(request, {
      resourcesOwner: aliceWallet,
    });

    request.gasLimit = txCost.gasUsed;
    request.maxFee = txCost.maxFee;

    await aliceWallet.fund(request, { ...txCost, requiredQuantities: [] });

    const aliceBaseAssetBefore = await aliceWallet.getBalance();
    const aliceAssetABefore = await aliceWallet.getBalance(ASSET_A);
    const predicateAssetABefore = await predicate.getBalance(ASSET_A);

    const tx3 = await aliceWallet.sendTransaction(request);

    await tx3.waitForResult();

    const aliceBaseAssetAfter = await aliceWallet.getBalance();
    const aliceAssetAAfter = await aliceWallet.getBalance(ASSET_A);
    const predicateAssetAAfter = await predicate.getBalance(ASSET_A);

    // ensure Alice received the expected amount of asset
    expect(bn(aliceAssetAAfter).toNumber()).toBe(
      bn(aliceAssetABefore).add(bn(amountToTransfer)).toNumber(),
    );

    // ensure Alice paid the fees
    expect(bn(aliceBaseAssetBefore).toNumber()).toBeGreaterThan(
      bn(aliceBaseAssetAfter).toNumber(),
    );

    // ensure predicate balance has decreased
    expect(bn(predicateAssetAAfter).toNumber()).toBe(
      bn(predicateAssetABefore).sub(bn(amountToTransfer)).toNumber(),
    );
  });

  it('should execute custom transaction where predicate transfer to Alice (PREDICATE PAYS FEES)', async () => {
    const provider = await Provider.create(FUEL_NETWORK_URL);

    const aliceWallet = Wallet.generate({
      provider,
    });

    const amountToTransfer = 1000;

    const adminWallet = await generateTestWallet(provider, [
      [500_000, baseAssetId],
      [500_000, ASSET_A],
      [500_000, ASSET_B],
    ]);

    const predicate = new Predicate({
      bytecode: predicateBytecode,
      abi: abiJSON,
      provider,
      configurableConstants: { MAKER: aliceWallet.address.toB256() },
    });

    // transfer asset A to predicate so it can transfer to alice
    const tx1 = await adminWallet.transfer(predicate.address, 10_000, ASSET_A);

    await tx1.waitForResult();

    // transfer base asset to predicate so it can pay the fees
    const tx2 = await adminWallet.transfer(
      predicate.address,
      10_000,
      baseAssetId,
    );

    await tx2.waitForResult();

    // transfer asset B to Alice so it can add symbolic UTXOs to the transaction
    // inputs in order to the predicate validate her inputs in the transaction.
    const tx3 = await adminWallet.transfer(
      aliceWallet.address,
      10_000,
      ASSET_B,
    );

    await tx3.waitForResult();

    const request = new ScriptTransactionRequest();

    // predicate will pay the fee so it will need the base asset
    const predicateResources = await predicate.getResourcesToSpend([
      [amountToTransfer, ASSET_A],
    ]);

    /**
     * we need to add Alice resources in order to the predicate validates that she have inputs
     * in the transaction and returns true. These resources will be returned to alice.
     */
    const aliceResources = await aliceWallet.getResourcesToSpend([
      [1, ASSET_B],
    ]);

    request
      .addResources(aliceResources)
      .addResources(predicateResources)
      .addCoinOutput(aliceWallet.address, amountToTransfer, ASSET_A);

    const txCost = await aliceWallet.provider.getTransactionCost(request);

    request.gasLimit = txCost.gasUsed;
    request.maxFee = txCost.maxFee;

    // predicate will pay for the transaction fee
    await predicate.fund(request, txCost);

    predicate.populateTransactionPredicateData(request);

    await aliceWallet.populateTransactionWitnessesSignature(request);

    const aliceAssetABefore = await aliceWallet.getBalance(ASSET_A);
    const predicateAssetABefore = await predicate.getBalance(ASSET_A);

    const aliceBaseAssetBefore = await aliceWallet.getBalance();
    const aliceAssetBBefore = await aliceWallet.getBalance(ASSET_B);

    const tx4 = await aliceWallet.sendTransaction(request);

    await tx4.waitForResult();

    const aliceAssetAAfter = await aliceWallet.getBalance(ASSET_A);
    const predicateAssetAAfter = await predicate.getBalance(ASSET_A);

    const aliceBaseAssetAfter = await aliceWallet.getBalance();
    const aliceAssetBAfter = await aliceWallet.getBalance(ASSET_B);

    expect(bn(aliceAssetAAfter).toNumber()).toBe(
      bn(aliceAssetABefore).add(bn(amountToTransfer)).toNumber(),
    );

    // predicate transferred the asset to alice
    expect(bn(predicateAssetAAfter).toNumber()).toBe(
      bn(predicateAssetABefore).sub(bn(amountToTransfer)).toNumber(),
    );

    //  alice did not pay the fee
    expect(bn(aliceBaseAssetBefore).toNumber()).toBe(
      bn(aliceBaseAssetAfter).toNumber(),
    );

    // alice balance for asset B did not change
    expect(bn(aliceAssetBBefore).toNumber()).toBe(
      bn(aliceAssetBAfter).toNumber(),
    );
  });
});<|MERGE_RESOLUTION|>--- conflicted
+++ resolved
@@ -66,14 +66,8 @@
     const request = new ScriptTransactionRequest();
 
     // fetch predicate resources to spend
-<<<<<<< HEAD
-    const predicateResoruces = await predicate.getResourcesToSpend([
-      [amountToTransfer, ASSET_A],
-    ]);
-=======
     const predicateResoruces = await predicate.getResourcesToSpend([[amountToTransfer, ASSET_A]]);
     const aliceResources = await aliceWallet.getResourcesToSpend([[1, baseAssetId]]);
->>>>>>> ee969d31
 
     request
       .addResources(aliceResources)
