import { launchTestNode } from 'fuels/test-utils';

<<<<<<< HEAD
import { ScriptWithConfigurable } from '../test/typegen';
import type { ScriptWithConfigurableAbiConfigurables } from '../test/typegen/scripts/ScriptWithConfigurableConfigurables';
=======
import { ScriptWithConfigurableAbi__factory } from '../test/typegen';
import type { ScriptWithConfigurableAbiConfigurables } from '../test/typegen/scripts/factories/ScriptWithConfigurableAbi__factory';
>>>>>>> e00db5f2

const defaultValues: ScriptWithConfigurableAbiConfigurables = {
  FEE: 5,
};

/**
 * @group node
 * @group browser
 */
describe('Script With Configurable', () => {
  it('should returns true when input value matches default configurable constant', async () => {
    using launched = await launchTestNode();

    const {
      wallets: [wallet],
    } = launched;

    const script = new ScriptWithConfigurable(wallet);

    script.setConfigurableConstants(defaultValues);

    const { waitForResult } = await script.functions.main(defaultValues.FEE).call();
    const { value } = await waitForResult();

    expect(value).toBe(true);
  });

  it('should returns false when input value differs from default configurable constant', async () => {
    using launched = await launchTestNode();

    const {
      wallets: [wallet],
    } = launched;

    const configurableConstants: ScriptWithConfigurableAbiConfigurables = { FEE: 71 };

    expect(configurableConstants.FEE).not.toEqual(defaultValues.FEE);

    const script = new ScriptWithConfigurable(wallet);

    script.setConfigurableConstants(defaultValues);

    const { waitForResult } = await script.functions.main(configurableConstants.FEE).call();
    const { value } = await waitForResult();

    expect(value).toBe(false);
  });

  it('should returns true when input value matches manually set configurable constant', async () => {
    using launched = await launchTestNode();

    const {
      wallets: [wallet],
    } = launched;

    const configurableConstants: ScriptWithConfigurableAbiConfigurables = { FEE: 35 };

    const script = new ScriptWithConfigurable(wallet);

    script.setConfigurableConstants(configurableConstants);

    const { waitForResult } = await script.functions.main(configurableConstants.FEE).call();
    const { value } = await waitForResult();

    expect(value).toBe(true);
  });

  it('should returns false when input value differs from manually set configurable constant', async () => {
    using launched = await launchTestNode();

    const {
      wallets: [wallet],
    } = launched;

    const configurableConstants: ScriptWithConfigurableAbiConfigurables = { FEE: 10 };

    const input = { FEE: 15 };

    expect(configurableConstants.FEE).not.toEqual(input.FEE);

    const script = new ScriptWithConfigurable(wallet);

    script.setConfigurableConstants(configurableConstants);

    const { waitForResult } = await script.functions.main(input.FEE).call();
    const { value } = await waitForResult();

    expect(value).toBe(false);
  });
});<|MERGE_RESOLUTION|>--- conflicted
+++ resolved
@@ -1,14 +1,9 @@
 import { launchTestNode } from 'fuels/test-utils';
 
-<<<<<<< HEAD
 import { ScriptWithConfigurable } from '../test/typegen';
-import type { ScriptWithConfigurableAbiConfigurables } from '../test/typegen/scripts/ScriptWithConfigurableConfigurables';
-=======
-import { ScriptWithConfigurableAbi__factory } from '../test/typegen';
-import type { ScriptWithConfigurableAbiConfigurables } from '../test/typegen/scripts/factories/ScriptWithConfigurableAbi__factory';
->>>>>>> e00db5f2
+import type { ScriptWithConfigurableConfigurables } from '../test/typegen/scripts/ScriptWithConfigurable';
 
-const defaultValues: ScriptWithConfigurableAbiConfigurables = {
+const defaultValues: ScriptWithConfigurableConfigurables = {
   FEE: 5,
 };
 
@@ -41,7 +36,7 @@
       wallets: [wallet],
     } = launched;
 
-    const configurableConstants: ScriptWithConfigurableAbiConfigurables = { FEE: 71 };
+    const configurableConstants: ScriptWithConfigurableConfigurables = { FEE: 71 };
 
     expect(configurableConstants.FEE).not.toEqual(defaultValues.FEE);
 
@@ -62,7 +57,7 @@
       wallets: [wallet],
     } = launched;
 
-    const configurableConstants: ScriptWithConfigurableAbiConfigurables = { FEE: 35 };
+    const configurableConstants: ScriptWithConfigurableConfigurables = { FEE: 35 };
 
     const script = new ScriptWithConfigurable(wallet);
 
@@ -81,7 +76,7 @@
       wallets: [wallet],
     } = launched;
 
-    const configurableConstants: ScriptWithConfigurableAbiConfigurables = { FEE: 10 };
+    const configurableConstants: ScriptWithConfigurableConfigurables = { FEE: 10 };
 
     const input = { FEE: 15 };
 
