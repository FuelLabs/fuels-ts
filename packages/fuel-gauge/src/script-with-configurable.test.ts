--- conflicted
+++ resolved
@@ -21,11 +21,7 @@
 
 describe('Script With Configurable', () => {
   beforeAll(async () => {
-<<<<<<< HEAD
-    const provider = await Provider.create('http://127.0.0.1:4000/graphql');
-=======
-    const provider = new Provider(FUEL_NETWORK_URL);
->>>>>>> b570cb6e
+    const provider = await Provider.create(FUEL_NETWORK_URL);
 
     const quantities: CoinQuantityLike[] = [
       {
