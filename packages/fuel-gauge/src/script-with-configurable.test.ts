import { generateTestWallet } from '@fuel-ts/account/test-utils';
import type { CoinQuantityLike, WalletUnlocked } from 'fuels';
<<<<<<< HEAD
import { BN, Script, Provider, FUEL_NETWORK_URL } from 'fuels';
=======
import { Script, BaseAssetId, Provider, FUEL_NETWORK_URL } from 'fuels';
>>>>>>> c52b7280

import { FuelGaugeProjectsEnum, getFuelGaugeForcProject } from '../test/fixtures';

const defaultValues = {
  FEE: 5,
};

let wallet: WalletUnlocked;

/**
 * @group node
 */
describe('Script With Configurable', () => {
  const { binHexlified: bytecode, abiContents: abi } = getFuelGaugeForcProject(
    FuelGaugeProjectsEnum.SCRIPT_WITH_CONFIGURABLE
  );

  beforeAll(async () => {
    const provider = await Provider.create(FUEL_NETWORK_URL);
    const baseAssetId = provider.getBaseAssetId();
    const quantities: CoinQuantityLike[] = [
      {
        amount: 1_000_000,
        assetId: baseAssetId,
      },
    ];

    wallet = await generateTestWallet(provider, quantities);
  });

  it('should returns true when input value matches default configurable constant', async () => {
    const script = new Script(bytecode, abi, wallet);

    script.setConfigurableConstants(defaultValues);

    const { value } = await script.functions.main(defaultValues.FEE).call();

    expect(value).toBe(true);
  });

  it('should returns false when input value differs from default configurable constant', async () => {
    const configurableConstants = { FEE: 71 };

    expect(configurableConstants.FEE).not.toEqual(defaultValues.FEE);

    const script = new Script(bytecode, abi, wallet);

    script.setConfigurableConstants(defaultValues);

    const { value } = await script.functions.main(configurableConstants.FEE).call();

    expect(value).toBe(false);
  });

  it('should returns true when input value matches manually set configurable constant', async () => {
    const configurableConstants = { FEE: 35 };

    const script = new Script(bytecode, abi, wallet);

    script.setConfigurableConstants(configurableConstants);

    const { value } = await script.functions.main(configurableConstants.FEE).call();

    expect(value).toBe(true);
  });

  it('should returns false when input value differs from manually set configurable constant', async () => {
    const configurableConstants = { FEE: 10 };

    const input = { FEE: 15 };

    expect(configurableConstants.FEE).not.toEqual(input.FEE);

    const script = new Script(bytecode, abi, wallet);

    script.setConfigurableConstants(configurableConstants);

    const { value } = await script.functions.main(input.FEE).call();

    expect(value).toBe(false);
  });
});<|MERGE_RESOLUTION|>--- conflicted
+++ resolved
@@ -1,10 +1,6 @@
 import { generateTestWallet } from '@fuel-ts/account/test-utils';
 import type { CoinQuantityLike, WalletUnlocked } from 'fuels';
-<<<<<<< HEAD
-import { BN, Script, Provider, FUEL_NETWORK_URL } from 'fuels';
-=======
-import { Script, BaseAssetId, Provider, FUEL_NETWORK_URL } from 'fuels';
->>>>>>> c52b7280
+import { Script, Provider, FUEL_NETWORK_URL } from 'fuels';
 
 import { FuelGaugeProjectsEnum, getFuelGaugeForcProject } from '../test/fixtures';
 
