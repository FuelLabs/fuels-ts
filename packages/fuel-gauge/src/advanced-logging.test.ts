--- conflicted
+++ resolved
@@ -1,12 +1,8 @@
-<<<<<<< HEAD
-import type { Contract } from 'fuels';
-=======
 import { generateTestWallet } from '@fuel-ts/account/test-utils';
 import type { BN, Contract, Provider, WalletUnlocked } from 'fuels';
-import { RequireRevertError, Script, ScriptResultDecoderError, bn } from 'fuels';
+import { Script, bn } from 'fuels';
 
 import { FuelGaugeProjectsEnum, getFuelGaugeForcProject } from '../test/fixtures';
->>>>>>> df882f14
 
 import { getSetupContract } from './utils';
 
