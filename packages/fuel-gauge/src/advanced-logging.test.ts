--- conflicted
+++ resolved
@@ -1,12 +1,7 @@
 import { generateTestWallet } from '@fuel-ts/account/test-utils';
-<<<<<<< HEAD
+import type { FuelError } from '@fuel-ts/errors';
 import type { Contract, Provider, WalletUnlocked } from 'fuels';
-import { RequireRevertError, Script, ScriptResultDecoderError, bn } from 'fuels';
-=======
-import type { FuelError } from '@fuel-ts/errors';
-import type { BN, Contract, Provider, WalletUnlocked } from 'fuels';
 import { Script, bn } from 'fuels';
->>>>>>> e995aabf
 
 import { FuelGaugeProjectsEnum, getFuelGaugeForcProject } from '../test/fixtures';
 
