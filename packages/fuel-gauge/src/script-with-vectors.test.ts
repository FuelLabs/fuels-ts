--- conflicted
+++ resolved
@@ -1,11 +1,6 @@
 import { generateTestWallet } from '@fuel-ts/account/test-utils';
-<<<<<<< HEAD
-import type { BigNumberish, BN } from 'fuels';
+import type { BigNumberish } from 'fuels';
 import { FUEL_NETWORK_URL, Provider } from 'fuels';
-=======
-import type { BigNumberish } from 'fuels';
-import { BaseAssetId, FUEL_NETWORK_URL, Provider } from 'fuels';
->>>>>>> c52b7280
 
 import { getScript } from './utils';
 
