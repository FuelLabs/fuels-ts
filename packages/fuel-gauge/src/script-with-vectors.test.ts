import { generateTestWallet } from '@fuel-ts/account/test-utils';
import type { BigNumberish } from 'fuels';
import { FUEL_NETWORK_URL, Provider } from 'fuels';

import { getScript } from './utils';

const setup = async (balance = 500_000) => {
  const provider = await Provider.create(FUEL_NETWORK_URL);
  const baseAssetId = provider.getBaseAssetId();

  // Create wallet
  const wallet = await generateTestWallet(provider, [[balance, baseAssetId]]);

  return wallet;
};

/**
 * @group node
 */
describe('Script With Vectors', () => {
  it('can call script and use main argument [array]', async () => {
    const wallet = await setup();
    const someArray = [1, 100];
    const scriptInstance = getScript<[BigNumberish[]], void>('script-with-array', wallet);

    const { logs } = await scriptInstance.functions.main(someArray).call();

    expect(logs.map((n) => n.toNumber())).toEqual([1]);
  });

  it('can call script and use main argument [vec]', async () => {
    const wallet = await setup();
    const someVec = [7, 2, 1, 5];
    const scriptInstance = getScript<[BigNumberish[]], void>('script-with-vector', wallet);

    const scriptInvocationScope = scriptInstance.functions.main(someVec);

    const { logs } = await scriptInvocationScope.call();

    const formattedLog = logs.map((l) => (typeof l === 'string' ? l : l.toNumber()));

    const vecFirst = someVec[0];
    const vecCapacity = 4;
    const vecLen = 4;

    expect(formattedLog).toEqual([
<<<<<<< HEAD
      7,
      'vector.buf.ptr',
      11264,
=======
      vecFirst,
>>>>>>> b30b796c
      'vector.capacity()',
      vecCapacity,
      'vector.len()',
<<<<<<< HEAD
      4,
      'addr_of vector',
      11240,
=======
      vecLen,
>>>>>>> b30b796c
    ]);
  });

  it('can call script and use main argument [struct in vec in struct in vec in struct in vec]', async () => {
    const wallet = await setup();

    const importantDates = [
      {
        dates: [
          {
            day: 29,
            month: 12,
            year: 2020,
          },
          {
            day: 12,
            month: 8,
            year: 2019,
          },
        ],
        tag: 4,
        lag: 7,
      },
      {
        dates: [
          {
            day: 22,
            month: 10,
            year: 1980,
          },
        ],
        tag: 3,
        lag: 9,
      },
    ];

    // eslint-disable-next-line @typescript-eslint/no-explicit-any
    const scriptInstance = getScript<[any], void>('script-with-vector-mixed', wallet);

    const { value } = await scriptInstance.functions.main(importantDates).call();
    expect(value).toBe(true);
  });

  it('can call script and use main argument [struct in vec in struct in vec in struct in vec]', async () => {
    const wallet = await setup();

    const scores = [24, 56, 43];

    const importantDates = [
      {
        dates: [
          {
            day: 29,
            month: 12,
            year: 2020,
          },
          {
            day: 12,
            month: 8,
            year: 2019,
          },
        ],
        tag: 1,
        lag: 7,
      },
      {
        dates: [
          {
            day: 22,
            month: 10,
            year: 1980,
          },
        ],
        tag: 2,
        lag: 9,
      },
    ];

    const errors = [
      { StateError: 'Void' },
      { StateError: 'Pending' },
      { StateError: 'Completed' },
      { UserError: 'InsufficientPermissions' },
      { UserError: 'Unauthorized' },
      { UserError: 'Unauthorized' },
      { UserError: 'Unauthorized' },
      { UserError: 'Unauthorized' },
      { UserError: 'Unauthorized' },
    ];

    const vectorOfStructs = [
      {
        scores,
        important_dates: importantDates,
        errors,
      },
      {
        scores,
        important_dates: importantDates,
        errors,
      },
    ];

    // eslint-disable-next-line @typescript-eslint/no-explicit-any
    const scriptInstance = getScript<[any[]], void>('script-with-vector-advanced', wallet);

    const { value } = await scriptInstance.functions.main(vectorOfStructs).call();
    expect(value).toBe(true);
  });
});<|MERGE_RESOLUTION|>--- conflicted
+++ resolved
@@ -44,23 +44,11 @@
     const vecLen = 4;
 
     expect(formattedLog).toEqual([
-<<<<<<< HEAD
-      7,
-      'vector.buf.ptr',
-      11264,
-=======
       vecFirst,
->>>>>>> b30b796c
       'vector.capacity()',
       vecCapacity,
       'vector.len()',
-<<<<<<< HEAD
-      4,
-      'addr_of vector',
-      11240,
-=======
       vecLen,
->>>>>>> b30b796c
     ]);
   });
 
