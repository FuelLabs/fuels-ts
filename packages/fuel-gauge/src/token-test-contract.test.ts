--- conflicted
+++ resolved
@@ -1,37 +1,7 @@
 import { ErrorCode, FuelError } from '@fuel-ts/errors';
 import type { AssetId, BN } from 'fuels';
-<<<<<<< HEAD
 import { toHex, Wallet, bn } from 'fuels';
 import { expectToThrowFuelError, launchTestNode } from 'fuels/test-utils';
-=======
-import { toHex, Provider, Wallet, ContractFactory, bn, FUEL_NETWORK_URL } from 'fuels';
-import { expectToThrowFuelError, generateTestWallet } from 'fuels/test-utils';
-
-import { FuelGaugeProjectsEnum, getFuelGaugeForcProject } from '../test/fixtures';
-
-const { binHexlified: bytecode, abiContents: abi } = getFuelGaugeForcProject(
-  FuelGaugeProjectsEnum.TOKEN_CONTRACT
-);
-
-let provider: Provider;
-let baseAssetId: string;
-
-const setup = async () => {
-  // Create wallet
-  const wallet = await generateTestWallet(provider, [[5_000_000, baseAssetId]]);
-
-  // Deploy contract
-  const factory = new ContractFactory(bytecode, abi, wallet);
-  const { waitForResult } = await factory.deployContract();
-  const { contract } = await waitForResult();
-  return contract;
-};
-
-beforeAll(async () => {
-  provider = await Provider.create(FUEL_NETWORK_URL);
-  baseAssetId = provider.getBaseAssetId();
-});
->>>>>>> 661b1535
 
 import { TokenContractAbi__factory } from '../test/typegen';
 import TokenContractAbiHex from '../test/typegen/contracts/TokenContractAbi.hex';
@@ -198,7 +168,10 @@
     expect((await getBalance()).toHex()).toEqual(bn(100).toHex());
 
     // transfer 50 coins to user wallet
-    await token.functions.transfer_to_address(addressId, assetId, 50).call();
+    const { waitForResult: waitForResult2 } = await token.functions
+      .transfer_to_address(addressId, assetId, 50)
+      .call();
+    await waitForResult2();
 
     // the contract should now have only 50 coins
     expect((await getBalance()).toHex()).toEqual(bn(50).toHex());
