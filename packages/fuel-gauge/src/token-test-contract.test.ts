import { generateTestWallet } from '@fuel-ts/account/test-utils';
import { ErrorCode, FuelError } from '@fuel-ts/errors';
import { expectToThrowFuelError } from '@fuel-ts/errors/test-utils';
import type { AssetId, BN } from 'fuels';
import { toHex, Provider, Wallet, ContractFactory, bn, FUEL_NETWORK_URL } from 'fuels';

import { FuelGaugeProjectsEnum, getFuelGaugeForcProject } from '../test/fixtures';

const { binHexlified: bytecode, abiContents: abi } = getFuelGaugeForcProject(
  FuelGaugeProjectsEnum.TOKEN_CONTRACT
);

let provider: Provider;
let baseAssetId: string;

const setup = async () => {
  // Create wallet
  const wallet = await generateTestWallet(provider, [[5_000_000, baseAssetId]]);
  const { minGasPrice } = wallet.provider.getGasConfig();

  // Deploy contract
  const factory = new ContractFactory(bytecode, abi, wallet);
  const contract = await factory.deployContract({ gasPrice: minGasPrice });

  return contract;
};

beforeAll(async () => {
  provider = await Provider.create(FUEL_NETWORK_URL);
  baseAssetId = provider.getBaseAssetId();
});

/**
 * @group node
 */
describe('TokenTestContract', () => {
  it('Can mint and transfer coins', async () => {
    // New wallet to transfer coins and check balance
    const userWallet = Wallet.generate({ provider });
    const token = await setup();
    const tokenContractId = { bits: token.id.toB256() };
    const addressId = { bits: userWallet.address.toB256() };

    // Mint some coins
    const { transactionResult } = await token.functions.mint_coins(100).call();

    const { mintedAssets } = transactionResult;

    const assetId: AssetId = { bits: mintedAssets?.[0].assetId };

    const getBalance = async () => {
      const { value } = await token.functions.get_balance(tokenContractId, assetId).simulate<BN>();
      return value;
    };
    // Check balance is correct
    await token.functions.mint_coins(100).call();

    expect((await getBalance()).toHex()).toEqual(toHex(200));

    // Transfer some coins
    await token.functions.transfer_to_address(addressId, assetId, 50).call();

    // Check new wallet received the coins from the token contract
    const balances = await userWallet.getBalances();
    const tokenBalance = balances.find((b) => b.assetId === assetId.bits);
    expect(tokenBalance?.amount.toHex()).toEqual(toHex(50));
  });

  it('Automatically add variableOuputs', async () => {
    const [wallet1, wallet2, wallet3] = Array.from({ length: 3 }, () =>
      Wallet.generate({ provider })
    );

    const addresses = [wallet1, wallet2, wallet3].map((wallet) => ({
      bits: wallet.address.toB256(),
    }));

    const token = await setup();

    const functionCallOne = token.functions.mint_to_addresses(addresses, 10);
    await functionCallOne.dryRun();
    const { transactionResult } = await functionCallOne.call();

    const { mintedAssets } = transactionResult;
    const assetId = mintedAssets?.[0].assetId;

    let balances = await wallet1.getBalances();
    let tokenBalance = balances.find((b) => b.assetId === assetId);
    expect(tokenBalance?.amount.toHex()).toEqual(toHex(10));

    balances = await wallet2.getBalances();
    tokenBalance = balances.find((b) => b.assetId === assetId);
    expect(tokenBalance?.amount.toHex()).toEqual(toHex(10));

    balances = await wallet3.getBalances();
    tokenBalance = balances.find((b) => b.assetId === assetId);
    expect(tokenBalance?.amount.toHex()).toEqual(toHex(10));

    const functionCallTwo = token.functions.mint_to_addresses(addresses, 10);
    await functionCallTwo.simulate();
    await functionCallTwo.call();

    balances = await wallet1.getBalances();
    tokenBalance = balances.find((b) => b.assetId === assetId);
    expect(tokenBalance?.amount.toHex()).toEqual(toHex(20));

    balances = await wallet2.getBalances();
    tokenBalance = balances.find((b) => b.assetId === assetId);
    expect(tokenBalance?.amount.toHex()).toEqual(toHex(20));

    balances = await wallet3.getBalances();
    tokenBalance = balances.find((b) => b.assetId === assetId);
    expect(tokenBalance?.amount.toHex()).toEqual(toHex(20));

    await token.functions.mint_to_addresses(addresses, 10).call();
    balances = await wallet1.getBalances();
    tokenBalance = balances.find((b) => b.assetId === assetId);
    expect(tokenBalance?.amount.toHex()).toEqual(toHex(30));

    balances = await wallet2.getBalances();
    tokenBalance = balances.find((b) => b.assetId === assetId);
    expect(tokenBalance?.amount.toHex()).toEqual(toHex(30));

    balances = await wallet3.getBalances();
    tokenBalance = balances.find((b) => b.assetId === assetId);
    expect(tokenBalance?.amount.toHex()).toEqual(toHex(30));
  });

  it('Contract getBalance', async () => {
    const userWallet = Wallet.generate({ provider });
    const token = await setup();
    const addressId = {
      bits: userWallet.address.toB256(),
    };

    // mint 100 coins
    const { transactionResult } = await token.functions.mint_coins(100).call();
    const { mintedAssets } = transactionResult;
    const assetId: AssetId = { bits: mintedAssets?.[0].assetId || '' };

    const getBalance = async () => token.getBalance(assetId.bits);

    // at the start, the contract should have 100 coins
    expect((await getBalance()).toHex()).toEqual(bn(100).toHex());

    // transfer 50 coins to user wallet
    await token.functions.transfer_to_address(addressId, assetId, 50).call();

    // the contract should now have only 50 coins
    expect((await getBalance()).toHex()).toEqual(bn(50).toHex());
  });

  it('throws when passing entire Address object as address parameter', async () => {
    const userWallet = Wallet.generate({ provider });
    const token = await setup();
    const addressParameter = {
      bits: userWallet.address,
    };
<<<<<<< HEAD
    const assetId: AssetId = { value: baseAssetId };
=======
    const assetId: AssetId = { bits: BaseAssetId };
>>>>>>> c52b7280

    await expectToThrowFuelError(
      () => token.functions.transfer_to_address(addressParameter, assetId, 50).call(),
      new FuelError(ErrorCode.ENCODE_ERROR, 'Invalid b256.')
    );
  });
});<|MERGE_RESOLUTION|>--- conflicted
+++ resolved
@@ -156,11 +156,7 @@
     const addressParameter = {
       bits: userWallet.address,
     };
-<<<<<<< HEAD
-    const assetId: AssetId = { value: baseAssetId };
-=======
-    const assetId: AssetId = { bits: BaseAssetId };
->>>>>>> c52b7280
+    const assetId: AssetId = { bits: baseAssetId };
 
     await expectToThrowFuelError(
       () => token.functions.transfer_to_address(addressParameter, assetId, 50).call(),
