--- conflicted
+++ resolved
@@ -15,12 +15,7 @@
 
 const setup = async () => {
   // Create wallet
-<<<<<<< HEAD
-  const wallet = await generateTestWallet(provider, [[5_000_000, BaseAssetId]]);
-=======
   const wallet = await generateTestWallet(provider, [[5_000_000, baseAssetId]]);
-  const { minGasPrice } = wallet.provider.getGasConfig();
->>>>>>> b30b796c
 
   // Deploy contract
   const factory = new ContractFactory(bytecode, abi, wallet);
