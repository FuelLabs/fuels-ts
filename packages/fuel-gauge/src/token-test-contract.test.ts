import { generateTestWallet } from '@fuel-ts/wallet/test-utils';
import { readFileSync } from 'fs';
import type { BN } from 'fuels';
import { toHex, Provider, Wallet, ContractFactory, bn, BaseAssetId, FUEL_NETWORK_URL } from 'fuels';
import { join } from 'path';

import abi from '../fixtures/forc-projects/token_contract/out/debug/token_contract-abi.json';

let provider: Provider;

const setup = async () => {
  // Create wallet
  const wallet = await generateTestWallet(provider, [[1_000, BaseAssetId]]);

  // Deploy contract
  const bytecode = readFileSync(
    join(__dirname, '../fixtures/forc-projects/token_contract/out/debug/token_contract.bin')
  );
  const factory = new ContractFactory(bytecode, abi, wallet);
  const contract = await factory.deployContract();

  return contract;
};

<<<<<<< HEAD
/**
 * @group browser
 * @group node
 */
=======
beforeAll(async () => {
  provider = await Provider.create(FUEL_NETWORK_URL);
});

>>>>>>> 30076e6f
describe('TokenTestContract', () => {
  it('Can mint and transfer coins', async () => {
    // New wallet to transfer coins and check balance
    const userWallet = Wallet.generate({ provider });
    const token = await setup();
    const tokenContractId = { value: token.id.toB256() };
    const addressId = { value: userWallet.address };

    // Mint some coins
    const { transactionResult } = await token.functions.mint_coins(100).call();

    const { mintedAssets } = transactionResult;

    const assetId = mintedAssets?.[0].assetId;

    const getBalance = async () => {
      const { value } = await token.functions.get_balance(tokenContractId, assetId).simulate<BN>();
      return value;
    };
    // Check balance is correct

    await token.functions.mint_coins(100).call();

    expect((await getBalance()).toHex()).toEqual(toHex(200));

    // Transfer some coins
    await token.functions.transfer_coins_to_output(addressId, assetId, 50).call();

    // Check new wallet received the coins from the token contract
    const balances = await userWallet.getBalances();
    const tokenBalance = balances.find((b) => b.assetId === assetId);
    expect(tokenBalance?.amount.toHex()).toEqual(toHex(50));
  });

  it('Automatically add variableOuputs', async () => {
    const [wallet1, wallet2, wallet3] = Array.from({ length: 3 }, () =>
      Wallet.generate({ provider })
    );

    const addresses = [wallet1, wallet2, wallet3].map((wallet) => ({ value: wallet.address }));

    const token = await setup();

    const functionCallOne = token.functions.mint_to_addresses(addresses, 10);
    await functionCallOne.dryRun();
    const { transactionResult } = await functionCallOne.call();

    const { mintedAssets } = transactionResult;
    const assetId = mintedAssets?.[0].assetId;

    let balances = await wallet1.getBalances();
    let tokenBalance = balances.find((b) => b.assetId === assetId);
    expect(tokenBalance?.amount.toHex()).toEqual(toHex(10));

    balances = await wallet2.getBalances();
    tokenBalance = balances.find((b) => b.assetId === assetId);
    expect(tokenBalance?.amount.toHex()).toEqual(toHex(10));

    balances = await wallet3.getBalances();
    tokenBalance = balances.find((b) => b.assetId === assetId);
    expect(tokenBalance?.amount.toHex()).toEqual(toHex(10));

    const functionCallTwo = token.functions.mint_to_addresses(addresses, 10);
    await functionCallTwo.simulate();
    await functionCallTwo.call();

    balances = await wallet1.getBalances();
    tokenBalance = balances.find((b) => b.assetId === assetId);
    expect(tokenBalance?.amount.toHex()).toEqual(toHex(20));

    balances = await wallet2.getBalances();
    tokenBalance = balances.find((b) => b.assetId === assetId);
    expect(tokenBalance?.amount.toHex()).toEqual(toHex(20));

    balances = await wallet3.getBalances();
    tokenBalance = balances.find((b) => b.assetId === assetId);
    expect(tokenBalance?.amount.toHex()).toEqual(toHex(20));

    await token.functions.mint_to_addresses(addresses, 10).call();
    balances = await wallet1.getBalances();
    tokenBalance = balances.find((b) => b.assetId === assetId);
    expect(tokenBalance?.amount.toHex()).toEqual(toHex(30));

    balances = await wallet2.getBalances();
    tokenBalance = balances.find((b) => b.assetId === assetId);
    expect(tokenBalance?.amount.toHex()).toEqual(toHex(30));

    balances = await wallet3.getBalances();
    tokenBalance = balances.find((b) => b.assetId === assetId);
    expect(tokenBalance?.amount.toHex()).toEqual(toHex(30));
  });

  it('Contract getBalance', async () => {
    const userWallet = Wallet.generate({ provider });
    const token = await setup();
    const addressId = {
      value: userWallet.address,
    };

    // mint 100 coins
    const { transactionResult } = await token.functions.mint_coins(100).call();
    const { mintedAssets } = transactionResult;
    const assetId = mintedAssets?.[0].assetId || '';

    const getBalance = async () => token.getBalance(assetId);

    // at the start, the contract should have 100 coins
    expect((await getBalance()).toHex()).toEqual(bn(100).toHex());

    // transfer 50 coins to user wallet
    await token.functions.transfer_coins_to_output(addressId, assetId, 50).call();

    // the contract should now have only 50 coins
    expect((await getBalance()).toHex()).toEqual(bn(50).toHex());
  });
});<|MERGE_RESOLUTION|>--- conflicted
+++ resolved
@@ -22,17 +22,14 @@
   return contract;
 };
 
-<<<<<<< HEAD
+beforeAll(async () => {
+  provider = await Provider.create(FUEL_NETWORK_URL);
+});
+
 /**
  * @group browser
  * @group node
  */
-=======
-beforeAll(async () => {
-  provider = await Provider.create(FUEL_NETWORK_URL);
-});
-
->>>>>>> 30076e6f
 describe('TokenTestContract', () => {
   it('Can mint and transfer coins', async () => {
     // New wallet to transfer coins and check balance
