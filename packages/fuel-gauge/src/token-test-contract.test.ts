import { generateTestWallet } from '@fuel-ts/wallet/test-utils';
import { readFileSync } from 'fs';
import type { BN } from 'fuels';
import { toHex, Provider, Wallet, ContractFactory, bn, BaseAssetId } from 'fuels';
import { join } from 'path';

import abi from '../fixtures/forc-projects/token_contract/out/debug/token_contract-abi.json';

const provider = new Provider('http://127.0.0.1:4000/graphql');

const setup = async () => {
  // Create wallet
  const wallet = await generateTestWallet(provider, [[1_000, BaseAssetId]]);

  // Deploy contract
  const bytecode = readFileSync(
    join(__dirname, '../fixtures/forc-projects/token_contract/out/debug/token_contract.bin')
  );
  const factory = new ContractFactory(bytecode, abi, wallet);
  const contract = await factory.deployContract();

  return contract;
};

describe('TokenTestContract', () => {
  it('Can mint and transfer coins', async () => {
    // New wallet to transfer coins and check balance
    const userWallet = Wallet.generate({ provider });
    const token = await setup();
    const tokenContractId = { value: token.id.toB256() };
    const addressId = { value: userWallet.address };

    // Mint some coins
    const { transactionResult } = await token.functions.mint_coins(100).call();

    const { mintedAssets } = transactionResult;

    const assetId = mintedAssets?.[0].assetId;

    const getBalance = async () => {
<<<<<<< HEAD
      const { value } = await token.functions.get_balance(tokenContractId, assetId).get<BN>();
=======
      const { value } = await token.functions.get_balance(tokenId, tokenId).simulate<BN>();
>>>>>>> 1422e847
      return value;
    };
    // Check balance is correct

    await token.functions.mint_coins(100).call();

    expect((await getBalance()).toHex()).toEqual(toHex(200));

    // Transfer some coins
    await token.functions.transfer_coins_to_output(addressId, assetId, 50).call();

    // Check new wallet received the coins from the token contract
    const balances = await userWallet.getBalances();
    const tokenBalance = balances.find((b) => b.assetId === assetId);
    expect(tokenBalance?.amount.toHex()).toEqual(toHex(50));
  });

  it('Automatically add variableOuputs', async () => {
    const [wallet1, wallet2, wallet3] = Array.from({ length: 3 }, () =>
      Wallet.generate({ provider })
    );

    const addresses = [wallet1, wallet2, wallet3].map((wallet) => ({ value: wallet.address }));

    const token = await setup();

    const functionCallOne = token.functions.mint_to_addresses(addresses, 10);
    await functionCallOne.dryRun();
    const { transactionResult } = await functionCallOne.call();

    const { mintedAssets } = transactionResult;
    const assetId = mintedAssets?.[0].assetId;

    let balances = await wallet1.getBalances();
    let tokenBalance = balances.find((b) => b.assetId === assetId);
    expect(tokenBalance?.amount.toHex()).toEqual(toHex(10));

    balances = await wallet2.getBalances();
    tokenBalance = balances.find((b) => b.assetId === assetId);
    expect(tokenBalance?.amount.toHex()).toEqual(toHex(10));

    balances = await wallet3.getBalances();
    tokenBalance = balances.find((b) => b.assetId === assetId);
    expect(tokenBalance?.amount.toHex()).toEqual(toHex(10));

    const functionCallTwo = token.functions.mint_to_addresses(addresses, 10);
    await functionCallTwo.simulate();
    await functionCallTwo.call();

    balances = await wallet1.getBalances();
    tokenBalance = balances.find((b) => b.assetId === assetId);
    expect(tokenBalance?.amount.toHex()).toEqual(toHex(20));

    balances = await wallet2.getBalances();
    tokenBalance = balances.find((b) => b.assetId === assetId);
    expect(tokenBalance?.amount.toHex()).toEqual(toHex(20));

    balances = await wallet3.getBalances();
    tokenBalance = balances.find((b) => b.assetId === assetId);
    expect(tokenBalance?.amount.toHex()).toEqual(toHex(20));

    await token.functions.mint_to_addresses(addresses, 10).call();
    balances = await wallet1.getBalances();
    tokenBalance = balances.find((b) => b.assetId === assetId);
    expect(tokenBalance?.amount.toHex()).toEqual(toHex(30));

    balances = await wallet2.getBalances();
    tokenBalance = balances.find((b) => b.assetId === assetId);
    expect(tokenBalance?.amount.toHex()).toEqual(toHex(30));

    balances = await wallet3.getBalances();
    tokenBalance = balances.find((b) => b.assetId === assetId);
    expect(tokenBalance?.amount.toHex()).toEqual(toHex(30));
  });

  it('Contract getBalance', async () => {
    const userWallet = Wallet.generate({ provider });
    const token = await setup();
    const addressId = {
      value: userWallet.address,
    };

    // mint 100 coins
    const { transactionResult } = await token.functions.mint_coins(100).call();
    const { mintedAssets } = transactionResult;
    const assetId = mintedAssets?.[0].assetId || '';

    const getBalance = async () => token.getBalance(assetId);

    // at the start, the contract should have 100 coins
    expect((await getBalance()).toHex()).toEqual(bn(100).toHex());

    // transfer 50 coins to user wallet
    await token.functions.transfer_coins_to_output(addressId, assetId, 50).call();

    // the contract should now have only 50 coins
    expect((await getBalance()).toHex()).toEqual(bn(50).toHex());
  });
});<|MERGE_RESOLUTION|>--- conflicted
+++ resolved
@@ -38,11 +38,7 @@
     const assetId = mintedAssets?.[0].assetId;
 
     const getBalance = async () => {
-<<<<<<< HEAD
-      const { value } = await token.functions.get_balance(tokenContractId, assetId).get<BN>();
-=======
-      const { value } = await token.functions.get_balance(tokenId, tokenId).simulate<BN>();
->>>>>>> 1422e847
+      const { value } = await token.functions.get_balance(tokenContractId, assetId).simulate<BN>();
       return value;
     };
     // Check balance is correct
