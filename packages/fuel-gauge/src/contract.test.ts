import { ErrorCode, FuelError } from '@fuel-ts/errors';
import {
  BN,
  getRandomB256,
  bn,
  multiply,
  toHex,
  toNumber,
  Contract,
  transactionRequestify,
  Wallet,
  ContractFactory,
  Predicate,
  PolicyType,
  buildFunctionResult,
  ReceiptType,
} from 'fuels';
<<<<<<< HEAD
import type { JsonAbi, ReceiptMessageOut, ScriptTransactionRequest, TransferParams } from 'fuels';
=======
import type { ScriptTransactionRequest, TransferParams } from 'fuels';
>>>>>>> 50d548c2
import { expectToThrowFuelError, ASSET_A, ASSET_B, launchTestNode } from 'fuels/test-utils';
import type { DeployContractConfig } from 'fuels/test-utils';

import {
  CallTestContract,
  CallTestContractFactory,
  SmoContractFactory,
  StorageTestContract,
  StorageTestContractFactory,
} from '../test/typegen/contracts';
import { PredicateTrue } from '../test/typegen/predicates/PredicateTrue';

import { launchTestContract } from './utils';

const contractsConfigs: DeployContractConfig[] = [
  {
    factory: CallTestContractFactory,
  },
  {
    factory: CallTestContractFactory,
  },
];

const txPointer = '0x00000000000000000000000000000000';

const AltToken = '0x0101010101010101010101010101010101010101010101010101010101010101';

function setupTestContract() {
  return launchTestContract({
    factory: CallTestContractFactory,
  });
}

/**
 * @group node
 * @group browser
 */
describe('Contract', () => {
  it('assigns a provider if passed', async () => {
    using launched = await launchTestNode();
    const { provider } = launched;

    const contract = new Contract(getRandomB256(), CallTestContract.abi, provider);

    expect(contract.provider).toEqual(provider);
  });

  it('should executes a contract call just nice', async () => {
    using contract = await setupTestContract();

    const numberToSend = 1336;

    const { waitForResult } = await contract.functions.foo(numberToSend).call();

    const { value, transactionResult } = await waitForResult();

    expect(value.toNumber()).toEqual(numberToSend + 1);
    expect(transactionResult.isStatusSuccess).toBeTruthy();
  });

  it('should fail to execute call if gasLimit is too low', async () => {
    using contract = await setupTestContract();

    let failed;
    try {
      await contract.functions
        .foo(1336)
        .txParams({
          gasLimit: 1,
        })
        .call();
    } catch (e) {
      failed = true;
    }

    expect(failed).toEqual(true);
  });

  it('adds multiple contracts on invocation', async () => {
    using launched = await launchTestNode({
      contractsConfigs,
    });

    const {
      contracts: [contract, otherContract],
    } = launched;

    const scope = contract.functions.call_external_foo(1336, otherContract.id.toB256());
    const { waitForResult } = await scope.call();
    const { value } = await waitForResult();

    expect(value.toHex()).toEqual(toHex(1338));
  });

  it('adds multiple contracts on multicalls', async () => {
    using launched = await launchTestNode({
      contractsConfigs,
    });

    const {
      contracts: [contract, otherContract],
    } = launched;

    const calls = [
      contract.functions.foo(1336),
      contract.functions.call_external_foo(1336, otherContract.id.toB256()),
    ];

    const scope = contract.multiCall(calls).addContracts([otherContract]);

    const transactionRequest = await scope.getTransactionRequest();

    expect(transactionRequest.getContractInputs()).toEqual([
      { contractId: contract.id.toB256(), type: 1, txPointer },
      { contractId: otherContract.id.toB256(), type: 1, txPointer },
    ]);

    expect(transactionRequest.getContractOutputs()).toEqual([
      { type: 1, inputIndex: 0 },
      { type: 1, inputIndex: 1 },
    ]);

    const { waitForResult } = await scope.call();
    const { value: results } = await waitForResult();
    expect(JSON.stringify(results)).toEqual(JSON.stringify([bn(1337), bn(1338)]));
  });

  it('submits multiple calls', async () => {
    using contract = await setupTestContract();

    const { waitForResult } = await contract
      .multiCall([contract.functions.foo(1336), contract.functions.foo(1336)])
      .call();

    const { value: results } = await waitForResult();

    expect(JSON.stringify(results)).toEqual(JSON.stringify([bn(1337), bn(1337)]));
  });

  it('submits multiple calls, six calls', async () => {
    using contract = await setupTestContract();

    const { waitForResult } = await contract
      .multiCall([
        contract.functions.foo(1336),
        contract.functions.foo(1336),
        contract.functions.foo(1336),
        contract.functions.foo(1336),

        contract.functions.foo(1336),
        contract.functions.foo(1336),
      ])
      .call();

    const { value: results } = await waitForResult();

    expect(JSON.stringify(results)).toEqual(
      JSON.stringify([bn(1337), bn(1337), bn(1337), bn(1337), bn(1337), bn(1337)])
    );
  });

  it('submits multiple calls, eight calls', async () => {
    using contract = await setupTestContract();

    const { waitForResult } = await contract
      .multiCall([
        contract.functions.foo(1336),
        contract.functions.foo(1336),
        contract.functions.foo(1336),
        contract.functions.foo(1336),
        contract.functions.foo(1336),
        contract.functions.foo(1336),
        contract.functions.foo(1336),
        contract.functions.foo(1336),
      ])
      .call();
    const { value: results } = await waitForResult();
    expect(JSON.stringify(results)).toEqual(
      JSON.stringify([
        bn(1337),
        bn(1337),
        bn(1337),
        bn(1337),
        bn(1337),
        bn(1337),
        bn(1337),
        bn(1337),
      ])
    );
  });

  it('should fail to execute multiple calls if gasLimit is too low', async () => {
    using contract = await setupTestContract();

    let failed;
    try {
      await contract
        .multiCall([contract.functions.foo(1336), contract.functions.foo(1336)])
        .txParams({
          gasLimit: 1,
        })
        .call();
    } catch (e) {
      failed = true;
    }

    expect(failed).toEqual(true);
  });

  it('adds multiple contracts on multicalls', async () => {
    using launched = await launchTestNode({
      contractsConfigs,
    });

    const {
      contracts: [contract, otherContract],
    } = launched;

    const scope = contract.multiCall([contract.functions.foo(1336)]).addContracts([otherContract]);

    const transactionRequest = await scope.getTransactionRequest();

    expect(transactionRequest.getContractInputs()).toEqual([
      { contractId: contract.id.toB256(), type: 1, txPointer },
      { contractId: otherContract.id.toB256(), type: 1, txPointer },
    ]);

    expect(transactionRequest.getContractOutputs()).toEqual([
      { type: 1, inputIndex: 0 },
      { type: 1, inputIndex: 1 },
    ]);

    const { waitForResult } = await scope.call();
    const { value: results } = await waitForResult();
    expect(JSON.stringify(results)).toEqual(JSON.stringify([bn(1337)]));
  });

  it('dryRuns multiple calls', async () => {
    using contract = await setupTestContract();

    const { value: results } = await contract
      .multiCall([contract.functions.foo(1336), contract.functions.foo(1336)])
      .dryRun();
    expect(JSON.stringify(results)).toEqual(JSON.stringify([bn(1337), bn(1337)]));
  });

  it('simulates multiple calls', async () => {
    using contract = await setupTestContract();

    const { value, callResult, gasUsed } = await contract
      .multiCall([contract.functions.foo(1336), contract.functions.foo(1336)])
      .simulate();
    expect(JSON.stringify(value)).toEqual(JSON.stringify([bn(1337), bn(1337)]));
    expect(toNumber(gasUsed)).toBeGreaterThan(0);
    expect(callResult.receipts).toEqual(expect.arrayContaining([expect.any(Object)]));
  });

  it('Returns gasUsed and transactionId', async () => {
    using contract = await setupTestContract();

    const { waitForResult } = await contract
      .multiCall([contract.functions.foo(1336), contract.functions.foo(1336)])
      .call();

    const { transactionId, gasUsed } = await waitForResult();
    expect(transactionId).toBeTruthy();
    expect(toNumber(gasUsed)).toBeGreaterThan(0);
  });

  it('Single call with forwarding a alt token', async () => {
    using contract = await setupTestContract();

    const { waitForResult } = await contract.functions
      .return_context_amount()
      .callParams({
        forward: [200, AltToken],
        gasLimit: 1000000,
      })
      .txParams({
        gasLimit: 3000000,
      })
      .call<BN>();

    const { value } = await waitForResult();
    expect(value.toHex()).toEqual(toHex(200));
  });

  it('MultiCall with multiple forwarding', async () => {
    using contract = await setupTestContract();

    const { waitForResult } = await contract
      .multiCall([
        contract.functions.return_context_amount().callParams({
          forward: [100, contract.provider.getBaseAssetId()],
        }),
        contract.functions.return_context_amount().callParams({
          forward: [200, AltToken],
        }),
        contract.functions.return_context_asset().callParams({
          forward: [0, AltToken],
        }),
      ])
      .txParams({
        gasLimit: 5000000,
      })
      .call<[BN, BN, BN]>();

    const { value } = await waitForResult();

    expect(JSON.stringify(value)).toEqual(JSON.stringify([bn(100), bn(200), AltToken]));
  });

  it('Check if gas per call is lower than transaction', async () => {
    using contract = await setupTestContract();

    await expect(
      contract
        .multiCall([
          contract.functions.return_context_amount().callParams({
            forward: [100, contract.provider.getBaseAssetId()],
            gasLimit: 100,
          }),
          contract.functions.return_context_amount().callParams({
            forward: [200, AltToken],
            gasLimit: 200,
          }),
        ])
        .txParams({
          gasLimit: 100,
        })
        .call<[BN, BN, BN]>()
    ).rejects.toThrowError(
      "Transaction's gasLimit must be equal to or greater than the combined forwarded gas of all calls."
    );
  });

  it('can forward gas to multicall calls', async () => {
    using contract = await setupTestContract();

    const { waitForResult } = await contract
      .multiCall([
        contract.functions.return_context_gas().callParams({
          // Forward only 500_000 gas
          gasLimit: 500_000,
        }),
        contract.functions.return_context_gas().callParams({
          // Forward all gas
          gasLimit: 0,
        }),
      ])
      .txParams({
        gasLimit: 4_000_000,
      })
      .call<[BN, BN]>();

    const { value } = await waitForResult();
    const minThreshold = 0.019;

    expect(value[0].toNumber()).toBeGreaterThanOrEqual(500_000 * minThreshold);
    expect(value[0].toNumber()).toBeLessThanOrEqual(3999800);

    expect(value[1].toNumber()).toBeGreaterThanOrEqual(1_000_000 * minThreshold);
    expect(value[1].toNumber()).toBeLessThanOrEqual(4_000_000);
  });

  it('Get transaction cost', async () => {
    using contract = await setupTestContract();

    const invocationScope = contract.multiCall([
      contract.functions.return_context_amount().callParams({
        forward: [100, contract.provider.getBaseAssetId()],
      }),
      contract.functions.return_context_amount().callParams({
        forward: [200, AltToken],
      }),
    ]);
    const transactionCost = await invocationScope.getTransactionCost();

    expect(toNumber(transactionCost.minFee)).toBeGreaterThanOrEqual(0);
    expect(toNumber(transactionCost.gasUsed)).toBeGreaterThan(300);

    const { waitForResult } = await invocationScope
      .txParams({
        gasLimit: transactionCost.gasUsed,
      })
      .call<[string, string]>();

    const { value } = await waitForResult();
    expect(JSON.stringify(value)).toEqual(JSON.stringify([bn(100), bn(200)]));
  });

  it('Fail before submit if gasLimit is lower than gasUsed', async () => {
    using contract = await setupTestContract();

    const invocationScope = contract.functions.return_context_amount().callParams({
      forward: [100, contract.provider.getBaseAssetId()],
    });
    const { gasUsed } = await invocationScope.getTransactionCost();

    const gasLimit = multiply(gasUsed, 0.5);
    await expect(
      invocationScope
        .txParams({
          gasLimit,
        })
        .call<BN>()
    ).rejects.toThrowError(new RegExp(`Gas limit '${gasLimit}' is lower than the required: `));
  });

  it('calls array functions', async () => {
    using contract = await setupTestContract();

    const call1 = await contract.functions.take_array_boolean([true, false, false]).call();
    const { value: arrayBoolean } = await call1.waitForResult();

    expect(arrayBoolean).toEqual(true);

    const call2 = await contract.functions.take_array_number([1, 2, 3]).call();
    const { value: arrayNumber } = await call2.waitForResult();

    expect(arrayNumber.toHex()).toEqual(toHex(1));

    const call3 = await contract.functions.take_array_string_shuffle(['abc', 'efg', 'hij']).call();
    const { value: arrayReturnShuffle } = await call3.waitForResult();

    expect(arrayReturnShuffle).toEqual(['hij', 'abc', 'efg']);

    const call4 = await contract.functions
      .take_array_string_return_single(['abc', 'efg', 'hij'])
      .call();

    const { value: arrayReturnSingle } = await call4.waitForResult();

    expect(arrayReturnSingle).toEqual(['abc']);

    const call5 = await contract.functions
      .take_array_string_return_single_element(['abc', 'efg', 'hij'])
      .call();

    const { value: arrayReturnSingleElement } = await call5.waitForResult();

    expect(arrayReturnSingleElement).toEqual('abc');
  });

  it('calls enum functions', async () => {
    using contract = await setupTestContract();

    const call1 = await contract.functions
      .take_b256_enum({
        Value: '0xd5579c46dfcc7f18207013e65b44e4cb4e2c2298f4ac457ba8f82743f31e930b',
      })
      .call();

    const { value: enumB256ReturnValue } = await call1.waitForResult();

    expect(enumB256ReturnValue).toEqual(
      '0xd5579c46dfcc7f18207013e65b44e4cb4e2c2298f4ac457ba8f82743f31e930b'
    );

    const call2 = await contract.functions
      .take_b256_enum({
        Data: '0x1111111111111111111111111111111111111111111111111111111111111111',
      })
      .call();

    const { value: enumB256ReturnData } = await call2.waitForResult();

    expect(enumB256ReturnData).toEqual(
      '0x1111111111111111111111111111111111111111111111111111111111111111'
    );

    const call3 = await contract.functions
      .take_bool_enum({
        Value: true,
      })
      .call();

    const { value: enumBoolReturnValue } = await call3.waitForResult();

    expect(enumBoolReturnValue).toEqual(true);

    const call4 = await contract.functions
      .take_bool_enum({
        Data: false,
      })
      .call();

    const { value: enumBoolReturnData } = await call4.waitForResult();

    expect(enumBoolReturnData).toEqual(false);

    const call5 = await contract.functions
      .take_string_enum({
        Value: 'abc',
      })
      .call();

    const { value: enumStrReturnValue } = await call5.waitForResult();

    expect(enumStrReturnValue).toEqual('abc');

    const call6 = await contract.functions
      .take_string_enum({
        Data: 'efg',
      })
      .call();

    const { value: enumStrReturnData } = await call6.waitForResult();

    expect(enumStrReturnData).toEqual('efg');
  });

  it('dryRun and get should not validate the signature', async () => {
    using contract = await setupTestContract();
    const { value } = await contract
      .multiCall([
        contract.functions.return_context_amount().callParams({
          forward: [100, contract.provider.getBaseAssetId()],
        }),
        contract.functions.return_context_amount().callParams({
          forward: [200, AltToken],
        }),
      ])
      .txParams({ gasLimit: 10_000 })
      .dryRun();
    expect(JSON.stringify(value)).toEqual(JSON.stringify([bn(100), bn(200)]));
  });

  it('Parse TX to JSON and parse back to TX', async () => {
    using contract = await setupTestContract();

    const num = 1337;
    const struct = { a: true, b: 1337 };
    const invocationScopes = [contract.functions.foo(num), contract.functions.boo(struct)];
    const multiCallScope = contract.multiCall(invocationScopes);
    const transactionRequest = await multiCallScope.fundWithRequiredCoins();

    const txRequest = JSON.stringify(transactionRequest);
    const txRequestParsed = JSON.parse(txRequest);

    const transactionRequestParsed = transactionRequestify(txRequestParsed);

    // eslint-disable-next-line @typescript-eslint/no-non-null-assertion
    const response = await contract.account!.sendTransaction(transactionRequestParsed);
    const {
      value: [resultA, resultB],
      // eslint-disable-next-line @typescript-eslint/no-explicit-any
    } = await buildFunctionResult<any>({
      funcScope: invocationScopes,
      transactionResponse: response,
      isMultiCall: true,
      program: contract,
    });

    expect(resultA.toHex()).toEqual(bn(num).add(1).toHex());
    expect(resultB.a).toEqual(!struct.a);
    expect(resultB.b.toHex()).toEqual(bn(struct.b).add(1).toHex());
  });

  it('Parse create TX to JSON and parse back to create TX', async () => {
    using launched = await launchTestNode();
    const {
      wallets: [wallet],
    } = launched;

    const contract = new ContractFactory(
      StorageTestContractFactory.bytecode,
      StorageTestContract.abi,
      wallet
    );
    const { transactionRequest } = contract.createTransactionRequest();

    const txRequest = JSON.stringify(transactionRequest);
    const txRequestParsed = JSON.parse(txRequest);

    const transactionRequestParsed = transactionRequestify(
      txRequestParsed
    ) as ScriptTransactionRequest;

    const txCost = await wallet.getTransactionCost(transactionRequestParsed);

    transactionRequestParsed.gasLimit = txCost.gasUsed;
    transactionRequestParsed.maxFee = txCost.maxFee;

    // Fund tx
    await wallet.fund(transactionRequestParsed, txCost);

    // Send tx
    const response = await wallet.sendTransaction(transactionRequestParsed);
    const result = await response.waitForResult();
    expect(result.status).toBe('success');
  });

  it('should ensure multicall allows multiple heap types', async () => {
    using contract = await setupTestContract();

    const vector = [5, 4, 3, 2, 1];

    const { waitForResult } = await contract
      .multiCall([
        contract.functions.return_context_amount(),
        contract.functions.return_vector(vector), // returns heap type Vec
        contract.functions.return_bytes(),
      ])
      .call();

    const { value } = await waitForResult();

    expect(JSON.stringify(value)).toBe(JSON.stringify([bn(0), vector, new Uint8Array()]));
  });

  it('Read only call', async () => {
    using contract = await setupTestContract();
    const { value } = await contract.functions.echo_b256(contract.id.toB256()).simulate();
    expect(value).toEqual(contract.id.toB256());
  });

  /**
   * NOTE: The following E2E tests are related to the `Account` class method `transferToContract`.
   * A deployed contract is required for their execution, which is why they are
   * currently placed inside the `fuel-gauge` package. It might make sense
   * to move them to another test suite when addressing https://github.com/FuelLabs/fuels-ts/issues/1043.
   */
  it('should transfer asset to a deployed contract just fine (NATIVE ASSET)', async () => {
    using launched = await launchTestNode({
      contractsConfigs,
    });
    const {
      provider,
      wallets: [wallet],
      contracts: [contract],
    } = launched;

    const initialBalance = new BN(await contract.getBalance(provider.getBaseAssetId())).toNumber();

    const u64Amount = bn(10_000);
    const amountToContract = u64Amount;

    const tx = await wallet.transferToContract(
      contract.id,
      amountToContract,
      provider.getBaseAssetId()
    );

    await tx.waitForResult();

    const finalBalance = new BN(await contract.getBalance(provider.getBaseAssetId())).toNumber();

    expect(finalBalance).toBe(initialBalance + amountToContract.toNumber());
  });

  it('should set "gasLimit" and "maxFee" when transferring amounts to contract just fine', async () => {
    using launched = await launchTestNode({
      contractsConfigs,
    });
    const {
      provider,
      wallets: [wallet],
      contracts: [contract],
    } = launched;

    const amountToContract = 5_000;

    const gasLimit = 80_000;
    const maxFee = 70_000;

    const tx = await wallet.transferToContract(
      contract.id,
      amountToContract,
      provider.getBaseAssetId(),
      {
        gasLimit,
        maxFee,
      }
    );

    const { transaction } = await tx.waitForResult();

    const { scriptGasLimit, policies } = transaction;
    const maxFeePolicy = policies?.find((policy) => policy.type === PolicyType.MaxFee);

    expect(scriptGasLimit?.toNumber()).toBe(gasLimit);
    expect(bn(maxFeePolicy?.data).toNumber()).toBe(maxFee);
  });

  it('should ensure gas price and gas limit are validated when transfering to contract', async () => {
    using launched = await launchTestNode({
      contractsConfigs,
    });
    const {
      wallets: [wallet],
      contracts: [contract],
    } = launched;

    const amountToContract = 100;

    await expect(async () => {
      const result = await wallet.transferToContract(
        contract.id.toB256(),
        amountToContract,
        contract.provider.getBaseAssetId(),
        {
          gasLimit: 1,
        }
      );
      await result.wait();
    }).rejects.toThrowError(/Gas limit '1' is lower than the required: ./);
  });

  it('should tranfer asset to a deployed contract just fine (NOT NATIVE ASSET)', async () => {
    const asset = '0x0101010101010101010101010101010101010101010101010101010101010101';

    using launched = await launchTestNode({
      contractsConfigs,
    });
    const {
      wallets: [wallet],
      contracts: [contract],
    } = launched;

    const initialBalance = new BN(await contract.getBalance(asset)).toNumber();

    const amountToContract = 100;

    const tx = await wallet.transferToContract(contract.id.toB256(), amountToContract, asset);

    await tx.waitForResult();

    const finalBalance = new BN(await contract.getBalance(asset)).toNumber();

    expect(finalBalance).toBe(initialBalance + amountToContract);
  });

  it('should tranfer asset to a deployed contract just fine (FROM PREDICATE)', async () => {
    using launched = await launchTestNode({
      contractsConfigs,
    });
    const {
      provider,
      wallets: [wallet],
      contracts: [contract],
    } = launched;

    const initialBalance = new BN(
      await contract.getBalance(contract.provider.getBaseAssetId())
    ).toNumber();

    const amountToContract = 200;
    const amountToPredicate = 500_000;

    const predicate = new Predicate({
      bytecode: PredicateTrue.bytecode,
      provider,
    });

    const tx1 = await wallet.transfer(
      predicate.address,
      amountToPredicate,
      provider.getBaseAssetId()
    );

    await tx1.waitForResult();

    const tx2 = await predicate.transferToContract(
      contract.id,
      amountToContract,
      provider.getBaseAssetId()
    );

    await tx2.waitForResult();

    const finalBalance = new BN(await contract.getBalance(provider.getBaseAssetId())).toNumber();

    expect(finalBalance).toBe(initialBalance + amountToContract);
  });

  it('should ensure TX revert error can be extracted for dryRun and simulate calls', async () => {
    using contract = await setupTestContract();
    const scope = contract.functions.assert_u8(10, 11);

    await expect(scope.dryRun()).rejects.toThrowError(
      `The transaction reverted because an "assert" statement failed to evaluate to true.`
    );

    await expect(scope.simulate<BN>()).rejects.toThrowError(
      `The transaction reverted because an "assert" statement failed to evaluate to true.`
    );
  });

  it('should ensure assets can be transfered to wallets (SINGLE TRANSFER)', async () => {
    using contract = await setupTestContract();
    const { provider } = contract;

    const receiver = Wallet.generate({ provider });
    const amountToTransfer = 300;

    const call = await contract.functions
      .sum(40, 50)
      .addTransfer({
        destination: receiver.address,
        amount: amountToTransfer,
        assetId: provider.getBaseAssetId(),
      })
      .call();

    await call.waitForResult();

    const finalBalance = await receiver.getBalance();

    expect(finalBalance.toNumber()).toBe(amountToTransfer);
  });

  it('should ensure assets can be transfered to wallets (MULTI TRANSFER)', async () => {
    using launched = await launchTestNode();
    const {
      provider,
      wallets: [wallet],
    } = launched;

    const factory = new ContractFactory(
      CallTestContractFactory.bytecode,
      CallTestContract.abi,
      wallet
    );

    const { waitForResult } = await factory.deploy();
    const { contract } = await waitForResult();

    const receiver1 = Wallet.generate({ provider });
    const receiver2 = Wallet.generate({ provider });
    const receiver3 = Wallet.generate({ provider });

    const amountToTransfer1 = 989;
    const amountToTransfer2 = 699;
    const amountToTransfer3 = 122;

    const transferParams: TransferParams[] = [
      {
        destination: receiver1.address,
        amount: amountToTransfer1,
        assetId: provider.getBaseAssetId(),
      },
      { destination: receiver2.address, amount: amountToTransfer2, assetId: ASSET_A },
      { destination: receiver3.address, amount: amountToTransfer3, assetId: ASSET_B },
    ];

    const call = await contract.functions.sum(40, 50).addBatchTransfer(transferParams).call();
    await call.waitForResult();

    const finalBalance1 = await receiver1.getBalance(provider.getBaseAssetId());
    const finalBalance2 = await receiver2.getBalance(ASSET_A);
    const finalBalance3 = await receiver3.getBalance(ASSET_B);

    expect(finalBalance1.toNumber()).toBe(amountToTransfer1);
    expect(finalBalance2.toNumber()).toBe(amountToTransfer2);
    expect(finalBalance3.toNumber()).toBe(amountToTransfer3);
  });

  it('should throw when trying to transfer a zero or negative amount to a contract', async () => {
    using launched = await launchTestNode();
    const {
      provider,
      wallets: [wallet],
    } = launched;

    const factory = new ContractFactory(
      CallTestContractFactory.bytecode,
      CallTestContract.abi,
      wallet
    );

    const { waitForResult } = await factory.deploy();

    const { contract } = await waitForResult();

    await expectToThrowFuelError(
      async () => {
        await wallet.transferToContract(contract.id, 0, provider.getBaseAssetId());
      },
      new FuelError(ErrorCode.INVALID_TRANSFER_AMOUNT, 'Transfer amount must be a positive number.')
    );

    await expectToThrowFuelError(
      async () => {
        await wallet.transferToContract(contract.id, -1, provider.getBaseAssetId());
      },
      new FuelError(ErrorCode.INVALID_TRANSFER_AMOUNT, 'Transfer amount must be a positive number.')
    );
  });

  it('should throw when using "simulate" with an unfunded wallet', async () => {
    using contract = await setupTestContract();

    contract.account = Wallet.generate({ provider: contract.provider });

    await expect(
      contract.functions
        .return_context_amount()
        .callParams({
          forward: [100, contract.provider.getBaseAssetId()],
        })
        .simulate()
    ).rejects.toThrowError('not enough coins to fit the target');
  });

  it('should throw when using "simulate" without a wallet', async () => {
    using contract = await setupTestContract();

    contract.account = null;
    await expect(
      contract.functions
        .return_context_amount()
        .callParams({
          forward: [100, contract.provider.getBaseAssetId()],
        })
        .simulate()
    ).rejects.toThrowError('Wallet is required!');
  });

  it('should throw when using "simulate" with a locked wallet', async () => {
    using contract = await setupTestContract();

    contract.account = Wallet.fromAddress(getRandomB256());

    await expect(
      contract.functions
        .return_context_amount()
        .callParams({
          forward: [100, contract.provider.getBaseAssetId()],
        })
        .simulate()
    ).rejects.toThrowError('An unlocked wallet is required to simulate a contract call.');
  });

  it('should use "dryRun" with an unfunded wallet just fine', async () => {
    using contract = await setupTestContract();

    contract.account = Wallet.generate({ provider: contract.provider });

    await expect(
      contract.functions
        .return_context_amount()
        .callParams({
          forward: [100, contract.provider.getBaseAssetId()],
        })
        .dryRun()
    ).resolves.not.toThrow();
  });

  it('should ensure "get" does not spend any funds', async () => {
    using contract = await setupTestContract();

    const balance = await contract.account?.getBalance();

    expect(balance?.toNumber()).toBeGreaterThan(0);

    const { value } = await contract.functions.sum(10, 5).get();

    const lateBalance = await contract.account?.getBalance();

    expect(value.toNumber()).toBe(15);
    expect(balance?.toNumber()).toBe(lateBalance?.toNumber());
  });

  it('should ensure "get" can be used to execute a contract call without a wallet', async () => {
    using contract = await setupTestContract();

    // contract with no account set
    const contractToCall = new Contract(contract.id, contract.interface, contract.provider);

    const { value } = await contractToCall.functions.sum(10, 5).get();

    expect(contractToCall.account).toBeNull();
    expect(value.toNumber()).toBe(15);
  });

  it('should ensure "get" can be used to execute a contract call with an unfunded wallet', async () => {
    using contract = await setupTestContract();

    const unfundedWallet = Wallet.generate({ provider: contract.provider });

    contract.account = unfundedWallet;

    const balance = await contract.account.getBalance();
    expect(balance.toNumber()).toBe(0);

    const { value } = await contract.functions.sum(10, 20).get();

    expect(contract.account).toBeDefined();
    expect(value.toNumber()).toBe(30);
  });

  it('should ensure "get" does not modify the blockchain state', async () => {
    using launched = await launchTestNode();
    const {
      wallets: [wallet],
    } = launched;

    const factory = new ContractFactory(
      StorageTestContractFactory.bytecode,
      StorageTestContract.abi,
      wallet
    );

    const { waitForResult } = await factory.deploy();
    const { contract: storageContract } = await waitForResult();

    const initialCounterValue = 20;

    // Using get for a write method won't work
    await storageContract.functions.initialize_counter(initialCounterValue).get();

    // Counter was not initialized since get only dry-runs a TX
    let { value } = await storageContract.functions.counter().get();

    expect(value.toNumber()).toBe(0);

    // Actually changing the contract state
    const call = await storageContract.functions.initialize_counter(initialCounterValue).call();
    await call.waitForResult();

    // Validating that the contract state was modified
    ({ value } = await storageContract.functions.counter().get());

    expect(value.toNumber()).toBe(initialCounterValue);
  });

  it('should ensure "maxFee" and "gasLimit" can be set for a contract call', async () => {
    using launched = await launchTestNode({
      contractsConfigs: [
        {
          factory: StorageTestContractFactory,
        },
      ],
    });
    const {
      contracts: [storageContract],
    } = launched;

    const gasLimit = 200_000;
    const maxFee = 100_000;

    const { waitForResult } = await storageContract.functions
      .counter()
      .txParams({
        gasLimit,
        maxFee,
      })
      .call();

    const {
      transactionResult: { transaction },
    } = await waitForResult();

    const maxFeePolicy = transaction.policies?.find((policy) => policy.type === PolicyType.MaxFee);
    const scriptGasLimit = transaction.scriptGasLimit;

    expect(scriptGasLimit?.toNumber()).toBe(gasLimit);
    expect(bn(maxFeePolicy?.data).toNumber()).toBe(maxFee);
  });

  it('should ensure "maxFee" and "gasLimit" can be set on a multicall', async () => {
    using contract = await setupTestContract();

    const gasLimit = 500_000;
    const maxFee = 250_000;

    const { waitForResult } = await contract
      .multiCall([
        contract.functions.foo(1336),
        contract.functions.foo(1336),
        contract.functions.foo(1336),
        contract.functions.foo(1336),
        contract.functions.foo(1336),
        contract.functions.foo(1336),
        contract.functions.foo(1336),
        contract.functions.foo(1336),
      ])
      .txParams({ gasLimit, maxFee })
      .call();

    const {
      transactionResult: { transaction },
    } = await waitForResult();

    const { scriptGasLimit, policies } = transaction;

    const maxFeePolicy = policies?.find((policy) => policy.type === PolicyType.MaxFee);

    expect(scriptGasLimit?.toNumber()).toBe(gasLimit);
    expect(bn(maxFeePolicy?.data).toNumber()).toBe(maxFee);
  });

  it('can call SMO contract', async () => {
    using launched = await launchTestNode({
      contractsConfigs: [
        {
          factory: SmoContractFactory,
        },
      ],
    });

    const {
      provider,
      wallets: [recipient],
      contracts: [contract],
    } = launched;

    const data = true;
    const baseAssetId = provider.getBaseAssetId();

    const { waitForResult } = await contract.functions
      .send_typed_message_bool(recipient.address.toB256(), data, 1)
      .callParams({ forward: [1, baseAssetId] })
      .call();

    const {
      transactionResult: { receipts },
    } = await waitForResult();

    const messageOutReceipt = receipts.find(
      ({ type }) => ReceiptType.MessageOut === type
    ) as ReceiptMessageOut;

    expect(messageOutReceipt.recipient).toBe(recipient.address.toB256());
  });
});<|MERGE_RESOLUTION|>--- conflicted
+++ resolved
@@ -15,11 +15,7 @@
   buildFunctionResult,
   ReceiptType,
 } from 'fuels';
-<<<<<<< HEAD
-import type { JsonAbi, ReceiptMessageOut, ScriptTransactionRequest, TransferParams } from 'fuels';
-=======
-import type { ScriptTransactionRequest, TransferParams } from 'fuels';
->>>>>>> 50d548c2
+import type { ReceiptMessageOut, ScriptTransactionRequest, TransferParams } from 'fuels';
 import { expectToThrowFuelError, ASSET_A, ASSET_B, launchTestNode } from 'fuels/test-utils';
 import type { DeployContractConfig } from 'fuels/test-utils';
 
