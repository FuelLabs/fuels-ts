import { ErrorCode, FuelError } from '@fuel-ts/errors';
<<<<<<< HEAD
=======
import type {
  TransactionRequestLike,
  TransactionResponse,
  JsonAbi,
  ScriptTransactionRequest,
  TransferParams,
} from 'fuels';
>>>>>>> 2f1a6501
import {
  BN,
  getRandomB256,
  bn,
  multiply,
  toHex,
  toNumber,
  Provider,
  Contract,
  transactionRequestify,
  Wallet,
  ContractFactory,
  FUEL_NETWORK_URL,
  Predicate,
  PolicyType,
<<<<<<< HEAD
  ZeroBytes32,
} from 'fuels';
import type {
  TransactionRequestLike,
  TransactionResponse,
  TransactionType,
  JsonAbi,
  ScriptTransactionRequest,
  TransferParams,
=======
  buildFunctionResult,
>>>>>>> 2f1a6501
} from 'fuels';
import {
  generateTestWallet,
  seedTestWallet,
  expectToThrowFuelError,
  ASSET_A,
  ASSET_B,
  launchTestNode,
} from 'fuels/test-utils';

import {
  CallTestContractAbi__factory,
  StorageTestContractAbi__factory,
} from '../test/typegen/contracts';
import CallTestContractAbiHex from '../test/typegen/contracts/CallTestContractAbi.hex';
import StorageTestContractAbiHex from '../test/typegen/contracts/StorageTestContractAbi.hex';
import { PredicateTrueAbi__factory } from '../test/typegen/predicates/factories/PredicateTrueAbi__factory';

import { launchTestContract } from './utils';

const jsonFragment: JsonAbi = {
  configurables: [],
  loggedTypes: [],
  types: [
    {
      typeId: 0,
      type: '()',
      components: null,
      typeParameters: null,
    },
    {
      typeId: 1,
      type: 'u64',
      components: null,
      typeParameters: null,
    },
    {
      typeId: 2,
      type: 'struct MyStruct',
      components: [
        {
          type: 0,
          name: 'arg_one',
          typeArguments: null,
        },
        {
          type: 1,
          name: 'arg_two',
          typeArguments: null,
        },
      ],
      typeParameters: null,
    },
  ],
  functions: [
    {
      name: 'entry_one',
      inputs: [
        {
          name: 'arg',
          type: 1,
          typeArguments: null,
        },
      ],
      output: {
        name: '',
        type: 0,
        typeArguments: null,
      },
      attributes: [],
    },
  ],
  messagesTypes: [],
};

const complexFragment: JsonAbi = {
  configurables: [],
  loggedTypes: [],
  types: [
    {
      typeId: 0,
      type: '()',
      components: null,
      typeParameters: null,
    },
    {
      typeId: 1,
      type: 'str[20]',
      components: null,
      typeParameters: null,
    },
    {
      typeId: 2,
      type: 'b256',
      components: null,
      typeParameters: null,
    },
    {
      typeId: 3,
      type: '(_, _)',
      components: [
        {
          name: '__tuple_element',
          type: 1,
          typeArguments: null,
        },
        {
          name: '__tuple_element',
          type: 2,
          typeArguments: null,
        },
      ],
      typeParameters: null,
    },
  ],
  functions: [
    {
      name: 'tuple_function',
      inputs: [
        {
          name: 'person',
          type: 2,
          typeArguments: null,
        },
      ],
      output: {
        name: '',
        type: 0,
        typeArguments: null,
      },
      attributes: [],
    },
  ],
  messagesTypes: [],
};

const txPointer = '0x00000000000000000000000000000000';

const AltToken = '0x0101010101010101010101010101010101010101010101010101010101010101';

async function setupTestContract() {
  return launchTestContract({
    deployer: CallTestContractAbi__factory,
    bytecode: CallTestContractAbiHex,
  });
}

/**
 * @group node
 * @group browser
 */
describe('Contract', () => {
  it('generates function methods on a simple contract', async () => {
    using launched = await launchTestNode({
      walletsConfig: {
        amountPerCoin: 1_000,
      },
    });
    const {
      provider,
      wallets: [wallet],
    } = launched;

    const contract = new Contract(ZeroBytes32, jsonFragment, wallet);

    const spy = vi.spyOn(provider, 'sendTransaction');

    const fragment = contract.interface.getFunction('entry_one');
    const interfaceSpy = vi.spyOn(fragment, 'encodeArguments');

    try {
      await contract.functions.entry_one(42);
    } catch {
      // The call will fail, but it doesn't matter
    }

    expect(spy).toHaveBeenCalled();
    expect(interfaceSpy).toHaveBeenCalled();
  });

  it('generates function methods on a complex contract', async () => {
    using launched = await launchTestNode({
      walletsConfig: {
        amountPerCoin: 1_000,
      },
    });
    const {
      provider,
      wallets: [wallet],
    } = launched;

    const contract = new Contract(ZeroBytes32, complexFragment, wallet);

    const spy = vi.spyOn(provider, 'sendTransaction');

    const fragment = contract.interface.getFunction('tuple_function');
    const interfaceSpy = vi.spyOn(fragment, 'encodeArguments');

    try {
      await contract.functions.tuple_function({
        address: '0xd5579c46dfcc7f18207013e65b44e4cb4e2c2298f4ac457ba8f82743f31e930b',
        name: 'foo',
      });
    } catch {
      // The call will fail, but it doesn't matter
    }

    expect(spy).toHaveBeenCalled();
    expect(interfaceSpy).toHaveBeenCalled();
  });

  it('assigns a provider if passed', async () => {
    using launched = await launchTestNode({
      walletsConfig: {
        amountPerCoin: 1_000,
      },
    });
    const { provider } = launched;

    const contract = new Contract(getRandomB256(), jsonFragment, provider);

    expect(contract.provider).toEqual(provider);
  });

  it('should fail to execute call if gasLimit is too low', async () => {
    using contract = await setupTestContract();

    let failed;
    try {
      await contract.functions
        .foo(1336)
        .txParams({
          gasLimit: 1,
        })
        .call();
    } catch (e) {
      failed = true;
    }

    expect(failed).toEqual(true);
  });

  it('adds multiple contracts on invocation', async () => {
    using launched = await launchTestNode({
      contractsConfigs: [
        {
          deployer: CallTestContractAbi__factory,
          bytecode: CallTestContractAbiHex,
        },
        {
          deployer: CallTestContractAbi__factory,
          bytecode: CallTestContractAbiHex,
        },
      ],
    });

    const {
      contracts: [contract, otherContract],
    } = launched;

    const scope = contract.functions.call_external_foo(1336, otherContract.id.toB256());

    const { value: results } = await scope.call();

    expect(results.toHex()).toEqual(toHex(1338));
  });

  it('adds multiple contracts on multicalls', async () => {
    using launched = await launchTestNode({
      contractsConfigs: [
        {
          deployer: CallTestContractAbi__factory,
          bytecode: CallTestContractAbiHex,
        },
        {
          deployer: CallTestContractAbi__factory,
          bytecode: CallTestContractAbiHex,
        },
      ],
    });

    const {
      contracts: [contract, otherContract],
    } = launched;

    const calls = [
      contract.functions.foo(1336),
      contract.functions.call_external_foo(1336, otherContract.id.toB256()),
    ];

    const scope = contract.multiCall(calls).addContracts([otherContract]);

    const transactionRequest = await scope.getTransactionRequest();

    expect(transactionRequest.getContractInputs()).toEqual([
      { contractId: contract.id.toB256(), type: 1, txPointer },
      { contractId: otherContract.id.toB256(), type: 1, txPointer },
    ]);

    expect(transactionRequest.getContractOutputs()).toEqual([
      { type: 1, inputIndex: 0 },
      { type: 1, inputIndex: 1 },
    ]);

    const { value: results } = await scope.call();
    expect(JSON.stringify(results)).toEqual(JSON.stringify([bn(1337), bn(1338)]));
  });

  it('submits multiple calls', async () => {
    using contract = await setupTestContract();

    const { value: results } = await contract
      .multiCall([contract.functions.foo(1336), contract.functions.foo(1336)])
      .call();
    expect(JSON.stringify(results)).toEqual(JSON.stringify([bn(1337), bn(1337)]));
  });

  it('submits multiple calls, six calls', async () => {
    using contract = await setupTestContract();

    const { value: results } = await contract
      .multiCall([
        contract.functions.foo(1336),
        contract.functions.foo(1336),
        contract.functions.foo(1336),
        contract.functions.foo(1336),

        contract.functions.foo(1336),
        contract.functions.foo(1336),
      ])
      .call();
    expect(JSON.stringify(results)).toEqual(
      JSON.stringify([bn(1337), bn(1337), bn(1337), bn(1337), bn(1337), bn(1337)])
    );
  });

  it('submits multiple calls, eight calls', async () => {
    using contract = await setupTestContract();

    const { value: results } = await contract
      .multiCall([
        contract.functions.foo(1336),
        contract.functions.foo(1336),
        contract.functions.foo(1336),
        contract.functions.foo(1336),
        contract.functions.foo(1336),
        contract.functions.foo(1336),
        contract.functions.foo(1336),
        contract.functions.foo(1336),
      ])
      .call();
    expect(JSON.stringify(results)).toEqual(
      JSON.stringify([
        bn(1337),
        bn(1337),
        bn(1337),
        bn(1337),
        bn(1337),
        bn(1337),
        bn(1337),
        bn(1337),
      ])
    );
  });

  it('should fail to execute multiple calls if gasLimit is too low', async () => {
    using contract = await setupTestContract();

    let failed;
    try {
      await contract
        .multiCall([contract.functions.foo(1336), contract.functions.foo(1336)])
        .txParams({
          gasLimit: 1,
        })
        .call();
    } catch (e) {
      failed = true;
    }

    expect(failed).toEqual(true);
  });

  it('adds multiple contracts on multicalls', async () => {
    using launched = await launchTestNode({
      contractsConfigs: [
        {
          deployer: CallTestContractAbi__factory,
          bytecode: CallTestContractAbiHex,
        },
        {
          deployer: CallTestContractAbi__factory,
          bytecode: CallTestContractAbiHex,
        },
      ],
    });

    const {
      contracts: [contract, otherContract],
    } = launched;

    const scope = contract.multiCall([contract.functions.foo(1336)]).addContracts([otherContract]);

    const transactionRequest = await scope.getTransactionRequest();

    expect(transactionRequest.getContractInputs()).toEqual([
      { contractId: contract.id.toB256(), type: 1, txPointer },
      { contractId: otherContract.id.toB256(), type: 1, txPointer },
    ]);

    expect(transactionRequest.getContractOutputs()).toEqual([
      { type: 1, inputIndex: 0 },
      { type: 1, inputIndex: 1 },
    ]);

    const { value: results } = await scope.call();
    expect(JSON.stringify(results)).toEqual(JSON.stringify([bn(1337)]));
  });

  it('dryRuns multiple calls', async () => {
    using contract = await setupTestContract();

    const { value: results } = await contract
      .multiCall([contract.functions.foo(1336), contract.functions.foo(1336)])
      .dryRun();
    expect(JSON.stringify(results)).toEqual(JSON.stringify([bn(1337), bn(1337)]));
  });

  it('simulates multiple calls', async () => {
    using contract = await setupTestContract();

    const { value, callResult, gasUsed } = await contract
      .multiCall([contract.functions.foo(1336), contract.functions.foo(1336)])
      .simulate();
    expect(JSON.stringify(value)).toEqual(JSON.stringify([bn(1337), bn(1337)]));
    expect(toNumber(gasUsed)).toBeGreaterThan(0);
    expect(callResult.receipts).toEqual(expect.arrayContaining([expect.any(Object)]));
  });

  it('Returns gasUsed and transactionId', async () => {
    using contract = await setupTestContract();

    const { transactionId, gasUsed } = await contract
      .multiCall([contract.functions.foo(1336), contract.functions.foo(1336)])
      .call();
    expect(transactionId).toBeTruthy();
    expect(toNumber(gasUsed)).toBeGreaterThan(0);
  });

  it('Single call with forwarding a alt token', async () => {
    using contract = await setupTestContract();
    const { value } = await contract.functions
      .return_context_amount()
      .callParams({
        forward: [200, AltToken],
        gasLimit: 1000000,
      })
      .txParams({
        gasLimit: 3000000,
      })
      .call<BN>();
    expect(value.toHex()).toEqual(toHex(200));
  });

  it('MultiCall with multiple forwarding', async () => {
    using contract = await setupTestContract();

    const { value } = await contract
      .multiCall([
        contract.functions.return_context_amount().callParams({
          forward: [100, contract.provider.getBaseAssetId()],
        }),
        contract.functions.return_context_amount().callParams({
          forward: [200, AltToken],
        }),
        contract.functions.return_context_asset().callParams({
          forward: [0, AltToken],
        }),
      ])
      .txParams({
        gasLimit: 5000000,
      })
      .call<[BN, BN, BN]>();
    expect(JSON.stringify(value)).toEqual(JSON.stringify([bn(100), bn(200), AltToken]));
  });

  it('Check if gas per call is lower than transaction', async () => {
    using contract = await setupTestContract();

    await expect(
      contract
        .multiCall([
          contract.functions.return_context_amount().callParams({
            forward: [100, contract.provider.getBaseAssetId()],
            gasLimit: 100,
          }),
          contract.functions.return_context_amount().callParams({
            forward: [200, AltToken],
            gasLimit: 200,
          }),
        ])
        .txParams({
          gasLimit: 100,
        })
        .call<[BN, BN, BN]>()
    ).rejects.toThrowError(
      "Transaction's gasLimit must be equal to or greater than the combined forwarded gas of all calls."
    );
  });

  it('can forward gas to multicall calls', async () => {
    using contract = await setupTestContract();

    const { value } = await contract
      .multiCall([
        contract.functions.return_context_gas().callParams({
          // Forward only 500_000 gas
          gasLimit: 500_000,
        }),
        contract.functions.return_context_gas().callParams({
          // Forward all gas
          gasLimit: 0,
        }),
      ])
      .txParams({
        gasLimit: 4_000_000,
      })
      .call<[BN, BN]>();

    const minThreshold = 0.019;

    expect(value[0].toNumber()).toBeGreaterThanOrEqual(500_000 * minThreshold);
    expect(value[0].toNumber()).toBeLessThanOrEqual(3999800);

    expect(value[1].toNumber()).toBeGreaterThanOrEqual(1_000_000 * minThreshold);
    expect(value[1].toNumber()).toBeLessThanOrEqual(4_000_000);
  });

  it('Get transaction cost', async () => {
    using contract = await setupTestContract();

    const invocationScope = contract.multiCall([
      contract.functions.return_context_amount().callParams({
        forward: [100, contract.provider.getBaseAssetId()],
      }),
      contract.functions.return_context_amount().callParams({
        forward: [200, AltToken],
      }),
    ]);
    const transactionCost = await invocationScope.getTransactionCost();

    expect(toNumber(transactionCost.minFee)).toBeGreaterThanOrEqual(0);
    expect(toNumber(transactionCost.gasUsed)).toBeGreaterThan(300);

    const { value } = await invocationScope
      .txParams({
        gasLimit: transactionCost.gasUsed,
      })
      .call<[string, string]>();

    expect(JSON.stringify(value)).toEqual(JSON.stringify([bn(100), bn(200)]));
  });

  it('Fail before submit if gasLimit is lower than gasUsed', async () => {
    using contract = await setupTestContract();

    const invocationScope = contract.functions.return_context_amount().callParams({
      forward: [100, contract.provider.getBaseAssetId()],
    });
    const { gasUsed } = await invocationScope.getTransactionCost();

    const gasLimit = multiply(gasUsed, 0.5);
    await expect(
      invocationScope
        .txParams({
          gasLimit,
        })
        .call<BN>()
    ).rejects.toThrowError(new RegExp(`Gas limit '${gasLimit}' is lower than the required: `));
  });

  it('calls array functions', async () => {
    using contract = await setupTestContract();

    const { value: arrayBoolean } = await contract.functions
      .take_array_boolean([true, false, false])
      .call();

    expect(arrayBoolean).toEqual(true);

    const { value: arrayNumber } = await contract.functions.take_array_number([1, 2, 3]).call();

    expect(arrayNumber.toHex()).toEqual(toHex(1));

    const { value: arrayReturnShuffle } = await contract.functions
      .take_array_string_shuffle(['abc', 'efg', 'hij'])
      .call();

    expect(arrayReturnShuffle).toEqual(['hij', 'abc', 'efg']);

    const { value: arrayReturnSingle } = await contract.functions
      .take_array_string_return_single(['abc', 'efg', 'hij'])
      .call();

    expect(arrayReturnSingle).toEqual(['abc']);

    const { value: arrayReturnSingleElement } = await contract.functions
      .take_array_string_return_single_element(['abc', 'efg', 'hij'])
      .call();

    expect(arrayReturnSingleElement).toEqual('abc');
  });

  it('calls enum functions', async () => {
    using contract = await setupTestContract();

    const { value: enumB256ReturnValue } = await contract.functions
      .take_b256_enum({
        Value: '0xd5579c46dfcc7f18207013e65b44e4cb4e2c2298f4ac457ba8f82743f31e930b',
      })
      .call();

    expect(enumB256ReturnValue).toEqual(
      '0xd5579c46dfcc7f18207013e65b44e4cb4e2c2298f4ac457ba8f82743f31e930b'
    );

    const { value: enumB256ReturnData } = await contract.functions
      .take_b256_enum({
        Data: '0x1111111111111111111111111111111111111111111111111111111111111111',
      })
      .call();

    expect(enumB256ReturnData).toEqual(
      '0x1111111111111111111111111111111111111111111111111111111111111111'
    );

    const { value: enumBoolReturnValue } = await contract.functions
      .take_bool_enum({
        Value: true,
      })
      .call();

    expect(enumBoolReturnValue).toEqual(true);

    const { value: enumBoolReturnData } = await contract.functions
      .take_bool_enum({
        Data: false,
      })
      .call();

    expect(enumBoolReturnData).toEqual(false);

    const { value: enumStrReturnValue } = await contract.functions
      .take_string_enum({
        Value: 'abc',
      })
      .call();

    expect(enumStrReturnValue).toEqual('abc');

    const { value: enumStrReturnData } = await contract.functions
      .take_string_enum({
        Data: 'efg',
      })
      .call();

    expect(enumStrReturnData).toEqual('efg');
  });

  it('dryRun and get should not validate the signature', async () => {
    using contract = await setupTestContract();
    const { value } = await contract
      .multiCall([
        contract.functions.return_context_amount().callParams({
          forward: [100, contract.provider.getBaseAssetId()],
        }),
        contract.functions.return_context_amount().callParams({
          forward: [200, AltToken],
        }),
      ])
      .txParams({ gasLimit: 10_000 })
      .dryRun();
    expect(JSON.stringify(value)).toEqual(JSON.stringify([bn(100), bn(200)]));
  });

  it('Parse TX to JSON and parse back to TX', async () => {
    using contract = await setupTestContract();

    const num = 1337;
    const struct = { a: true, b: 1337 };
    const invocationScopes = [contract.functions.foo(num), contract.functions.boo(struct)];
    const multiCallScope = contract.multiCall(invocationScopes);
    const transactionRequest = await multiCallScope.fundWithRequiredCoins();

    const txRequest = JSON.stringify(transactionRequest);
    const txRequestParsed = JSON.parse(txRequest);

    const transactionRequestParsed = transactionRequestify(txRequestParsed);

    // eslint-disable-next-line @typescript-eslint/no-non-null-assertion
    const response = await contract.account!.sendTransaction(transactionRequestParsed);
    const {
      value: [resultA, resultB],
      // eslint-disable-next-line @typescript-eslint/no-explicit-any
    } = await buildFunctionResult<any>({
      funcScope: invocationScopes,
      transactionResponse: response,
      isMultiCall: true,
      program: contract,
    });

    expect(resultA.toHex()).toEqual(bn(num).add(1).toHex());
    expect(resultB.a).toEqual(!struct.a);
    expect(resultB.b.toHex()).toEqual(bn(struct.b).add(1).toHex());
  });

  it('Parse create TX to JSON and parse back to create TX', async () => {
    using launched = await launchTestNode();
    const { provider } = launched;
    const wallet = Wallet.generate({
      provider,
    });
    await seedTestWallet(wallet, [
      {
        amount: bn(1_000_000),
        assetId: provider.getBaseAssetId(),
      },
    ]);
    const contract = new ContractFactory(
      StorageTestContractAbiHex,
      StorageTestContractAbi__factory.abi,
      wallet
    );
    const { transactionRequest } = contract.createTransactionRequest();

    const txRequest = JSON.stringify(transactionRequest);
    const txRequestParsed = JSON.parse(txRequest);

    const transactionRequestParsed = transactionRequestify(
      txRequestParsed
    ) as ScriptTransactionRequest;

    const txCost = await provider.getTransactionCost(transactionRequestParsed);

    transactionRequestParsed.gasLimit = txCost.gasUsed;
    transactionRequestParsed.maxFee = txCost.maxFee;

    // Fund tx
    await wallet.fund(transactionRequestParsed, txCost);

    // Send tx
    const response = await wallet.sendTransaction(transactionRequestParsed);
    const result = await response.waitForResult();
    expect(result.status).toBe('success');
  });

  it('Provide a custom provider and public wallet to the contract instance', async () => {
    using contract = await setupTestContract();

    const { provider } = contract;

    const externalWallet = Wallet.generate({
      provider,
    });

    await seedTestWallet(externalWallet, [
      {
        amount: bn(1_000_000),
        assetId: provider.getBaseAssetId(),
      },
    ]);
    // Create a custom provider to emulate a external signer
    // like Wallet Extension or a Hardware wallet
    let signedTransaction;
    class ProviderCustom extends Provider {
      // eslint-disable-next-line @typescript-eslint/require-await
      static async create(url: string) {
        const newProvider = new ProviderCustom(url);
        return newProvider;
      }

      async sendTransaction(
        transactionRequestLike: TransactionRequestLike
      ): Promise<TransactionResponse> {
        const transactionRequest = transactionRequestify(transactionRequestLike);
        // Simulate a external request of signature
        signedTransaction = await externalWallet.signTransaction(transactionRequest);
        transactionRequest.updateWitnessByOwner(externalWallet.address, signedTransaction);
        return super.sendTransaction(transactionRequestLike);
      }
    }

    // Set custom provider to contract instance
    const customProvider = await ProviderCustom.create(FUEL_NETWORK_URL);
    contract.account = Wallet.fromAddress(externalWallet.address, customProvider);
    contract.provider = customProvider;

    const num = 1337;
    const struct = { a: true, b: 1337 };
    const invocationScopes = [contract.functions.foo(num), contract.functions.boo(struct)];
    const multiCallScope = contract.multiCall(invocationScopes).txParams({ gasLimit: 20_000 });

    const transactionRequest = await multiCallScope.getTransactionRequest();

    const txRequest = JSON.stringify(transactionRequest);
    const txRequestParsed = JSON.parse(txRequest);

    const transactionRequestParsed = transactionRequestify(
      txRequestParsed
    ) as ScriptTransactionRequest;

    const txCost = await contract.provider.getTransactionCost(transactionRequestParsed);

    transactionRequestParsed.gasLimit = txCost.gasUsed;
    transactionRequestParsed.maxFee = txCost.maxFee;

    await contract.account.fund(transactionRequestParsed, txCost);

    // eslint-disable-next-line @typescript-eslint/no-non-null-assertion
    const response = await contract.account!.sendTransaction(transactionRequestParsed);
    const {
      value: [resultA, resultB],
      transactionResult,
      // eslint-disable-next-line @typescript-eslint/no-explicit-any
    } = await buildFunctionResult<any>({
      funcScope: invocationScopes,
      transactionResponse: response,
      isMultiCall: true,
      program: contract,
    });

    expect(transactionResult.transaction.witnesses.length).toEqual(1);
    expect(transactionResult.transaction.witnesses[0].data).toEqual(signedTransaction);
    expect(resultA.toHex()).toEqual(bn(num).add(1).toHex());
    expect(resultB.a).toEqual(!struct.a);
    expect(resultB.b.toHex()).toEqual(bn(struct.b).add(1).toHex());
  });

  it('should ensure multicall allows multiple heap types', async () => {
    using contract = await setupTestContract();

    const vector = [5, 4, 3, 2, 1];

    const { value } = await contract
      .multiCall([
        contract.functions.return_context_amount(),
        contract.functions.return_vector(vector), // returns heap type Vec
        contract.functions.return_bytes(),
      ])
      .call();

    expect(JSON.stringify(value)).toBe(JSON.stringify([bn(0), vector, new Uint8Array()]));
  });

  it('Read only call', async () => {
    using contract = await setupTestContract();
    const { value } = await contract.functions.echo_b256(contract.id.toB256()).simulate();
    expect(value).toEqual(contract.id.toB256());
  });

  /**
   * NOTE: The following E2E tests are related to the `Account` class method `transferToContract`.
   * A deployed contract is required for their execution, which is why they are
   * currently placed inside the `fuel-gauge` package. It might make sense
   * to move them to another test suite when addressing https://github.com/FuelLabs/fuels-ts/issues/1043.
   */
  it('should transfer asset to a deployed contract just fine (NATIVE ASSET)', async () => {
    using launched = await launchTestNode({
      contractsConfigs: [
        {
          deployer: CallTestContractAbi__factory,
          bytecode: CallTestContractAbiHex,
        },
      ],
      walletsConfig: {
        amountPerCoin: 1_000_000,
      },
    });
    const {
      provider,
      wallets: [wallet],
      contracts: [contract],
    } = launched;

    const initialBalance = new BN(await contract.getBalance(provider.getBaseAssetId())).toNumber();

    const u64Amount = bn(10_000);
    const amountToContract = u64Amount;

    const tx = await wallet.transferToContract(
      contract.id,
      amountToContract,
      provider.getBaseAssetId()
    );

    await tx.waitForResult();

    const finalBalance = new BN(await contract.getBalance(provider.getBaseAssetId())).toNumber();

    expect(finalBalance).toBe(initialBalance + amountToContract.toNumber());
  });

  it('should set "gasLimit" and "maxFee" when transferring amounts to contract just fine', async () => {
    using launched = await launchTestNode({
      contractsConfigs: [
        {
          deployer: CallTestContractAbi__factory,
          bytecode: CallTestContractAbiHex,
        },
      ],
      walletsConfig: {
        amountPerCoin: 1_000_000,
      },
    });
    const {
      provider,
      wallets: [wallet],
      contracts: [contract],
    } = launched;

    const amountToContract = 5_000;

    const gasLimit = 80_000;
    const maxFee = 70_000;

    const tx = await wallet.transferToContract(
      contract.id,
      amountToContract,
      provider.getBaseAssetId(),
      {
        gasLimit,
        maxFee,
      }
    );

    const { transaction } = await tx.waitForResult();

    const { scriptGasLimit, policies } = transaction;
    const maxFeePolicy = policies?.find((policy) => policy.type === PolicyType.MaxFee);

    expect(scriptGasLimit?.toNumber()).toBe(gasLimit);
    expect(bn(maxFeePolicy?.data).toNumber()).toBe(maxFee);
  });

  it('should ensure gas price and gas limit are validated when transfering to contract', async () => {
    using launched = await launchTestNode({
      contractsConfigs: [
        {
          deployer: CallTestContractAbi__factory,
          bytecode: CallTestContractAbiHex,
        },
      ],
      walletsConfig: {
        amountPerCoin: 1_000_000,
      },
    });
    const {
      wallets: [wallet],
      contracts: [contract],
    } = launched;

    const amountToContract = 100;

    await expect(async () => {
      const result = await wallet.transferToContract(
        contract.id.toB256(),
        amountToContract,
        contract.provider.getBaseAssetId(),
        {
          gasLimit: 1,
        }
      );
      await result.wait();
    }).rejects.toThrowError(/Gas limit '1' is lower than the required: ./);
  });

  it('should tranfer asset to a deployed contract just fine (NOT NATIVE ASSET)', async () => {
    const asset = '0x0101010101010101010101010101010101010101010101010101010101010101';

    using launched = await launchTestNode({
      contractsConfigs: [
        {
          deployer: CallTestContractAbi__factory,
          bytecode: CallTestContractAbiHex,
        },
      ],
      walletsConfig: {
        amountPerCoin: 1_000_000,
      },
    });
    const {
      wallets: [wallet],
      contracts: [contract],
    } = launched;

    const initialBalance = new BN(await contract.getBalance(asset)).toNumber();

    const amountToContract = 100;

    const tx = await wallet.transferToContract(contract.id.toB256(), amountToContract, asset);

    await tx.waitForResult();

    const finalBalance = new BN(await contract.getBalance(asset)).toNumber();

    expect(finalBalance).toBe(initialBalance + amountToContract);
  });

  it('should tranfer asset to a deployed contract just fine (FROM PREDICATE)', async () => {
    using launched = await launchTestNode({
      contractsConfigs: [
        {
          deployer: CallTestContractAbi__factory,
          bytecode: CallTestContractAbiHex,
        },
      ],
      walletsConfig: {
        amountPerCoin: 1_000_000,
      },
    });
    const {
      provider,
      wallets: [wallet],
      contracts: [contract],
    } = launched;

    const initialBalance = new BN(
      await contract.getBalance(contract.provider.getBaseAssetId())
    ).toNumber();

    const amountToContract = 200;
    const amountToPredicate = 500_000;

    const predicate = new Predicate({
      bytecode: PredicateTrueAbi__factory.bin,
      provider,
    });

    const tx1 = await wallet.transfer(
      predicate.address,
      amountToPredicate,
      provider.getBaseAssetId()
    );

    await tx1.waitForResult();

    const tx2 = await predicate.transferToContract(
      contract.id,
      amountToContract,
      provider.getBaseAssetId()
    );

    await tx2.waitForResult();

    const finalBalance = new BN(await contract.getBalance(provider.getBaseAssetId())).toNumber();

    expect(finalBalance).toBe(initialBalance + amountToContract);
  });

  it('should ensure TX revert error can be extracted for dryRun and simulate calls', async () => {
    using contract = await setupTestContract();
    const scope = contract.functions.assert_u8(10, 11);

    await expect(scope.dryRun()).rejects.toThrowError(
      `The transaction reverted because an "assert" statement failed to evaluate to true.`
    );

    await expect(scope.simulate<BN>()).rejects.toThrowError(
      `The transaction reverted because an "assert" statement failed to evaluate to true.`
    );
  });

  it('should ensure assets can be transfered to wallets (SINGLE TRANSFER)', async () => {
    using contract = await setupTestContract();
    const { provider } = contract;

    const receiver = Wallet.generate({ provider });
    const amountToTransfer = 300;

    await contract.functions
      .sum(40, 50)
      .addTransfer({
        destination: receiver.address,
        amount: amountToTransfer,
        assetId: provider.getBaseAssetId(),
      })
      .call();

    const finalBalance = await receiver.getBalance();

    expect(finalBalance.toNumber()).toBe(amountToTransfer);
  });

  it('should ensure assets can be transfered to wallets (MULTI TRANSFER)', async () => {
    using launched = await launchTestNode();
    const { provider } = launched;

    const wallet = await generateTestWallet(provider, [
      [300_000, provider.getBaseAssetId()],
      [300_000, ASSET_A],
      [300_000, ASSET_B],
    ]);

    const factory = new ContractFactory(
      CallTestContractAbiHex,
      CallTestContractAbi__factory.abi,
      wallet
    );

    const contract = await factory.deployContract();

    const receiver1 = Wallet.generate({ provider });
    const receiver2 = Wallet.generate({ provider });
    const receiver3 = Wallet.generate({ provider });

    const amountToTransfer1 = 989;
    const amountToTransfer2 = 699;
    const amountToTransfer3 = 122;

    const transferParams: TransferParams[] = [
      {
        destination: receiver1.address,
        amount: amountToTransfer1,
        assetId: provider.getBaseAssetId(),
      },
      { destination: receiver2.address, amount: amountToTransfer2, assetId: ASSET_A },
      { destination: receiver3.address, amount: amountToTransfer3, assetId: ASSET_B },
    ];

    await contract.functions.sum(40, 50).addBatchTransfer(transferParams).call();

    const finalBalance1 = await receiver1.getBalance(provider.getBaseAssetId());
    const finalBalance2 = await receiver2.getBalance(ASSET_A);
    const finalBalance3 = await receiver3.getBalance(ASSET_B);

    expect(finalBalance1.toNumber()).toBe(amountToTransfer1);
    expect(finalBalance2.toNumber()).toBe(amountToTransfer2);
    expect(finalBalance3.toNumber()).toBe(amountToTransfer3);
  });

  it('should throw when trying to transfer a zero or negative amount to a contract', async () => {
    using launched = await launchTestNode();
    const { provider } = launched;

    const wallet = await generateTestWallet(provider, [
      [300_000, provider.getBaseAssetId()],
      [300_000, ASSET_A],
      [300_000, ASSET_B],
    ]);

    const factory = new ContractFactory(
      CallTestContractAbiHex,
      CallTestContractAbi__factory.abi,
      wallet
    );

    const contract = await factory.deployContract();

    await expectToThrowFuelError(
      async () => {
        await wallet.transferToContract(contract.id, 0, provider.getBaseAssetId());
      },
      new FuelError(ErrorCode.INVALID_TRANSFER_AMOUNT, 'Transfer amount must be a positive number.')
    );

    await expectToThrowFuelError(
      async () => {
        await wallet.transferToContract(contract.id, -1, provider.getBaseAssetId());
      },
      new FuelError(ErrorCode.INVALID_TRANSFER_AMOUNT, 'Transfer amount must be a positive number.')
    );
  });

  it('should throw when using "simulate" with an unfunded wallet', async () => {
    using contract = await setupTestContract();

    contract.account = Wallet.generate({ provider: contract.provider });

    await expect(
      contract.functions
        .return_context_amount()
        .callParams({
          forward: [100, contract.provider.getBaseAssetId()],
        })
        .simulate()
    ).rejects.toThrowError('not enough coins to fit the target');
  });

  it('should throw when using "simulate" without a wallet', async () => {
    using contract = await setupTestContract();

    contract.account = null;
    await expect(
      contract.functions
        .return_context_amount()
        .callParams({
          forward: [100, contract.provider.getBaseAssetId()],
        })
        .simulate()
    ).rejects.toThrowError('Wallet is required!');
  });

  it('should throw when using "simulate" with a locked wallet', async () => {
    using contract = await setupTestContract();

    contract.account = Wallet.fromAddress(getRandomB256());

    await expect(
      contract.functions
        .return_context_amount()
        .callParams({
          forward: [100, contract.provider.getBaseAssetId()],
        })
        .simulate()
    ).rejects.toThrowError('An unlocked wallet is required to simulate a contract call.');
  });

  it('should use "dryRun" with an unfunded wallet just fine', async () => {
    using contract = await setupTestContract();

    contract.account = Wallet.generate({ provider: contract.provider });

    await expect(
      contract.functions
        .return_context_amount()
        .callParams({
          forward: [100, contract.provider.getBaseAssetId()],
        })
        .dryRun()
    ).resolves.not.toThrow();
  });

  it('should ensure "get" does not spend any funds', async () => {
    using contract = await setupTestContract();

    const balance = await contract.account?.getBalance();

    expect(balance?.toNumber()).toBeGreaterThan(0);

    const { value } = await contract.functions.sum(10, 5).get();

    const lateBalance = await contract.account?.getBalance();

    expect(value.toNumber()).toBe(15);
    expect(balance?.toNumber()).toBe(lateBalance?.toNumber());
  });

  it('should ensure "get" can be used to execute a contract call without a wallet', async () => {
    using contract = await setupTestContract();

    // contract with no account set
    const contractToCall = new Contract(contract.id, contract.interface, contract.provider);

    const { value } = await contractToCall.functions.sum(10, 5).get();

    expect(contractToCall.account).toBeNull();
    expect(value.toNumber()).toBe(15);
  });

  it('should ensure "get" can be used to execute a contract call with an unfunded wallet', async () => {
    using contract = await setupTestContract();

    const unfundedWallet = Wallet.generate({ provider: contract.provider });

    contract.account = unfundedWallet;

    const balance = await contract.account.getBalance();
    expect(balance.toNumber()).toBe(0);

    const { value } = await contract.functions.sum(10, 20).get();

    expect(contract.account).toBeDefined();
    expect(value.toNumber()).toBe(30);
  });

  it('should ensure "get" does not modify the blockchain state', async () => {
    using contract = await setupTestContract();
    const { provider } = contract;

    const wallet = await generateTestWallet(provider, [[200_000, provider.getBaseAssetId()]]);

    const factory = new ContractFactory(
      StorageTestContractAbiHex,
      StorageTestContractAbi__factory.abi,
      wallet
    );

    const storageContract = await factory.deployContract();

    const initialCounterValue = 20;

    // Using get for a write method won't work
    await storageContract.functions.initialize_counter(initialCounterValue).get();

    // Counter was not initialized since get only dry-runs a TX
    let { value } = await storageContract.functions.counter().get();

    expect(value.toNumber()).toBe(0);

    // Actually changing the contract state
    await storageContract.functions.initialize_counter(initialCounterValue).call();

    // Validating that the contract state was modified
    ({ value } = await storageContract.functions.counter().get());

    expect(value.toNumber()).toBe(initialCounterValue);
  });

  it('should ensure "maxFee" and "gasLimit" can be set for a contract call', async () => {
    using launched = await launchTestNode({
      contractsConfigs: [
        {
          deployer: StorageTestContractAbi__factory,
          bytecode: StorageTestContractAbiHex,
        },
      ],
    });
    const {
      contracts: [storageContract],
    } = launched;

    const gasLimit = 200_000;
    const maxFee = 100_000;

    const {
      transactionResult: { transaction },
    } = await storageContract.functions
      .counter()
      .txParams({
        gasLimit,
        maxFee,
      })
      .call();

    const maxFeePolicy = transaction.policies?.find((policy) => policy.type === PolicyType.MaxFee);
    const scriptGasLimit = transaction.scriptGasLimit;

    expect(scriptGasLimit?.toNumber()).toBe(gasLimit);
    expect(bn(maxFeePolicy?.data).toNumber()).toBe(maxFee);
  });

  it('should ensure "maxFee" and "gasLimit" can be set on a multicall', async () => {
    using contract = await setupTestContract();

    const gasLimit = 500_000;
    const maxFee = 250_000;

    const {
      transactionResult: { transaction },
    } = await contract
      .multiCall([
        contract.functions.foo(1336),
        contract.functions.foo(1336),
        contract.functions.foo(1336),
        contract.functions.foo(1336),
        contract.functions.foo(1336),
        contract.functions.foo(1336),
        contract.functions.foo(1336),
        contract.functions.foo(1336),
      ])
      .txParams({ gasLimit, maxFee })
      .call();

    const { scriptGasLimit, policies } = transaction;

    const maxFeePolicy = policies?.find((policy) => policy.type === PolicyType.MaxFee);

    expect(scriptGasLimit?.toNumber()).toBe(gasLimit);
    expect(bn(maxFeePolicy?.data).toNumber()).toBe(maxFee);
  });
});<|MERGE_RESOLUTION|>--- conflicted
+++ resolved
@@ -1,14 +1,4 @@
 import { ErrorCode, FuelError } from '@fuel-ts/errors';
-<<<<<<< HEAD
-=======
-import type {
-  TransactionRequestLike,
-  TransactionResponse,
-  JsonAbi,
-  ScriptTransactionRequest,
-  TransferParams,
-} from 'fuels';
->>>>>>> 2f1a6501
 import {
   BN,
   getRandomB256,
@@ -24,19 +14,15 @@
   FUEL_NETWORK_URL,
   Predicate,
   PolicyType,
-<<<<<<< HEAD
   ZeroBytes32,
+  buildFunctionResult,
 } from 'fuels';
 import type {
   TransactionRequestLike,
   TransactionResponse,
-  TransactionType,
   JsonAbi,
   ScriptTransactionRequest,
   TransferParams,
-=======
-  buildFunctionResult,
->>>>>>> 2f1a6501
 } from 'fuels';
 import {
   generateTestWallet,
@@ -177,7 +163,7 @@
 
 const AltToken = '0x0101010101010101010101010101010101010101010101010101010101010101';
 
-async function setupTestContract() {
+function setupTestContract() {
   return launchTestContract({
     deployer: CallTestContractAbi__factory,
     bytecode: CallTestContractAbiHex,
