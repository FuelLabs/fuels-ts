import { ErrorCode, FuelError } from '@fuel-ts/errors';
import {
  BN,
  getRandomB256,
  bn,
  multiply,
  toHex,
  toNumber,
  Contract,
  transactionRequestify,
  Wallet,
  ContractFactory,
  PolicyType,
  buildFunctionResult,
  ReceiptType,
} from 'fuels';
import type {
  ContractTransferParams,
  ReceiptMessageOut,
  ReceiptTransfer,
  ScriptTransactionRequest,
  TransferParams,
} from 'fuels';
import {
  expectToThrowFuelError,
  ASSET_A,
  ASSET_B,
  launchTestNode,
  TestAssetId,
} from 'fuels/test-utils';

import {
  CallTestContract,
  CallTestContractFactory,
  SmoContractFactory,
  StorageTestContract,
  StorageTestContractFactory,
  TokenContractFactory,
  VoidFactory,
} from '../test/typegen/contracts';
import { PredicateTrue } from '../test/typegen/predicates/PredicateTrue';

import { launchTestContract } from './utils';

const contractsConfigs = [CallTestContractFactory, CallTestContractFactory];

const txPointer = '0x00000000000000000000000000000000';

const AltToken = '0x0101010101010101010101010101010101010101010101010101010101010101';

function setupTestContract() {
  return launchTestContract(CallTestContractFactory);
}

/**
 * @group node
 * @group browser
 */
describe('Contract', () => {
  it('assigns a provider if passed', async () => {
    using launched = await launchTestNode();
    const { provider } = launched;

    const contract = new Contract(getRandomB256(), CallTestContract.abi, provider);

    expect(contract.provider).toEqual(provider);
  });

  it('should executes a contract call just fine', async () => {
    using contract = await setupTestContract();

    const numberToSend = 1336;

    const { waitForResult } = await contract.functions.foo(numberToSend).call();

    const { value, transactionResult } = await waitForResult();

    expect(value.toNumber()).toEqual(numberToSend + 1);
    expect(transactionResult.isStatusSuccess).toBeTruthy();
  });

  it('should fail to execute call if gasLimit is too low', async () => {
    using contract = await setupTestContract();

    let failed;
    try {
      await contract.functions
        .foo(1336)
        .txParams({
          gasLimit: 1,
        })
        .call();
    } catch (e) {
      failed = true;
    }

    expect(failed).toEqual(true);
  });

  it('adds multiple contracts on invocation', async () => {
    using launched = await launchTestNode({
      contractsConfigs,
    });

    const {
      contracts: [contract, otherContract],
    } = launched;

    const scope = contract.functions.call_external_foo(1336, otherContract.id.toB256());
    const { waitForResult } = await scope.call();
    const { value } = await waitForResult();

    expect(value.toHex()).toEqual(toHex(1338));
  });

  it('adds multiple contracts on multi-calls', async () => {
    using launched = await launchTestNode({
      contractsConfigs,
    });

    const {
      contracts: [contract, otherContract],
    } = launched;

    const calls = [
      contract.functions.foo(1336),
      contract.functions.call_external_foo(1336, otherContract.id.toB256()),
    ];

    const scope = contract.multiCall(calls).addContracts([otherContract]);

    const transactionRequest = await scope.getTransactionRequest();

    expect(transactionRequest.getContractInputs()).toEqual([
      { contractId: contract.id.toB256(), type: 1, txPointer },
      { contractId: otherContract.id.toB256(), type: 1, txPointer },
    ]);

    expect(transactionRequest.getContractOutputs()).toEqual([
      { type: 1, inputIndex: 0 },
      { type: 1, inputIndex: 1 },
    ]);

    const { waitForResult } = await scope.call();
    const { value: results } = await waitForResult();
    expect(JSON.stringify(results)).toEqual(JSON.stringify([bn(1337), bn(1338)]));
  });

  it('submits multiple calls', async () => {
    using contract = await setupTestContract();

    const { waitForResult } = await contract
      .multiCall([contract.functions.foo(1336), contract.functions.foo(1336)])
      .call();

    const { value: results } = await waitForResult();

    expect(JSON.stringify(results)).toEqual(JSON.stringify([bn(1337), bn(1337)]));
  });

  it('submits multiple calls, six calls', async () => {
    using contract = await setupTestContract();

    const { waitForResult } = await contract
      .multiCall([
        contract.functions.foo(1336),
        contract.functions.foo(1336),
        contract.functions.foo(1336),
        contract.functions.foo(1336),

        contract.functions.foo(1336),
        contract.functions.foo(1336),
      ])
      .call();

    const { value: results } = await waitForResult();

    expect(JSON.stringify(results)).toEqual(
      JSON.stringify([bn(1337), bn(1337), bn(1337), bn(1337), bn(1337), bn(1337)])
    );
  });

  it('submits multiple calls, eight calls', async () => {
    using contract = await setupTestContract();

    const { waitForResult } = await contract
      .multiCall([
        contract.functions.foo(1336),
        contract.functions.foo(1336),
        contract.functions.foo(1336),
        contract.functions.foo(1336),
        contract.functions.foo(1336),
        contract.functions.foo(1336),
        contract.functions.foo(1336),
        contract.functions.foo(1336),
      ])
      .call();
    const { value: results } = await waitForResult();
    expect(JSON.stringify(results)).toEqual(
      JSON.stringify([
        bn(1337),
        bn(1337),
        bn(1337),
        bn(1337),
        bn(1337),
        bn(1337),
        bn(1337),
        bn(1337),
      ])
    );
  });

  it('should fail to execute multiple calls if gasLimit is too low', async () => {
    using contract = await setupTestContract();

    let failed;
    try {
      await contract
        .multiCall([contract.functions.foo(1336), contract.functions.foo(1336)])
        .txParams({
          gasLimit: 1,
        })
        .call();
    } catch (e) {
      failed = true;
    }

    expect(failed).toEqual(true);
  });

  it('adds multiple contracts on multi-calls', async () => {
    using launched = await launchTestNode({
      contractsConfigs,
    });

    const {
      contracts: [contract, otherContract],
    } = launched;

    const scope = contract.multiCall([contract.functions.foo(1336)]).addContracts([otherContract]);

    const transactionRequest = await scope.getTransactionRequest();

    expect(transactionRequest.getContractInputs()).toEqual([
      { contractId: contract.id.toB256(), type: 1, txPointer },
      { contractId: otherContract.id.toB256(), type: 1, txPointer },
    ]);

    expect(transactionRequest.getContractOutputs()).toEqual([
      { type: 1, inputIndex: 0 },
      { type: 1, inputIndex: 1 },
    ]);

    const { waitForResult } = await scope.call();
    const { value: results } = await waitForResult();
    expect(JSON.stringify(results)).toEqual(JSON.stringify([bn(1337)]));
  });

  it('dryRuns multiple calls', async () => {
    using contract = await setupTestContract();

    const { value: results } = await contract
      .multiCall([contract.functions.foo(1336), contract.functions.foo(1336)])
      .dryRun();
    expect(JSON.stringify(results)).toEqual(JSON.stringify([bn(1337), bn(1337)]));
  });

  it('simulates multiple calls', async () => {
    using contract = await setupTestContract();

    const { value, callResult, gasUsed } = await contract
      .multiCall([contract.functions.foo(1336), contract.functions.foo(1336)])
      .simulate();
    expect(JSON.stringify(value)).toEqual(JSON.stringify([bn(1337), bn(1337)]));
    expect(toNumber(gasUsed)).toBeGreaterThan(0);
    expect(callResult.receipts).toEqual(expect.arrayContaining([expect.any(Object)]));
  });

  it('Returns gasUsed and transactionId', async () => {
    using contract = await setupTestContract();

    const { waitForResult } = await contract
      .multiCall([contract.functions.foo(1336), contract.functions.foo(1336)])
      .call();

    const { transactionId, gasUsed } = await waitForResult();
    expect(transactionId).toBeTruthy();
    expect(toNumber(gasUsed)).toBeGreaterThan(0);
  });

  it('Single call with forwarding a alt token', async () => {
    using contract = await setupTestContract();

    const { waitForResult } = await contract.functions
      .return_context_amount()
      .callParams({
        forward: [200, AltToken],
        gasLimit: 1000000,
      })
      .txParams({
        gasLimit: 3000000,
      })
      .call<BN>();

    const { value } = await waitForResult();
    expect(value.toHex()).toEqual(toHex(200));
  });

  it('MultiCall with multiple forwarding', async () => {
    using contract = await setupTestContract();

    const { waitForResult } = await contract
      .multiCall([
        contract.functions.return_context_amount().callParams({
          forward: [100, await contract.provider.getBaseAssetId()],
        }),
        contract.functions.return_context_amount().callParams({
          forward: [200, AltToken],
        }),
        contract.functions.return_context_asset().callParams({
          forward: [0, AltToken],
        }),
      ])
      .txParams({
        gasLimit: 5000000,
      })
      .call<[BN, BN, BN]>();

    const { value } = await waitForResult();

    expect(JSON.stringify(value)).toEqual(JSON.stringify([bn(100), bn(200), AltToken]));
  });

  it('Check if gas per call is lower than transaction', async () => {
    using contract = await setupTestContract();

    await expect(
      contract
        .multiCall([
          contract.functions.return_context_amount().callParams({
            forward: [100, await contract.provider.getBaseAssetId()],
            gasLimit: 100,
          }),
          contract.functions.return_context_amount().callParams({
            forward: [200, AltToken],
            gasLimit: 200,
          }),
        ])
        .txParams({
          gasLimit: 100,
        })
        .call<[BN, BN, BN]>()
    ).rejects.toThrowError(
      "Transaction's gasLimit must be equal to or greater than the combined forwarded gas of all calls."
    );
  });

  it('can forward gas to multi-call calls', async () => {
    using contract = await setupTestContract();

    const { waitForResult } = await contract
      .multiCall([
        contract.functions.return_context_gas().callParams({
          // Forward only 500_000 gas
          gasLimit: 500_000,
        }),
        contract.functions.return_context_gas().callParams({
          // Forward all gas
          gasLimit: 0,
        }),
      ])
      .txParams({
        gasLimit: 4_000_000,
      })
      .call<[BN, BN]>();

    const { value } = await waitForResult();
    const minThreshold = 0.019;

    expect(value[0].toNumber()).toBeGreaterThanOrEqual(500_000 * minThreshold);
    expect(value[0].toNumber()).toBeLessThanOrEqual(3999800);

    expect(value[1].toNumber()).toBeGreaterThanOrEqual(1_000_000 * minThreshold);
    expect(value[1].toNumber()).toBeLessThanOrEqual(4_000_000);
  });

  it('Get transaction cost', async () => {
    using contract = await setupTestContract();

    const invocationScope = contract.multiCall([
      contract.functions.return_context_amount().callParams({
        forward: [100, await contract.provider.getBaseAssetId()],
      }),
      contract.functions.return_context_amount().callParams({
        forward: [200, AltToken],
      }),
    ]);
    const transactionCost = await invocationScope.getTransactionCost();

    expect(toNumber(transactionCost.minFee)).toBeGreaterThanOrEqual(0);
    expect(toNumber(transactionCost.gasUsed)).toBeGreaterThan(300);

    const { waitForResult } = await invocationScope
      .txParams({
        gasLimit: transactionCost.gasUsed,
      })
      .call<[string, string]>();

    const { value } = await waitForResult();
    expect(JSON.stringify(value)).toEqual(JSON.stringify([bn(100), bn(200)]));
  });

  it('Fail before submit if gasLimit is lower than gasUsed', async () => {
    using contract = await setupTestContract();

    const invocationScope = contract.functions.return_context_amount().callParams({
      forward: [100, await contract.provider.getBaseAssetId()],
    });
    const { gasUsed } = await invocationScope.getTransactionCost();

    const gasLimit = multiply(gasUsed, 0.5);
    await expect(
      invocationScope
        .txParams({
          gasLimit,
        })
        .call<BN>()
    ).rejects.toThrowError(new RegExp(`Gas limit '${gasLimit}' is lower than the required: `));
  });

  it('calls array functions', async () => {
    using contract = await setupTestContract();

    const call1 = await contract.functions.take_array_boolean([true, false, false]).call();
    const { value: arrayBoolean } = await call1.waitForResult();

    expect(arrayBoolean).toEqual(true);

    const call2 = await contract.functions.take_array_number([1, 2, 3]).call();
    const { value: arrayNumber } = await call2.waitForResult();

    expect(arrayNumber.toHex()).toEqual(toHex(1));

    const call3 = await contract.functions.take_array_string_shuffle(['abc', 'efg', 'hij']).call();
    const { value: arrayReturnShuffle } = await call3.waitForResult();

    expect(arrayReturnShuffle).toEqual(['hij', 'abc', 'efg']);

    const call4 = await contract.functions
      .take_array_string_return_single(['abc', 'efg', 'hij'])
      .call();

    const { value: arrayReturnSingle } = await call4.waitForResult();

    expect(arrayReturnSingle).toEqual(['abc']);

    const call5 = await contract.functions
      .take_array_string_return_single_element(['abc', 'efg', 'hij'])
      .call();

    const { value: arrayReturnSingleElement } = await call5.waitForResult();

    expect(arrayReturnSingleElement).toEqual('abc');
  });

  it('calls enum functions', async () => {
    using contract = await setupTestContract();

    const call1 = await contract.functions
      .take_b256_enum({
        Value: '0xd5579c46dfcc7f18207013e65b44e4cb4e2c2298f4ac457ba8f82743f31e930b',
      })
      .call();

    const { value: enumB256ReturnValue } = await call1.waitForResult();

    expect(enumB256ReturnValue).toEqual(
      '0xd5579c46dfcc7f18207013e65b44e4cb4e2c2298f4ac457ba8f82743f31e930b'
    );

    const call2 = await contract.functions
      .take_b256_enum({
        Data: '0x1111111111111111111111111111111111111111111111111111111111111111',
      })
      .call();

    const { value: enumB256ReturnData } = await call2.waitForResult();

    expect(enumB256ReturnData).toEqual(
      '0x1111111111111111111111111111111111111111111111111111111111111111'
    );

    const call3 = await contract.functions
      .take_bool_enum({
        Value: true,
      })
      .call();

    const { value: enumBoolReturnValue } = await call3.waitForResult();

    expect(enumBoolReturnValue).toEqual(true);

    const call4 = await contract.functions
      .take_bool_enum({
        Data: false,
      })
      .call();

    const { value: enumBoolReturnData } = await call4.waitForResult();

    expect(enumBoolReturnData).toEqual(false);

    const call5 = await contract.functions
      .take_string_enum({
        Value: 'abc',
      })
      .call();

    const { value: enumStrReturnValue } = await call5.waitForResult();

    expect(enumStrReturnValue).toEqual('abc');

    const call6 = await contract.functions
      .take_string_enum({
        Data: 'efg',
      })
      .call();

    const { value: enumStrReturnData } = await call6.waitForResult();

    expect(enumStrReturnData).toEqual('efg');
  });

  it('dryRun and get should not validate the signature', async () => {
    using contract = await setupTestContract();
    const { value } = await contract
      .multiCall([
        contract.functions.return_context_amount().callParams({
          forward: [100, await contract.provider.getBaseAssetId()],
        }),
        contract.functions.return_context_amount().callParams({
          forward: [200, AltToken],
        }),
      ])
      .txParams({ gasLimit: 10_000 })
      .dryRun();
    expect(JSON.stringify(value)).toEqual(JSON.stringify([bn(100), bn(200)]));
  });

  it('Parse TX to JSON and parse back to TX', async () => {
    using contract = await setupTestContract();

    const num = 1337;
    const struct = { a: true, b: 1337 };
    const invocationScopes = [contract.functions.foo(num), contract.functions.boo(struct)];
    const multiCallScope = contract.multiCall(invocationScopes);
    const transactionRequest = await multiCallScope.fundWithRequiredCoins();

    const txRequest = JSON.stringify(transactionRequest);
    const txRequestParsed = JSON.parse(txRequest);

    const transactionRequestParsed = transactionRequestify(txRequestParsed);

    // eslint-disable-next-line @typescript-eslint/no-non-null-assertion
    const response = await contract.account!.sendTransaction(transactionRequestParsed);
    const {
      value: [resultA, resultB],
      // eslint-disable-next-line @typescript-eslint/no-explicit-any
    } = await buildFunctionResult<any>({
      funcScope: invocationScopes,
      transactionResponse: response,
      isMultiCall: true,
      program: contract,
    });

    expect(resultA.toHex()).toEqual(bn(num).add(1).toHex());
    expect(resultB.a).toEqual(!struct.a);
    expect(resultB.b.toHex()).toEqual(bn(struct.b).add(1).toHex());
  });

  it('Parse create TX to JSON and parse back to create TX', async () => {
    using launched = await launchTestNode();
    const {
      wallets: [wallet],
    } = launched;

    const contract = new ContractFactory(
      StorageTestContractFactory.bytecode,
      StorageTestContract.abi,
      wallet
    );
    const { transactionRequest } = contract.createTransactionRequest();

    const txRequest = JSON.stringify(transactionRequest);
    const txRequestParsed = JSON.parse(txRequest);

    const transactionRequestParsed = transactionRequestify(
      txRequestParsed
    ) as ScriptTransactionRequest;

    const txCost = await wallet.getTransactionCost(transactionRequestParsed);

    transactionRequestParsed.gasLimit = txCost.gasUsed;
    transactionRequestParsed.maxFee = txCost.maxFee;

    // Fund tx
    await wallet.fund(transactionRequestParsed, txCost);

    // Send tx
    const response = await wallet.sendTransaction(transactionRequestParsed);
    const result = await response.waitForResult();
    expect(result.status).toBe('success');
  });

  it('should ensure multi-call allows multiple heap types', async () => {
    using contract = await setupTestContract();

    const vector = [5, 4, 3, 2, 1];

    const { waitForResult } = await contract
      .multiCall([
        contract.functions.return_context_amount(),
        contract.functions.return_vector(vector), // returns heap type Vec
        contract.functions.return_bytes(),
      ])
      .call();

    const { value } = await waitForResult();

    expect(JSON.stringify(value)).toBe(JSON.stringify([bn(0), vector, new Uint8Array()]));
  });

  it('Read only call', async () => {
    using contract = await setupTestContract();
    const { value } = await contract.functions.echo_b256(contract.id.toB256()).simulate();
    expect(value).toEqual(contract.id.toB256());
  });

  /**
   * NOTE: The following E2E tests are related to the `Account` class method `transferToContract`.
   * A deployed contract is required for their execution, which is why they are
   * currently placed inside the `fuel-gauge` package. It might make sense
   * to move them to another test suite when addressing https://github.com/FuelLabs/fuels-ts/issues/1043.
   */
  it('should transfer asset to a deployed contract just fine (NATIVE ASSET)', async () => {
    using launched = await launchTestNode({
      contractsConfigs,
    });
    const {
      provider,
      wallets: [wallet],
      contracts: [contract],
    } = launched;

    const initialBalance = new BN(
      await contract.getBalance(await provider.getBaseAssetId())
    ).toNumber();

    const u64Amount = bn(10_000);
    const amountToContract = u64Amount;

    const tx = await wallet.transferToContract(
      contract.id,
      amountToContract,
      await provider.getBaseAssetId()
    );

    await tx.waitForResult();

    const finalBalance = new BN(
      await contract.getBalance(await provider.getBaseAssetId())
    ).toNumber();

    expect(finalBalance).toBe(initialBalance + amountToContract.toNumber());
  });

  it('should transfer asset to a deployed contract just fine (NON-NATIVE ASSET)', async () => {
    using launched = await launchTestNode({
      contractsConfigs,
    });
    const {
      provider,
      wallets: [wallet],
      contracts: [contract],
    } = launched;

    const initialBalance = new BN(
      await contract.getBalance(await provider.getBaseAssetId())
    ).toNumber();
    const amountToContract = bn(10_000);
    const assetId = TestAssetId.A.value;

    const tx = await wallet.transferToContract(contract.id, amountToContract, assetId);

    await tx.waitForResult();

    const finalBalance = new BN(await contract.getBalance(assetId)).toNumber();
    expect(finalBalance).toBe(initialBalance + amountToContract.toNumber());
  });

  it('should transferToContract with a large amount of assets', async () => {
    using launched = await launchTestNode({
      contractsConfigs,
      walletsConfig: {
        amountPerCoin: bn(2).pow(62),
      },
    });
    const {
      provider,
      wallets: [wallet],
      contracts: [contract],
    } = launched;

    const initialBalance = new BN(
      await contract.getBalance(await provider.getBaseAssetId())
    ).toNumber();
    const amountToContract = bn(2).pow(61); // Very big number

    const tx = await wallet.transferToContract(
      contract.id,
      amountToContract,
      await provider.getBaseAssetId()
    );

    await tx.waitForResult();

    const finalBalance = new BN(
      await contract.getBalance(await provider.getBaseAssetId())
    ).toString();
    expect(finalBalance).toBe(amountToContract.add(initialBalance).toString());
  });

  it('should batch transfer with a large amount of assets', async () => {
    using launched = await launchTestNode({
      contractsConfigs,
      walletsConfig: {
        amountPerCoin: bn(2).pow(62),
      },
    });
    const {
      provider,
      wallets: [wallet],
      contracts: [contract],
    } = launched;

    const baseAssetId = await provider.getBaseAssetId();
    const contractTransferParams: ContractTransferParams[] = [
      {
        contractId: contract.id,
        amount: bn(2).pow(50),
        assetId: baseAssetId,
      },
      {
        contractId: contract.id,
        amount: bn(2).pow(10),
        assetId: baseAssetId,
      },
    ];

    const tx = await wallet.batchTransferToContracts(contractTransferParams);

    const { receipts } = await tx.waitForResult();

    const transferReceipts = receipts.filter(
      ({ type }) => type === ReceiptType.Transfer
    ) as ReceiptTransfer[];

    expect(transferReceipts.length).toBe(contractTransferParams.length);

    contractTransferParams.forEach(({ amount, contractId, assetId = baseAssetId }) => {
      const foundReceipt = transferReceipts.find(
        (r) =>
          r.amount.eq(amount) &&
          r.to.toLowerCase() === contractId.toString().toLowerCase() &&
          r.assetId === assetId
      );

      expect(foundReceipt).toBeDefined();
    });
  });

  it('should transfer assets to deployed contracts just fine', async () => {
    using launched = await launchTestNode({
      contractsConfigs: [
        { factory: StorageTestContractFactory },
        { factory: VoidFactory },
        { factory: SmoContractFactory },
      ],
    });
    const {
      provider,
      wallets: [wallet],
      contracts: [storageContract, voidContract, smoContract],
    } = launched;

    const baseAssetId = await provider.getBaseAssetId();
    const assetA = TestAssetId.A.value;
    const assetB = TestAssetId.B.value;

    const storageId = storageContract.id.toB256();
    const voidId = voidContract.id.toB256();
    const smoId = smoContract.id.toB256();

    const contractTransferParams: ContractTransferParams[] = [
      {
        contractId: storageId,
        amount: 999,
        assetId: baseAssetId,
      },
      {
        contractId: storageId,
        amount: 550,
        assetId: assetA,
      },
      {
        contractId: voidId,
        amount: 200,
        assetId: baseAssetId,
      },
      {
        contractId: voidId,
        amount: 133,
        assetId: assetB,
      },
      {
        contractId: smoId,
        amount: 800,
        assetId: assetA,
      },
      {
        contractId: voidId,
        amount: 166,
        assetId: assetB,
      },
      {
        contractId: storageId,
        amount: 2278,
        assetId: assetB,
      },
    ];

    const submit = await wallet.batchTransferToContracts(contractTransferParams);

    const { receipts } = await submit.waitForResult();

    const transferReceipts = receipts.filter(
      ({ type }) => type === ReceiptType.Transfer
    ) as ReceiptTransfer[];

    expect(transferReceipts.length).toBe(contractTransferParams.length);

    contractTransferParams.forEach(({ amount, contractId, assetId = baseAssetId }) => {
      const foundReceipt = transferReceipts.find(
        (r) => r.amount.eq(amount) && r.to === contractId && r.assetId === assetId
      );

      expect(foundReceipt).toBeDefined();
    });
  });

  it('should set "gasLimit" and "maxFee" when transferring amounts to contract just fine', async () => {
    using launched = await launchTestNode({
      contractsConfigs,
    });
    const {
      provider,
      wallets: [wallet],
      contracts: [contract],
    } = launched;

    const amountToContract = 5_000;

    const gasLimit = 80_000;
    const maxFee = 70_000;

    const tx = await wallet.transferToContract(
      contract.id,
      amountToContract,
      await provider.getBaseAssetId(),
      {
        gasLimit,
        maxFee,
      }
    );

    const { transaction } = await tx.waitForResult();

    const { scriptGasLimit, policies } = transaction;
    const maxFeePolicy = policies?.find((policy) => policy.type === PolicyType.MaxFee);

    expect(scriptGasLimit?.toNumber()).toBe(gasLimit);
    expect(bn(maxFeePolicy?.data).toNumber()).toBe(maxFee);
  });

  it('should ensure gas price and gas limit are validated when transferring to contract', async () => {
    using launched = await launchTestNode({
      contractsConfigs,
    });
    const {
      wallets: [wallet],
      contracts: [contract],
    } = launched;

    const amountToContract = 100;

    await expect(async () => {
      const result = await wallet.transferToContract(
        contract.id.toB256(),
        amountToContract,
        await contract.provider.getBaseAssetId(),
        {
          gasLimit: 1,
        }
      );
      await result.wait();
    }).rejects.toThrowError(/Gas limit '1' is lower than the required: ./);
  });

  it('should transfer asset to a deployed contract just fine (NOT NATIVE ASSET)', async () => {
    const asset = '0x0101010101010101010101010101010101010101010101010101010101010101';

    using launched = await launchTestNode({
      contractsConfigs,
    });
    const {
      wallets: [wallet],
      contracts: [contract],
    } = launched;

    const initialBalance = new BN(await contract.getBalance(asset)).toNumber();

    const amountToContract = 100;

    const tx = await wallet.transferToContract(contract.id.toB256(), amountToContract, asset);

    await tx.waitForResult();

    const finalBalance = new BN(await contract.getBalance(asset)).toNumber();

    expect(finalBalance).toBe(initialBalance + amountToContract);
  });

  it('should transfer asset to a deployed contract just fine (FROM PREDICATE)', async () => {
    using launched = await launchTestNode({
      contractsConfigs,
    });
    const {
      provider,
      wallets: [wallet],
      contracts: [contract],
    } = launched;

    const initialBalance = new BN(
      await contract.getBalance(await contract.provider.getBaseAssetId())
    ).toNumber();

    const amountToContract = 200;
    const amountToPredicate = 500_000;

    const predicate = new PredicateTrue({ provider });

    const tx1 = await wallet.transfer(
      predicate.address,
      amountToPredicate,
      await provider.getBaseAssetId()
    );

    await tx1.waitForResult();

    const tx2 = await predicate.transferToContract(
      contract.id,
      amountToContract,
      await provider.getBaseAssetId()
    );

    await tx2.waitForResult();

    const finalBalance = new BN(
      await contract.getBalance(await provider.getBaseAssetId())
    ).toNumber();

    expect(finalBalance).toBe(initialBalance + amountToContract);
  });

  it('should ensure TX revert error can be extracted for dryRun and simulate calls', async () => {
    using contract = await setupTestContract();
    const scope = contract.functions.assert_u8(10, 11);

    await expect(scope.dryRun()).rejects.toThrowError(
      `The transaction reverted because an "assert" statement failed to evaluate to true.`
    );

    await expect(scope.simulate<BN>()).rejects.toThrowError(
      `The transaction reverted because an "assert" statement failed to evaluate to true.`
    );
  });

  it('should ensure assets can be transferred to wallets (SINGLE TRANSFER)', async () => {
    using contract = await setupTestContract();
    const { provider } = contract;

    const receiver = Wallet.generate({ provider });
    const amountToTransfer = 300;

    const call = await contract.functions
      .sum(40, 50)
      .addTransfer({
        destination: receiver.address,
        amount: amountToTransfer,
        assetId: await provider.getBaseAssetId(),
      })
      .call();

    await call.waitForResult();

    const finalBalance = await receiver.getBalance();

    expect(finalBalance.toNumber()).toBe(amountToTransfer);
  });

  it('should ensure assets can be transferred to wallets (MULTI TRANSFER)', async () => {
    using launched = await launchTestNode();
    const {
      provider,
      wallets: [wallet],
    } = launched;

    const factory = new ContractFactory(
      CallTestContractFactory.bytecode,
      CallTestContract.abi,
      wallet
    );

    const { waitForResult } = await factory.deploy();
    const { contract } = await waitForResult();

    const receiver1 = Wallet.generate({ provider });
    const receiver2 = Wallet.generate({ provider });
    const receiver3 = Wallet.generate({ provider });

    const amountToTransfer1 = 989;
    const amountToTransfer2 = 699;
    const amountToTransfer3 = 122;

    const transferParams: TransferParams[] = [
      {
        destination: receiver1.address,
        amount: amountToTransfer1,
        assetId: await provider.getBaseAssetId(),
      },
      { destination: receiver2.address, amount: amountToTransfer2, assetId: ASSET_A },
      { destination: receiver3.address, amount: amountToTransfer3, assetId: ASSET_B },
    ];

    const call = await contract.functions.sum(40, 50).addBatchTransfer(transferParams).call();
    await call.waitForResult();

    const finalBalance1 = await receiver1.getBalance(await provider.getBaseAssetId());
    const finalBalance2 = await receiver2.getBalance(ASSET_A);
    const finalBalance3 = await receiver3.getBalance(ASSET_B);

    expect(finalBalance1.toNumber()).toBe(amountToTransfer1);
    expect(finalBalance2.toNumber()).toBe(amountToTransfer2);
    expect(finalBalance3.toNumber()).toBe(amountToTransfer3);
  });

  it('should throw when trying to transfer a zero or negative amount to a contract', async () => {
    using launched = await launchTestNode();
    const {
      provider,
      wallets: [wallet],
    } = launched;

    const factory = new ContractFactory(
      CallTestContractFactory.bytecode,
      CallTestContract.abi,
      wallet
    );

    const { waitForResult } = await factory.deploy();

    const { contract } = await waitForResult();

    await expectToThrowFuelError(
      async () => {
        await wallet.transferToContract(contract.id, 0, await provider.getBaseAssetId());
      },
      new FuelError(ErrorCode.INVALID_TRANSFER_AMOUNT, 'Transfer amount must be a positive number.')
    );

    await expectToThrowFuelError(
      async () => {
        await wallet.transferToContract(contract.id, -1, await provider.getBaseAssetId());
      },
      new FuelError(ErrorCode.INVALID_TRANSFER_AMOUNT, 'Transfer amount must be a positive number.')
    );
  });

  it('should throw when using "simulate" with an unfunded wallet', async () => {
    using contract = await setupTestContract();

    contract.account = Wallet.generate({ provider: contract.provider });

    await expectToThrowFuelError(
      async () =>
        contract.functions
          .return_context_amount()
          .callParams({
            forward: [100, await contract.provider.getBaseAssetId()],
          })
          .simulate(),
      new FuelError(
        ErrorCode.INSUFFICIENT_FUNDS_OR_MAX_COINS,
        `Insufficient funds or too many small value coins. Consider combining UTXOs.`
      )
    );
  });

  it('should throw when using "simulate" without a wallet', async () => {
    using contract = await setupTestContract();

    contract.account = null;
    await expect(
      contract.functions
        .return_context_amount()
        .callParams({
          forward: [100, await contract.provider.getBaseAssetId()],
        })
        .simulate()
    ).rejects.toThrowError('Wallet is required!');
  });

  it('should throw when using "simulate" with a locked wallet', async () => {
    using contract = await setupTestContract();

    contract.account = Wallet.fromAddress(getRandomB256());

    await expect(
      contract.functions
        .return_context_amount()
        .callParams({
          forward: [100, await contract.provider.getBaseAssetId()],
        })
        .simulate()
    ).rejects.toThrowError('An unlocked wallet is required to simulate a contract call.');
  });

  it('should use "dryRun" with an unfunded wallet just fine', async () => {
    using contract = await setupTestContract();

    contract.account = Wallet.generate({ provider: contract.provider });

    await expect(
      contract.functions
        .return_context_amount()
        .callParams({
          forward: [100, await contract.provider.getBaseAssetId()],
        })
        .dryRun()
    ).resolves.not.toThrow();
  });

  it('should ensure "get" does not spend any funds', async () => {
    using contract = await setupTestContract();

    const balance = await contract.account?.getBalance();

    expect(balance?.toNumber()).toBeGreaterThan(0);

    const { value } = await contract.functions.sum(10, 5).get();

    const lateBalance = await contract.account?.getBalance();

    expect(value.toNumber()).toBe(15);
    expect(balance?.toNumber()).toBe(lateBalance?.toNumber());
  });

  it('should ensure "get" can be used to execute a contract call without a wallet', async () => {
    using contract = await setupTestContract();

    // contract with no account set
    const contractToCall = new Contract(contract.id, contract.interface, contract.provider);

    const { value } = await contractToCall.functions.sum(10, 5).get();

    expect(contractToCall.account).toBeNull();
    expect(value.toNumber()).toBe(15);
  });

  it('should ensure "get" can be used to execute a contract call with an unfunded wallet', async () => {
    using contract = await setupTestContract();

    const unfundedWallet = Wallet.generate({ provider: contract.provider });

    contract.account = unfundedWallet;

    const balance = await contract.account.getBalance();
    expect(balance.toNumber()).toBe(0);

    const { value } = await contract.functions.sum(10, 20).get();

    expect(contract.account).toBeDefined();
    expect(value.toNumber()).toBe(30);
  });

  it('should ensure "get" does not modify the blockchain state', async () => {
    using launched = await launchTestNode();
    const {
      wallets: [wallet],
    } = launched;

    const factory = new ContractFactory(
      StorageTestContractFactory.bytecode,
      StorageTestContract.abi,
      wallet
    );

    const { waitForResult } = await factory.deploy();
    const { contract: storageContract } = await waitForResult();

    const initialCounterValue = 20;

    // Using get for a write method won't work
    await storageContract.functions.initialize_counter(initialCounterValue).get();

    // Counter was not initialized since get only dry-runs a TX
    let { value } = await storageContract.functions.counter().get();

    expect(value.toNumber()).toBe(0);

    // Actually changing the contract state
    const call = await storageContract.functions.initialize_counter(initialCounterValue).call();
    await call.waitForResult();

    // Validating that the contract state was modified
    ({ value } = await storageContract.functions.counter().get());

    expect(value.toNumber()).toBe(initialCounterValue);
  });

  it('should ensure "maxFee" and "gasLimit" can be set for a contract call', async () => {
    using launched = await launchTestNode({
      contractsConfigs: [
        {
          factory: StorageTestContractFactory,
        },
      ],
    });
    const {
      contracts: [storageContract],
    } = launched;

    const gasLimit = 200_000;
    const maxFee = 100_000;

    const { waitForResult } = await storageContract.functions
      .counter()
      .txParams({
        gasLimit,
        maxFee,
      })
      .call();

    const {
      transactionResult: { transaction },
    } = await waitForResult();

    const maxFeePolicy = transaction.policies?.find((policy) => policy.type === PolicyType.MaxFee);
    const scriptGasLimit = transaction.scriptGasLimit;

    expect(scriptGasLimit?.toNumber()).toBe(gasLimit);
    expect(bn(maxFeePolicy?.data).toNumber()).toBe(maxFee);
  });

<<<<<<< HEAD
  it('can get asset details just fine', async () => {
    using launched = await launchTestNode({
      contractsConfigs: [
        {
          factory: TokenContractFactory,
        },
      ],
    });
    const {
      contracts: [tokenContract],
      provider,
    } = launched;

    const totalSupply = 100_000_000;
    const { waitForResult } = await tokenContract.functions.mint_coins(totalSupply).call();

    const {
      transactionResult: { mintedAssets },
    } = await waitForResult();

    const { subId, contractId } = mintedAssets[0];

    const assetDetails = await provider.getAssetDetails(mintedAssets[0].assetId);

    expect(assetDetails.contractId).toBe(contractId);
    expect(assetDetails.subId).toBe(subId);
    expect(assetDetails.totalSupply.toNumber()).toBe(totalSupply);
  });

  it('should throw an error if asset details are not found', async () => {
    using launched = await launchTestNode();
    const { provider } = launched;

    await expectToThrowFuelError(() => provider.getAssetDetails(getRandomB256()), {
      code: ErrorCode.ASSET_NOT_FOUND,
    });
  });

  it('should ensure "maxFee" and "gasLimit" can be set on a multicall', async () => {
=======
  it('should ensure "maxFee" and "gasLimit" can be set on a multi-call', async () => {
>>>>>>> 7b79da3f
    using contract = await setupTestContract();

    const gasLimit = 500_000;
    const maxFee = 250_000;

    const { waitForResult } = await contract
      .multiCall([
        contract.functions.foo(1336),
        contract.functions.foo(1336),
        contract.functions.foo(1336),
        contract.functions.foo(1336),
        contract.functions.foo(1336),
        contract.functions.foo(1336),
        contract.functions.foo(1336),
        contract.functions.foo(1336),
      ])
      .txParams({ gasLimit, maxFee })
      .call();

    const {
      transactionResult: { transaction },
    } = await waitForResult();

    const { scriptGasLimit, policies } = transaction;

    const maxFeePolicy = policies?.find((policy) => policy.type === PolicyType.MaxFee);

    expect(scriptGasLimit?.toNumber()).toBe(gasLimit);
    expect(bn(maxFeePolicy?.data).toNumber()).toBe(maxFee);
  });

  it('can call SMO contract', async () => {
    using launched = await launchTestNode({
      contractsConfigs: [
        {
          factory: SmoContractFactory,
        },
      ],
    });

    const {
      provider,
      wallets: [recipient],
      contracts: [contract],
    } = launched;

    const data = [1, 2, 3, 4, 5, 6, 7, 8];
    const baseAssetId = await provider.getBaseAssetId();

    const { waitForResult } = await contract
      .multiCall([
        contract.functions
          .send_typed_message_u8(recipient.address.toB256(), 10, 1)
          .callParams({ forward: [1, baseAssetId] }),
        contract.functions
          .send_typed_message_bool(recipient.address.toB256(), true, 1)
          .callParams({ forward: [1, baseAssetId] }),
        contract.functions
          .send_typed_message_bytes(recipient.address.toB256(), data, 1)
          .callParams({ forward: [1, baseAssetId] }),
      ])
      .call();

    const {
      transactionResult: { receipts },
    } = await waitForResult();

    const messageOutReceipts = receipts.filter(
      ({ type }) => ReceiptType.MessageOut === type
    ) as ReceiptMessageOut[];

    expect(messageOutReceipts.length).toBe(3);

    messageOutReceipts.forEach((receipt) => {
      expect(receipt.recipient).toBe(recipient.address.toB256());
    });
  });
});<|MERGE_RESOLUTION|>--- conflicted
+++ resolved
@@ -1272,7 +1272,6 @@
     expect(bn(maxFeePolicy?.data).toNumber()).toBe(maxFee);
   });
 
-<<<<<<< HEAD
   it('can get asset details just fine', async () => {
     using launched = await launchTestNode({
       contractsConfigs: [
@@ -1311,10 +1310,7 @@
     });
   });
 
-  it('should ensure "maxFee" and "gasLimit" can be set on a multicall', async () => {
-=======
   it('should ensure "maxFee" and "gasLimit" can be set on a multi-call', async () => {
->>>>>>> 7b79da3f
     using contract = await setupTestContract();
 
     const gasLimit = 500_000;
