--- conflicted
+++ resolved
@@ -160,11 +160,7 @@
 
 describe('Contract', () => {
   it('generates function methods on a simple contract', async () => {
-<<<<<<< HEAD
-    const provider = await Provider.create('http://127.0.0.1:4000/graphql');
-=======
-    const provider = new Provider(FUEL_NETWORK_URL);
->>>>>>> b570cb6e
+    const provider = await Provider.create(FUEL_NETWORK_URL);
     const spy = jest.spyOn(provider, 'sendTransaction');
     const wallet = await generateTestWallet(provider, [[1_000, BaseAssetId]]);
     const contract = new Contract(ZeroBytes32, jsonFragment, wallet);
@@ -182,11 +178,7 @@
   });
 
   it('generates function methods on a complex contract', async () => {
-<<<<<<< HEAD
-    const provider = await Provider.create('http://127.0.0.1:4000/graphql');
-=======
-    const provider = new Provider(FUEL_NETWORK_URL);
->>>>>>> b570cb6e
+    const provider = await Provider.create(FUEL_NETWORK_URL);
     const spy = jest.spyOn(provider, 'sendTransaction');
     const wallet = await generateTestWallet(provider, [[1_000, BaseAssetId]]);
     const contract = new Contract(ZeroBytes32, complexFragment, wallet);
@@ -206,13 +198,8 @@
     expect(interfaceSpy).toHaveBeenCalled();
   });
 
-<<<<<<< HEAD
   it('assigns a provider if passed', async () => {
-    const provider = await Provider.create('http://127.0.0.1:4000/graphql');
-=======
-  it('assigns a provider if passed', () => {
-    const provider = new Provider(FUEL_NETWORK_URL);
->>>>>>> b570cb6e
+    const provider = await Provider.create(FUEL_NETWORK_URL);
     const contract = new Contract(getRandomB256(), jsonFragment, provider);
 
     expect(contract.provider).toEqual(provider);
@@ -801,11 +788,7 @@
     }
 
     // Set custom provider to contract instance
-<<<<<<< HEAD
     const customProvider = await ProviderCustom.connect('http://127.0.0.1:4000/graphql');
-=======
-    const customProvider = new ProviderCustom(FUEL_NETWORK_URL);
->>>>>>> b570cb6e
     contract.account = Wallet.fromAddress(externalWallet.address, customProvider);
     contract.provider = customProvider;
 
