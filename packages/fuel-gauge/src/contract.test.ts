import { ErrorCode, FuelError } from '@fuel-ts/errors';
import { expectToThrowFuelError } from '@fuel-ts/errors/test-utils';
import { generateTestWallet, seedTestWallet } from '@fuel-ts/wallet/test-utils';
import { readFileSync } from 'fs';
import type { TransactionRequestLike, TransactionResponse, TransactionType, JsonAbi } from 'fuels';
import {
  BN,
  getRandomB256,
  bn,
  multiply,
  toHex,
  toNumber,
  Provider,
  Contract,
  transactionRequestify,
  FunctionInvocationResult,
  Wallet,
  ContractFactory,
  ZeroBytes32,
  BaseAssetId,
  FUEL_NETWORK_URL,
  Predicate,
} from 'fuels';
import { join } from 'path';

import abiJSON from '../fixtures/forc-projects/call-test-contract/out/debug/call-test-abi.json';

import { createSetupConfig } from './utils';

const contractBytecode = readFileSync(
  join(__dirname, '../fixtures/forc-projects/call-test-contract/out/debug/call-test.bin')
);

const predicateBytecode = readFileSync(
  join(__dirname, '../fixtures/forc-projects/predicate-true/out/debug/predicate-true.bin')
);

const setupContract = createSetupConfig({
  contractBytecode,
  abi: abiJSON,
});

const jsonFragment: JsonAbi = {
  configurables: [],
  loggedTypes: [],
  types: [
    {
      typeId: 0,
      type: '()',
      components: null,
      typeParameters: null,
    },
    {
      typeId: 1,
      type: 'u64',
      components: null,
      typeParameters: null,
    },
    {
      typeId: 2,
      type: 'struct MyStruct',
      components: [
        {
          type: 0,
          name: 'arg_one',
          typeArguments: null,
        },
        {
          type: 1,
          name: 'arg_two',
          typeArguments: null,
        },
      ],
      typeParameters: null,
    },
  ],
  functions: [
    {
      name: 'entry_one',
      inputs: [
        {
          name: 'arg',
          type: 1,
          typeArguments: null,
        },
      ],
      output: {
        name: '',
        type: 0,
        typeArguments: null,
      },
      attributes: [],
    },
  ],
};

const complexFragment: JsonAbi = {
  configurables: [],
  loggedTypes: [],
  types: [
    {
      typeId: 0,
      type: '()',
      components: null,
      typeParameters: null,
    },
    {
      typeId: 1,
      type: 'str[20]',
      components: null,
      typeParameters: null,
    },
    {
      typeId: 2,
      type: 'b256',
      components: null,
      typeParameters: null,
    },
    {
      typeId: 3,
      type: '(_, _)',
      components: [
        {
          name: '__tuple_element',
          type: 1,
          typeArguments: null,
        },
        {
          name: '__tuple_element',
          type: 2,
          typeArguments: null,
        },
      ],
      typeParameters: null,
    },
  ],
  functions: [
    {
      name: 'tuple_function',
      inputs: [
        {
          name: 'person',
          type: 2,
          typeArguments: null,
        },
      ],
      output: {
        name: '',
        type: 0,
        typeArguments: null,
      },
      attributes: [],
    },
  ],
};

const txPointer = '0x00000000000000000000000000000000';

const AltToken = '0x0101010101010101010101010101010101010101010101010101010101010101';

describe('Contract', () => {
  let gasPrice: BN;
  beforeAll(async () => {
    const provider = await Provider.create(FUEL_NETWORK_URL);
    ({ minGasPrice: gasPrice } = provider.getGasConfig());
  });

  it('generates function methods on a simple contract', async () => {
    const provider = await Provider.create(FUEL_NETWORK_URL);
    const spy = jest.spyOn(provider, 'sendTransaction');
    const wallet = await generateTestWallet(provider, [[1_000, BaseAssetId]]);
    const contract = new Contract(ZeroBytes32, jsonFragment, wallet);
    const fragment = contract.interface.getFunction('entry_one');
    const interfaceSpy = jest.spyOn(fragment, 'encodeArguments');

    try {
      await contract.functions.entry_one(42);
    } catch {
      // The call will fail, but it doesn't matter
    }

    expect(spy).toHaveBeenCalled();
    expect(interfaceSpy).toHaveBeenCalled();
  });

  it('generates function methods on a complex contract', async () => {
    const provider = await Provider.create(FUEL_NETWORK_URL);
    const spy = jest.spyOn(provider, 'sendTransaction');
    const wallet = await generateTestWallet(provider, [[1_000, BaseAssetId]]);
    const contract = new Contract(ZeroBytes32, complexFragment, wallet);
    const fragment = contract.interface.getFunction('tuple_function');
    const interfaceSpy = jest.spyOn(fragment, 'encodeArguments');

    try {
      await contract.functions.tuple_function({
        address: '0xd5579c46dfcc7f18207013e65b44e4cb4e2c2298f4ac457ba8f82743f31e930b',
        name: 'foo',
      });
    } catch {
      // The call will fail, but it doesn't matter
    }

    expect(spy).toHaveBeenCalled();
    expect(interfaceSpy).toHaveBeenCalled();
  });

  it('assigns a provider if passed', async () => {
    const provider = await Provider.create(FUEL_NETWORK_URL);
    const contract = new Contract(getRandomB256(), jsonFragment, provider);

    expect(contract.provider).toEqual(provider);
  });

  it('should fail to execute call if gasLimit is too low', async () => {
    const contract = await setupContract();

    let failed;
    try {
      await contract.functions
        .foo(1336)
        .txParams({
          gasPrice,
          gasLimit: 1,
        })
        .call();
    } catch (e) {
      failed = true;
    }

    expect(failed).toEqual(true);
  });

  it('adds multiple contracts on invocation', async () => {
    const contract = await setupContract();
    const otherContract = await setupContract({
      cache: false,
    });

<<<<<<< HEAD
    const scope = contract.functions
      .call_external_foo(1336, otherContract.id)
      .txParams({ gasPrice });
=======
    const scope = contract.functions.call_external_foo(1336, otherContract.id.toB256());
>>>>>>> cfb06e88

    const { value: results } = await scope.call();

    expect(results.toHex()).toEqual(toHex(1338));
  });

  it('adds multiple contracts on multicalls', async () => {
    const contract = await setupContract();
    const otherContract = await setupContract({
      cache: false,
    });
    const calls = [
      contract.functions.foo(1336),
      contract.functions.call_external_foo(1336, otherContract.id.toB256()),
    ];

    const scope = contract.multiCall(calls).addContracts([otherContract]).txParams({ gasPrice: 1 });

    const transactionRequest = await scope.getTransactionRequest();

    expect(transactionRequest.getContractInputs()).toEqual([
      { contractId: contract.id.toB256(), type: 1, txPointer },
      { contractId: otherContract.id.toB256(), type: 1, txPointer },
    ]);

    expect(transactionRequest.getContractOutputs()).toEqual([
      { type: 1, inputIndex: 0 },
      { type: 1, inputIndex: 1 },
    ]);

    const { value: results } = await scope.call();
    expect(JSON.stringify(results)).toEqual(JSON.stringify([bn(1337), bn(1338)]));
  });

  it('submits multiple calls', async () => {
    const contract = await setupContract();
    const { value: results } = await contract
      .multiCall([contract.functions.foo(1336), contract.functions.foo(1336)])
      .txParams({ gasPrice })
      .call();
    expect(JSON.stringify(results)).toEqual(JSON.stringify([bn(1337), bn(1337)]));
  });

  it('submits multiple calls, six calls', async () => {
    const contract = await setupContract();

    const { value: results } = await contract
      .multiCall([
        contract.functions.foo(1336),
        contract.functions.foo(1336),
        contract.functions.foo(1336),
        contract.functions.foo(1336),

        contract.functions.foo(1336),
        contract.functions.foo(1336),
      ])
      .txParams({ gasPrice })
      .call();
    expect(JSON.stringify(results)).toEqual(
      JSON.stringify([bn(1337), bn(1337), bn(1337), bn(1337), bn(1337), bn(1337)])
    );
  });

  it('submits multiple calls, eight calls', async () => {
    const contract = await setupContract();

    const { value: results } = await contract
      .multiCall([
        contract.functions.foo(1336),
        contract.functions.foo(1336),
        contract.functions.foo(1336),
        contract.functions.foo(1336),
        contract.functions.foo(1336),
        contract.functions.foo(1336),
        contract.functions.foo(1336),
        contract.functions.foo(1336),
      ])
      .txParams({ gasPrice })
      .call();
    expect(JSON.stringify(results)).toEqual(
      JSON.stringify([
        bn(1337),
        bn(1337),
        bn(1337),
        bn(1337),
        bn(1337),
        bn(1337),
        bn(1337),
        bn(1337),
      ])
    );
  });

  it('should fail to execute multiple calls if gasLimit is too low', async () => {
    const contract = await setupContract();

    let failed;
    try {
      await contract
        .multiCall([contract.functions.foo(1336), contract.functions.foo(1336)])
        .txParams({
          gasLimit: 1,
          gasPrice,
        })
        .call();
    } catch (e) {
      failed = true;
    }

    expect(failed).toEqual(true);
  });

  it('adds multiple contracts on multicalls', async () => {
    const contract = await setupContract();
    const otherContract = await setupContract({ cache: false });

    const scope = contract
      .multiCall([contract.functions.foo(1336)])
      .txParams({ gasPrice })
      .addContracts([otherContract]);

    const transactionRequest = await scope.getTransactionRequest();

    expect(transactionRequest.getContractInputs()).toEqual([
      { contractId: contract.id.toB256(), type: 1, txPointer },
      { contractId: otherContract.id.toB256(), type: 1, txPointer },
    ]);

    expect(transactionRequest.getContractOutputs()).toEqual([
      { type: 1, inputIndex: 0 },
      { type: 1, inputIndex: 1 },
    ]);

    const { value: results } = await scope.call();
    expect(JSON.stringify(results)).toEqual(JSON.stringify([bn(1337)]));
  });

  it('dryRuns multiple calls', async () => {
    const contract = await setupContract();

    const { value: results } = await contract
      .multiCall([contract.functions.foo(1336), contract.functions.foo(1336)])
      .simulate();
    expect(JSON.stringify(results)).toEqual(JSON.stringify([bn(1337), bn(1337)]));
  });

  it('simulates multiple calls', async () => {
    const contract = await setupContract();

    const { value, callResult, gasUsed } = await contract
      .multiCall([contract.functions.foo(1336), contract.functions.foo(1336)])
      .simulate();
    expect(JSON.stringify(value)).toEqual(JSON.stringify([bn(1337), bn(1337)]));
    expect(toNumber(gasUsed)).toBeGreaterThan(0);
    expect(callResult.receipts).toEqual(expect.arrayContaining([expect.any(Object)]));
  });

  it('Returns gasUsed and transactionId', async () => {
    const contract = await setupContract();

    const { transactionId, gasUsed } = await contract
      .multiCall([contract.functions.foo(1336), contract.functions.foo(1336)])
      .txParams({ gasPrice })
      .call();
    expect(transactionId).toBeTruthy();
    expect(toNumber(gasUsed)).toBeGreaterThan(0);
  });

  it('Single call with forwarding a alt token', async () => {
    const contract = await setupContract();
    const { value } = await contract.functions
      .return_context_amount()
      .callParams({
        forward: [200, AltToken],
        gasLimit: 1000000,
      })
      .txParams({
        gasPrice: 1,
        gasLimit: 3000000,
      })
      .call<BN>();
    expect(value.toHex()).toEqual(toHex(200));
  });

  it('MultiCall with multiple forwarding', async () => {
    const contract = await setupContract();

    const { value } = await contract
      .multiCall([
        contract.functions.return_context_amount().callParams({
          forward: [100, BaseAssetId],
        }),
        contract.functions.return_context_amount().callParams({
          forward: [200, AltToken],
        }),
        contract.functions.return_context_asset().callParams({
          forward: [0, AltToken],
        }),
      ])
      .txParams({
        gasPrice: 1,
        gasLimit: 5000000,
      })
      .call<[BN, BN, BN]>();
    expect(JSON.stringify(value)).toEqual(JSON.stringify([bn(100), bn(200), AltToken]));
  });

  it('Check if gas per call is lower than transaction', async () => {
    const contract = await setupContract();

    await expect(
      contract
        .multiCall([
          contract.functions.return_context_amount().callParams({
            forward: [100, BaseAssetId],
            gasLimit: 100,
          }),
          contract.functions.return_context_amount().callParams({
            forward: [200, AltToken],
            gasLimit: 200,
          }),
        ])
        .txParams({
          gasPrice: 1,
          gasLimit: 100,
        })
        .call<[BN, BN, BN]>()
    ).rejects.toThrowError(
      "Transaction's gasLimit must be equal to or greater than the combined forwarded gas of all calls."
    );
  });

  it('can forward gas to multicall calls', async () => {
    const contract = await setupContract();

    const { value } = await contract
      .multiCall([
        contract.functions.return_context_gas().callParams({
          // Forward only 500_000 gas
          gasLimit: 500_000,
        }),
        contract.functions.return_context_gas().callParams({
          // Forward all gas
          gasLimit: 0,
        }),
      ])
      .txParams({
        gasPrice: 1,
        gasLimit: 4_000_000,
      })
      .call<[BN, BN]>();

    const minThreshold = 0.019;

    expect(value[0].toNumber()).toBeGreaterThanOrEqual(500_000 * minThreshold);
    expect(value[0].toNumber()).toBeLessThanOrEqual(500_000);

    expect(value[1].toNumber()).toBeGreaterThanOrEqual(1_000_000 * minThreshold);
    expect(value[1].toNumber()).toBeLessThanOrEqual(4_000_000);
  });

  it('Get transaction cost', async () => {
    const contract = await setupContract();

    const invocationScope = contract
      .multiCall([
        contract.functions.return_context_amount().callParams({
          forward: [100, BaseAssetId],
        }),
        contract.functions.return_context_amount().callParams({
          forward: [200, AltToken],
        }),
      ])
      .txParams({ gasPrice });
    const transactionCost = await invocationScope.getTransactionCost();

    expect(toNumber(transactionCost.gasPrice)).toBe(gasPrice.toNumber());
    expect(toNumber(transactionCost.fee)).toBeGreaterThanOrEqual(0);
    expect(toNumber(transactionCost.gasUsed)).toBeGreaterThan(300);

    const { value } = await invocationScope
      .txParams({
        gasPrice: transactionCost.gasPrice,
        gasLimit: transactionCost.gasUsed,
      })
      .call<[string, string]>();

    expect(JSON.stringify(value)).toEqual(JSON.stringify([bn(100), bn(200)]));
  });

  it('Get transaction cost with minGasPrice ', async () => {
    const contract = await setupContract();
    const { minGasPrice } = contract.provider.getGasConfig();
    const invocationScope = contract
      .multiCall([
        contract.functions.return_context_amount().callParams({
          forward: [100, BaseAssetId],
        }),
        contract.functions.return_context_amount().callParams({
          forward: [200, AltToken],
        }),
      ])
      .txParams({
        gasPrice: minGasPrice,
      });
    // Get transaction cost using gasPrice from
    // invocation scope
    const transactionCost = await invocationScope.getTransactionCost();

    expect(toNumber(transactionCost.gasPrice)).toBe(minGasPrice.toNumber());
    expect(toNumber(transactionCost.fee)).toBeGreaterThanOrEqual(1);
    expect(toNumber(transactionCost.gasUsed)).toBeGreaterThan(300);

    // Test that gasUsed is correctly calculated
    // and can be used as gasLimit
    const { value } = await invocationScope
      .txParams({
        gasPrice: transactionCost.gasPrice,
        gasLimit: transactionCost.gasUsed,
      })
      .call<[string, string]>();

    expect(JSON.stringify(value)).toEqual(JSON.stringify([bn(100), bn(200)]));
  });

  it('Fail before submit if gasLimit is lower than gasUsed', async () => {
    const contract = await setupContract();

    const invocationScope = contract.functions.return_context_amount().callParams({
      forward: [100, BaseAssetId],
    });
    const { gasUsed } = await invocationScope.getTransactionCost({
      tolerance: 0,
    });

    const gasLimit = multiply(gasUsed, 0.5);
    await expect(
      invocationScope
        .txParams({
          gasPrice,
          gasLimit,
        })
        .call<BN>()
    ).rejects.toThrowError(`Gas limit '${gasLimit}' is lower than the required: '${gasUsed}'.`);
  });

  it('calls array functions', async () => {
    const contract = await setupContract();

    const { value: arrayBoolean } = await contract.functions
      .take_array_boolean([true, false, false])
      .txParams({ gasPrice })
      .call();

    expect(arrayBoolean).toEqual(true);

    const { value: arrayNumber } = await contract.functions
      .take_array_number([1, 2, 3])
      .txParams({ gasPrice })
      .call();

    expect(arrayNumber.toHex()).toEqual(toHex(1));

    const { value: arrayReturnShuffle } = await contract.functions
      .take_array_string_shuffle(['abc', 'efg', 'hij'])
      .txParams({ gasPrice })
      .call();

    expect(arrayReturnShuffle).toEqual(['hij', 'abc', 'efg']);

    const { value: arrayReturnSingle } = await contract.functions
      .take_array_string_return_single(['abc', 'efg', 'hij'])
      .txParams({ gasPrice })
      .call();

    expect(arrayReturnSingle).toEqual(['abc']);

    const { value: arrayReturnSingleElement } = await contract.functions
      .take_array_string_return_single_element(['abc', 'efg', 'hij'])
      .txParams({ gasPrice })
      .call();

    expect(arrayReturnSingleElement).toEqual('abc');
  });

  it('calls enum functions', async () => {
    const contract = await setupContract();

    const { value: enumB256ReturnValue } = await contract.functions
      .take_b256_enum({
        Value: '0xd5579c46dfcc7f18207013e65b44e4cb4e2c2298f4ac457ba8f82743f31e930b',
      })
      .txParams({ gasPrice })
      .call();

    expect(enumB256ReturnValue).toEqual(
      '0xd5579c46dfcc7f18207013e65b44e4cb4e2c2298f4ac457ba8f82743f31e930b'
    );

    const { value: enumB256ReturnData } = await contract.functions
      .take_b256_enum({
        Data: '0x1111111111111111111111111111111111111111111111111111111111111111',
      })
      .txParams({ gasPrice })
      .call();

    expect(enumB256ReturnData).toEqual(
      '0x1111111111111111111111111111111111111111111111111111111111111111'
    );

    const { value: enumBoolReturnValue } = await contract.functions
      .take_bool_enum({
        Value: true,
      })
      .txParams({ gasPrice })
      .call();

    expect(enumBoolReturnValue).toEqual(true);

    const { value: enumBoolReturnData } = await contract.functions
      .take_bool_enum({
        Data: false,
      })
      .txParams({ gasPrice })
      .call();

    expect(enumBoolReturnData).toEqual(false);

    const { value: enumStrReturnValue } = await contract.functions
      .take_string_enum({
        Value: 'abc',
      })
      .txParams({ gasPrice })
      .call();

    expect(enumStrReturnValue).toEqual('abc');

    const { value: enumStrReturnData } = await contract.functions
      .take_string_enum({
        Data: 'efg',
      })
      .txParams({ gasPrice })
      .call();

    expect(enumStrReturnData).toEqual('efg');
  });

  it('dryRun and get should not validate the signature', async () => {
    const contract = await setupContract();
    const { value } = await contract
      .multiCall([
        contract.functions.return_context_amount().callParams({
          forward: [100, BaseAssetId],
        }),
        contract.functions.return_context_amount().callParams({
          forward: [200, AltToken],
        }),
      ])
      .dryRun();
    expect(JSON.stringify(value)).toEqual(JSON.stringify([bn(100), bn(200)]));
  });

  it('Parse TX to JSON and parse back to TX', async () => {
    const contract = await setupContract();

    const num = 1337;
    const struct = { a: true, b: 1337 };
    const invocationScopes = [contract.functions.foo(num), contract.functions.boo(struct)];
    const multiCallScope = contract.multiCall(invocationScopes).txParams({ gasPrice });

    const transactionRequest = await multiCallScope.getTransactionRequest();

    const txRequest = JSON.stringify(transactionRequest);
    const txRequestParsed = JSON.parse(txRequest);

    const transactionRequestParsed = transactionRequestify(txRequestParsed);

    // eslint-disable-next-line @typescript-eslint/no-non-null-assertion
    const response = await contract.account!.sendTransaction(transactionRequestParsed);
    const {
      value: [resultA, resultB],
      // eslint-disable-next-line @typescript-eslint/no-explicit-any
    } = await FunctionInvocationResult.build<any>(invocationScopes, response, true, contract);

    expect(resultA.toHex()).toEqual(bn(num).add(1).toHex());
    expect(resultB.a).toEqual(!struct.a);
    expect(resultB.b.toHex()).toEqual(bn(struct.b).add(1).toHex());
  });

  it('Parse create TX to JSON and parse back to create TX', async () => {
    const provider = await Provider.create(FUEL_NETWORK_URL);
    const wallet = Wallet.generate({
      provider,
    });
    await seedTestWallet(wallet, [
      {
        amount: bn(1_000_000),
        assetId: BaseAssetId,
      },
    ]);
    const contract = new ContractFactory(contractBytecode, abiJSON, wallet);
    const { transactionRequest } = contract.createTransactionRequest({ gasPrice });

    const txRequest = JSON.stringify(transactionRequest);
    const txRequestParsed = JSON.parse(txRequest);

    const transactionRequestParsed = transactionRequestify(txRequestParsed);

    // Fund tx
    await wallet.fund(transactionRequestParsed);
    // Send tx
    const response = await wallet.sendTransaction(transactionRequestParsed);
    const result = await response.waitForResult();
    expect(result.status).toBe('success');
  });

  it('Provide a custom provider and public wallet to the contract instance', async () => {
    const contract = await setupContract();
    const provider = await Provider.create(FUEL_NETWORK_URL);
    const externalWallet = Wallet.generate({
      provider,
    });
    await seedTestWallet(externalWallet, [
      {
        amount: bn(1_000_000),
        assetId: BaseAssetId,
      },
    ]);

    // Create a custom provider to emulate a external signer
    // like Wallet Extension or a Hardware wallet
    let signedTransaction;
    class ProviderCustom extends Provider {
      // eslint-disable-next-line @typescript-eslint/require-await
      static async connect(url: string) {
        const newProvider = new ProviderCustom(url);
        return newProvider;
      }

      async sendTransaction(
        transactionRequestLike: TransactionRequestLike
      ): Promise<TransactionResponse> {
        const transactionRequest = transactionRequestify(transactionRequestLike);
        // Simulate a external request of signature
        signedTransaction = await externalWallet.signTransaction(transactionRequest);
        transactionRequest.updateWitnessByOwner(externalWallet.address, signedTransaction);
        return super.sendTransaction(transactionRequestLike);
      }
    }

    // Set custom provider to contract instance
    const customProvider = await ProviderCustom.connect(FUEL_NETWORK_URL);
    contract.account = Wallet.fromAddress(externalWallet.address, customProvider);
    contract.provider = customProvider;

    const num = 1337;
    const struct = { a: true, b: 1337 };
    const invocationScopes = [contract.functions.foo(num), contract.functions.boo(struct)];
    const multiCallScope = contract.multiCall(invocationScopes).txParams({ gasPrice });

    const transactionRequest = await multiCallScope.getTransactionRequest();

    const txRequest = JSON.stringify(transactionRequest);
    const txRequestParsed = JSON.parse(txRequest);

    const transactionRequestParsed = transactionRequestify(txRequestParsed);

    // eslint-disable-next-line @typescript-eslint/no-non-null-assertion
    const response = await contract.account!.sendTransaction(transactionRequestParsed);
    const {
      value: [resultA, resultB],
      transactionResult,
      // eslint-disable-next-line @typescript-eslint/no-explicit-any
    } = await FunctionInvocationResult.build<any, TransactionType.Script>(
      invocationScopes,
      response,
      true,
      contract
    );

    expect(transactionResult.transaction.witnesses.length).toEqual(1);
    expect(transactionResult.transaction.witnesses[0].data).toEqual(signedTransaction);
    expect(resultA.toHex()).toEqual(bn(num).add(1).toHex());
    expect(resultB.a).toEqual(!struct.a);
    expect(resultB.b.toHex()).toEqual(bn(struct.b).add(1).toHex());
  });

  it('should ensure multicall does not allow multiple calls that return heap types', async () => {
    const provider = await Provider.create(FUEL_NETWORK_URL);
    const wallet = Wallet.generate({
      provider,
    });
    await seedTestWallet(wallet, [
      {
        amount: bn(500_000),
        assetId: BaseAssetId,
      },
    ]);
    const factory = new ContractFactory(contractBytecode, abiJSON, wallet);

    const contract = await factory.deployContract({ gasPrice });

    const vector = [5, 4, 3, 2, 1];

    const calls = [
      contract.functions.return_context_amount(),
      contract.functions.return_vector(vector), // returns heap type Vec
      contract.functions.return_bytes(), // returns heap type Bytes
    ];

    await expectToThrowFuelError(
      () => contract.multiCall(calls).txParams({ gasPrice }).call(),
      new FuelError(
        ErrorCode.INVALID_MULTICALL,
        'A multicall can have only one call that returns a heap type.'
      )
    );
  });

  it('should ensure multicall only allows calls that return a heap type on last position', async () => {
    const provider = await Provider.create(FUEL_NETWORK_URL);
    const wallet = Wallet.generate({
      provider,
    });
    await seedTestWallet(wallet, [
      {
        amount: bn(500_000),
        assetId: BaseAssetId,
      },
    ]);
    const factory = new ContractFactory(contractBytecode, abiJSON, wallet);

    const contract = await factory.deployContract({ gasPrice });

    const calls = [
      contract.functions.return_bytes(), // returns heap type Bytes
      contract.functions.return_context_amount(),
    ];

    await expectToThrowFuelError(
      () => contract.multiCall(calls).txParams({ gasPrice }).call(),
      new FuelError(
        ErrorCode.INVALID_MULTICALL,
        'In a multicall, the contract call returning a heap type must be the last call.'
      )
    );
  });

  it('Read only call', async () => {
    const contract = await setupContract();
    const { value } = await contract.functions.echo_b256(contract.id.toB256()).simulate();
    expect(value).toEqual(contract.id.toB256());
  });

  /**
   * NOTE: The following E2E tests are related to the `Account` class method `transferToContract`.
   * A deployed contract is required for their execution, which is why they are
   * currently placed inside the `fuel-gauge` package. It might make sense
   * to move them to another test suite when addressing https://github.com/FuelLabs/fuels-ts/issues/1043.
   */
  it('should tranfer asset to a deployed contract just fine (NATIVE ASSET)', async () => {
    const provider = await Provider.create(FUEL_NETWORK_URL);
    const wallet = await generateTestWallet(provider, [[500_000, BaseAssetId]]);

    const contract = await setupContract();

    const initialBalance = new BN(await contract.getBalance(BaseAssetId)).toNumber();

    const amountToContract = 200;

    const tx = await wallet.transferToContract(contract.id, amountToContract, BaseAssetId, {
      gasPrice,
    });

    await tx.waitForResult();

    const finalBalance = new BN(await contract.getBalance(BaseAssetId)).toNumber();

    expect(finalBalance).toBe(initialBalance + amountToContract);
  });

  it('should tranfer asset to a deployed contract just fine (NOT NATIVE ASSET)', async () => {
    const asset = '0x0101010101010101010101010101010101010101010101010101010101010101';
    const provider = await Provider.create(FUEL_NETWORK_URL);
    const wallet = await generateTestWallet(provider, [
      [500_000, BaseAssetId],
      [200, asset],
    ]);

    const contract = await setupContract();

    const initialBalance = new BN(await contract.getBalance(asset)).toNumber();

    const amountToContract = 100;

    const tx = await wallet.transferToContract(contract.id, amountToContract, asset, {
      gasPrice,
    });

    await tx.waitForResult();

    const finalBalance = new BN(await contract.getBalance(asset)).toNumber();

    expect(finalBalance).toBe(initialBalance + amountToContract);
  });

  it('should tranfer asset to a deployed contract just fine (FROM PREDICATE)', async () => {
    const provider = await Provider.create(FUEL_NETWORK_URL);
    const wallet = await generateTestWallet(provider, [[1_000_000, BaseAssetId]]);

    const contract = await setupContract();

    const initialBalance = new BN(await contract.getBalance(BaseAssetId)).toNumber();

    const amountToContract = 200;
    const amountToPredicate = 500_000;

    const predicate = new Predicate(predicateBytecode, provider);

    const tx1 = await wallet.transfer(predicate.address, amountToPredicate, BaseAssetId, {
      gasPrice,
    });

    await tx1.waitForResult();

    const tx2 = await predicate.transferToContract(contract.id, amountToContract, BaseAssetId, {
      gasPrice,
    });

    await tx2.waitForResult();

    const finalBalance = new BN(await contract.getBalance(BaseAssetId)).toNumber();

    expect(finalBalance).toBe(initialBalance + amountToContract);
  });

  it('should ensure ScriptResultDecoderError works for dryRun and simulate calls', async () => {
    const contract = await setupContract();

    const invocationScope = contract.functions.return_context_amount().callParams({
      forward: [100, BaseAssetId],
    });
    const { gasUsed } = await invocationScope.getTransactionCost({
      tolerance: 0,
    });

    const gasLimit = multiply(gasUsed, 0.5);
    await expect(
      invocationScope
        .txParams({
          gasPrice,
          gasLimit,
        })
        .dryRun<BN>()
    ).rejects.toThrowError(`The script call result does not contain a 'returnReceipt'.`);

    await expect(
      invocationScope
        .txParams({
          gasPrice,
          gasLimit,
        })
        .simulate<BN>()
    ).rejects.toThrowError(`The script call result does not contain a 'returnReceipt'.`);
  });
});<|MERGE_RESOLUTION|>--- conflicted
+++ resolved
@@ -236,13 +236,9 @@
       cache: false,
     });
 
-<<<<<<< HEAD
     const scope = contract.functions
-      .call_external_foo(1336, otherContract.id)
+      .call_external_foo(1336, otherContract.id.toB256())
       .txParams({ gasPrice });
-=======
-    const scope = contract.functions.call_external_foo(1336, otherContract.id.toB256());
->>>>>>> cfb06e88
 
     const { value: results } = await scope.call();
 
