--- conflicted
+++ resolved
@@ -164,13 +164,8 @@
  */
 describe('Contract', () => {
   it('generates function methods on a simple contract', async () => {
-<<<<<<< HEAD
-    const provider = new Provider('http://127.0.0.1:4000/graphql');
+    const provider = await Provider.create(FUEL_NETWORK_URL);
     const spy = vi.spyOn(provider, 'sendTransaction');
-=======
-    const provider = await Provider.create(FUEL_NETWORK_URL);
-    const spy = jest.spyOn(provider, 'sendTransaction');
->>>>>>> 30076e6f
     const wallet = await generateTestWallet(provider, [[1_000, BaseAssetId]]);
     const contract = new Contract(ZeroBytes32, jsonFragment, wallet);
     const fragment = contract.interface.getFunction('entry_one');
@@ -187,13 +182,8 @@
   });
 
   it('generates function methods on a complex contract', async () => {
-<<<<<<< HEAD
-    const provider = new Provider('http://127.0.0.1:4000/graphql');
+    const provider = await Provider.create(FUEL_NETWORK_URL);
     const spy = vi.spyOn(provider, 'sendTransaction');
-=======
-    const provider = await Provider.create(FUEL_NETWORK_URL);
-    const spy = jest.spyOn(provider, 'sendTransaction');
->>>>>>> 30076e6f
     const wallet = await generateTestWallet(provider, [[1_000, BaseAssetId]]);
     const contract = new Contract(ZeroBytes32, complexFragment, wallet);
     const fragment = contract.interface.getFunction('tuple_function');
