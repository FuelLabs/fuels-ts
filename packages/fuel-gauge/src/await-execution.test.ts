--- conflicted
+++ resolved
@@ -9,12 +9,8 @@
     const { cleanup, ip, port } = await launchNode({
       args: ['--poa-instant', 'false', '--poa-interval-period', '400ms'],
     });
-<<<<<<< HEAD
     const nodeProvider = await Provider.create(`http://${ip}:${port}/v1/graphql`);
-=======
-    const nodeProvider = await Provider.create(`http://${ip}:${port}/graphql`);
     const baseAssetId = nodeProvider.getBaseAssetId();
->>>>>>> b30b796c
 
     const genesisWallet = new WalletUnlocked(
       process.env.GENESIS_SECRET || randomBytes(32),
@@ -23,12 +19,7 @@
 
     const destination = Wallet.generate({ provider: nodeProvider });
 
-<<<<<<< HEAD
-    const transfer = await genesisWallet.createTransfer(destination.address, 100, BaseAssetId, {
-=======
     const transfer = await genesisWallet.createTransfer(destination.address, 100, baseAssetId, {
-      gasPrice: nodeProvider.getGasConfig().minGasPrice,
->>>>>>> b30b796c
       gasLimit: 10_000,
     });
 
