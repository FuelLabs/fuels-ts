import { generateTestWallet } from '@fuel-ts/account/test-utils';
import type { BigNumberish } from 'fuels';
import { bn, Predicate, Wallet, Address, BaseAssetId, Provider, FUEL_NETWORK_URL } from 'fuels';

import { FuelGaugeProjectsEnum, getFuelGaugeForcProject } from '../test/fixtures';

import { getScript, getSetupContract } from './utils';

const U32_VEC = [0, 1, 2];
const VEC_IN_VEC = [
  [0, 1, 2],
  [0, 1, 2],
];
const STRUCT_IN_VEC = [{ a: 0 }, { a: 1 }];
const VEC_IN_STRUCT = { a: [0, 1, 2] };
const ARRAY_IN_VEC = [
  [0, 1],
  [0, 1],
];
const VEC_IN_ARRAY = [
  [0, 1, 2],
  [0, 1, 2],
];
const VEC_IN_ENUM = { a: [0, 1, 2] };
const ENUM_IN_VEC = [{ a: 0 }, { a: 1 }];
const TUPLE_IN_VEC = [
  [0, 0],
  [1, 1],
];
const VEC_IN_TUPLE = [
  [0, 1, 2],
  [0, 1, 2],
];
const VEC_IN_A_VEC_IN_A_STRUCT_IN_A_VEC = [
  {
    a: [
      [0, 1, 2],
      [3, 4, 5],
    ],
  },
  {
    a: [
      [6, 7, 8],
      [9, 10, 11],
    ],
  },
];

type SomeStruct = {
  a: number;
};

type SomeStructWithVec = {
  a: number[];
};

type VecInAStructInAVec = {
  a: number[][];
}[];

type TwoDimensionArray = number[][];

// these Type shapes are here to get the TypeScript inference, they aren't 100% accurate
type MainArgs = [
  number[], // U32_VEC
  TwoDimensionArray, // VEC_IN_VEC
  SomeStruct[], // STRUCT_IN_VEC
  SomeStructWithVec, // VEC_IN_STRUCT
  TwoDimensionArray, // ARRAY_IN_VEC
  TwoDimensionArray, // VEC_IN_ARRAY
  SomeStructWithVec, // VEC_IN_ENUM
  SomeStruct[], // ENUM_IN_VEC
  TwoDimensionArray, // TUPLE_IN_VEC
  TwoDimensionArray, // VEC_IN_TUPLE
  VecInAStructInAVec, // VEC_IN_A_VEC_IN_A_STRUCT_IN_A_VEC
];

const setup = async (balance = 500_000) => {
  const provider = await Provider.create(FUEL_NETWORK_URL);

  // Create wallet
  const wallet = await generateTestWallet(provider, [[balance, BaseAssetId]]);

  return wallet;
};

/**
 * @group node
 */
describe('Vector Types Validation', () => {
  const { binHexlified: predicateVectorTypes, abiContents: predicateVectorTypesAbi } =
    getFuelGaugeForcProject(FuelGaugeProjectsEnum.PREDICATE_VECTOR_TYPES);

  it('can use supported vector types [vector-types-contract]', async () => {
    const setupContract = getSetupContract('vector-types-contract');
    const contractInstance = await setupContract();

    const { value } = await contractInstance.functions
      .test_all(
        U32_VEC,
        VEC_IN_VEC,
        STRUCT_IN_VEC,
        VEC_IN_STRUCT,
        ARRAY_IN_VEC,
        VEC_IN_ARRAY,
        VEC_IN_ENUM,
        ENUM_IN_VEC,
        TUPLE_IN_VEC,
        VEC_IN_TUPLE,
        VEC_IN_A_VEC_IN_A_STRUCT_IN_A_VEC
      )
      .call();
    expect(value).toBe(true);
  });

  it('can use supported vector types [vector-types-script]', async () => {
    const wallet = await setup();
    const scriptInstance = getScript<MainArgs, BigNumberish>('vector-types-script', wallet);

    const { value } = await scriptInstance.functions
      .main(
        U32_VEC,
        VEC_IN_VEC,
        STRUCT_IN_VEC,
        VEC_IN_STRUCT,
        ARRAY_IN_VEC,
        VEC_IN_ARRAY,
        VEC_IN_ENUM,
        ENUM_IN_VEC,
        TUPLE_IN_VEC,
        VEC_IN_TUPLE,
        VEC_IN_A_VEC_IN_A_STRUCT_IN_A_VEC
      )
      .call();

    expect(value.toString()).toBe('1');
  });

  it('can use supported vector types [predicate-vector-types]', async () => {
    const wallet = await setup();
    const receiver = Wallet.fromAddress(Address.fromRandom(), wallet.provider);
    const amountToPredicate = 300_000;
    const amountToReceiver = 50;
    const predicate = new Predicate<MainArgs>({
      bytecode: predicateVectorTypes,
      provider: wallet.provider,
      abi: predicateVectorTypesAbi,
      inputData: [
        U32_VEC,
        VEC_IN_VEC,
        STRUCT_IN_VEC,
        VEC_IN_STRUCT,
        ARRAY_IN_VEC,
        VEC_IN_ARRAY,
        VEC_IN_ENUM,
        ENUM_IN_VEC,
        TUPLE_IN_VEC,
        VEC_IN_TUPLE,
        VEC_IN_A_VEC_IN_A_STRUCT_IN_A_VEC,
      ],
    });

    // setup predicate
    const setupTx = await wallet.transfer(predicate.address, amountToPredicate, BaseAssetId, {
      gasLimit: 10_000,
    });
    await setupTx.waitForResult();

    const initialPredicateBalance = await predicate.getBalance();
    const initialReceiverBalance = await receiver.getBalance();

<<<<<<< HEAD
    const tx = await predicate
      .setData(
        U32_VEC,
        VEC_IN_VEC,
        STRUCT_IN_VEC,
        VEC_IN_STRUCT,
        ARRAY_IN_VEC,
        VEC_IN_ARRAY,
        VEC_IN_ENUM,
        ENUM_IN_VEC,
        TUPLE_IN_VEC,
        VEC_IN_TUPLE,
        VEC_IN_A_VEC_IN_A_STRUCT_IN_A_VEC
      )
      .transfer(receiver.address, amountToReceiver, BaseAssetId, { gasLimit: 10_000 });
=======
    const tx = await predicate.transfer(receiver.address, amountToReceiver, BaseAssetId, {
      gasPrice,
      gasLimit: 10_000,
    });
>>>>>>> ad8bdaf2
    await tx.waitForResult();

    // Check the balance of the receiver
    const finalReceiverBalance = await receiver.getBalance();
    expect(bn(initialReceiverBalance).add(amountToReceiver).toHex()).toEqual(
      finalReceiverBalance.toHex()
    );

    // Check we spent the entire predicate hash input
    const finalPredicateBalance = await predicate.getBalance();
    expect(finalPredicateBalance.lte(initialPredicateBalance)).toBeTruthy();
  });
});<|MERGE_RESOLUTION|>--- conflicted
+++ resolved
@@ -169,28 +169,9 @@
     const initialPredicateBalance = await predicate.getBalance();
     const initialReceiverBalance = await receiver.getBalance();
 
-<<<<<<< HEAD
-    const tx = await predicate
-      .setData(
-        U32_VEC,
-        VEC_IN_VEC,
-        STRUCT_IN_VEC,
-        VEC_IN_STRUCT,
-        ARRAY_IN_VEC,
-        VEC_IN_ARRAY,
-        VEC_IN_ENUM,
-        ENUM_IN_VEC,
-        TUPLE_IN_VEC,
-        VEC_IN_TUPLE,
-        VEC_IN_A_VEC_IN_A_STRUCT_IN_A_VEC
-      )
-      .transfer(receiver.address, amountToReceiver, BaseAssetId, { gasLimit: 10_000 });
-=======
     const tx = await predicate.transfer(receiver.address, amountToReceiver, BaseAssetId, {
-      gasPrice,
       gasLimit: 10_000,
     });
->>>>>>> ad8bdaf2
     await tx.waitForResult();
 
     // Check the balance of the receiver
