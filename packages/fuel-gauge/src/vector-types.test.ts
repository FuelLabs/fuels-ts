import type { BigNumberish } from 'fuels';
import { bn, Predicate, Wallet, Address } from 'fuels';
import { launchTestNode } from 'fuels/test-utils';

<<<<<<< HEAD
import { VectorTypesScriptAbi__factory } from '../test/typegen';
import { VectorTypesContractAbi__factory } from '../test/typegen/contracts';
import VectorTypesContractAbiHex from '../test/typegen/contracts/VectorTypesContractAbi.hex';
import type { Vec } from '../test/typegen/contracts/common';
import { PredicateVectorTypesAbi__factory } from '../test/typegen/predicates';
=======
import { VectorTypesContractFactory } from '../test/typegen';
import { PredicateVectorTypes } from '../test/typegen/predicates';
import { VectorTypesScript } from '../test/typegen/scripts';
>>>>>>> 01e2f0e7

import { launchTestContract } from './utils';

type ArrayOfTuplesType = [BigNumberish, BigNumberish][];
type TupleOfArraysType = [BigNumberish[], BigNumberish[]];

const U32_VEC = [0, 1, 2];
const VEC_IN_VEC = [
  [0, 1, 2],
  [0, 1, 2],
];
const STRUCT_IN_VEC = [{ a: 0 }, { a: 1 }];
const VEC_IN_STRUCT = { a: [0, 1, 2] };
<<<<<<< HEAD
const ARRAY_IN_VEC: Vec<[BigNumberish, BigNumberish]> = [
=======
const ARRAY_IN_VEC: ArrayOfTuplesType = [
>>>>>>> 01e2f0e7
  [0, 1],
  [0, 1],
];
const VEC_IN_ARRAY: TupleOfArraysType = [
  [0, 1, 2],
  [0, 1, 2],
];
const VEC_IN_ENUM = { a: [0, 1, 2] };
const ENUM_IN_VEC = [{ a: 0 }, { a: 1 }];
const TUPLE_IN_VEC: ArrayOfTuplesType = [
  [0, 0],
  [1, 1],
];
const VEC_IN_TUPLE: TupleOfArraysType = [
  [0, 1, 2],
  [0, 1, 2],
];
const VEC_IN_A_VEC_IN_A_STRUCT_IN_A_VEC = [
  {
    a: [
      [0, 1, 2],
      [3, 4, 5],
    ],
  },
  {
    a: [
      [6, 7, 8],
      [9, 10, 11],
    ],
  },
];

type SomeStruct = {
  a: number;
};

type SomeStructWithVec = {
  a: number[];
};

type VecInAStructInAVec = {
  a: number[][];
}[];

type TwoDimensionArray = number[][];

// these Type shapes are here to get the TypeScript inference, they aren't 100% accurate
type MainArgs = [
  number[], // U32_VEC
  TwoDimensionArray, // VEC_IN_VEC
  SomeStruct[], // STRUCT_IN_VEC
  SomeStructWithVec, // VEC_IN_STRUCT
  ArrayOfTuplesType, // ARRAY_IN_VEC
  TupleOfArraysType, // VEC_IN_ARRAY
  SomeStructWithVec, // VEC_IN_ENUM
  SomeStruct[], // ENUM_IN_VEC
  ArrayOfTuplesType, // TUPLE_IN_VEC
  TupleOfArraysType, // VEC_IN_TUPLE
  VecInAStructInAVec, // VEC_IN_A_VEC_IN_A_STRUCT_IN_A_VEC
];

/**
 * @group node
 * @group browser
 */
describe('Vector Types Validation', () => {
  it('can use supported vector types [vector-types-contract]', async () => {
    using contractInstance = await launchTestContract({
      factory: VectorTypesContractFactory,
    });

    const { waitForResult } = await contractInstance.functions
      .test_all(
        U32_VEC,
        VEC_IN_VEC,
        STRUCT_IN_VEC,
        VEC_IN_STRUCT,
        ARRAY_IN_VEC,
        VEC_IN_ARRAY,
        VEC_IN_ENUM,
        ENUM_IN_VEC,
        TUPLE_IN_VEC,
        VEC_IN_TUPLE,
        VEC_IN_A_VEC_IN_A_STRUCT_IN_A_VEC
      )
      .call();

    const { value } = await waitForResult();

    expect(value).toBe(true);
  });

  it('can use supported vector types [vector-types-script]', async () => {
    using launched = await launchTestNode();
    const {
      wallets: [wallet],
    } = launched;

    const scriptInstance = new VectorTypesScript(wallet);

    const { waitForResult } = await scriptInstance.functions
      .main(
        U32_VEC,
        VEC_IN_VEC,
        STRUCT_IN_VEC,
        VEC_IN_STRUCT,
        ARRAY_IN_VEC,
        VEC_IN_ARRAY,
        VEC_IN_ENUM,
        ENUM_IN_VEC,
        TUPLE_IN_VEC,
        VEC_IN_TUPLE,
        VEC_IN_A_VEC_IN_A_STRUCT_IN_A_VEC
      )
      .call();

    const { value } = await waitForResult();

    expect(value).toBe(true);
  });

  it('can use supported vector types [predicate-vector-types]', async () => {
    using launched = await launchTestNode();

    const {
      provider,
      wallets: [wallet],
    } = launched;

    const receiver = Wallet.fromAddress(Address.fromRandom(), wallet.provider);
    const amountToPredicate = 300_000;
    const amountToReceiver = 50;
    const predicate = new Predicate<MainArgs>({
      provider: wallet.provider,
      abi: PredicateVectorTypes.abi,
      bytecode: PredicateVectorTypes.bytecode,
      data: [
        U32_VEC,
        VEC_IN_VEC,
        STRUCT_IN_VEC,
        VEC_IN_STRUCT,
        ARRAY_IN_VEC,
        VEC_IN_ARRAY,
        VEC_IN_ENUM,
        ENUM_IN_VEC,
        TUPLE_IN_VEC,
        VEC_IN_TUPLE,
        VEC_IN_A_VEC_IN_A_STRUCT_IN_A_VEC,
      ],
    });

    // setup predicate
    const setupTx = await wallet.transfer(
      predicate.address,
      amountToPredicate,
      provider.getBaseAssetId(),
      {
        gasLimit: 10_000,
      }
    );
    await setupTx.waitForResult();

    const initialReceiverBalance = await receiver.getBalance();

    const tx = await predicate.transfer(
      receiver.address,
      amountToReceiver,
      provider.getBaseAssetId(),
      {
        gasLimit: 10_000,
      }
    );
    const { isStatusSuccess } = await tx.waitForResult();

    // Check the balance of the receiver
    const finalReceiverBalance = await receiver.getBalance();
    expect(bn(initialReceiverBalance).add(amountToReceiver).toHex()).toEqual(
      finalReceiverBalance.toHex()
    );
    expect(isStatusSuccess).toBeTruthy();
  });
});<|MERGE_RESOLUTION|>--- conflicted
+++ resolved
@@ -2,17 +2,9 @@
 import { bn, Predicate, Wallet, Address } from 'fuels';
 import { launchTestNode } from 'fuels/test-utils';
 
-<<<<<<< HEAD
-import { VectorTypesScriptAbi__factory } from '../test/typegen';
-import { VectorTypesContractAbi__factory } from '../test/typegen/contracts';
-import VectorTypesContractAbiHex from '../test/typegen/contracts/VectorTypesContractAbi.hex';
-import type { Vec } from '../test/typegen/contracts/common';
-import { PredicateVectorTypesAbi__factory } from '../test/typegen/predicates';
-=======
 import { VectorTypesContractFactory } from '../test/typegen';
 import { PredicateVectorTypes } from '../test/typegen/predicates';
 import { VectorTypesScript } from '../test/typegen/scripts';
->>>>>>> 01e2f0e7
 
 import { launchTestContract } from './utils';
 
@@ -26,11 +18,7 @@
 ];
 const STRUCT_IN_VEC = [{ a: 0 }, { a: 1 }];
 const VEC_IN_STRUCT = { a: [0, 1, 2] };
-<<<<<<< HEAD
-const ARRAY_IN_VEC: Vec<[BigNumberish, BigNumberish]> = [
-=======
 const ARRAY_IN_VEC: ArrayOfTuplesType = [
->>>>>>> 01e2f0e7
   [0, 1],
   [0, 1],
 ];
