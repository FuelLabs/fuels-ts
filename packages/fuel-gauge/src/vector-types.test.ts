--- conflicted
+++ resolved
@@ -77,11 +77,7 @@
 ];
 
 const setup = async (balance = 5_000) => {
-<<<<<<< HEAD
-  const provider = await Provider.create('http://127.0.0.1:4000/graphql');
-=======
-  const provider = new Provider(FUEL_NETWORK_URL);
->>>>>>> b570cb6e
+  const provider = await Provider.create(FUEL_NETWORK_URL);
 
   // Create wallet
   const wallet = await generateTestWallet(provider, [[balance, BaseAssetId]]);
