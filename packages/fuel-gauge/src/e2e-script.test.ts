--- conflicted
+++ resolved
@@ -1,11 +1,4 @@
-<<<<<<< HEAD
-/*
-import type { BN } from 'fuels';
-import { Provider, WalletUnlocked, bn } from 'fuels';
-=======
-/* eslint-disable no-console */
 import { Provider, WalletUnlocked } from 'fuels';
->>>>>>> ee969d31
 
 import { getScript } from './utils';
 
@@ -22,43 +15,13 @@
       return;
     }
 
-<<<<<<< HEAD
-    const provider = await Provider.create(
-      process.env.FUEL_TESTNET_NETWORK_URL,
-    );
-    const wallet = new WalletUnlocked(
-      process.env.TEST_WALLET_PVT_KEY,
-      provider,
-    );
-    const scriptInstance = getScript<MainArgs, BN>(
-      'vector-types-script',
-      wallet,
-    );
-=======
     const provider = await Provider.create(process.env.FUEL_TESTNET_NETWORK_URL);
     const wallet = new WalletUnlocked(process.env.TEST_WALLET_PVT_KEY, provider);
     const scriptInstance = getScript<[boolean], boolean>('script-main-arg-bool', wallet);
->>>>>>> ee969d31
 
     let output: boolean = false;
     try {
-<<<<<<< HEAD
-      const callScope = scriptInstance.functions.main(
-        U32_VEC,
-        VEC_IN_VEC,
-        STRUCT_IN_VEC,
-        VEC_IN_STRUCT,
-        ARRAY_IN_VEC,
-        VEC_IN_ARRAY,
-        VEC_IN_ENUM,
-        ENUM_IN_VEC,
-        TUPLE_IN_VEC,
-        VEC_IN_TUPLE,
-        VEC_IN_A_VEC_IN_A_STRUCT_IN_A_VEC,
-      );
-=======
       const callScope = scriptInstance.functions.main(true);
->>>>>>> ee969d31
 
       const { value } = await callScope.call();
 
