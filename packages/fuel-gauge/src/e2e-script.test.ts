/* eslint-disable no-console */
import {
  DEVNET_NETWORK_URL,
  TESTNET_NETWORK_URL,
  Provider,
  TransactionType,
  WalletUnlocked,
  CHAIN_IDS,
  rawAssets,
  assets,
} from 'fuels';

import { getScript } from './utils';

enum Networks {
  DEVNET = 'devnet',
  TESTNET = 'testnet',
}

type ConfiguredNetwork = {
  networkUrl: string;
  privateKey?: string;
  faucetUrl: string;
  txIds?: {
    [TransactionType.Mint]: string;
    [TransactionType.Upgrade]: string;
    [TransactionType.Upload]: string;
  };
};

const configuredNetworks = {
  [Networks.DEVNET]: {
    networkUrl: DEVNET_NETWORK_URL,
    privateKey: process.env.DEVNET_WALLET_PVT_KEY,
    faucetUrl: `https://faucet-devnet.fuel.network/`,
    txIds: {
      [TransactionType.Mint]: '0x03299946676ddc0044a52a675dd201d3173886c998a7301262141334b6d5a29e',
      [TransactionType.Upgrade]:
        '0xe2c03044fe708e9b112027881baf9f892e6b64a630a629998922c1cab918c094',
      [TransactionType.Upload]:
        '0x94bc2a189b8211796c8fe5b9c6b67624fe97d2007e104bf1b30739944f43bd73',
    },
  } as ConfiguredNetwork,
  [Networks.TESTNET]: {
    networkUrl: TESTNET_NETWORK_URL,
    privateKey: process.env.TESTNET_WALLET_PVT_KEY,
    faucetUrl: `https://faucet-testnet.fuel.network/`,
    txIds: {
      [TransactionType.Mint]: '0x4a7b49a5dcc4b4ff65f13429ba09c0dbfb2ca21f2f16ebe4b495bc73c2979f3b',
      [TransactionType.Upgrade]:
        '0xd64e3f7589bc1c6dcf1e419f4a3a8fc21d3694abf98f151000f34682d1cacdce',
      [TransactionType.Upload]:
        '0x996eec87a702ac978663fe67dbde7ab94d31f32b1860fbfc527d4b5447b3446c',
    },
  } as ConfiguredNetwork,
};

const selectedNetworks: Networks[] = [Networks.DEVNET];

/**
 * @group node
 * @group e2e
 */
<<<<<<< HEAD
describe.each(selectedNetworks)('Live Script Test', (selectedNetwork) => {
=======
describe('Live Script Test', () => {
  const UPGRADE_TX_ID = '0xe2c03044fe708e9b112027881baf9f892e6b64a630a629998922c1cab918c094';
  const UPLOAD_TX_ID = '0x94bc2a189b8211796c8fe5b9c6b67624fe97d2007e104bf1b30739944f43bd73';

>>>>>>> 3db38af5
  let provider: Provider;
  let wallet: WalletUnlocked;
  let shouldSkip: boolean;

  beforeAll(async () => {
    const { networkUrl, privateKey } = configuredNetworks[selectedNetwork];
    if (!privateKey) {
      console.log('Skipping live Fuel Node test');
      shouldSkip = true;
      return;
    }

    provider = await Provider.create(networkUrl);
    wallet = new WalletUnlocked(privateKey, provider);
  });

  it('can use script against live Fuel Node', async () => {
    if (shouldSkip) {
      return;
    }

    const scriptInstance = getScript<[boolean], boolean>('script-main-arg-bool', wallet);

    let output: boolean = false;
    try {
      const callScope = scriptInstance.functions.main(true);

      const { value } = await callScope.call();

      output = value;
    } catch (e) {
      const address = wallet.address.toAddress();

      console.error((e as Error).message);
      console.warn(`
        not enough coins to fit the target?
        - add assets: ${configuredNetworks[selectedNetwork].faucetUrl}
        - bech32 address: ${address}
      `);
    }

    expect(output).toBe(true);
  });

<<<<<<< HEAD
  it.each([
    ['Mint', TransactionType.Mint],
    ['Upgrade', TransactionType.Upgrade],
    ['Upload', TransactionType.Upload],
  ])('can query and decode a %s transaction', async (_, type) => {
=======
  it.skip.each([
    ['Upgrade', UPGRADE_TX_ID, TransactionType.Upgrade],
    ['Upload', UPLOAD_TX_ID, TransactionType.Upload],
  ])('can query and decode a %s transaction', async (_, txId, type) => {
>>>>>>> 3db38af5
    if (shouldSkip) {
      return;
    }

    const { txIds } = configuredNetworks[selectedNetwork];
    if (undefined === txIds) {
      console.log(`Skipping ${type} transaction test for ${selectedNetwork} network`);
      return;
    }

    const txId = txIds[type as keyof ConfiguredNetwork['txIds']];
    const transaction = await provider.getTransaction(txId);
    expect(transaction?.type).toBe(type);
  });

  it(`should have correct assets`, () => {
    if (shouldSkip) {
      return;
    }

    const expected = [
      {
        name: 'Ethereum',
        symbol: 'ETH',
        icon: expect.stringContaining('eth.svg'),
        networks: expect.arrayContaining([
          {
            type: 'fuel',
            decimals: 9,
            chainId: provider.getChainId(),
            assetId: provider.getBaseAssetId(),
          },
        ]),
      },
    ];

    expect(CHAIN_IDS.fuel[selectedNetwork]).toEqual(provider.getChainId());
    expect(rawAssets).toEqual(expected);
    expect(assets).toEqual(expected);
  });
});<|MERGE_RESOLUTION|>--- conflicted
+++ resolved
@@ -34,7 +34,6 @@
     privateKey: process.env.DEVNET_WALLET_PVT_KEY,
     faucetUrl: `https://faucet-devnet.fuel.network/`,
     txIds: {
-      [TransactionType.Mint]: '0x03299946676ddc0044a52a675dd201d3173886c998a7301262141334b6d5a29e',
       [TransactionType.Upgrade]:
         '0xe2c03044fe708e9b112027881baf9f892e6b64a630a629998922c1cab918c094',
       [TransactionType.Upload]:
@@ -46,7 +45,6 @@
     privateKey: process.env.TESTNET_WALLET_PVT_KEY,
     faucetUrl: `https://faucet-testnet.fuel.network/`,
     txIds: {
-      [TransactionType.Mint]: '0x4a7b49a5dcc4b4ff65f13429ba09c0dbfb2ca21f2f16ebe4b495bc73c2979f3b',
       [TransactionType.Upgrade]:
         '0xd64e3f7589bc1c6dcf1e419f4a3a8fc21d3694abf98f151000f34682d1cacdce',
       [TransactionType.Upload]:
@@ -61,14 +59,7 @@
  * @group node
  * @group e2e
  */
-<<<<<<< HEAD
 describe.each(selectedNetworks)('Live Script Test', (selectedNetwork) => {
-=======
-describe('Live Script Test', () => {
-  const UPGRADE_TX_ID = '0xe2c03044fe708e9b112027881baf9f892e6b64a630a629998922c1cab918c094';
-  const UPLOAD_TX_ID = '0x94bc2a189b8211796c8fe5b9c6b67624fe97d2007e104bf1b30739944f43bd73';
-
->>>>>>> 3db38af5
   let provider: Provider;
   let wallet: WalletUnlocked;
   let shouldSkip: boolean;
@@ -113,18 +104,10 @@
     expect(output).toBe(true);
   });
 
-<<<<<<< HEAD
   it.each([
-    ['Mint', TransactionType.Mint],
     ['Upgrade', TransactionType.Upgrade],
     ['Upload', TransactionType.Upload],
   ])('can query and decode a %s transaction', async (_, type) => {
-=======
-  it.skip.each([
-    ['Upgrade', UPGRADE_TX_ID, TransactionType.Upgrade],
-    ['Upload', UPLOAD_TX_ID, TransactionType.Upload],
-  ])('can query and decode a %s transaction', async (_, txId, type) => {
->>>>>>> 3db38af5
     if (shouldSkip) {
       return;
     }
