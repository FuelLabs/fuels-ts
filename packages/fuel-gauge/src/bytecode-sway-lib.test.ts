--- conflicted
+++ resolved
@@ -5,7 +5,6 @@
 import { defaultPredicateBytecode } from '../test/fixtures/bytecode/predicate';
 import { BytecodeSwayLibAbi__factory } from '../test/typegen/contracts';
 import BytecodeSwayLibAbiHex from '../test/typegen/contracts/BytecodeSwayLibAbi.hex';
-import CallTestContractAbiHex from '../test/typegen/contracts/CallTestContractAbi.hex';
 
 import { launchTestContract } from './utils';
 
@@ -20,13 +19,8 @@
       bytecode: BytecodeSwayLibAbiHex,
     });
 
-<<<<<<< HEAD
-    const { logs } = await contract.functions
-      .compute_bytecode_root(Array.from(arrayify(CallTestContractAbiHex)))
-=======
     const { waitForResult } = await contract.functions
-      .compute_bytecode_root(arrayify(bytecodeFromFile))
->>>>>>> 661b1535
+      .compute_bytecode_root(Array.from(arrayify(BytecodeSwayLibAbiHex)))
       .call();
 
     const { logs } = await waitForResult();
