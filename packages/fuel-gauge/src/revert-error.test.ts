import { generateTestWallet } from '@fuel-ts/account/test-utils';
import { ErrorCode, FuelError } from '@fuel-ts/errors';
import { expectToThrowFuelError } from '@fuel-ts/errors/test-utils';
<<<<<<< HEAD
import type { Contract, WalletUnlocked, TransactionResultReceipt } from 'fuels';
import { bn, ContractFactory, Provider, BaseAssetId, FUEL_NETWORK_URL, getRandomB256 } from 'fuels';
=======
import type { BN, Contract, WalletUnlocked, TransactionResultReceipt } from 'fuels';
import { bn, ContractFactory, Provider, FUEL_NETWORK_URL, getRandomB256 } from 'fuels';
>>>>>>> b30b796c

import { FuelGaugeProjectsEnum, getFuelGaugeForcProject } from '../test/fixtures';

let contractInstance: Contract;
let wallet: WalletUnlocked;

/**
 * @group node
 */
describe('Revert Error Testing', () => {
  let provider: Provider;
  let baseAssetId: string;

  beforeAll(async () => {
    provider = await Provider.create(FUEL_NETWORK_URL);
    baseAssetId = provider.getBaseAssetId();
    wallet = await generateTestWallet(provider, [[1_000_000, baseAssetId]]);

    const { binHexlified: bytecode, abiContents: FactoryAbi } = getFuelGaugeForcProject(
      FuelGaugeProjectsEnum.REVERT_ERROR
    );

    const factory = new ContractFactory(bytecode, FactoryAbi, wallet);
    contractInstance = await factory.deployContract();
  });

  it('can pass require checks [valid]', async () => {
    const INPUT_PRICE = bn(10);
    const INPUT_TOKEN_ID = bn(100);

    const { logs } = await contractInstance.functions
      .validate_inputs(INPUT_TOKEN_ID, INPUT_PRICE)
      .call();

    expect(
      logs.map((d) => ({ token_id: d.token_id?.toString(), price: d.price?.toString() }))
    ).toEqual([
      {
        token_id: INPUT_TOKEN_ID.toString(),
        price: INPUT_PRICE.toString(),
      },
    ]);
  });

  it('should throw for "require" revert TX [PriceCantBeZero]', async () => {
    const INPUT_PRICE = bn(0);
    const INPUT_TOKEN_ID = bn(100);

    await expectToThrowFuelError(
      () => contractInstance.functions.validate_inputs(INPUT_TOKEN_ID, INPUT_PRICE).call(),
      new FuelError(
        ErrorCode.SCRIPT_REVERTED,
        `The transaction reverted because a "require" statement has thrown "PriceCantBeZero".`,
        {
          logs: ['PriceCantBeZero'],
          receipts: expect.any(Array<TransactionResultReceipt>),
          reason: 'require',
          panic: false,
          revert: true,
        }
      )
    );
  });

  it('should throw for "require" revert TX [InvalidTokenId]', async () => {
    const INPUT_PRICE = bn(10);
    const INPUT_TOKEN_ID = bn(55);

    await expectToThrowFuelError(
      () => contractInstance.functions.validate_inputs(INPUT_TOKEN_ID, INPUT_PRICE).call(),
      new FuelError(
        ErrorCode.SCRIPT_REVERTED,
        `The transaction reverted because a "require" statement has thrown "InvalidTokenId".`,
        {
          logs: ['InvalidTokenId'],
          receipts: expect.any(Array<TransactionResultReceipt>),
          reason: 'require',
          panic: false,
          revert: true,
        }
      )
    );
  });

  it('should throw for revert TX with reason "TransferZeroCoins"', async () => {
    await expectToThrowFuelError(
      () => contractInstance.functions.failed_transfer_revert().call(),
      new FuelError(
        ErrorCode.SCRIPT_REVERTED,
        'The transaction reverted with reason: "TransferZeroCoins".\n\nYou can read more about this error at:\n\nhttps://docs.rs/fuel-asm/latest/fuel_asm/enum.PanicReason.html#variant.TransferZeroCoins',
        {
          logs: [],
          receipts: expect.any(Array<TransactionResultReceipt>),
          reason: 'TransferZeroCoins',
          panic: true,
          revert: false,
        }
      )
    );
  });

  it('should throw for "assert" revert TX', async () => {
    const INPUT_PRICE = bn(100);
    const INPUT_TOKEN_ID = bn(100);

    await expectToThrowFuelError(
      () => contractInstance.functions.validate_inputs(INPUT_TOKEN_ID, INPUT_PRICE).call(),
      new FuelError(
        ErrorCode.SCRIPT_REVERTED,
        'The transaction reverted because an "assert" statement failed to evaluate to true.',
        {
          logs: [],
          receipts: expect.any(Array<TransactionResultReceipt>),
          panic: false,
          revert: true,
          reason: 'assert',
        }
      )
    );
  });

  it('should throw for revert TX with reason "NotEnoughBalance"', async () => {
    await expectToThrowFuelError(
      () => contractInstance.functions.failed_transfer().call(),
      new FuelError(
        ErrorCode.SCRIPT_REVERTED,
        'The transaction reverted with reason: "NotEnoughBalance".\n\nYou can read more about this error at:\n\nhttps://docs.rs/fuel-asm/latest/fuel_asm/enum.PanicReason.html#variant.NotEnoughBalance',
        {
          logs: [],
          receipts: expect.any(Array<TransactionResultReceipt>),
          panic: true,
          revert: false,
          reason: 'NotEnoughBalance',
        }
      )
    );
  });

  it('should throw for "assert_eq" revert TX', async () => {
    await expectToThrowFuelError(
      () => contractInstance.functions.assert_value_eq_10(9).call(),
      new FuelError(
        ErrorCode.SCRIPT_REVERTED,
        `The transaction reverted because of an "assert_eq" statement comparing 10 and 9.`,
        {
          logs: [9, 10],
          receipts: expect.any(Array<TransactionResultReceipt>),
          panic: false,
          revert: true,
          reason: 'assert_eq',
        }
      )
    );
  });

  it('should throw for "assert_ne" revert TX', async () => {
    await expectToThrowFuelError(
      () => contractInstance.functions.assert_value_ne_5(5).call(),
      new FuelError(
        ErrorCode.SCRIPT_REVERTED,
        `The transaction reverted because of an "assert_ne" statement comparing 5 and 5.`,
        {
          logs: [5, 5],
          receipts: expect.any(Array<TransactionResultReceipt>),
          panic: false,
          revert: true,
          reason: 'assert_ne',
        }
      )
    );
  });

  it('should throw for a missing OutputChange', async () => {
    const { binHexlified: tokenBytecode, abiContents: tokenAbi } = getFuelGaugeForcProject(
      FuelGaugeProjectsEnum.TOKEN_CONTRACT
    );

    const factory = new ContractFactory(tokenBytecode, tokenAbi, wallet);
    const tokenContract = await factory.deployContract({ baseAssetId });

    const addresses = [
      { bits: getRandomB256() },
      { bits: getRandomB256() },
      { bits: getRandomB256() },
    ];

    const request = await tokenContract
      .multiCall([
        tokenContract.functions.mint_coins(500),
        tokenContract.functions.mint_to_addresses(addresses, 300),
      ])
      .getTransactionRequest();

    const txCost = await provider.getTransactionCost(request);

    request.gasLimit = txCost.gasUsed;
    request.maxFee = txCost.maxFee;

    await wallet.fund(request, txCost);

    const tx = await wallet.sendTransaction(request, {
      estimateTxDependencies: false,
    });

    await expectToThrowFuelError(
      () => tx.wait(),
      new FuelError(
        ErrorCode.SCRIPT_REVERTED,
        `The transaction reverted because it's missing an "OutputChange".`,
        {
          logs: [],
          receipts: expect.any(Array<TransactionResultReceipt>),
          panic: false,
          revert: true,
          reason: 'MissingOutputChange',
        }
      )
    );
  });

  it('should throw for explicit "revert" call', async () => {
    await expectToThrowFuelError(
      () => contractInstance.functions.revert_with_0().call(),
      new FuelError(
        ErrorCode.SCRIPT_REVERTED,
        `The transaction reverted with an unknown reason: 0`,
        {
          logs: [],
          receipts: expect.any(Array<TransactionResultReceipt>),
          panic: false,
          revert: true,
          reason: 'unknown',
        }
      )
    );
  });
});<|MERGE_RESOLUTION|>--- conflicted
+++ resolved
@@ -1,13 +1,8 @@
 import { generateTestWallet } from '@fuel-ts/account/test-utils';
 import { ErrorCode, FuelError } from '@fuel-ts/errors';
 import { expectToThrowFuelError } from '@fuel-ts/errors/test-utils';
-<<<<<<< HEAD
 import type { Contract, WalletUnlocked, TransactionResultReceipt } from 'fuels';
-import { bn, ContractFactory, Provider, BaseAssetId, FUEL_NETWORK_URL, getRandomB256 } from 'fuels';
-=======
-import type { BN, Contract, WalletUnlocked, TransactionResultReceipt } from 'fuels';
 import { bn, ContractFactory, Provider, FUEL_NETWORK_URL, getRandomB256 } from 'fuels';
->>>>>>> b30b796c
 
 import { FuelGaugeProjectsEnum, getFuelGaugeForcProject } from '../test/fixtures';
 
@@ -186,7 +181,7 @@
     );
 
     const factory = new ContractFactory(tokenBytecode, tokenAbi, wallet);
-    const tokenContract = await factory.deployContract({ baseAssetId });
+    const tokenContract = await factory.deployContract();
 
     const addresses = [
       { bits: getRandomB256() },
