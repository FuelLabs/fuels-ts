--- conflicted
+++ resolved
@@ -22,11 +22,7 @@
 
 describe('Revert Error Testing', () => {
   beforeAll(async () => {
-<<<<<<< HEAD
-    const provider = await Provider.create('http://127.0.0.1:4000/graphql');
-=======
-    const provider = new Provider(FUEL_NETWORK_URL);
->>>>>>> b570cb6e
+    const provider = await Provider.create(FUEL_NETWORK_URL);
     wallet = await generateTestWallet(provider, [[1_000, BaseAssetId]]);
 
     const bytecode = fs.readFileSync(
