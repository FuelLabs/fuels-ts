--- conflicted
+++ resolved
@@ -1,11 +1,7 @@
 import { generateTestWallet } from '@fuel-ts/account/test-utils';
 import { ErrorCode, FuelError } from '@fuel-ts/errors';
 import { expectToThrowFuelError } from '@fuel-ts/errors/test-utils';
-<<<<<<< HEAD
 import type { Contract, WalletUnlocked, TransactionResultReceipt } from 'fuels';
-=======
-import type { BN, Contract, WalletUnlocked, TransactionResultReceipt } from 'fuels';
->>>>>>> b026feb0
 import { bn, ContractFactory, Provider, FUEL_NETWORK_URL, getRandomB256 } from 'fuels';
 
 import { FuelGaugeProjectsEnum, getFuelGaugeForcProject } from '../test/fixtures';
