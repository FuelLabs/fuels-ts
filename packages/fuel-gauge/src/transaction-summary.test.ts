--- conflicted
+++ resolved
@@ -32,21 +32,12 @@
 describe('TransactionSummary', () => {
   let provider: Provider;
   let adminWallet: WalletUnlocked;
-<<<<<<< HEAD
-
-  beforeAll(async () => {
-    provider = await Provider.create(FUEL_NETWORK_URL);
-    adminWallet = await generateTestWallet(provider, [[100_000_000, BaseAssetId]]);
-=======
-  let gasPrice: BN;
+
   let baseAssetId: string;
-
   beforeAll(async () => {
     provider = await Provider.create(FUEL_NETWORK_URL);
     baseAssetId = provider.getBaseAssetId();
     adminWallet = await generateTestWallet(provider, [[100_000_000, baseAssetId]]);
-    ({ minGasPrice: gasPrice } = provider.getGasConfig());
->>>>>>> b30b796c
   });
 
   const verifyTransactionSummary = (params: {
@@ -88,14 +79,10 @@
 
     request.addCoinOutput(destination.address, amountToTransfer, baseAssetId);
 
-<<<<<<< HEAD
     const txCost = await adminWallet.provider.getTransactionCost(request);
 
     request.gasLimit = txCost.gasUsed;
     request.maxFee = txCost.maxFee;
-=======
-    const resources = await adminWallet.getResourcesToSpend([[100_000, baseAssetId]]);
->>>>>>> b30b796c
 
     await adminWallet.fund(request, txCost);
 
@@ -121,12 +108,7 @@
       provider,
     });
 
-<<<<<<< HEAD
-    const tx1 = await adminWallet.transfer(sender.address, 500_000, BaseAssetId, {
-=======
     const tx1 = await adminWallet.transfer(sender.address, 500_000, baseAssetId, {
-      gasPrice,
->>>>>>> b30b796c
       gasLimit: 10_000,
     });
     const transactionResponse1 = await tx1.waitForResult();
@@ -137,12 +119,7 @@
       provider,
     });
 
-<<<<<<< HEAD
-    const tx2 = await sender.transfer(destination.address, amountToTransfer, BaseAssetId, {
-=======
     const tx2 = await sender.transfer(destination.address, amountToTransfer, baseAssetId, {
-      gasPrice,
->>>>>>> b30b796c
       gasLimit: 10_000,
     });
     const transactionResponse2 = await tx2.waitForResult();
@@ -172,14 +149,10 @@
       gasLimit: 10000,
     });
 
-<<<<<<< HEAD
     const txCost = await adminWallet.provider.getTransactionCost(request);
 
     request.gasLimit = txCost.gasUsed;
     request.maxFee = txCost.maxFee;
-=======
-    const resources = await adminWallet.getResourcesToSpend([[100_000, baseAssetId]]);
->>>>>>> b30b796c
 
     await adminWallet.fund(request, txCost);
 
@@ -309,15 +282,9 @@
 
     it('should ensure transfer operations are assembled (CONTRACT TRANSFER TO ACCOUNTS)', async () => {
       const wallet = await generateTestWallet(provider, [
-<<<<<<< HEAD
-        [50_000, BaseAssetId],
+        [50_000, baseAssetId],
         [50_000, ASSET_A],
         [50_000, ASSET_B],
-=======
-        [10_000, baseAssetId],
-        [10_000, ASSET_A],
-        [10_000, ASSET_B],
->>>>>>> b30b796c
       ]);
 
       const senderContract = await setupContract({ cache: false });
@@ -409,15 +376,9 @@
 
     it('should ensure transfer operations are assembled (CONTRACT TRANSFER TO CONTRACTS)', async () => {
       const wallet = await generateTestWallet(provider, [
-<<<<<<< HEAD
-        [60_000, BaseAssetId],
+        [60_000, baseAssetId],
         [60_000, ASSET_A],
         [60_000, ASSET_B],
-=======
-        [10_000, baseAssetId],
-        [10_000, ASSET_A],
-        [10_000, ASSET_B],
->>>>>>> b30b796c
       ]);
 
       const senderContract = await setupContract({ cache: false });
