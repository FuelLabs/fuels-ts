--- conflicted
+++ resolved
@@ -1,10 +1,5 @@
-<<<<<<< HEAD
 import { generateTestWallet } from '@fuel-ts/account/test-utils';
-import type { BN, BigNumberish } from 'fuels';
-=======
-import { generateTestWallet } from '@fuel-ts/wallet/test-utils';
 import type { BigNumberish } from 'fuels';
->>>>>>> 53babd50
 import { Provider, bn, Script, BaseAssetId, FUEL_NETWORK_URL } from 'fuels';
 
 import { FuelGaugeProjectsEnum, getFuelGaugeForcProject } from '../test/fixtures';
