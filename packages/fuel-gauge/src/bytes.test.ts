--- conflicted
+++ resolved
@@ -1,10 +1,5 @@
 import { bn, Predicate, Wallet, Address, Provider, FUEL_NETWORK_URL } from 'fuels';
-<<<<<<< HEAD
 import type { BN } from 'fuels';
-=======
-import type { BN, Contract } from 'fuels';
-import { generateTestWallet } from 'fuels/test-utils';
->>>>>>> 99b14a5c
 
 import { FuelGaugeProjectsEnum, getFuelGaugeForcProject } from '../test/fixtures';
 import { BytesAbi__factory } from '../test/typegen/contracts';
