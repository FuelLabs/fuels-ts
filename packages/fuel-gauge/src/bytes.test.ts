--- conflicted
+++ resolved
@@ -19,17 +19,6 @@
   inner_enum: SomeEnum;
 };
 
-<<<<<<< HEAD
-=======
-const setup = async (balance = 500_000) => {
-  const provider = await Provider.create(FUEL_NETWORK_URL);
-  // Create wallet
-  const wallet = await generateTestWallet(provider, [[balance, BaseAssetId]]);
-
-  return wallet;
-};
-
->>>>>>> 0ca78abe
 describe('Bytes Tests', () => {
   let gasPrice: BN;
   beforeAll(async () => {
@@ -114,15 +103,11 @@
   });
 
   it('should test bytes input [predicate-bytes]', async () => {
-<<<<<<< HEAD
     await using nodeLauncherResult = await TestNodeLauncher.launch();
     const {
       wallets: [wallet],
     } = nodeLauncherResult;
 
-=======
-    const wallet = await setup(1_000_000);
->>>>>>> 0ca78abe
     const receiver = Wallet.fromAddress(Address.fromRandom(), wallet.provider);
     const amountToPredicate = 500_000;
     const amountToReceiver = 50;
