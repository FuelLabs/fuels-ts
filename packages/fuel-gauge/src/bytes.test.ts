--- conflicted
+++ resolved
@@ -83,14 +83,10 @@
   });
 
   it('should test bytes input [predicate-bytes]', async () => {
-<<<<<<< HEAD
     using provider = await setupTestProvider();
 
     // Create wallet
     const wallet = await generateTestWallet(provider, [[5_000, BaseAssetId]]);
-=======
-    const wallet = await setup();
->>>>>>> c49f9663
     const receiver = Wallet.fromAddress(Address.fromRandom(), wallet.provider);
     const amountToPredicate = 100;
     const amountToReceiver = 50;
