import { TestNodeLauncher } from '@fuel-ts/test-utils';
import { bn, Predicate, Wallet, Address, BaseAssetId } from 'fuels';
import type { BN } from 'fuels';

import predicateBytes from '../fixtures/forc-projects/predicate-bytes';
import predicateBytesAbi from '../fixtures/forc-projects/predicate-bytes/out/debug/predicate-bytes-abi.json';

import { getContractDir, getScript } from './utils';

const bytesContractDir = getContractDir('bytes');

type SomeEnum = {
  First?: boolean;
  Second?: number[];
};

type Wrapper = {
  inner: number[][];
  inner_enum: SomeEnum;
};

<<<<<<< HEAD
/**
 * @group node
 */
describe('Bytes Tests', () => {
  it('should test bytes output', async () => {
    await using launched = await TestNodeLauncher.launch({
      deployContracts: [{ contractDir: bytesContractDir }],
=======
describe('Bytes Tests', () => {
  it('should test bytes output', async () => {
    await using launched = await TestNodeLauncher.launch({
      deployContracts: [bytesContractDir],
>>>>>>> 8dff7300
    });
    const {
      provider,
      contracts: [contractInstance],
    } = launched;
    const INPUT = 10;

    const { value } = await contractInstance.functions
      .return_bytes(INPUT)
      .txParams({ gasPrice: provider.getGasConfig().minGasPrice })
      .call<number[]>();

    expect(value).toStrictEqual(new Uint8Array([0, 1, 2, 3, 4, 5, 6, 7, 8, 9]));
  });

  it('should test bytes output [100 items]', async () => {
    await using launched = await TestNodeLauncher.launch({
<<<<<<< HEAD
      deployContracts: [{ contractDir: bytesContractDir }],
=======
      deployContracts: [bytesContractDir],
>>>>>>> 8dff7300
    });
    const {
      provider,
      contracts: [contractInstance],
    } = launched;

    const INPUT = 100;

    const { value } = await contractInstance.functions
      .return_bytes(INPUT)
      .txParams({ gasPrice: provider.getGasConfig().minGasPrice })
      .call<number[]>();

    expect(value).toStrictEqual(new Uint8Array(Array.from({ length: 100 }, (e, i) => i)));
  });

  it('should test bytes input', async () => {
    await using launched = await TestNodeLauncher.launch({
<<<<<<< HEAD
      deployContracts: [{ contractDir: bytesContractDir }],
=======
      deployContracts: [bytesContractDir],
>>>>>>> 8dff7300
    });
    const {
      provider,
      contracts: [contractInstance],
    } = launched;

    const INPUT = [40, 41, 42];

    const { value } = await contractInstance.functions
      .accept_bytes(INPUT)
      .txParams({ gasPrice: provider.getGasConfig().minGasPrice })
      .call<number[]>();
    expect(value).toBeUndefined();
  });

  it('should test bytes input [nested]', async () => {
    await using launched = await TestNodeLauncher.launch({
<<<<<<< HEAD
      deployContracts: [{ contractDir: bytesContractDir }],
=======
      deployContracts: [bytesContractDir],
>>>>>>> 8dff7300
    });
    const {
      provider,
      contracts: [contractInstance],
    } = launched;

    const bytes = [40, 41, 42];

    const INPUT: Wrapper = {
      inner: [bytes, bytes],
      inner_enum: { Second: bytes },
    };

    const { value } = await contractInstance.functions
      .accept_nested_bytes(INPUT)
      .txParams({ gasPrice: provider.getGasConfig().minGasPrice })
      .call<number[]>();
    expect(value).toBeUndefined();
  });

  it('should test bytes input [predicate-bytes]', async () => {
    await using launched = await TestNodeLauncher.launch({
<<<<<<< HEAD
      deployContracts: [{ contractDir: bytesContractDir }],
=======
      deployContracts: [bytesContractDir],
>>>>>>> 8dff7300
    });
    const {
      provider,
      wallets: [wallet],
    } = launched;

    const receiver = Wallet.fromAddress(Address.fromRandom(), wallet.provider);
    const amountToPredicate = 500_000;
    const amountToReceiver = 50;
    type MainArgs = [Wrapper];
    const predicate = new Predicate<MainArgs>(predicateBytes, wallet.provider, predicateBytesAbi);

    // setup predicate
    const setupTx = await wallet.transfer(predicate.address, amountToPredicate, BaseAssetId, {
      gasPrice: provider.getGasConfig().minGasPrice,
    });
    await setupTx.waitForResult();

    const initialPredicateBalance = await predicate.getBalance();
    const initialReceiverBalance = await receiver.getBalance();
    const bytes = [40, 41, 42];
    const INPUT: Wrapper = {
      inner: [bytes, bytes],
      inner_enum: { Second: bytes },
    };
    const tx = await predicate
      .setData(INPUT)
      .transfer(receiver.address, amountToReceiver, BaseAssetId, {
        gasPrice: provider.getGasConfig().minGasPrice,
      });
    await tx.waitForResult();

    // Check the balance of the receiver
    const finalReceiverBalance = await receiver.getBalance();
    expect(bn(initialReceiverBalance).add(amountToReceiver).toHex()).toEqual(
      finalReceiverBalance.toHex()
    );

    // Check we spent the entire predicate hash input
    const finalPredicateBalance = await predicate.getBalance();
    expect(finalPredicateBalance.lte(initialPredicateBalance)).toBeTruthy();
  });

  it('should test bytes input [script-bytes]', async () => {
    await using launched = await TestNodeLauncher.launch({
<<<<<<< HEAD
      deployContracts: [{ contractDir: bytesContractDir }],
=======
      deployContracts: [bytesContractDir],
>>>>>>> 8dff7300
    });
    const {
      provider,
      wallets: [wallet],
    } = launched;

    type MainArgs = [number, Wrapper];
    const scriptInstance = getScript<MainArgs, void>('script-bytes', wallet);

    const bytes = [40, 41, 42];
    const INPUT: Wrapper = {
      inner: [bytes, bytes],
      inner_enum: { Second: bytes },
    };

    const { value } = await scriptInstance.functions
      .main(1, INPUT)
      .txParams({ gasPrice: provider.getGasConfig().minGasPrice })
      .call<BN>();
    expect(value.toNumber()).toStrictEqual(0);
  });
});<|MERGE_RESOLUTION|>--- conflicted
+++ resolved
@@ -19,20 +19,13 @@
   inner_enum: SomeEnum;
 };
 
-<<<<<<< HEAD
 /**
  * @group node
  */
 describe('Bytes Tests', () => {
   it('should test bytes output', async () => {
     await using launched = await TestNodeLauncher.launch({
-      deployContracts: [{ contractDir: bytesContractDir }],
-=======
-describe('Bytes Tests', () => {
-  it('should test bytes output', async () => {
-    await using launched = await TestNodeLauncher.launch({
       deployContracts: [bytesContractDir],
->>>>>>> 8dff7300
     });
     const {
       provider,
@@ -50,11 +43,7 @@
 
   it('should test bytes output [100 items]', async () => {
     await using launched = await TestNodeLauncher.launch({
-<<<<<<< HEAD
-      deployContracts: [{ contractDir: bytesContractDir }],
-=======
       deployContracts: [bytesContractDir],
->>>>>>> 8dff7300
     });
     const {
       provider,
@@ -73,11 +62,7 @@
 
   it('should test bytes input', async () => {
     await using launched = await TestNodeLauncher.launch({
-<<<<<<< HEAD
-      deployContracts: [{ contractDir: bytesContractDir }],
-=======
       deployContracts: [bytesContractDir],
->>>>>>> 8dff7300
     });
     const {
       provider,
@@ -95,11 +80,7 @@
 
   it('should test bytes input [nested]', async () => {
     await using launched = await TestNodeLauncher.launch({
-<<<<<<< HEAD
-      deployContracts: [{ contractDir: bytesContractDir }],
-=======
       deployContracts: [bytesContractDir],
->>>>>>> 8dff7300
     });
     const {
       provider,
@@ -122,11 +103,7 @@
 
   it('should test bytes input [predicate-bytes]', async () => {
     await using launched = await TestNodeLauncher.launch({
-<<<<<<< HEAD
-      deployContracts: [{ contractDir: bytesContractDir }],
-=======
       deployContracts: [bytesContractDir],
->>>>>>> 8dff7300
     });
     const {
       provider,
@@ -172,11 +149,7 @@
 
   it('should test bytes input [script-bytes]', async () => {
     await using launched = await TestNodeLauncher.launch({
-<<<<<<< HEAD
-      deployContracts: [{ contractDir: bytesContractDir }],
-=======
       deployContracts: [bytesContractDir],
->>>>>>> 8dff7300
     });
     const {
       provider,
