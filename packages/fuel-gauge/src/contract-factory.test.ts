import { generateTestWallet } from '@fuel-ts/account/test-utils';
import { FuelError, ErrorCode } from '@fuel-ts/errors';
import { expectToThrowFuelError } from '@fuel-ts/errors/test-utils';
import { BN, bn, toHex, Interface, Provider, ContractFactory, FUEL_NETWORK_URL } from 'fuels';

import { FuelGaugeProjectsEnum, getFuelGaugeForcProject } from '../test/fixtures';

/**
 * @group node
 */
describe('Contract Factory', () => {
<<<<<<< HEAD
=======
  let gasPrice: BN;
  let baseAssetId: string;

>>>>>>> b30b796c
  const {
    binHexlified: byteCode,
    abiContents: abi,
    storageSlots,
  } = getFuelGaugeForcProject(FuelGaugeProjectsEnum.STORAGE_TEST_CONTRACT);

  const createContractFactory = async () => {
    const provider = await Provider.create(FUEL_NETWORK_URL);
<<<<<<< HEAD
    const wallet = await generateTestWallet(provider, [[5_000_000, BaseAssetId]]);
=======
    baseAssetId = provider.getBaseAssetId();
    const wallet = await generateTestWallet(provider, [[5_000_000, baseAssetId]]);
    ({ minGasPrice: gasPrice } = provider.getGasConfig());
>>>>>>> b30b796c

    // send byteCode and ABI to ContractFactory to load
    const factory = new ContractFactory(byteCode, abi, wallet);
    return factory;
  };

  it('Creates a factory from inputs that can return call results', async () => {
    const factory = await createContractFactory();

    const contact = await factory.deployContract();

    expect(contact.interface).toBeInstanceOf(Interface);

    const { value: valueInitial } = await contact.functions.initialize_counter(41).call();
    expect(valueInitial.toHex()).toEqual(toHex(41));

    const { value } = await contact.functions.increment_counter(1).call();
    expect(value.toHex()).toEqual(toHex(42));

    const { value: value2 } = await contact.functions.increment_counter(1).dryRun();
    expect(value2.toHex()).toEqual(toHex(43));
  });

  it('Creates a factory from inputs that can return transaction results', async () => {
    const factory = await createContractFactory();

    const contact = await factory.deployContract();

    expect(contact.interface).toBeInstanceOf(Interface);

    await contact.functions.initialize_counter(100).call();

    const { transactionResult } = await contact.functions.increment_counter(1).call();
    expect(transactionResult).toEqual({
      blockId: expect.stringMatching(/^0x/),
      receipts: expect.arrayContaining([expect.any(Object)]),
      status: expect.any(String),
      type: expect.any(String),
      gqlTransaction: expect.any(Object),
      operations: expect.any(Array),
      isStatusFailure: expect.any(Boolean),
      isStatusPending: expect.any(Boolean),
      isStatusSuccess: expect.any(Boolean),
      isTypeCreate: expect.any(Boolean),
      isTypeMint: expect.any(Boolean),
      isTypeScript: expect.any(Boolean),
      logs: expect.any(Array),
      date: expect.any(Date),
      mintedAssets: expect.any(Array),
      burnedAssets: expect.any(Array),
      time: expect.any(String),
      id: expect.any(String),
      gasUsed: expect.objectContaining({
        words: expect.arrayContaining([expect.any(Number)]),
      }),
      fee: expect.any(BN),
      transaction: expect.any(Object),
    });
    expect(transactionResult.gasUsed.toNumber()).toBeGreaterThan(0);

    const { callResult } = await contact.functions.increment_counter(1).dryRun();
    expect(callResult).toMatchObject({
      receipts: expect.arrayContaining([expect.any(Object)]),
    });
  });

  it('Creates a factory from inputs that can prepare call data', async () => {
    const factory = await createContractFactory();

    const contract = await factory.deployContract();

    const prepared = contract.functions.increment_counter(1).getCallConfig();
    expect(prepared).toEqual({
      program: expect.objectContaining({ id: contract.id }),
      func: expect.objectContaining({ name: 'increment_counter' }),
      args: [1],
      externalAbis: {},
      callParameters: undefined,
      txParameters: undefined,
      forward: undefined,
    });
  });

  it('Creates a contract with initial storage fixed var names', async () => {
    const factory = await createContractFactory();
    const contract = await factory.deployContract({
      storageSlots,
    });

    const { value: var1 } = await contract.functions.return_var1().call();
    expect(var1.toHex()).toEqual(toHex(0));

    const { value: var2 } = await contract.functions.return_var2().call();
    expect(var2).toEqual(20);

    const { value: var3 } = await contract.functions.return_var3().call();
    expect(var3).toEqual(30);

    const { value: var4 } = await contract.functions.return_var4().call();
    expect(var4).toEqual(true);

    const { value: var5 } = await contract.functions.return_var5().call();
    expect(JSON.stringify(var5)).toEqual(
      JSON.stringify({
        v1: true,
        v2: bn(50),
      })
    );
  });

  it('Creates a contract with initial storage (dynamic key)', async () => {
    const factory = await createContractFactory();
    const b256 = '0x626f0c36909faecc316056fca8be684ab0cd06afc63247dc008bdf9e433f927a';

    const contact = await factory.deployContract({
      storageSlots: [
        { key: '0x0000000000000000000000000000000000000000000000000000000000000001', value: b256 },
      ],
    });

    const { value: vB256 } = await contact.functions.return_b256().simulate();
    expect(vB256).toEqual(b256);
  });

  it('Creates a contract with initial storage. Both dynamic key and fixed vars', async () => {
    const factory = await createContractFactory();
    const b256 = '0x626f0c36909faecc316056fca8be684ab0cd06afc63247dc008bdf9e433f927a';

    const contract = await factory.deployContract({
      storageSlots: [
        ...storageSlots, // initializing from storage_slots.json
        { key: '0000000000000000000000000000000000000000000000000000000000000001', value: b256 }, // Initializing manual value
      ],
    });

    const { value: var1 } = await contract.functions.return_var1().call();
    expect(var1.toHex()).toEqual(toHex(0));

    const { value: var2 } = await contract.functions.return_var2().call();
    expect(var2).toEqual(20);

    const { value: var3 } = await contract.functions.return_var3().call();
    expect(var3).toEqual(30);

    const { value: var4 } = await contract.functions.return_var4().call();
    expect(var4).toEqual(true);

    const { value: var5 } = await contract.functions.return_var5().call();
    expect(JSON.stringify(var5)).toEqual(
      JSON.stringify({
        v1: true,
        v2: bn(50),
      })
    );

    const { value: vB256 } = await contract.functions.return_b256().simulate();
    expect(vB256).toEqual(b256);
  });

  it('should throws if calls createTransactionRequest is called when provider is not set', async () => {
    const factory = new ContractFactory(byteCode, abi);

    await expectToThrowFuelError(
      () => factory.createTransactionRequest(),
      new FuelError(
        ErrorCode.MISSING_PROVIDER,
        'Cannot create transaction request without provider'
      )
    );
  });
});<|MERGE_RESOLUTION|>--- conflicted
+++ resolved
@@ -9,12 +9,8 @@
  * @group node
  */
 describe('Contract Factory', () => {
-<<<<<<< HEAD
-=======
-  let gasPrice: BN;
   let baseAssetId: string;
 
->>>>>>> b30b796c
   const {
     binHexlified: byteCode,
     abiContents: abi,
@@ -23,13 +19,8 @@
 
   const createContractFactory = async () => {
     const provider = await Provider.create(FUEL_NETWORK_URL);
-<<<<<<< HEAD
-    const wallet = await generateTestWallet(provider, [[5_000_000, BaseAssetId]]);
-=======
     baseAssetId = provider.getBaseAssetId();
     const wallet = await generateTestWallet(provider, [[5_000_000, baseAssetId]]);
-    ({ minGasPrice: gasPrice } = provider.getGasConfig());
->>>>>>> b30b796c
 
     // send byteCode and ABI to ContractFactory to load
     const factory = new ContractFactory(byteCode, abi, wallet);
