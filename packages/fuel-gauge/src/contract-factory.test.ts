import { generateTestWallet } from '@fuel-ts/wallet/test-utils';
import { readFileSync } from 'fs';
import {
  bn,
  toHex,
  Interface,
  Provider,
  ContractFactory,
  BaseAssetId,
  FUEL_NETWORK_URL,
} from 'fuels';
import { join } from 'path';

import storageSlots from '../fixtures/forc-projects/storage-test-contract/out/debug/storage-test-storage_slots.json';

describe('Contract Factory', () => {
  const createContractFactory = async () => {
<<<<<<< HEAD
    const provider = await Provider.create('http://127.0.0.1:4000/graphql');
=======
    const provider = new Provider(FUEL_NETWORK_URL);
>>>>>>> b570cb6e
    const wallet = await generateTestWallet(provider, [[5_000_000, BaseAssetId]]);

    // load the byteCode of the contract, generated from Sway source
    const byteCode = readFileSync(
      join(__dirname, '../fixtures/forc-projects/storage-test-contract/out/debug/storage-test.bin')
    );

    // load the JSON abi of the contract, generated from Sway source
    const abi = JSON.parse(
      readFileSync(
        join(
          __dirname,
          '../fixtures/forc-projects/storage-test-contract/out/debug/storage-test-abi.json'
        )
      ).toString()
    );

    // send byteCode and ABI to ContractFactory to load
    const factory = new ContractFactory(byteCode, abi, wallet);
    return factory;
  };

  it('Creates a factory from inputs that can return call results', async () => {
    const factory = await createContractFactory();

    const contact = await factory.deployContract();

    expect(contact.interface).toBeInstanceOf(Interface);

    const { value: valueInitial } = await contact.functions.initialize_counter(41).call();
    expect(valueInitial.toHex()).toEqual(toHex(41));

    const { value } = await contact.functions.increment_counter(1).call();
    expect(value.toHex()).toEqual(toHex(42));

    const { value: value2 } = await contact.functions.increment_counter(1).dryRun();
    expect(value2.toHex()).toEqual(toHex(43));
  });

  it('Creates a factory from inputs that can return transaction results', async () => {
    const factory = await createContractFactory();

    const contact = await factory.deployContract();

    expect(contact.interface).toBeInstanceOf(Interface);

    await contact.functions.initialize_counter(100).call();

    const { transactionResult } = await contact.functions.increment_counter(1).call();
    expect(transactionResult).toEqual({
      blockId: expect.stringMatching(/^0x/),
      receipts: expect.arrayContaining([expect.any(Object)]),
      status: expect.any(String),
      type: expect.any(String),
      gqlTransaction: expect.any(Object),
      operations: expect.any(Array),
      isStatusFailure: expect.any(Boolean),
      isStatusPending: expect.any(Boolean),
      isStatusSuccess: expect.any(Boolean),
      isTypeCreate: expect.any(Boolean),
      isTypeMint: expect.any(Boolean),
      isTypeScript: expect.any(Boolean),
      date: expect.any(Date),
      mintedAssets: expect.any(Array),
      burnedAssets: expect.any(Array),
      time: expect.any(String),
      id: expect.any(String),
      gasUsed: expect.objectContaining({
        words: expect.arrayContaining([expect.any(Number)]),
      }),
      fee: bn(0),
      transaction: expect.any(Object),
    });
    expect(transactionResult.gasUsed.toNumber()).toBeGreaterThan(0);

    const { callResult } = await contact.functions.increment_counter(1).dryRun();
    expect(callResult).toEqual({
      receipts: expect.arrayContaining([expect.any(Object)]),
    });
  });

  it('Creates a factory from inputs that can prepare call data', async () => {
    const factory = await createContractFactory();

    const contract = await factory.deployContract();

    const prepared = contract.functions.increment_counter(1).getCallConfig();
    expect(prepared).toEqual({
      program: expect.objectContaining({ id: contract.id }),
      func: expect.objectContaining({ name: 'increment_counter' }),
      args: [1],
      callParameters: undefined,
      txParameters: undefined,
      forward: undefined,
    });
  });

  it('Creates a contract with initial storage fixed var names', async () => {
    const factory = await createContractFactory();
    const contract = await factory.deployContract({
      storageSlots,
    });

    const { value: var1 } = await contract.functions.return_var1().call();
    expect(var1.toHex()).toEqual(toHex(0));

    const { value: var2 } = await contract.functions.return_var2().call();
    expect(var2).toEqual(20);

    const { value: var3 } = await contract.functions.return_var3().call();
    expect(var3).toEqual(30);

    const { value: var4 } = await contract.functions.return_var4().call();
    expect(var4).toEqual(true);

    const { value: var5 } = await contract.functions.return_var5().call();
    expect(JSON.stringify(var5)).toEqual(
      JSON.stringify({
        v1: true,
        v2: bn(50),
      })
    );
  });

  it('Creates a contract with initial storage (dynamic key)', async () => {
    const factory = await createContractFactory();
    const b256 = '0x626f0c36909faecc316056fca8be684ab0cd06afc63247dc008bdf9e433f927a';

    const contact = await factory.deployContract({
      storageSlots: [
        { key: '0x0000000000000000000000000000000000000000000000000000000000000001', value: b256 },
      ],
    });

    const { value: vB256 } = await contact.functions.return_b256().simulate();
    expect(vB256).toEqual(b256);
  });

  it('Creates a contract with initial storage. Both dynamic key and fixed vars', async () => {
    const factory = await createContractFactory();
    const b256 = '0x626f0c36909faecc316056fca8be684ab0cd06afc63247dc008bdf9e433f927a';

    const contract = await factory.deployContract({
      storageSlots: [
        ...storageSlots, // initializing from storage_slots.json
        { key: '0000000000000000000000000000000000000000000000000000000000000001', value: b256 }, // Initializing manual value
      ],
    });

    const { value: var1 } = await contract.functions.return_var1().call();
    expect(var1.toHex()).toEqual(toHex(0));

    const { value: var2 } = await contract.functions.return_var2().call();
    expect(var2).toEqual(20);

    const { value: var3 } = await contract.functions.return_var3().call();
    expect(var3).toEqual(30);

    const { value: var4 } = await contract.functions.return_var4().call();
    expect(var4).toEqual(true);

    const { value: var5 } = await contract.functions.return_var5().call();
    expect(JSON.stringify(var5)).toEqual(
      JSON.stringify({
        v1: true,
        v2: bn(50),
      })
    );

    const { value: vB256 } = await contract.functions.return_b256().simulate();
    expect(vB256).toEqual(b256);
  });
});<|MERGE_RESOLUTION|>--- conflicted
+++ resolved
@@ -15,11 +15,7 @@
 
 describe('Contract Factory', () => {
   const createContractFactory = async () => {
-<<<<<<< HEAD
-    const provider = await Provider.create('http://127.0.0.1:4000/graphql');
-=======
-    const provider = new Provider(FUEL_NETWORK_URL);
->>>>>>> b570cb6e
+    const provider = await Provider.create(FUEL_NETWORK_URL);
     const wallet = await generateTestWallet(provider, [[5_000_000, BaseAssetId]]);
 
     // load the byteCode of the contract, generated from Sway source
