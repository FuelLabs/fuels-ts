--- conflicted
+++ resolved
@@ -262,17 +262,10 @@
     const factory = new ContractFactory(LargeContractFactory.bytecode, LargeContract.abi, wallet);
 
     await expectToThrowFuelError(
-<<<<<<< HEAD
-      () => factory.deployContract(),
-      new FuelError(
-        ErrorCode.CONTRACT_SIZE_EXCEEDS_LIMIT,
-        'Contract bytecode is too large. Please use `deployContractAsBlobs` instead.'
-=======
       () => factory.deployAsCreateTx(),
       new FuelError(
         ErrorCode.CONTRACT_SIZE_EXCEEDS_LIMIT,
         'Contract bytecode is too large. Please use `deployAsBlobTx` instead.'
->>>>>>> 03ac5508
       )
     );
   });
@@ -290,9 +283,10 @@
     const factory = new ContractFactory(LargeContractFactory.bytecode, LargeContract.abi, wallet);
     expect(factory.bytecode.length % 8 === 0).toBe(true);
 
-<<<<<<< HEAD
-    const deploy = await factory.deployContractAsBlobs<LargeContract>();
-    const { contract } = await deploy.waitForResult();
+    const deploy = await factory.deployAsBlobTx<LargeContract>();
+
+    const { contract } = await deploy.waitForResult();
+
     const call = await contract.functions.something().call();
 
     const { value } = await call.waitForResult();
@@ -324,17 +318,6 @@
     const { value } = await call.waitForResult();
     expect(value.toNumber()).toBe(1001);
   });
-=======
-    const deploy = await factory.deployAsBlobTx<LargeContract>();
-
-    const { contract } = await deploy.waitForResult();
-
-    const call = await contract.functions.something().call();
-
-    const { value } = await call.waitForResult();
-    expect(value.toNumber()).toBe(1001);
-  }, 15000);
->>>>>>> 03ac5508
 
   it('deploys large contracts via blobs [padded]', async () => {
     using launched = await launchTestNode({
@@ -350,11 +333,7 @@
     const bytecode = concat([arrayify(LargeContractFactory.bytecode), new Uint8Array(3)]);
     const factory = new ContractFactory(bytecode, LargeContract.abi, wallet);
     expect(factory.bytecode.length % 8 === 0).toBe(false);
-<<<<<<< HEAD
-    const deploy = await factory.deployContractAsBlobs<LargeContract>({ chunkSizeMultiplier: 0.5 });
-=======
     const deploy = await factory.deployAsBlobTx<LargeContract>({ chunkSizeMultiplier: 0.5 });
->>>>>>> 03ac5508
 
     const { contract } = await deploy.waitForResult();
     expect(contract.id).toBeDefined();
@@ -376,11 +355,7 @@
     const chunkSizeMultiplier = 2;
 
     await expectToThrowFuelError(
-<<<<<<< HEAD
-      () => factory.deployContractAsBlobs<LargeContract>({ chunkSizeMultiplier }),
-=======
       () => factory.deployAsBlobTx<LargeContract>({ chunkSizeMultiplier }),
->>>>>>> 03ac5508
       new FuelError(
         ErrorCode.INVALID_CHUNK_SIZE_MULTIPLIER,
         'Chunk size multiplier must be between 0 and 1'
@@ -401,11 +376,7 @@
       wallet
     );
 
-<<<<<<< HEAD
-    const deploy = await factory.deployContractAsBlobs();
-=======
     const deploy = await factory.deployAsBlobTx();
->>>>>>> 03ac5508
     const { contract } = await deploy.waitForResult();
 
     const call = await contract.functions.echo_u8().call();
@@ -492,11 +463,7 @@
       wallet
     );
 
-<<<<<<< HEAD
-    const deploy = await factory.deployContractAsBlobs({
-=======
     const deploy = await factory.deployAsBlobTx({
->>>>>>> 03ac5508
       configurableConstants: {
         U8: 1,
         U16: 2,
@@ -536,11 +503,7 @@
       wallet
     );
 
-<<<<<<< HEAD
-    const deploy = await factory.deployContractAsBlobs({
-=======
     const deploy = await factory.deployAsBlobTx({
->>>>>>> 03ac5508
       storageSlots: StorageTestContract.storageSlots,
     });
 
