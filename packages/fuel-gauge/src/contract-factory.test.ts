--- conflicted
+++ resolved
@@ -1,9 +1,6 @@
-<<<<<<< HEAD
 import { setupTestProvider } from '@fuel-ts/providers/test-utils';
-=======
 import { FuelError, ErrorCode } from '@fuel-ts/errors';
 import { expectToThrowFuelError } from '@fuel-ts/errors/test-utils';
->>>>>>> 30d1d8e8
 import { generateTestWallet } from '@fuel-ts/wallet/test-utils';
 import { readFileSync } from 'fs';
 import type { Provider } from 'fuels';
@@ -11,6 +8,10 @@
 import { join } from 'path';
 
 import storageSlots from '../fixtures/forc-projects/storage-test-contract/out/debug/storage-test-storage_slots.json';
+
+describe('Contract Factory', () => {
+  const createContractFactory = async (provider: Provider) => {
+    const wallet = await generateTestWallet(provider, [[5_000_000, BaseAssetId]]);
 
 // load the byteCode of the contract, generated from Sway source
 const byteCode = readFileSync(
@@ -28,7 +29,8 @@
 );
 
 describe('Contract Factory', () => {
-  const createContractFactory = async (provider: Provider) => {
+  const createContractFactory = async () => {
+    const provider = await Provider.create(FUEL_NETWORK_URL);
     const wallet = await generateTestWallet(provider, [[5_000_000, BaseAssetId]]);
 
     // send byteCode and ABI to ContractFactory to load
