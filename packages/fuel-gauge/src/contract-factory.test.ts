import type { Account, TransactionResult } from '@fuel-ts/account';
import { FuelError, ErrorCode } from '@fuel-ts/errors';
import { expectToThrowFuelError } from '@fuel-ts/errors/test-utils';
import { BN, bn, toHex, Interface, ContractFactory, arrayify, concat } from 'fuels';
import { launchTestNode } from 'fuels/test-utils';

<<<<<<< HEAD
import type { LargeContractAbi } from '../test/typegen/contracts';
import {
  StorageTestContractAbi__factory,
  LargeContractAbi__factory,
  ConfigurableContractAbi__factory,
} from '../test/typegen/contracts';
import ConfigurableContractAbiHex from '../test/typegen/contracts/ConfigurableContractAbi.hex';
import largeContractHex from '../test/typegen/contracts/LargeContractAbi.hex';
import LargeContractAbiHex from '../test/typegen/contracts/LargeContractAbi.hex';
import StorageTestContractAbiHex from '../test/typegen/contracts/StorageTestContractAbi.hex';
=======
import { StorageTestContract, StorageTestContractFactory } from '../test/typegen/contracts';
>>>>>>> 0110fd8d

import { launchTestContract } from './utils';

/**
 * @group node
 * @group browser
 */
describe('Contract Factory', () => {
  it('Creates a factory from inputs that can return call results', async () => {
    using contract = await launchTestContract({
      factory: StorageTestContractFactory,
    });
    expect(contract.interface).toBeInstanceOf(Interface);

    const { waitForResult } = await contract.functions.initialize_counter(41).call();
    const { value: valueInitial } = await waitForResult();
    expect(valueInitial.toHex()).toEqual(toHex(41));

    const { waitForResult: waitForNextResult } = await contract.functions
      .increment_counter(1)
      .call();
    const { value } = await waitForNextResult();
    expect(value.toHex()).toEqual(toHex(42));

    const { value: value2 } = await contract.functions.increment_counter(1).dryRun();
    expect(value2.toHex()).toEqual(toHex(43));
  });

  it('Creates a factory from inputs that can return transaction results', async () => {
    using contract = await launchTestContract({
      factory: StorageTestContractFactory,
    });

    expect(contract.interface).toBeInstanceOf(Interface);

    const call1 = await contract.functions.initialize_counter(100).call();
    await call1.waitForResult();

    const { waitForResult } = await contract.functions.increment_counter(1).call();
    const { transactionResult } = await waitForResult();
    expect(transactionResult).toEqual<TransactionResult>({
      blockId: expect.stringMatching(/^0x/),
      receipts: expect.arrayContaining([expect.any(Object)]),
      status: expect.any(String),
      type: expect.any(String),
      gqlTransaction: expect.any(Object),
      operations: expect.any(Array),
      isStatusFailure: expect.any(Boolean),
      isStatusPending: expect.any(Boolean),
      isStatusSuccess: expect.any(Boolean),
      isTypeCreate: expect.any(Boolean),
      isTypeMint: expect.any(Boolean),
      isTypeUpgrade: expect.any(Boolean),
      isTypeUpload: expect.any(Boolean),
      isTypeScript: expect.any(Boolean),
      isTypeBlob: expect.any(Boolean),
      logs: expect.any(Array),
      date: expect.any(Date),
      mintedAssets: expect.any(Array),
      burnedAssets: expect.any(Array),
      time: expect.any(String),
      tip: expect.any(BN),
      id: expect.any(String),
      gasUsed: expect.objectContaining({
        words: expect.arrayContaining([expect.any(Number)]),
      }),
      fee: expect.any(BN),
      transaction: expect.any(Object),
    });
    expect(transactionResult.gasUsed.toNumber()).toBeGreaterThan(0);

    const { callResult } = await contract.functions.increment_counter(1).dryRun();
    expect(callResult).toMatchObject({
      receipts: expect.arrayContaining([expect.any(Object)]),
    });
  });

  it('Creates a factory from inputs that can prepare call data', async () => {
    using contract = await launchTestContract({
      factory: StorageTestContractFactory,
    });

    const prepared = contract.functions.increment_counter(1).getCallConfig();
    expect(prepared).toEqual({
      program: expect.objectContaining({ id: contract.id }),
      func: expect.objectContaining({ name: 'increment_counter' }),
      args: [1],
      externalAbis: {},
      callParameters: undefined,
      txParameters: undefined,
      forward: undefined,
    });
  });

  it('should not override user input maxFee when calling deploy', async () => {
    using launched = await launchTestNode();
    const {
      wallets: [wallet],
    } = launched;

    const setFee = bn(120_000);
    const factory = new ContractFactory(
      StorageTestContractFactory.bytecode,
      StorageTestContract.abi,
      wallet
    );
    const spy = vi.spyOn(factory.account as Account, 'sendTransaction');

    await factory.deploy({
      maxFee: setFee,
    });

    const transactionRequestArg = spy.mock.calls[0][0];

    expect(transactionRequestArg.maxFee?.toString()).toEqual(setFee.toString());

    vi.restoreAllMocks();
  });

  it('Creates a contract with initial storage fixed var names', async () => {
    using contract = await launchTestContract({
      factory: StorageTestContractFactory,

      storageSlots: StorageTestContract.storageSlots,
    });

    const call1 = await contract.functions.return_var1().call();
    const { value: var1 } = await call1.waitForResult();
    expect(var1.toHex()).toEqual(toHex(0));

    const call2 = await contract.functions.return_var2().call();
    const { value: var2 } = await call2.waitForResult();
    expect(var2).toEqual(20);

    const call3 = await contract.functions.return_var3().call();
    const { value: var3 } = await call3.waitForResult();
    expect(var3).toEqual(30);

    const call4 = await contract.functions.return_var4().call();
    const { value: var4 } = await call4.waitForResult();
    expect(var4).toEqual(true);

    const call5 = await contract.functions.return_var5().call();
    const { value: var5 } = await call5.waitForResult();
    expect(JSON.stringify(var5)).toEqual(
      JSON.stringify({
        v1: true,
        v2: bn(50),
      })
    );
  });

  it('Creates a contract with initial storage (dynamic key)', async () => {
    using launched = await launchTestNode();
    const {
      wallets: [wallet],
    } = launched;

    const factory = new ContractFactory(
      StorageTestContractFactory.bytecode,
      StorageTestContract.abi,
      wallet
    );
    const b256 = '0x626f0c36909faecc316056fca8be684ab0cd06afc63247dc008bdf9e433f927a';

    const { waitForResult } = await factory.deploy({
      storageSlots: [
        { key: '0x0000000000000000000000000000000000000000000000000000000000000001', value: b256 },
      ],
    });
    const { contract } = await waitForResult();

    const { value: vB256 } = await contract.functions.return_b256().simulate();
    expect(vB256).toEqual(b256);
  });

  it('Creates a contract with initial storage. Both dynamic key and fixed vars', async () => {
    using launched = await launchTestNode();
    const {
      wallets: [wallet],
    } = launched;

    const factory = new ContractFactory(
      StorageTestContractFactory.bytecode,
      StorageTestContract.abi,
      wallet
    );
    const b256 = '0x626f0c36909faecc316056fca8be684ab0cd06afc63247dc008bdf9e433f927a';

    const { waitForResult } = await factory.deploy({
      storageSlots: [
        ...StorageTestContract.storageSlots, // initializing from storage_slots.json
        { key: '0000000000000000000000000000000000000000000000000000000000000001', value: b256 }, // Initializing manual value
      ],
    });
    const { contract } = await waitForResult();

    const call1 = await contract.functions.return_var1().call();
    const { value: var1 } = await call1.waitForResult();
    expect(var1.toHex()).toEqual(toHex(0));

    const call2 = await contract.functions.return_var2().call();
    const { value: var2 } = await call2.waitForResult();
    expect(var2).toEqual(20);

    const call3 = await contract.functions.return_var3().call();
    const { value: var3 } = await call3.waitForResult();
    expect(var3).toEqual(30);

    const call4 = await contract.functions.return_var4().call();
    const { value: var4 } = await call4.waitForResult();
    expect(var4).toEqual(true);

    const call5 = await contract.functions.return_var5().call();
    const { value: var5 } = await call5.waitForResult();
    expect(JSON.stringify(var5)).toEqual(
      JSON.stringify({
        v1: true,
        v2: bn(50),
      })
    );

    const { value: vB256 } = await contract.functions.return_b256().simulate();
    expect(vB256).toEqual(b256);
  });

  it('should throws if calls createTransactionRequest is called when provider is not set', async () => {
    const factory = new ContractFactory(
      StorageTestContractFactory.bytecode,
      StorageTestContract.abi
    );

    await expectToThrowFuelError(
      () => factory.createTransactionRequest(),
      new FuelError(
        ErrorCode.MISSING_PROVIDER,
        'Cannot create transaction request without provider'
      )
    );
  });

  it('should not deploy large contracts via create', async () => {
    using launched = await launchTestNode();
    const {
      wallets: [wallet],
    } = launched;

<<<<<<< HEAD
    const factory = new ContractFactory(largeContractHex, LargeContractAbi__factory.abi, wallet);

    await expectToThrowFuelError(
      () => factory.deployContract(),
=======
    const largeByteCode = `0x${'00'.repeat(112400)}`;
    const factory = new ContractFactory(largeByteCode, StorageTestContract.abi, wallet);

    await expectToThrowFuelError(
      async () => factory.deploy(),
>>>>>>> 0110fd8d
      new FuelError(
        ErrorCode.CONTRACT_SIZE_EXCEEDS_LIMIT,
        'Contract bytecode is too large. Max contract size is 100KB'
      )
    );
  });

  it('deploys large contracts via blobs [byte aligned]', async () => {
    using launched = await launchTestNode({
      providerOptions: {
        cacheUtxo: -1,
      },
    });

    const {
      wallets: [wallet],
    } = launched;
    const factory = new ContractFactory(largeContractHex, LargeContractAbi__factory.abi, wallet);
    expect(factory.getBytecodeSize() % 8 === 0).toBe(true);

    const deploy = await factory.deployContractAsBlobs<LargeContractAbi>();

    const { contract } = await deploy.waitForResult();

    const call = await contract.functions.something().call();

    const { value } = await call.waitForResult();
    expect(value.toNumber()).toBe(1001);
  });

  it('deploys large contracts via blobs [padded]', async () => {
    using launched = await launchTestNode({
      providerOptions: {
        cacheUtxo: -1,
      },
    });

    const {
      wallets: [wallet],
    } = launched;

    const bytecode = concat([arrayify(largeContractHex), new Uint8Array(3)]);
    const factory = new ContractFactory(bytecode, LargeContractAbi__factory.abi, wallet);
    expect(factory.getBytecodeSize() % 8 === 0).toBe(false);
    const deploy = await factory.deployContractAsBlobs<LargeContractAbi>();

    const { contract } = await deploy.waitForResult();
    expect(contract.id).toBeDefined();

    const call = await contract.functions.something().call();

    const { value } = await call.waitForResult();
    expect(value.toNumber()).toBe(1001);
  });

  it('should not deploy large contracts via blobs [invalid chunk size tolerance]', async () => {
    using launched = await launchTestNode();

    const {
      wallets: [wallet],
    } = launched;

    const factory = new ContractFactory(largeContractHex, LargeContractAbi__factory.abi, wallet);
    const chunkSizeTolerance = 2;

    await expectToThrowFuelError(
      () => factory.deployContractAsBlobs<LargeContractAbi>({ chunkSizeTolerance }),
      new FuelError(
        ErrorCode.INVALID_CHUNK_SIZE_TOLERANCE,
        'Chunk size tolerance must be between 0 and 1'
      )
    );
  });

  it('deploys a small contract via blobs', async () => {
    using launched = await launchTestNode();

    const {
      wallets: [wallet],
    } = launched;

    const factory = new ContractFactory(
      ConfigurableContractAbiHex,
      ConfigurableContractAbi__factory.abi,
      wallet
    );

    const deploy = await factory.deployContractAsBlobs();
    const { contract } = await deploy.waitForResult();

    const call = await contract.functions.echo_u8().call();
    const { value } = await call.waitForResult();
    expect(value).toBe(10);
  });

  it('deploys a small contract via deploy entrypoint', async () => {
    using launched = await launchTestNode();

    const {
      wallets: [wallet],
    } = launched;

    const factory = new ContractFactory(
      ConfigurableContractAbiHex,
      ConfigurableContractAbi__factory.abi,
      wallet
    );

    const deploy = await factory.deploy();
    const { contract } = await deploy.waitForResult();

    const call = await contract.functions.echo_u8().call();
    const { value } = await call.waitForResult();
    expect(value).toBe(10);
  });

  it('deploys a large contract via deploy entrypoint', async () => {
    using launched = await launchTestNode();

    const {
      wallets: [wallet],
    } = launched;

    const factory = new ContractFactory(LargeContractAbiHex, LargeContractAbi__factory.abi, wallet);

    const deploy = await factory.deploy();
    const { contract } = await deploy.waitForResult();

    const call = await contract.functions.something().call();
    const { value } = await call.waitForResult();
    expect(value.toNumber()).toBe(1001);
  });
});<|MERGE_RESOLUTION|>--- conflicted
+++ resolved
@@ -4,20 +4,14 @@
 import { BN, bn, toHex, Interface, ContractFactory, arrayify, concat } from 'fuels';
 import { launchTestNode } from 'fuels/test-utils';
 
-<<<<<<< HEAD
-import type { LargeContractAbi } from '../test/typegen/contracts';
 import {
-  StorageTestContractAbi__factory,
-  LargeContractAbi__factory,
-  ConfigurableContractAbi__factory,
-} from '../test/typegen/contracts';
-import ConfigurableContractAbiHex from '../test/typegen/contracts/ConfigurableContractAbi.hex';
-import largeContractHex from '../test/typegen/contracts/LargeContractAbi.hex';
-import LargeContractAbiHex from '../test/typegen/contracts/LargeContractAbi.hex';
-import StorageTestContractAbiHex from '../test/typegen/contracts/StorageTestContractAbi.hex';
-=======
-import { StorageTestContract, StorageTestContractFactory } from '../test/typegen/contracts';
->>>>>>> 0110fd8d
+  StorageTestContractFactory,
+  StorageTestContract,
+  LargeContractFactory,
+  ConfigurableContractFactory,
+  LargeContract,
+  ConfigurableContract,
+} from '../test/typegen';
 
 import { launchTestContract } from './utils';
 
@@ -265,18 +259,10 @@
       wallets: [wallet],
     } = launched;
 
-<<<<<<< HEAD
-    const factory = new ContractFactory(largeContractHex, LargeContractAbi__factory.abi, wallet);
+    const factory = new ContractFactory(LargeContractFactory.bytecode, LargeContract.abi, wallet);
 
     await expectToThrowFuelError(
       () => factory.deployContract(),
-=======
-    const largeByteCode = `0x${'00'.repeat(112400)}`;
-    const factory = new ContractFactory(largeByteCode, StorageTestContract.abi, wallet);
-
-    await expectToThrowFuelError(
-      async () => factory.deploy(),
->>>>>>> 0110fd8d
       new FuelError(
         ErrorCode.CONTRACT_SIZE_EXCEEDS_LIMIT,
         'Contract bytecode is too large. Max contract size is 100KB'
@@ -294,10 +280,10 @@
     const {
       wallets: [wallet],
     } = launched;
-    const factory = new ContractFactory(largeContractHex, LargeContractAbi__factory.abi, wallet);
+    const factory = new ContractFactory(LargeContractFactory.bytecode, LargeContract.abi, wallet);
     expect(factory.getBytecodeSize() % 8 === 0).toBe(true);
 
-    const deploy = await factory.deployContractAsBlobs<LargeContractAbi>();
+    const deploy = await factory.deployContractAsBlobs<LargeContract>();
 
     const { contract } = await deploy.waitForResult();
 
@@ -318,10 +304,10 @@
       wallets: [wallet],
     } = launched;
 
-    const bytecode = concat([arrayify(largeContractHex), new Uint8Array(3)]);
-    const factory = new ContractFactory(bytecode, LargeContractAbi__factory.abi, wallet);
+    const bytecode = concat([arrayify(LargeContractFactory.bytecode), new Uint8Array(3)]);
+    const factory = new ContractFactory(bytecode, LargeContract.abi, wallet);
     expect(factory.getBytecodeSize() % 8 === 0).toBe(false);
-    const deploy = await factory.deployContractAsBlobs<LargeContractAbi>();
+    const deploy = await factory.deployContractAsBlobs<LargeContract>();
 
     const { contract } = await deploy.waitForResult();
     expect(contract.id).toBeDefined();
@@ -339,11 +325,11 @@
       wallets: [wallet],
     } = launched;
 
-    const factory = new ContractFactory(largeContractHex, LargeContractAbi__factory.abi, wallet);
+    const factory = new ContractFactory(LargeContractFactory.bytecode, LargeContract.abi, wallet);
     const chunkSizeTolerance = 2;
 
     await expectToThrowFuelError(
-      () => factory.deployContractAsBlobs<LargeContractAbi>({ chunkSizeTolerance }),
+      () => factory.deployContractAsBlobs<LargeContract>({ chunkSizeTolerance }),
       new FuelError(
         ErrorCode.INVALID_CHUNK_SIZE_TOLERANCE,
         'Chunk size tolerance must be between 0 and 1'
@@ -359,8 +345,8 @@
     } = launched;
 
     const factory = new ContractFactory(
-      ConfigurableContractAbiHex,
-      ConfigurableContractAbi__factory.abi,
+      ConfigurableContractFactory.bytecode,
+      ConfigurableContract.abi,
       wallet
     );
 
@@ -380,8 +366,8 @@
     } = launched;
 
     const factory = new ContractFactory(
-      ConfigurableContractAbiHex,
-      ConfigurableContractAbi__factory.abi,
+      ConfigurableContractFactory.bytecode,
+      ConfigurableContract.abi,
       wallet
     );
 
@@ -400,7 +386,7 @@
       wallets: [wallet],
     } = launched;
 
-    const factory = new ContractFactory(LargeContractAbiHex, LargeContractAbi__factory.abi, wallet);
+    const factory = new ContractFactory(LargeContractFactory.bytecode, LargeContract.abi, wallet);
 
     const deploy = await factory.deploy();
     const { contract } = await deploy.waitForResult();
