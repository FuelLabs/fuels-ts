--- conflicted
+++ resolved
@@ -15,12 +15,6 @@
 
 import storageSlots from '../fixtures/forc-projects/storage-test-contract/out/debug/storage-test-storage_slots.json';
 
-<<<<<<< HEAD
-/**
- * @group browser
- * @group node
- */
-=======
 // load the byteCode of the contract, generated from Sway source
 const byteCode = readFileSync(
   join(__dirname, '../fixtures/forc-projects/storage-test-contract/out/debug/storage-test.bin')
@@ -36,7 +30,10 @@
   ).toString()
 );
 
->>>>>>> 30076e6f
+/**
+ * @group browser
+ * @group node
+ */
 describe('Contract Factory', () => {
   const createContractFactory = async () => {
     const provider = await Provider.create(FUEL_NETWORK_URL);
