import { seedTestWallet } from '@fuel-ts/account/test-utils';
import type { Account, CoinTransactionRequestInput } from 'fuels';
import {
  FUEL_NETWORK_URL,
  Provider,
  BaseAssetId,
  ScriptTransactionRequest,
  Wallet,
  bn,
} from 'fuels';

/**
 * @group node
 */
describe(__filename, () => {
  let mainWallet: Account;
  let provider: Provider;
  beforeAll(async () => {
    provider = await Provider.create(FUEL_NETWORK_URL);
    mainWallet = Wallet.generate({ provider });
    await seedTestWallet(mainWallet, [[500_000, BaseAssetId]]);
  });

  const fundingTxWithMultipleUTXOs = async ({
    account,
    totalAmount,
    splitIn,
  }: {
    account: Account;
    totalAmount: number;
    splitIn: number;
  }) => {
    const request = new ScriptTransactionRequest();

    for (let i = 0; i < splitIn; i++) {
      request.addCoinOutput(account.address, totalAmount / splitIn, BaseAssetId);
    }

    const resources = await mainWallet.getResourcesToSpend([[totalAmount + 2_000, BaseAssetId]]);
    request.addResources(resources);

    const txCost = await mainWallet.provider.getTransactionCost(request);

    request.maxFee = txCost.maxFee;
    request.gasLimit = txCost.gasUsed;

    await mainWallet.fund(request, txCost);

    const tx = await mainWallet.sendTransaction(request);
    await tx.waitForResult();
  };

  it('should successfully fund a transaction request when it is not fully funded', async () => {
    const sender = Wallet.generate({ provider });
    const receiver = Wallet.generate({ provider });

    // 1500 splitted in 5 = 5 UTXOs of 300 each
    await fundingTxWithMultipleUTXOs({
      account: sender,
      totalAmount: 10_000,
      splitIn: 5,
    });

    const request = new ScriptTransactionRequest({
      gasLimit: 1_000,
    });

    const amountToTransfer = 300;

<<<<<<< HEAD
    request.addCoinOutput(receiver.address, amountToTransfer, BaseAssetId);

    const txCost = await provider.getTransactionCost(request);
=======
    request.addResources(lowResources);

    const { maxFee, requiredQuantities, gasUsed } = await provider.getTransactionCost(request);

    request.gasLimit = gasUsed;

    // TX request already does NOT carries enough resources, it needs to be funded
    expect(request.inputs.length).toBe(1);
    expect(bn((<CoinTransactionRequestInput>request.inputs[0]).amount).toNumber()).toBe(300);
>>>>>>> 917a57d9

    const getResourcesToSpendSpy = vi.spyOn(sender, 'getResourcesToSpend');

    request.maxFee = txCost.maxFee;
    request.gasLimit = txCost.gasUsed;

    await sender.fund(request, txCost);

    const tx = await sender.sendTransaction(request);

    await tx.waitForResult();

    // fund method should have been called to fetch the remaining UTXOs
    expect(getResourcesToSpendSpy).toHaveBeenCalledTimes(1);

    const receiverBalance = await receiver.getBalance(BaseAssetId);

    expect(receiverBalance.toNumber()).toBe(amountToTransfer);
  });

  it('should not fund a transaction request when it is already funded', async () => {
    const sender = Wallet.generate({ provider });
    const receiver = Wallet.generate({ provider });

    // 2000 splitted in 2 = 2 UTXOs of 1000 each
    await fundingTxWithMultipleUTXOs({
      account: sender,
      totalAmount: 2000,
      splitIn: 2,
    });

    // sender has 2 UTXOs for 1000 each, so it has enough resources to spend 1000 of BaseAssetId
    const enoughtResources = await sender.getResourcesToSpend([[100, BaseAssetId]]);

    // confirm we only fetched 1 UTXO from the expected amount
    expect(enoughtResources.length).toBe(1);
    expect(enoughtResources[0].amount.toNumber()).toBe(1000);

    const request = new ScriptTransactionRequest({
      gasLimit: 1_000,
    });

    const amountToTransfer = 100;

    request.addCoinOutput(receiver.address, amountToTransfer, BaseAssetId);
    request.addResources(enoughtResources);

    const txCost = await provider.getTransactionCost(request);

    // TX request already carries enough resources, it does not need to be funded
    expect(request.inputs.length).toBe(1);
    expect(bn((<CoinTransactionRequestInput>request.inputs[0]).amount).toNumber()).toBe(1000);
    expect(txCost.maxFee.lt(1000)).toBeTruthy();

    const getResourcesToSpendSpy = vi.spyOn(sender, 'getResourcesToSpend');

    request.maxFee = txCost.maxFee;
    request.gasLimit = txCost.gasUsed;

    await sender.fund(request, txCost);

    const tx = await sender.sendTransaction(request);

    await tx.waitForResult();

    // fund should not have been called since the TX request was already funded
    expect(getResourcesToSpendSpy).toHaveBeenCalledTimes(0);

    const receiverBalance = await receiver.getBalance(BaseAssetId);

    expect(receiverBalance.toNumber()).toBe(amountToTransfer);
  });

  it('should fully fund a transaction when it is has no funds yet', async () => {
    const sender = Wallet.generate({ provider });
    const receiver = Wallet.generate({ provider });

    // 5000 splitted in 10 = 10 UTXOs of 500 each
    await fundingTxWithMultipleUTXOs({
      account: sender,
      totalAmount: 10_000,
      splitIn: 1,
    });

    const request = new ScriptTransactionRequest({
      gasLimit: 1_000,
<<<<<<< HEAD
=======
      gasPrice: bn(1),
>>>>>>> 917a57d9
    });

    const amountToTransfer = 1000;
    request.addCoinOutput(receiver.address, amountToTransfer, BaseAssetId);

<<<<<<< HEAD
    const txCost = await provider.getTransactionCost(request);
=======
    const { maxFee, requiredQuantities, gasUsed } = await provider.getTransactionCost(request);
>>>>>>> 917a57d9

    // TX request does NOT carry any resources, it needs to be funded
    expect(request.inputs.length).toBe(0);

    const getResourcesToSpendSpy = vi.spyOn(sender, 'getResourcesToSpend');

<<<<<<< HEAD
    request.gasLimit = txCost.gasUsed;
    request.maxFee = txCost.maxFee;

    await sender.fund(request, txCost);
=======
    request.gasLimit = gasUsed;

    await sender.fund(request, requiredQuantities, maxFee);
>>>>>>> 917a57d9

    const tx = await sender.sendTransaction(request);

    await tx.waitForResult();

    // fund method should have been called to fetch UTXOs
    expect(getResourcesToSpendSpy).toHaveBeenCalledTimes(1);

    const receiverBalance = await receiver.getBalance(BaseAssetId);

    expect(receiverBalance.toNumber()).toBe(amountToTransfer);
  });
});<|MERGE_RESOLUTION|>--- conflicted
+++ resolved
@@ -67,21 +67,9 @@
 
     const amountToTransfer = 300;
 
-<<<<<<< HEAD
     request.addCoinOutput(receiver.address, amountToTransfer, BaseAssetId);
 
     const txCost = await provider.getTransactionCost(request);
-=======
-    request.addResources(lowResources);
-
-    const { maxFee, requiredQuantities, gasUsed } = await provider.getTransactionCost(request);
-
-    request.gasLimit = gasUsed;
-
-    // TX request already does NOT carries enough resources, it needs to be funded
-    expect(request.inputs.length).toBe(1);
-    expect(bn((<CoinTransactionRequestInput>request.inputs[0]).amount).toNumber()).toBe(300);
->>>>>>> 917a57d9
 
     const getResourcesToSpendSpy = vi.spyOn(sender, 'getResourcesToSpend');
 
@@ -95,7 +83,7 @@
     await tx.waitForResult();
 
     // fund method should have been called to fetch the remaining UTXOs
-    expect(getResourcesToSpendSpy).toHaveBeenCalledTimes(1);
+    expect(getResourcesToSpendSpy).toHaveBeenCalled();
 
     const receiverBalance = await receiver.getBalance(BaseAssetId);
 
@@ -168,36 +156,22 @@
 
     const request = new ScriptTransactionRequest({
       gasLimit: 1_000,
-<<<<<<< HEAD
-=======
-      gasPrice: bn(1),
->>>>>>> 917a57d9
     });
 
     const amountToTransfer = 1000;
     request.addCoinOutput(receiver.address, amountToTransfer, BaseAssetId);
 
-<<<<<<< HEAD
     const txCost = await provider.getTransactionCost(request);
-=======
-    const { maxFee, requiredQuantities, gasUsed } = await provider.getTransactionCost(request);
->>>>>>> 917a57d9
 
     // TX request does NOT carry any resources, it needs to be funded
     expect(request.inputs.length).toBe(0);
 
     const getResourcesToSpendSpy = vi.spyOn(sender, 'getResourcesToSpend');
 
-<<<<<<< HEAD
     request.gasLimit = txCost.gasUsed;
     request.maxFee = txCost.maxFee;
 
     await sender.fund(request, txCost);
-=======
-    request.gasLimit = gasUsed;
-
-    await sender.fund(request, requiredQuantities, maxFee);
->>>>>>> 917a57d9
 
     const tx = await sender.sendTransaction(request);
 
