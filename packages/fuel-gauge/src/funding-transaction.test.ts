--- conflicted
+++ resolved
@@ -56,29 +56,13 @@
       splitIn: 5,
     });
 
-<<<<<<< HEAD
-=======
-    // this will return one UTXO of 300, not enought to pay for the TX fees
-    const lowResources = await sender.getResourcesToSpend([[100, baseAssetId]]);
-
-    // confirm we only fetched 1 UTXO from the expected amount
-    expect(lowResources.length).toBe(1);
-    expect(lowResources[0].amount.toNumber()).toBe(300);
-
->>>>>>> b30b796c
     const request = new ScriptTransactionRequest({
       gasLimit: 1_000,
     });
 
     const amountToTransfer = 300;
-<<<<<<< HEAD
-=======
+
     request.addCoinOutput(receiver.address, amountToTransfer, baseAssetId);
-
-    request.addResources(lowResources);
->>>>>>> b30b796c
-
-    request.addCoinOutput(receiver.address, amountToTransfer, BaseAssetId);
 
     const txCost = await provider.getTransactionCost(request);
 
