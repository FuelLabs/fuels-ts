import { FuelError } from '@fuel-ts/errors';
<<<<<<< HEAD
import { expectToThrowFuelError } from '@fuel-ts/errors/test-utils';
import type { Account, CoinTransactionRequestInput, Provider } from 'fuels';
import { ScriptTransactionRequest, Wallet, bn } from 'fuels';
import { launchTestNode } from 'fuels/test-utils';
=======
import type { Account, CoinTransactionRequestInput } from 'fuels';
import { FUEL_NETWORK_URL, Provider, ScriptTransactionRequest, Wallet, bn } from 'fuels';
import { expectToThrowFuelError, seedTestWallet } from 'fuels/test-utils';
>>>>>>> 99b14a5c

/**
 * @group node
 * @group browser
 */
describe(__filename, () => {
  const assetA = '0x0101010101010101010101010101010101010101010101010101010101010101';
  const assetB = '0x0202020202020202020202020202020202020202020202020202020202020202';

  const fundingTxWithMultipleUTXOs = async ({
    account,
    totalAmount,
    splitIn,
    baseAssetId,
    mainWallet,
  }: {
    account: Account;
    totalAmount: number;
    splitIn: number;
    baseAssetId: string;
    mainWallet: Account;
  }) => {
    const request = new ScriptTransactionRequest();

    for (let i = 0; i < splitIn; i++) {
      request.addCoinOutput(account.address, totalAmount / splitIn, baseAssetId);
    }

    const resources = await mainWallet.getResourcesToSpend([[totalAmount + 2_000, baseAssetId]]);
    request.addResources(resources);

    const txCost = await mainWallet.provider.getTransactionCost(request);

    request.maxFee = txCost.maxFee;
    request.gasLimit = txCost.gasUsed;

    await mainWallet.fund(request, txCost);

    const tx = await mainWallet.sendTransaction(request);
    await tx.waitForResult();
  };

  it('should successfully fund a transaction request when it is not fully funded', async () => {
    const initialAmount = 500_000;
    using launched = await launchTestNode({
      walletsConfig: {
        count: 2,
        amountPerCoin: initialAmount,
      },
    });

    const {
      provider,
      wallets: [sender, receiver],
    } = launched;

    // 1500 splitted in 5 = 5 UTXOs of 30 each
    await fundingTxWithMultipleUTXOs({
      account: sender,
      totalAmount: 400_000,
      splitIn: 5,
      baseAssetId: provider.getBaseAssetId(),
      mainWallet: sender,
    });

    const request = new ScriptTransactionRequest({
      gasLimit: 1_000,
    });

    const amountToTransfer = 300;

    request.addCoinOutput(receiver.address, amountToTransfer, provider.getBaseAssetId());

    const txCost = await provider.getTransactionCost(request);

    const getResourcesToSpendSpy = vi.spyOn(sender, 'getResourcesToSpend');

    request.maxFee = txCost.maxFee;
    request.gasLimit = txCost.gasUsed;

    await sender.fund(request, txCost);

    const tx = await sender.sendTransaction(request);

    await tx.waitForResult();

    // fund method should have been called to fetch the remaining UTXOs
    expect(getResourcesToSpendSpy).toHaveBeenCalled();

    const receiverBalance = await receiver.getBalance(provider.getBaseAssetId());

    expect(receiverBalance.toNumber()).toBe(amountToTransfer + initialAmount);
  });

  it('should not fund a transaction request when it is already funded', async () => {
    using launched = await launchTestNode({
      walletsConfig: {
        count: 1,
        amountPerCoin: 200_000_000,
      },
    });

    const {
      provider,
      wallets: [mainWallet],
    } = launched;

    const sender = Wallet.generate({ provider });
    const receiver = Wallet.generate({ provider });

    // 2000 splitted in 2 = 2 UTXOs of 1000 each
    await fundingTxWithMultipleUTXOs({
      account: sender,
      totalAmount: 400_000,
      splitIn: 2,
      baseAssetId: provider.getBaseAssetId(),
      mainWallet,
    });

    // sender has 2 UTXOs for 500_000 each, so it has enough resources to spend 1000 of baseAssetId
    const enoughtResources = await sender.getResourcesToSpend([[100, provider.getBaseAssetId()]]);

    // confirm we only fetched 1 UTXO from the expected amount
    expect(enoughtResources.length).toBe(1);
    expect(enoughtResources[0].amount.toNumber()).toBe(200_000);

    const request = new ScriptTransactionRequest({
      gasLimit: 1_000,
    });

    const amountToTransfer = 100;

    request.addCoinOutput(receiver.address, amountToTransfer, provider.getBaseAssetId());
    request.addResources(enoughtResources);

    const txCost = await provider.getTransactionCost(request);

    // TX request already carries enough resources, it does not need to be funded
    expect(request.inputs.length).toBe(1);
    expect(bn((<CoinTransactionRequestInput>request.inputs[0]).amount).toNumber()).toBe(200_000);
    expect(txCost.maxFee.lt(200_000)).toBeTruthy();

    const getResourcesToSpendSpy = vi.spyOn(sender, 'getResourcesToSpend');

    request.maxFee = txCost.maxFee;
    request.gasLimit = txCost.gasUsed;

    await sender.fund(request, txCost);

    const tx = await sender.sendTransaction(request);

    await tx.waitForResult();

    // fund should not have been called since the TX request was already funded
    expect(getResourcesToSpendSpy).toHaveBeenCalledTimes(0);

    const receiverBalance = await receiver.getBalance(provider.getBaseAssetId());

    expect(receiverBalance.toNumber()).toBe(amountToTransfer);
  });

  it('should fully fund a transaction when it is has no funds yet', async () => {
    const initialAmount = 500_000;
    using launched = await launchTestNode({
      walletsConfig: {
        count: 2,
        amountPerCoin: initialAmount,
      },
    });

    const {
      provider,
      wallets: [sender, receiver],
    } = launched;

    await fundingTxWithMultipleUTXOs({
      account: sender,
      totalAmount: 200_000,
      splitIn: 1,
      baseAssetId: provider.getBaseAssetId(),
      mainWallet: sender,
    });

    const request = new ScriptTransactionRequest({
      gasLimit: 1_000,
    });

    const amountToTransfer = 1000;
    request.addCoinOutput(receiver.address, amountToTransfer, provider.getBaseAssetId());

    const txCost = await provider.getTransactionCost(request);

    // TX request does NOT carry any resources, it needs to be funded
    expect(request.inputs.length).toBe(0);

    const getResourcesToSpendSpy = vi.spyOn(sender, 'getResourcesToSpend');

    request.gasLimit = txCost.gasUsed;
    request.maxFee = txCost.maxFee;

    await sender.fund(request, txCost);

    const tx = await sender.sendTransaction(request);

    await tx.waitForResult();

    // fund method should have been called to fetch UTXOs
    expect(getResourcesToSpendSpy).toHaveBeenCalledTimes(1);

    const receiverBalance = await receiver.getBalance(provider.getBaseAssetId());

    expect(receiverBalance.toNumber()).toBe(amountToTransfer + initialAmount);
  });

  it('should ensure proper error is thrown when user has not enough resources', async () => {
    const initialAmount = 100_000;
    using launched = await launchTestNode({
      walletsConfig: {
        count: 2,
        amountPerCoin: initialAmount,
      },
    });

    const {
      provider,
      wallets: [sender, receiver],
    } = launched;

    const splitIn = 20;

    /**
     * Splitting funds in 24 UTXOs to result in the transaction become more expensive
     * after the funds are added to it.
     */
    await fundingTxWithMultipleUTXOs({
      account: sender,
      totalAmount: 2400,
      splitIn,
      baseAssetId: provider.getBaseAssetId(),
      mainWallet: sender,
    });

    const request = new ScriptTransactionRequest();

    const amountToTransfer = 1000;
    request.addCoinOutput(receiver.address, amountToTransfer, provider.getBaseAssetId());

    const txCost = await provider.getTransactionCost(request);

    expect(request.inputs.length).toBe(0);

    request.gasLimit = txCost.gasUsed;

    const getResourcesToSpend = vi.spyOn(sender, 'getResourcesToSpend');

    /**
     * When estimating with only one UTXO the TX will require in total =~ 1887 of basetAssetId:
     * 1000 for the transfer and 887 for fees. However after funding it with 24 UTXOs the fee is
     * increased to =~ 3081. This happens because the bigger the TX becomes, more gas it will use.
     *
     * The sender has only 2400 of BaseAssetId, and if we try to fund the transaction only one time,
     * apparently will be ok since the fee was not updated and 2400 can cover 1887. But the TX
     * will fail after being submitted with Error "InsufficientInputAmount". This error is
     * misleading because in reality the user has not enough coins to cover the fee. The query
     * `getResourcesToSpend` is smart enough to return way more funds than the target amount. But since
     * the user balance was only slightly above the target ( initially 1887 ), and because the user
     * has its low balance spread in many UTXOs, the fee will be higher than the user balance after
     * funding the TX. By trying to fund the TX again, we can force the proper error to be thrown.
     */
    await expectToThrowFuelError(
      () => sender.fund(request, txCost),
      new FuelError(FuelError.CODES.INVALID_REQUEST, 'not enough coins to fit the target')
    );

    expect(getResourcesToSpend).toHaveBeenCalledTimes(2);
  });

  it('should ensure a partially funded Transaction will require only missing funds', async () => {
    using launched = await launchTestNode();

    const { provider } = launched;

    const receiver = Wallet.generate({ provider });
    const wallet1 = Wallet.generate({ provider });
    const wallet2 = Wallet.generate({ provider });

    // Define funding requirements and allocations
    const totalInBaseAsset = 200_000;
    const totalInAssetA = 50_000;
    const partiallyInAssetA = totalInAssetA / 2;

    /**
     * Funding wallet1 with only half of the required amount in Asset A and with enough amount
     * in the Base Asset to pay the fee
     */
    await seedTestWallet(wallet1, [
      [totalInBaseAsset, provider.getBaseAssetId()],
      [partiallyInAssetA, assetA],
    ]);

    /**
     * Funding wallet2 with the remaining amount needed in Asset A.
     * Note: This wallet does not have any additional funds to pay for the transaction fee.
     */
    await seedTestWallet(wallet2, [[partiallyInAssetA, assetA]]);

    let transactionRequest = new ScriptTransactionRequest();

    // Adding CoinOutput for Asset A using the totalInAssetA amount
    transactionRequest.addCoinOutput(receiver.address, totalInAssetA, assetA);

    // Executing getTransactionCost to proper estimate maxFee and gasLimit
    const txCost = await provider.getTransactionCost(transactionRequest);

    transactionRequest.gasLimit = txCost.gasUsed;
    transactionRequest.maxFee = txCost.maxFee;

    // Manually fetching resources from wallet1 to be added to transactionRequest
    const partiallyResources = await wallet1.getResourcesToSpend([
      [partiallyInAssetA, assetA],
      [totalInBaseAsset, provider.getBaseAssetId()],
    ]);

    const baseAssetResource = partiallyResources.find(
      (r) => r.assetId === provider.getBaseAssetId()
    );
    const assetAResource = partiallyResources.find((r) => r.assetId === assetA);

    // Expect to have the correct amount of resources, not enough to cover the required amount in Asset A
    expect(baseAssetResource?.amount.toString()).toBe(totalInBaseAsset.toString());
    expect(assetAResource?.amount.toString()).toBe(partiallyInAssetA.toString());

    transactionRequest.addResources(partiallyResources);

    /**
     * Using fund to add the missing required funds for the transactionRequest. The wallet2 was funded
     * only with half of the required amount in Asset A, so we validate that the fund method will fetch
     * only the remaining amount needed to complete the transaction. If attempts to fetch more funds
     * than needed, the transaction will fail with an error.
     */
    await wallet2.fund(transactionRequest, txCost);

    transactionRequest = (await wallet2.populateTransactionWitnessesSignature(
      transactionRequest
    )) as ScriptTransactionRequest;

    const tx = await wallet1.sendTransaction(transactionRequest);

    const { isStatusSuccess } = await tx.waitForResult();

    expect(isStatusSuccess).toBeTruthy();
  });

  it('should ensure a funded Transaction will not require more funds from another user', async () => {
    using launched = await launchTestNode();
    const { provider } = launched;

    const fundedWallet = Wallet.generate({ provider });
    const unfundedWallet = Wallet.generate({ provider });
    const receiver = Wallet.generate({ provider });

    // Funding the wallet with sufficient amounts for base and additional assets
    await seedTestWallet(fundedWallet, [
      [300_000, provider.getBaseAssetId()],
      [80_000, assetA],
      [80_000, assetB],
    ]);

    let transactionRequest = new ScriptTransactionRequest();

    /**
     * Adding CoinOutputs for the receiver address. All required amounts can be
     * covered by the fundedWallet.
     */
    transactionRequest.addCoinOutput(receiver.address, 1500, provider.getBaseAssetId());
    transactionRequest.addCoinOutput(receiver.address, 3000, assetA);
    transactionRequest.addCoinOutput(receiver.address, 4500, assetB);

    const txCost = await provider.getTransactionCost(transactionRequest);

    transactionRequest.gasLimit = txCost.gasUsed;
    transactionRequest.maxFee = txCost.maxFee;

    /**
     * Funding the TX request with the fundedWallet. The wallet has enough funds to
     * cover all required amounts
     */
    await fundedWallet.fund(transactionRequest, txCost);

    const balances = await unfundedWallet.getBalances();

    // expect balance to be empty since the wallet was not funded
    expect(balances.length).toBe(0);

    /**
     * Calling fund again with the unfunded wallet. Any attempt to fetch resources from any asset will
     * result in an error since this wallet carry not funds.
     */
    await unfundedWallet.fund(transactionRequest, txCost);

    transactionRequest = (await fundedWallet.populateTransactionWitnessesSignature(
      transactionRequest
    )) as ScriptTransactionRequest;

    const tx = await unfundedWallet.sendTransaction(transactionRequest);

    const { isStatusSuccess } = await tx.waitForResult();

    expect(isStatusSuccess).toBeTruthy();
  });
});<|MERGE_RESOLUTION|>--- conflicted
+++ resolved
@@ -1,14 +1,8 @@
 import { FuelError } from '@fuel-ts/errors';
-<<<<<<< HEAD
 import { expectToThrowFuelError } from '@fuel-ts/errors/test-utils';
 import type { Account, CoinTransactionRequestInput, Provider } from 'fuels';
 import { ScriptTransactionRequest, Wallet, bn } from 'fuels';
 import { launchTestNode } from 'fuels/test-utils';
-=======
-import type { Account, CoinTransactionRequestInput } from 'fuels';
-import { FUEL_NETWORK_URL, Provider, ScriptTransactionRequest, Wallet, bn } from 'fuels';
-import { expectToThrowFuelError, seedTestWallet } from 'fuels/test-utils';
->>>>>>> 99b14a5c
 
 /**
  * @group node
