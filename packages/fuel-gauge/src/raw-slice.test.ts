import { setupTestProvider } from '@fuel-ts/providers/test-utils';
import { generateTestWallet } from '@fuel-ts/wallet/test-utils';
import { bn, Predicate, Wallet, Address, BaseAssetId, Provider, FUEL_NETWORK_URL } from 'fuels';
import type { BN } from 'fuels';

import predicateRawSlice from '../fixtures/forc-projects/predicate-raw-slice';
import predicateRawSliceAbi from '../fixtures/forc-projects/predicate-raw-slice/out/debug/predicate-raw-slice-abi.json';

import { getScript, getSetupContract } from './utils';

type SomeEnum = {
  First?: boolean;
  Second?: number[];
};

type Wrapper = {
  inner: number[][];
  inner_enum: SomeEnum;
};

const setup = async (balance = 5_000) => {
  const provider = await Provider.create(FUEL_NETWORK_URL);

  // Create wallet
  const wallet = await generateTestWallet(provider, [[balance, BaseAssetId]]);

  return wallet;
};

const setupContract = getSetupContract('raw-slice');

describe('Raw Slice Tests', () => {
  it('should test raw slice output', async () => {
    using provider = await setupTestProvider();
    const contractInstance = await setupContract(provider);

    const INPUT = 10;

    const { value } = await contractInstance.functions.return_raw_slice(INPUT).call<BN[]>();

    expect(value.map((v: BN) => v.toNumber())).toStrictEqual([0, 1, 2, 3, 4, 5, 6, 7, 8, 9]);
  });

  it('should test raw slice input', async () => {
    using provider = await setupTestProvider();
    const contractInstance = await setupContract(provider);
    const INPUT = [40, 41, 42];

    const { value } = await contractInstance.functions.accept_raw_slice(INPUT).call<number[]>();

    expect(value).toBeUndefined();
  });

  it('should test raw slice input [nested]', async () => {
    using provider = await setupTestProvider();
    const contractInstance = await setupContract(provider);
    const slice = [40, 41, 42];
    const INPUT = {
      inner: [slice, slice],
      inner_enum: { Second: slice },
    };

    const { value } = await contractInstance.functions
      .accept_nested_raw_slice(INPUT)
      .call<number[]>();

    expect(value).toBeUndefined();
  });

<<<<<<< HEAD
  it('should test raw slice input [predicate-raw slice]', async () => {
    using provider = await setupTestProvider();

    // Create wallet
    const wallet = await generateTestWallet(provider, [[5_000, BaseAssetId]]);
=======
  it('should test raw slice input [predicate-raw-slice]', async () => {
    const wallet = await setup();
>>>>>>> c49f9663
    const receiver = Wallet.fromAddress(Address.fromRandom(), wallet.provider);
    const amountToPredicate = 100;
    const amountToReceiver = 50;
    type MainArgs = [Wrapper];
    const predicate = new Predicate<MainArgs>(
      predicateRawSlice,
      wallet.provider,
      predicateRawSliceAbi
    );

    // setup predicate
    const setupTx = await wallet.transfer(predicate.address, amountToPredicate, BaseAssetId);
    await setupTx.waitForResult();

    const initialPredicateBalance = await predicate.getBalance();
    const initialReceiverBalance = await receiver.getBalance();
    const bytes = [40, 41, 42];
    const INPUT: Wrapper = {
      inner: [bytes, bytes],
      inner_enum: { Second: bytes },
    };
    const tx = await predicate.setData(INPUT).transfer(receiver.address, amountToReceiver);
    await tx.waitForResult();

    // Check the balance of the receiver
    const finalReceiverBalance = await receiver.getBalance();
    expect(bn(initialReceiverBalance).add(amountToReceiver).toHex()).toEqual(
      finalReceiverBalance.toHex()
    );

    // Check we spent the entire predicate hash input
    const finalPredicateBalance = await predicate.getBalance();
    expect(finalPredicateBalance.lte(initialPredicateBalance)).toBeTruthy();
  });

  it('should test bytes input [script-raw-slice]', async () => {
    const wallet = await setup();
    type MainArgs = [number, Wrapper];
    const scriptInstance = getScript<MainArgs, void>('script-raw-slice', wallet);

    const bytes = [40, 41, 42];
    const INPUT: Wrapper = {
      inner: [bytes, bytes],
      inner_enum: { Second: bytes },
    };

    const { value } = await scriptInstance.functions.main(1, INPUT).call<BN[]>();
    expect(value.map((v: BN) => v.toNumber())).toStrictEqual([1, 2, 3]);
  });
});<|MERGE_RESOLUTION|>--- conflicted
+++ resolved
@@ -67,16 +67,11 @@
     expect(value).toBeUndefined();
   });
 
-<<<<<<< HEAD
   it('should test raw slice input [predicate-raw slice]', async () => {
     using provider = await setupTestProvider();
 
     // Create wallet
     const wallet = await generateTestWallet(provider, [[5_000, BaseAssetId]]);
-=======
-  it('should test raw slice input [predicate-raw-slice]', async () => {
-    const wallet = await setup();
->>>>>>> c49f9663
     const receiver = Wallet.fromAddress(Address.fromRandom(), wallet.provider);
     const amountToPredicate = 100;
     const amountToReceiver = 50;
