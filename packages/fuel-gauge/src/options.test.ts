--- conflicted
+++ resolved
@@ -1,14 +1,9 @@
 import type { BigNumberish } from 'fuels';
 import { launchTestNode } from 'fuels/test-utils';
 
-<<<<<<< HEAD
-import { OptionsFactory } from '../test/typegen/contracts';
-=======
-import { OptionsAbi__factory } from '../test/typegen/contracts';
-import type { DeepStructInput } from '../test/typegen/contracts/OptionsAbi';
-import OptionsAbiHex from '../test/typegen/contracts/OptionsAbi.hex';
+import type { DeepStructInput } from '../test/typegen/contracts/Options';
+import { OptionsFactory } from '../test/typegen/contracts/OptionsFactory';
 import type { Option } from '../test/typegen/contracts/common';
->>>>>>> 8b90a28d
 
 import { launchTestContract } from './utils';
 
