--- conflicted
+++ resolved
@@ -87,21 +87,12 @@
 describe('TransactionResponse', () => {
   let provider: Provider;
   let adminWallet: WalletUnlocked;
-<<<<<<< HEAD
-
-  beforeAll(async () => {
-    provider = await Provider.create(FUEL_NETWORK_URL);
-    adminWallet = await generateTestWallet(provider, [[500_000]]);
-=======
-  let gasPrice: BN;
+
   let baseAssetId: string;
-
   beforeAll(async () => {
     provider = await Provider.create(FUEL_NETWORK_URL);
     baseAssetId = provider.getBaseAssetId();
     adminWallet = await generateTestWallet(provider, [[500_000, baseAssetId]]);
-    ({ minGasPrice: gasPrice } = provider.getGasConfig());
->>>>>>> b30b796c
   });
 
   it('should ensure create method waits till a transaction response is given', async () => {
@@ -109,45 +100,31 @@
       provider,
     });
 
-    const { id: transactionId } = await adminWallet.transfer(
-      destination.address,
-      100,
-<<<<<<< HEAD
-      BaseAssetId,
-      { gasLimit: 10_000 }
-=======
-      baseAssetId,
-      { gasPrice, gasLimit: 10_000 }
->>>>>>> b30b796c
-    );
-
-    const response = await TransactionResponse.create(transactionId, provider);
-
-    expect(response.gqlTransaction).toBeDefined();
-    expect(response.gqlTransaction?.status).toBeDefined();
-    expect(response.gqlTransaction?.id).toBe(transactionId);
-  });
-
-  it('should ensure getTransactionSummary fetchs a transaction and assembles transaction summary', async () => {
-    const { ip, port } = await launchNode({
-      args: ['--poa-instant', 'false', '--poa-interval-period', '1s'],
-    });
-    const nodeProvider = await Provider.create(`http://${ip}:${port}/v1/graphql`);
-
-<<<<<<< HEAD
-    const destination = Wallet.generate({
-      provider: nodeProvider,
-    });
-=======
     const { id: transactionId } = await adminWallet.transfer(
       destination.address,
       100,
       baseAssetId,
-      { gasPrice, gasLimit: 10_000 }
-    );
->>>>>>> b30b796c
-
-    const { id: transactionId } = await adminWallet.transfer(destination.address, 100, BaseAssetId);
+      { gasLimit: 10_000 }
+    );
+
+    const response = await TransactionResponse.create(transactionId, provider);
+
+    expect(response.gqlTransaction).toBeDefined();
+    expect(response.gqlTransaction?.status).toBeDefined();
+    expect(response.gqlTransaction?.id).toBe(transactionId);
+  });
+
+  it('should ensure getTransactionSummary fetchs a transaction and assembles transaction summary', async () => {
+    const { ip, port } = await launchNode({
+      args: ['--poa-instant', 'false', '--poa-interval-period', '1s'],
+    });
+    const nodeProvider = await Provider.create(`http://${ip}:${port}/v1/graphql`);
+
+    const destination = Wallet.generate({
+      provider: nodeProvider,
+    });
+
+    const { id: transactionId } = await adminWallet.transfer(destination.address, 100, baseAssetId);
 
     const response = await TransactionResponse.create(transactionId, provider);
 
@@ -203,13 +180,8 @@
     const { id: transactionId } = await genesisWallet.transfer(
       destination.address,
       100,
-<<<<<<< HEAD
-      BaseAssetId,
+      baseAssetId,
       { gasLimit: 10_000 }
-=======
-      baseAssetId,
-      { gasPrice, gasLimit: 10_000 }
->>>>>>> b30b796c
     );
     const response = await TransactionResponse.create(transactionId, nodeProvider);
 
@@ -249,8 +221,7 @@
 
     const request = new ScriptTransactionRequest();
 
-<<<<<<< HEAD
-    request.addCoinOutput(Wallet.generate(), 100, BaseAssetId);
+    request.addCoinOutput(Wallet.generate(), 100, baseAssetId);
 
     const txCost = await genesisWallet.provider.getTransactionCost(request);
 
@@ -258,9 +229,6 @@
     request.maxFee = txCost.maxFee;
 
     await genesisWallet.fund(request, txCost);
-=======
-    const resources = await genesisWallet.getResourcesToSpend([[100_000, baseAssetId]]);
->>>>>>> b30b796c
 
     request.updateWitnessByOwner(
       genesisWallet.address,
@@ -293,8 +261,7 @@
 
     const request = new ScriptTransactionRequest();
 
-<<<<<<< HEAD
-    request.addCoinOutput(Wallet.generate(), 100, BaseAssetId);
+    request.addCoinOutput(Wallet.generate(), 100, baseAssetId);
 
     const txCost = await genesisWallet.provider.getTransactionCost(request, {
       signatureCallback: (tx) => tx.addAccountWitnesses(genesisWallet),
@@ -304,9 +271,6 @@
     request.maxFee = txCost.maxFee;
 
     await genesisWallet.fund(request, txCost);
-=======
-    const resources = await genesisWallet.getResourcesToSpend([[100_000, baseAssetId]]);
->>>>>>> b30b796c
 
     request.updateWitnessByOwner(
       genesisWallet.address,
