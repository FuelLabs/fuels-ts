--- conflicted
+++ resolved
@@ -15,16 +15,13 @@
   ScriptTransactionRequest,
 } from 'fuels';
 
-<<<<<<< HEAD
 import { getFuelGaugeForcProject, FuelGaugeProjectsEnum } from '../test/fixtures';
 
 const { binHexlified, abiContents } = getFuelGaugeForcProject(FuelGaugeProjectsEnum.REVERT_ERROR);
 
-=======
 /**
  * @group node
  */
->>>>>>> 5f12a6b9
 describe('TransactionSummary', () => {
   let provider: Provider;
   let adminWallet: WalletUnlocked;
