import { ContractFactory, ReceiptType, bn } from 'fuels';
import { launchTestNode } from 'fuels/test-utils';

import type { ReentrantBarAbi, ReentrantFooAbi } from '../test/typegen/contracts';
import {
  ReentrantBarAbi__factory,
  ReentrantFooAbi__factory,
  StorageTestContractAbi__factory,
} from '../test/typegen/contracts';
import ReentrantBarAbiHex from '../test/typegen/contracts/ReentrantBarAbi.hex';
import ReentrantFooAbiHex from '../test/typegen/contracts/ReentrantFooAbi.hex';
import StorageTestContractAbiHex from '../test/typegen/contracts/StorageTestContractAbi.hex';

/**
 * @group node
 * @group browser
 */
describe('Reentrant Contract Calls', () => {
<<<<<<< HEAD
  it('should ensure the SDK returns the proper value for a reentrant call', async () => {
    using launched = await launchTestNode({
      contractsConfigs: [
        {
          deployer: ReentrantFooAbi__factory,
          bytecode: ReentrantFooAbiHex,
        },
        {
          deployer: ReentrantBarAbi__factory,
          bytecode: ReentrantBarAbiHex,
        },
      ],
    });

    const fooContract = launched.contracts[0] as ReentrantFooAbi;
    const barContract = launched.contracts[1] as ReentrantBarAbi;

    const {
      value,
      transactionResult: { receipts },
    } = await fooContract.functions
=======
  let barContract: Contract;
  let fooContract: Contract;
  let wallet: WalletUnlocked;
  let baseAssetId: string;

  beforeAll(async () => {
    const provider = await Provider.create(FUEL_NETWORK_URL);
    baseAssetId = provider.getBaseAssetId();
    wallet = await generateTestWallet(provider, [[500_000, baseAssetId]]);

    const factoryBar = new ContractFactory(bar.binHexlified, bar.abiContents, wallet);
    let { waitForResult } = await factoryBar.deployContract();
    ({ contract: barContract } = await waitForResult());

    const factoryFoo = new ContractFactory(foo.binHexlified, foo.abiContents, wallet);
    ({ waitForResult } = await factoryFoo.deployContract());
    ({ contract: fooContract } = await waitForResult());
  });

  it('should ensure the SDK returns the proper value for a reentrant call', async () => {
    const { waitForResult } = await fooContract.functions
>>>>>>> 661b1535
      .foo({ bits: fooContract.id.toB256() }, { bits: barContract.id.toB256() })
      .addContracts([barContract])
      .call();

    const {
      value,
      transactionResult: { receipts },
    } = await waitForResult();

    /**
     * First, the test will call:
     *   Foo.foo()
     *
     * Then `Foo` will call `Bar`:
     *   Foo.foo() --\> Bar.bar()
     *
     * And `Bar` will call `Foo` again:
     *   Bar.bar() --\> Foo.baz()
     *
     * Because two functions from `Foo` contract were called, and both
     * return values, two `Return` receipts are generated with the same
     * contract ID.
     *
     * The SDK should be able to distinguish them and correctly return
     * number 42 (from `Foo.foo`) instead of 1337 (from `Foo.baz`).
     */
    const returnReceipts = receipts.filter(
      (r) => r.type === ReceiptType.ReturnData && r.id === fooContract.id.toB256()
    );

    expect(value.toNumber()).toBe(42);
    expect(returnReceipts.length).toBe(2);
  });

  it('should ensure the SDK returns the proper value for a reentrant call on multi-call', async () => {
<<<<<<< HEAD
    using launched = await launchTestNode({
      contractsConfigs: [
        {
          deployer: ReentrantFooAbi__factory,
          bytecode: ReentrantFooAbiHex,
        },
        {
          deployer: ReentrantBarAbi__factory,
          bytecode: ReentrantBarAbiHex,
        },
      ],
    });

    const {
      wallets: [wallet],
    } = launched;

    const fooContract = launched.contracts[0] as ReentrantFooAbi;
    const barContract = launched.contracts[1] as ReentrantBarAbi;

    const storageContract = await new ContractFactory(
      StorageTestContractAbiHex,
      StorageTestContractAbi__factory.abi,
=======
    const deploy = await new ContractFactory(
      storageTest.binHexlified,
      storageTest.abiContents,
>>>>>>> 661b1535
      wallet
    ).deployContract({ storageSlots: StorageTestContractAbi__factory.storageSlots });

    const { contract: storageContract } = await deploy.waitForResult();

    const reentrantCall = fooContract.functions.foo(
      { bits: fooContract.id.toB256() },
      { bits: barContract.id.toB256() }
    );

    const { waitForResult } = await fooContract
      .multiCall([reentrantCall, storageContract.functions.return_var3(), reentrantCall])
      .call();

    const result = await waitForResult();

    const expectedReentrantValue = 42;

    // return value from first call to reentrant contract call
    expect(bn(result.value[0]).toNumber()).toBe(expectedReentrantValue);
    // return value from call to a different contract
    expect(bn(result.value[1]).toNumber()).not.toBe(expectedReentrantValue);
    // return value from second call to reentrant contract call
    expect(bn(result.value[2]).toNumber()).toBe(expectedReentrantValue);
  });
});<|MERGE_RESOLUTION|>--- conflicted
+++ resolved
@@ -16,7 +16,6 @@
  * @group browser
  */
 describe('Reentrant Contract Calls', () => {
-<<<<<<< HEAD
   it('should ensure the SDK returns the proper value for a reentrant call', async () => {
     using launched = await launchTestNode({
       contractsConfigs: [
@@ -34,33 +33,7 @@
     const fooContract = launched.contracts[0] as ReentrantFooAbi;
     const barContract = launched.contracts[1] as ReentrantBarAbi;
 
-    const {
-      value,
-      transactionResult: { receipts },
-    } = await fooContract.functions
-=======
-  let barContract: Contract;
-  let fooContract: Contract;
-  let wallet: WalletUnlocked;
-  let baseAssetId: string;
-
-  beforeAll(async () => {
-    const provider = await Provider.create(FUEL_NETWORK_URL);
-    baseAssetId = provider.getBaseAssetId();
-    wallet = await generateTestWallet(provider, [[500_000, baseAssetId]]);
-
-    const factoryBar = new ContractFactory(bar.binHexlified, bar.abiContents, wallet);
-    let { waitForResult } = await factoryBar.deployContract();
-    ({ contract: barContract } = await waitForResult());
-
-    const factoryFoo = new ContractFactory(foo.binHexlified, foo.abiContents, wallet);
-    ({ waitForResult } = await factoryFoo.deployContract());
-    ({ contract: fooContract } = await waitForResult());
-  });
-
-  it('should ensure the SDK returns the proper value for a reentrant call', async () => {
     const { waitForResult } = await fooContract.functions
->>>>>>> 661b1535
       .foo({ bits: fooContract.id.toB256() }, { bits: barContract.id.toB256() })
       .addContracts([barContract])
       .call();
@@ -96,7 +69,6 @@
   });
 
   it('should ensure the SDK returns the proper value for a reentrant call on multi-call', async () => {
-<<<<<<< HEAD
     using launched = await launchTestNode({
       contractsConfigs: [
         {
@@ -117,14 +89,9 @@
     const fooContract = launched.contracts[0] as ReentrantFooAbi;
     const barContract = launched.contracts[1] as ReentrantBarAbi;
 
-    const storageContract = await new ContractFactory(
+    const deploy = await new ContractFactory(
       StorageTestContractAbiHex,
       StorageTestContractAbi__factory.abi,
-=======
-    const deploy = await new ContractFactory(
-      storageTest.binHexlified,
-      storageTest.abiContents,
->>>>>>> 661b1535
       wallet
     ).deployContract({ storageSlots: StorageTestContractAbi__factory.storageSlots });
 
