--- conflicted
+++ resolved
@@ -19,14 +19,8 @@
 
   beforeAll(async () => {
     const provider = await Provider.create(FUEL_NETWORK_URL);
-<<<<<<< HEAD
     baseAssetId = provider.getBaseAssetId();
     wallet = await generateTestWallet(provider, [[20_000, baseAssetId]]);
-=======
-    baseAssetId = await provider.getBaseAssetId();
-
-    wallet = await generateTestWallet(provider, [[10_000, baseAssetId]]);
->>>>>>> b026feb0
 
     const factoryBar = new ContractFactory(bar.binHexlified, bar.abiContents, wallet);
     barContract = await factoryBar.deployContract({ baseAssetId });
