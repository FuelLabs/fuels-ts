--- conflicted
+++ resolved
@@ -135,13 +135,8 @@
 
     test('predicate does not get estimated again if it has already been estimated', async () => {
       const tx = new ScriptTransactionRequest();
-<<<<<<< HEAD
-      await seedTestWallet(predicateTrue, [[100]]);
-      const resources = await predicateTrue.getResourcesToSpend([[1]]);
-=======
       await seedTestWallet(predicateTrue, [[2000, baseAssetId]]);
       const resources = await predicateTrue.getResourcesToSpend([[1, baseAssetId]]);
->>>>>>> 60be2954
       tx.addResources(resources);
 
       const spy = vi.spyOn(provider.operations, 'estimatePredicates');
@@ -154,25 +149,15 @@
 
     test('Predicates get estimated if one of them is not estimated', async () => {
       const tx = new ScriptTransactionRequest();
-<<<<<<< HEAD
-      await seedTestWallet(predicateTrue, [[100]]);
-      const trueResources = await predicateTrue.getResourcesToSpend([[1]]);
-=======
       await seedTestWallet(predicateTrue, [[2000, baseAssetId]]);
       const trueResources = await predicateTrue.getResourcesToSpend([[1, baseAssetId]]);
->>>>>>> 60be2954
       tx.addResources(trueResources);
 
       const spy = vi.spyOn(provider.operations, 'estimatePredicates');
       await provider.estimatePredicates(tx);
 
-<<<<<<< HEAD
-      await seedTestWallet(predicateStruct, [[100]]);
-      const structResources = await predicateStruct.getResourcesToSpend([[1]]);
-=======
       await seedTestWallet(predicateStruct, [[2000, baseAssetId]]);
       const structResources = await predicateStruct.getResourcesToSpend([[1, baseAssetId]]);
->>>>>>> 60be2954
       tx.addResources(structResources);
 
       await provider.estimatePredicates(tx);
@@ -184,7 +169,6 @@
     });
 
     test('transferring funds from a predicate estimates the predicate and does only one dry run', async () => {
-<<<<<<< HEAD
       const { binHexlified, abiContents } = getFuelGaugeForcProject(
         FuelGaugeProjectsEnum.PREDICATE_VALIDATE_TRANSFER
       );
@@ -198,14 +182,7 @@
         inputData: [bn(amountToPredicate)],
       });
 
-      await seedTestWallet(predicate, [[amountToPredicate]]);
-
-      const initialPredicateBalance = bn(await predicate.getBalance()).toNumber();
-=======
-      const amountToPredicate = 3000;
-
-      await seedTestWallet(predicateTrue, [[amountToPredicate, baseAssetId]]);
->>>>>>> 60be2954
+      await seedTestWallet(predicate, [[amountToPredicate, baseAssetId]]);
 
       const receiverWallet = WalletUnlocked.generate({
         provider,
@@ -216,18 +193,7 @@
       const dryRunSpy = vi.spyOn(provider.operations, 'dryRun');
       const estimatePredicatesSpy = vi.spyOn(provider.operations, 'estimatePredicates');
 
-<<<<<<< HEAD
-      const response = await predicate.transfer(receiverWallet.address.toB256(), 1, BaseAssetId);
-      await response.waitForResult();
-      const finalPredicateBalance = bn(await predicate.getBalance()).toNumber();
-      expect(initialPredicateBalance).toBeGreaterThan(finalPredicateBalance);
-=======
-      const response = await predicateTrue.transfer(
-        receiverWallet.address.toB256(),
-        1,
-        baseAssetId
-      );
->>>>>>> 60be2954
+      const response = await predicate.transfer(receiverWallet.address.toB256(), 1, baseAssetId);
 
       const { isStatusSuccess } = await response.waitForResult();
       expect(isStatusSuccess).toBeTruthy();
