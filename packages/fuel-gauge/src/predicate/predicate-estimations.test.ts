import { seedTestWallet } from '@fuel-ts/account/test-utils';
import type {
  CoinTransactionRequestInput,
  MessageTransactionRequestInput,
  ContractTransactionRequestInput,
} from 'fuels';
import {
  Provider,
  Predicate,
  bn,
  ScriptTransactionRequest,
  InputType,
  FUEL_NETWORK_URL,
  getRandomB256,
  WalletUnlocked,
} from 'fuels';

import { FuelGaugeProjectsEnum, getFuelGaugeForcProject } from '../../test/fixtures';
import type { Validation } from '../types/predicate';

/**
 * @group node
 */
describe('Predicate', () => {
  const { binHexlified: predicateTrueBytecode } = getFuelGaugeForcProject(
    FuelGaugeProjectsEnum.PREDICATE_TRUE
  );

  const { binHexlified: predicateBytesMainArgsStruct, abiContents: predicateAbiMainArgsStruct } =
    getFuelGaugeForcProject(FuelGaugeProjectsEnum.PREDICATE_MAIN_ARGS_STRUCT);

  describe('Estimate predicate gas', () => {
    let provider: Provider;
    let predicateTrue: Predicate<[]>;
    let predicateStruct: Predicate<[Validation]>;
    let baseAssetId: string;

    beforeEach(async () => {
      provider = await Provider.create(FUEL_NETWORK_URL);
      baseAssetId = provider.getBaseAssetId();
      predicateTrue = new Predicate({
        bytecode: predicateTrueBytecode,
        provider,
      });
      predicateStruct = new Predicate<[Validation]>({
        bytecode: predicateBytesMainArgsStruct,
        abi: predicateAbiMainArgsStruct,
        provider,
      });
      await seedTestWallet(predicateStruct, [
        {
<<<<<<< HEAD
          assetId: BaseAssetId,
          amount: bn(10_000),
=======
          assetId: baseAssetId,
          amount: bn(1000),
>>>>>>> b30b796c
        },
      ]);
    });

    it('estimatePredicates should assign gas to the correct input', async () => {
      const tx = new ScriptTransactionRequest();

      // Get resources from the predicate struct
      const ressources = await predicateStruct.getResourcesToSpend([
        {
<<<<<<< HEAD
          assetId: BaseAssetId,
          amount: bn(10_000),
=======
          assetId: baseAssetId,
          amount: bn(1000),
>>>>>>> b30b796c
        },
      ]);
      tx.addResource(ressources[0]);
      // Add predicate bytecode to the input predicate
      (<CoinTransactionRequestInput>tx.inputs[0]).predicate = predicateStruct.bytes;

      // Create a message input with a predicate that returns true
      const predicateMessage: MessageTransactionRequestInput = {
        type: InputType.Message,
        amount: bn(0),
        sender: '0x00000000000000000000000059f2f1fcfe2474fd5f0b9ba1e73ca90b143eb8d0',
        recipient: predicateTrue.address.toB256(),
        witnessIndex: 0,
        data: '0x',
        nonce: '0x0000000000000000000000000000000000000000000000000000000000000002',
        // Predicate that returns true
        predicate: predicateTrue.bytes,
        // Assign zero to gas to ensure that the gas is calculated
        predicateGasUsed: bn(0),
        predicateData: '0x',
      };

      const nonPredicateMessage: MessageTransactionRequestInput = {
        type: InputType.Message,
        amount: bn(100),
        sender: getRandomB256(),
        recipient: getRandomB256(),
        witnessIndex: 0,
        data: '0x',
        nonce: getRandomB256(),
      };

      const contract: ContractTransactionRequestInput = {
        type: 1,
        contractId: '0xb64fa600c9a940529020fd47a18f9c1395946fbf636aad13fe029db4820ed354',
        txPointer: '0x00000000000000000000000000000000',
      };

      const nonPredicateUtxo: CoinTransactionRequestInput = {
        id: '0x5b2f4599a29aea28e325c89249c9e397f8b86bbd2405cf3b0face56c8e0e4dbe01',
        amount: bn(100),
        assetId: '0x0000000000000000000000000000000000000000000000000000000000000000',
        owner: '0xd8813d1f9ca165ce2e8710382c3d65d64e7bd43c0f7a3d51689bcdf9513411cd',
        type: 0,
        txPointer: '0x00000000000000000000000000000000',
        witnessIndex: 0,
      };

      tx.inputs.push(predicateMessage, nonPredicateMessage, contract, nonPredicateUtxo);

      const txEstimated = await provider.estimatePredicates(tx);

      const predicateCoinInput = <MessageTransactionRequestInput>txEstimated.inputs[0];
      expect(Number(predicateCoinInput.predicateGasUsed)).toBeGreaterThan(1);
      const predicateMessageInput = <MessageTransactionRequestInput>txEstimated.inputs[1];
      expect(Number(predicateMessageInput.predicateGasUsed)).toBeGreaterThan(1);
      const nonPredicateMessageInput = <MessageTransactionRequestInput>txEstimated.inputs[2];
      expect(nonPredicateMessageInput.predicateGasUsed).toBeUndefined();
      const contractInput = <ContractTransactionRequestInput>txEstimated.inputs[3];
      expect(contractInput.contractId).toBe(contract.contractId);
      const nonPredicateInput = <CoinTransactionRequestInput>txEstimated.inputs[4];
      expect(nonPredicateInput.predicateGasUsed).toBeUndefined();
      // Because the predicate that owns the coin is more complex
      // it should have a bigger gas cost
      expect(Number(predicateCoinInput.predicateGasUsed)).toBeGreaterThan(
        Number(predicateMessageInput.predicateGasUsed)
      );
    });

    test('predicate does not get estimated again if it has already been estimated', async () => {
      const tx = new ScriptTransactionRequest();
<<<<<<< HEAD
      await seedTestWallet(predicateTrue, [[2000]]);
      const resources = await predicateTrue.getResourcesToSpend([[1]]);
      tx.addResources(resources);
=======
      await seedTestWallet(predicateTrue, [[100, baseAssetId]]);
      const resources = await predicateTrue.getResourcesToSpend([[1, baseAssetId]]);
      tx.addPredicateResources(resources, predicateTrue);
>>>>>>> b30b796c

      const spy = vi.spyOn(provider.operations, 'estimatePredicates');

      await provider.estimatePredicates(tx);
      await provider.estimatePredicates(tx);

      expect(spy).toHaveBeenCalledTimes(1);
    });

    test('Predicates get estimated if one of them is not estimated', async () => {
      const tx = new ScriptTransactionRequest();
<<<<<<< HEAD
      await seedTestWallet(predicateTrue, [[2000]]);
      const trueResources = await predicateTrue.getResourcesToSpend([[1]]);
      tx.addResources(trueResources);
=======
      await seedTestWallet(predicateTrue, [[100, baseAssetId]]);
      const trueResources = await predicateTrue.getResourcesToSpend([[1, baseAssetId]]);
      tx.addPredicateResources(trueResources, predicateTrue);
>>>>>>> b30b796c

      const spy = vi.spyOn(provider.operations, 'estimatePredicates');
      await provider.estimatePredicates(tx);

<<<<<<< HEAD
      await seedTestWallet(predicateStruct, [[2000]]);
      const structResources = await predicateStruct.getResourcesToSpend([[1]]);
      tx.addResources(structResources);
=======
      await seedTestWallet(predicateStruct, [[100, baseAssetId]]);
      const structResources = await predicateStruct.getResourcesToSpend([[1, baseAssetId]]);
      tx.addPredicateResources(structResources, predicateStruct);
>>>>>>> b30b796c

      await provider.estimatePredicates(tx);

      // this call shouldn't call provider.operations.estimatePredicates because all predicates have been estimated
      await provider.estimatePredicates(tx);

      expect(spy).toHaveBeenCalledTimes(2);
    });

    test('transferring funds from a predicate estimates the predicate and does only one dry run', async () => {
      const amountToPredicate = 3000;

      await seedTestWallet(predicateTrue, [[amountToPredicate, baseAssetId]]);

      const initialPredicateBalance = bn(await predicateTrue.getBalance()).toNumber();

      const receiverWallet = WalletUnlocked.generate({
        provider,
      });

      const dryRunSpy = vi.spyOn(provider.operations, 'dryRun');
      const estimatePredicatesSpy = vi.spyOn(provider.operations, 'estimatePredicates');

      const response = await predicateTrue.transfer(
        receiverWallet.address.toB256(),
        1,
        baseAssetId
      );
      await response.waitForResult();
      const finalPredicateBalance = bn(await predicateTrue.getBalance()).toNumber();
      expect(initialPredicateBalance).toBeGreaterThan(finalPredicateBalance);

      expect(estimatePredicatesSpy).toHaveBeenCalledTimes(1);
      expect(dryRunSpy).toHaveBeenCalledOnce();
    });
  });
});<|MERGE_RESOLUTION|>--- conflicted
+++ resolved
@@ -49,13 +49,8 @@
       });
       await seedTestWallet(predicateStruct, [
         {
-<<<<<<< HEAD
-          assetId: BaseAssetId,
+          assetId: baseAssetId,
           amount: bn(10_000),
-=======
-          assetId: baseAssetId,
-          amount: bn(1000),
->>>>>>> b30b796c
         },
       ]);
     });
@@ -66,13 +61,8 @@
       // Get resources from the predicate struct
       const ressources = await predicateStruct.getResourcesToSpend([
         {
-<<<<<<< HEAD
-          assetId: BaseAssetId,
+          assetId: baseAssetId,
           amount: bn(10_000),
-=======
-          assetId: baseAssetId,
-          amount: bn(1000),
->>>>>>> b30b796c
         },
       ]);
       tx.addResource(ressources[0]);
@@ -144,15 +134,9 @@
 
     test('predicate does not get estimated again if it has already been estimated', async () => {
       const tx = new ScriptTransactionRequest();
-<<<<<<< HEAD
-      await seedTestWallet(predicateTrue, [[2000]]);
-      const resources = await predicateTrue.getResourcesToSpend([[1]]);
+      await seedTestWallet(predicateTrue, [[2000, baseAssetId]]);
+      const resources = await predicateTrue.getResourcesToSpend([[1, baseAssetId]]);
       tx.addResources(resources);
-=======
-      await seedTestWallet(predicateTrue, [[100, baseAssetId]]);
-      const resources = await predicateTrue.getResourcesToSpend([[1, baseAssetId]]);
-      tx.addPredicateResources(resources, predicateTrue);
->>>>>>> b30b796c
 
       const spy = vi.spyOn(provider.operations, 'estimatePredicates');
 
@@ -164,28 +148,16 @@
 
     test('Predicates get estimated if one of them is not estimated', async () => {
       const tx = new ScriptTransactionRequest();
-<<<<<<< HEAD
-      await seedTestWallet(predicateTrue, [[2000]]);
-      const trueResources = await predicateTrue.getResourcesToSpend([[1]]);
+      await seedTestWallet(predicateTrue, [[2000, baseAssetId]]);
+      const trueResources = await predicateTrue.getResourcesToSpend([[1, baseAssetId]]);
       tx.addResources(trueResources);
-=======
-      await seedTestWallet(predicateTrue, [[100, baseAssetId]]);
-      const trueResources = await predicateTrue.getResourcesToSpend([[1, baseAssetId]]);
-      tx.addPredicateResources(trueResources, predicateTrue);
->>>>>>> b30b796c
 
       const spy = vi.spyOn(provider.operations, 'estimatePredicates');
       await provider.estimatePredicates(tx);
 
-<<<<<<< HEAD
-      await seedTestWallet(predicateStruct, [[2000]]);
-      const structResources = await predicateStruct.getResourcesToSpend([[1]]);
+      await seedTestWallet(predicateStruct, [[2000, baseAssetId]]);
+      const structResources = await predicateStruct.getResourcesToSpend([[1, baseAssetId]]);
       tx.addResources(structResources);
-=======
-      await seedTestWallet(predicateStruct, [[100, baseAssetId]]);
-      const structResources = await predicateStruct.getResourcesToSpend([[1, baseAssetId]]);
-      tx.addPredicateResources(structResources, predicateStruct);
->>>>>>> b30b796c
 
       await provider.estimatePredicates(tx);
 
