--- conflicted
+++ resolved
@@ -10,10 +10,6 @@
   const baseAssetId = wallet.provider.getBaseAssetId();
   const request = new ScriptTransactionRequest();
 
-<<<<<<< HEAD
-  request.addCoinOutput(predicate.address, amountToPredicate, baseAssetId);
-  const txCost = await predicate.getTransactionCost(request);
-=======
   for (let i = 0; i < utxosAmount; i++) {
     request.addCoinOutput(
       predicate.address,
@@ -22,8 +18,7 @@
     );
   }
 
-  const txCost = await wallet.provider.getTransactionCost(request);
->>>>>>> b48e3676
+  const txCost = await wallet.getTransactionCost(request);
   request.gasLimit = txCost.gasUsed;
   request.maxFee = txCost.maxFee;
   await wallet.fund(request, txCost);
