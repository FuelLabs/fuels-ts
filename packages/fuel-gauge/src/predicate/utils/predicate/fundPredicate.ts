--- conflicted
+++ resolved
@@ -6,27 +6,14 @@
   predicate: Predicate<T>,
   amountToPredicate: BigNumberish
 ): Promise<BN> => {
-<<<<<<< HEAD
+  const baseAssetId = wallet.provider.getBaseAssetId();
   const request = new ScriptTransactionRequest();
 
-  request.addCoinOutput(predicate.address, amountToPredicate, BaseAssetId);
+  request.addCoinOutput(predicate.address, amountToPredicate, baseAssetId);
   const txCost = await wallet.provider.getTransactionCost(request);
   request.gasLimit = txCost.gasUsed;
   request.maxFee = txCost.maxFee;
   await wallet.fund(request, txCost);
-=======
-  const { minGasPrice } = wallet.provider.getGasConfig();
-  const baseAssetId = wallet.provider.getBaseAssetId();
-
-  const request = new ScriptTransactionRequest({
-    gasPrice: minGasPrice,
-  });
-
-  request.addCoinOutput(predicate.address, amountToPredicate, baseAssetId);
-  const { minFee, requiredQuantities, gasUsed } = await wallet.provider.getTransactionCost(request);
-  request.gasLimit = gasUsed;
-  await wallet.fund(request, requiredQuantities, minFee);
->>>>>>> b30b796c
 
   await wallet.sendTransaction(request, { awaitExecution: true });
 
