--- conflicted
+++ resolved
@@ -1,10 +1,6 @@
 import { generateTestWallet } from '@fuel-ts/wallet/test-utils';
-<<<<<<< HEAD
 import type { BytesLike } from 'ethers';
-import { BaseAssetId, ContractFactory, Provider } from 'fuels';
-=======
 import { BaseAssetId, ContractFactory, FUEL_NETWORK_URL, Provider } from 'fuels';
->>>>>>> 3367d9cc
 import type { Interface, JsonAbi, Contract, WalletUnlocked } from 'fuels';
 
 let walletInstance: WalletUnlocked;
