--- conflicted
+++ resolved
@@ -42,13 +42,8 @@
 
     it('throws if sender does not have enough resources for tx and gas', async () => {
       await expect(
-<<<<<<< HEAD
-        predicate.transfer(receiver.address, predicateBalance, BaseAssetId, {
+        predicate.transfer(receiver.address, predicateBalance, baseAssetId, {
           gasLimit: 100_000_000,
-=======
-        predicate.transfer(receiver.address, predicateBalance, baseAssetId, {
-          gasLimit: 10_000,
->>>>>>> b30b796c
         })
       ).rejects.toThrow(/not enough coins to fit the target/i);
     });
