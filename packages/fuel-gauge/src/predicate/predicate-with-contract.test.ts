--- conflicted
+++ resolved
@@ -16,6 +16,20 @@
 
 import { fundPredicate, setupContractWithConfig } from './utils/predicate';
 
+const contractBytes = readFileSync(
+  join(
+    __dirname,
+    '../../fixtures/forc-projects/call-test-contract/out/debug/call-test-contract.bin'
+  )
+);
+
+const liquidityPoolBytes = readFileSync(
+  join(__dirname, '../../fixtures/forc-projects/liquidity-pool/out/debug/liquidity-pool.bin')
+);
+
+/**
+ * @group node
+ */
 describe('Predicate', () => {
   const { binHexlified: contractBytes, abiContents: contractAbi } = getFuelGaugeForcProject(
     FuelGaugeProjectsEnum.CALL_TEST_CONTRACT
@@ -35,13 +49,6 @@
     FuelGaugeProjectsEnum.PREDICATE_TRUE
   );
 
-<<<<<<< HEAD
-/**
- * @group node
- */
-describe('Predicate', () => {
-=======
->>>>>>> 03010f88
   describe('With Contract', () => {
     let wallet: WalletUnlocked;
     let receiver: WalletUnlocked;
