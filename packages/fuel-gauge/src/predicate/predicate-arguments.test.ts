import type { WalletLocked, WalletUnlocked, BigNumberish } from 'fuels';
import { Provider, FUEL_NETWORK_URL, toHex, toNumber, Predicate, BaseAssetId } from 'fuels';

import { FuelGaugeProjectsEnum, getFuelGaugeForcProject } from '../../test/fixtures';
import type { Validation } from '../types/predicate';

import { setupWallets, assertBalances, fundPredicate } from './utils/predicate';

/**
 * @group node
 */
describe('Predicate', () => {
  const { binHexlified: predicateBytesAddress, abiContents: predicateAbiMainArgsAddress } =
    getFuelGaugeForcProject(FuelGaugeProjectsEnum.PREDICATE_ADDRESS);

  const { binHexlified: predicateBytesMainArgsStruct, abiContents: predicateAbiMainArgsStruct } =
    getFuelGaugeForcProject(FuelGaugeProjectsEnum.PREDICATE_MAIN_ARGS_STRUCT);

  const { binHexlified: predicateBytesMainArgsVector, abiContents: predicateAbiMainArgsVector } =
    getFuelGaugeForcProject(FuelGaugeProjectsEnum.PREDICATE_MAIN_ARGS_VECTOR);

  const { binHexlified: predicateBytesMulti, abiContents: predicateAbiMulti } =
    getFuelGaugeForcProject(FuelGaugeProjectsEnum.PREDICATE_MULTI_ARGS);

  const { binHexlified: predicateBytesMainArgsU32, abiContents: predicateAbiMainArgsU32 } =
    getFuelGaugeForcProject(FuelGaugeProjectsEnum.PREDICATE_U32);

  describe('Arguments', () => {
    let wallet: WalletUnlocked;
    let receiver: WalletLocked;
    let provider: Provider;
    const amountToReceiver = 50;
    const amountToPredicate = 400_000;

    beforeAll(async () => {
      provider = await Provider.create(FUEL_NETWORK_URL);
    });

    beforeEach(async () => {
      [wallet, receiver] = await setupWallets();
      provider = wallet.provider;
    });

    it('calls a predicate with valid address data and returns true', async () => {
      const predicate = new Predicate<[string]>({
        bytecode: predicateBytesAddress,
        abi: predicateAbiMainArgsAddress,
        provider,
        inputData: ['0xef86afa9696cf0dc6385e2c407a6e159a1103cefb7e2ae0636fb33d3cb2a9e4a'],
      });

      const initialPredicateBalance = await fundPredicate(wallet, predicate, amountToPredicate);
      const initialReceiverBalance = await receiver.getBalance();

<<<<<<< HEAD
      const tx = await predicate
        .setData('0xef86afa9696cf0dc6385e2c407a6e159a1103cefb7e2ae0636fb33d3cb2a9e4a')
        .transfer(receiver.address, amountToReceiver, BaseAssetId, { gasLimit: 10_000 });
=======
      const tx = await predicate.transfer(receiver.address, amountToReceiver, BaseAssetId, {
        gasPrice,
        gasLimit: 10_000,
      });
>>>>>>> ad8bdaf2
      await tx.waitForResult();

      await assertBalances(
        predicate,
        receiver,
        initialPredicateBalance,
        initialReceiverBalance,
        amountToPredicate,
        amountToReceiver
      );
    });

    it('calls a predicate with invalid address data and returns false', async () => {
      const predicate = new Predicate<[string]>({
        bytecode: predicateBytesAddress,
        abi: predicateAbiMainArgsAddress,
        provider,
        inputData: ['0xbadbadbadbadbadbadbadbadbadbadbadbadbadbadbadbadbadbadbadbadbada'],
      });

      const initialPredicateBalance = await fundPredicate(wallet, predicate, amountToPredicate);
      const initialReceiverBalance = await receiver.getBalance();

      // Check there are UTXO locked with the predicate hash
      expect(initialPredicateBalance.gte(amountToPredicate));
      expect(initialReceiverBalance.toHex()).toEqual(toHex(0));

      await expect(
        predicate.transfer(receiver.address, 50, BaseAssetId, { gasLimit: 1000 })
      ).rejects.toThrow(/PredicateVerificationFailed/);
    });

    it('calls a predicate with valid u32 data and returns true', async () => {
      const predicate = new Predicate<[number]>({
        bytecode: predicateBytesMainArgsU32,
        abi: predicateAbiMainArgsU32,
        provider,
        inputData: [1078],
      });

      const initialPredicateBalance = await fundPredicate(wallet, predicate, amountToPredicate);
      const initialReceiverBalance = await receiver.getBalance();

<<<<<<< HEAD
      const tx = await predicate
        .setData(1078)
        .transfer(receiver.address, amountToReceiver, BaseAssetId, { gasLimit: 10_000 });
=======
      const tx = await predicate.transfer(receiver.address, amountToReceiver, BaseAssetId, {
        gasPrice,
        gasLimit: 10_000,
      });
>>>>>>> ad8bdaf2
      await tx.waitForResult();

      await assertBalances(
        predicate,
        receiver,
        initialPredicateBalance,
        initialReceiverBalance,
        amountToPredicate,
        amountToReceiver
      );
    });

    it('calls a predicate with invalid u32 data and returns false', async () => {
      const predicate = new Predicate<[number]>({
        bytecode: predicateBytesMainArgsU32,
        abi: predicateAbiMainArgsU32,
        provider,
        inputData: [100],
      });

      const initialPredicateBalance = await fundPredicate(wallet, predicate, amountToPredicate);
      const initialReceiverBalance = await receiver.getBalance();

      // Check there are UTXO locked with the predicate hash
      expect(toNumber(initialPredicateBalance)).toBeGreaterThanOrEqual(amountToPredicate);
      expect(initialReceiverBalance.toHex()).toEqual(toHex(0));

      await expect(
<<<<<<< HEAD
        predicate.setData(100).transfer(receiver.address, amountToPredicate, BaseAssetId, {
=======
        predicate.transfer(receiver.address, amountToPredicate, BaseAssetId, {
          gasPrice,
>>>>>>> ad8bdaf2
          gasLimit: 10_000,
        })
      ).rejects.toThrow(/PredicateVerificationFailed/);
    });

    it('calls a predicate with a valid struct argument and returns true', async () => {
      const predicateInstanceForBalance = new Predicate<[Validation]>({
        bytecode: predicateBytesMainArgsStruct,
        abi: predicateAbiMainArgsStruct,
        provider,
        inputData: [{ has_account: true, total_complete: 100 }],
      });

      const initialPredicateBalance = await fundPredicate(
        wallet,
        predicateInstanceForBalance,
        amountToPredicate
      );
      const initialReceiverBalance = await receiver.getBalance();

      // #region predicate-struct-arg
<<<<<<< HEAD
      // #context const predicate = new Predicate(bytecode, chainId, abi);
      const tx = await predicate
        .setData({
          has_account: true,
          total_complete: 100,
        })
        .transfer(receiver.address, amountToReceiver, BaseAssetId, { gasLimit: 10_000 });
=======
      const predicate = new Predicate<[Validation]>({
        bytecode: predicateBytesMainArgsStruct,
        abi: predicateAbiMainArgsStruct,
        provider,
        inputData: [{ has_account: true, total_complete: 100 }],
      });
      const tx = await predicate.transfer(receiver.address, amountToReceiver, BaseAssetId, {
        gasPrice,
        gasLimit: 10_000,
      });
>>>>>>> ad8bdaf2
      await tx.waitForResult();
      // #endregion predicate-struct-arg

      await assertBalances(
        predicate,
        receiver,
        initialPredicateBalance,
        initialReceiverBalance,
        amountToPredicate,
        amountToReceiver
      );
    });

    it('calls a predicate with an invalid main struct argument and returns false', async () => {
      const predicate = new Predicate<[Validation]>({
        bytecode: predicateBytesMainArgsStruct,
        abi: predicateAbiMainArgsStruct,
        provider,
        inputData: [
          {
            has_account: false,
            total_complete: 0,
          },
        ],
      });

      const initialPredicateBalance = await fundPredicate(wallet, predicate, amountToPredicate);

      // Check there are UTXO locked with the predicate hash
      expect(toNumber(initialPredicateBalance)).toBeGreaterThanOrEqual(amountToPredicate);

      await expect(
<<<<<<< HEAD
        predicate
          .setData({
            has_account: false,
            total_complete: 0,
          })
          .transfer(receiver.address, 50, BaseAssetId, { gasLimit: 10_000 })
=======
        predicate.transfer(receiver.address, 50, BaseAssetId, { gasPrice, gasLimit: 10_000 })
>>>>>>> ad8bdaf2
      ).rejects.toThrow(/PredicateVerificationFailed/);
    });

    it('can call a Coin predicate which returns true with valid predicate data [main args vector]', async () => {
      const predicate = new Predicate<[BigNumberish[]]>({
        bytecode: predicateBytesMainArgsVector,
        abi: predicateAbiMainArgsVector,
        provider,
        inputData: [[42]],
      });

      const initialPredicateBalance = await fundPredicate(wallet, predicate, amountToPredicate);
      const initialReceiverBalance = await receiver.getBalance();

<<<<<<< HEAD
      const tx = await predicate
        .setData([42])
        .transfer(receiver.address, amountToReceiver, BaseAssetId, { gasLimit: 10_000 });
=======
      const tx = await predicate.transfer(receiver.address, amountToReceiver, BaseAssetId, {
        gasPrice,
        gasLimit: 10_000,
      });
>>>>>>> ad8bdaf2
      await tx.waitForResult();

      await assertBalances(
        predicate,
        receiver,
        initialPredicateBalance,
        initialReceiverBalance,
        amountToPredicate,
        amountToReceiver
      );
    });

    it('calls a predicate with valid multiple arguments and returns true', async () => {
      const predicateForBalance = new Predicate({
        bytecode: predicateBytesMulti,
        abi: predicateAbiMulti,
        provider,
        inputData: [20, 30],
      });

      const initialPredicateBalance = await fundPredicate(
        wallet,
        predicateForBalance,
        amountToPredicate
      );
      const initialReceiverBalance = await receiver.getBalance();

      // #region predicate-multi-args
      const predicate = new Predicate({
        bytecode: predicateBytesMulti,
        abi: predicateAbiMulti,
        provider,
        inputData: [20, 30],
      });
      const tx = await predicate.transfer(receiver.address, amountToReceiver, BaseAssetId, {
        gasLimit: 10_000,
      });
      await tx.waitForResult();
      // #endregion predicate-multi-args

      await assertBalances(
        predicate,
        receiver,
        initialPredicateBalance,
        initialReceiverBalance,
        amountToPredicate,
        amountToReceiver
      );
    });

    it('calls a predicate with valid multiple arguments and returns true - using setData', async () => {
      const predicate = new Predicate({
        bytecode: predicateBytesMulti,
        abi: predicateAbiMulti,
        provider,
        inputData: [20, 30],
      });

      const initialPredicateBalance = await fundPredicate(wallet, predicate, amountToPredicate);
      const initialReceiverBalance = await receiver.getBalance();

      const tx = await predicate.transfer(receiver.address, amountToReceiver, BaseAssetId, {
        gasPrice,
        gasLimit: 10_000,
      });
      await tx.waitForResult();

      await assertBalances(
        predicate,
        receiver,
        initialPredicateBalance,
        initialReceiverBalance,
        amountToPredicate,
        amountToReceiver
      );
    });

    it('calls a predicate with invalid multiple arguments and throws error', async () => {
      const predicate = new Predicate({
        bytecode: predicateBytesMulti,
        abi: predicateAbiMulti,
        provider,
        inputData: [20, 20],
      });

      const initialPredicateBalance = await fundPredicate(wallet, predicate, amountToPredicate);

      // Check the UTXOs locked with the predicate hash
      expect(toNumber(initialPredicateBalance)).toBeGreaterThanOrEqual(amountToPredicate);

      await expect(
<<<<<<< HEAD
        predicate.setData(20, 20).transfer(receiver.address, 50, BaseAssetId, { gasLimit: 10_000 })
=======
        predicate.transfer(receiver.address, 50, BaseAssetId, { gasPrice, gasLimit: 10_000 })
>>>>>>> ad8bdaf2
      ).rejects.toThrow(/PredicateVerificationFailed/);
    });
  });
});<|MERGE_RESOLUTION|>--- conflicted
+++ resolved
@@ -52,16 +52,9 @@
       const initialPredicateBalance = await fundPredicate(wallet, predicate, amountToPredicate);
       const initialReceiverBalance = await receiver.getBalance();
 
-<<<<<<< HEAD
-      const tx = await predicate
-        .setData('0xef86afa9696cf0dc6385e2c407a6e159a1103cefb7e2ae0636fb33d3cb2a9e4a')
-        .transfer(receiver.address, amountToReceiver, BaseAssetId, { gasLimit: 10_000 });
-=======
-      const tx = await predicate.transfer(receiver.address, amountToReceiver, BaseAssetId, {
-        gasPrice,
-        gasLimit: 10_000,
-      });
->>>>>>> ad8bdaf2
+      const tx = await predicate.transfer(receiver.address, amountToReceiver, BaseAssetId, {
+        gasLimit: 10_000,
+      });
       await tx.waitForResult();
 
       await assertBalances(
@@ -105,16 +98,9 @@
       const initialPredicateBalance = await fundPredicate(wallet, predicate, amountToPredicate);
       const initialReceiverBalance = await receiver.getBalance();
 
-<<<<<<< HEAD
-      const tx = await predicate
-        .setData(1078)
-        .transfer(receiver.address, amountToReceiver, BaseAssetId, { gasLimit: 10_000 });
-=======
-      const tx = await predicate.transfer(receiver.address, amountToReceiver, BaseAssetId, {
-        gasPrice,
-        gasLimit: 10_000,
-      });
->>>>>>> ad8bdaf2
+      const tx = await predicate.transfer(receiver.address, amountToReceiver, BaseAssetId, {
+        gasLimit: 10_000,
+      });
       await tx.waitForResult();
 
       await assertBalances(
@@ -143,12 +129,7 @@
       expect(initialReceiverBalance.toHex()).toEqual(toHex(0));
 
       await expect(
-<<<<<<< HEAD
-        predicate.setData(100).transfer(receiver.address, amountToPredicate, BaseAssetId, {
-=======
         predicate.transfer(receiver.address, amountToPredicate, BaseAssetId, {
-          gasPrice,
->>>>>>> ad8bdaf2
           gasLimit: 10_000,
         })
       ).rejects.toThrow(/PredicateVerificationFailed/);
@@ -170,15 +151,6 @@
       const initialReceiverBalance = await receiver.getBalance();
 
       // #region predicate-struct-arg
-<<<<<<< HEAD
-      // #context const predicate = new Predicate(bytecode, chainId, abi);
-      const tx = await predicate
-        .setData({
-          has_account: true,
-          total_complete: 100,
-        })
-        .transfer(receiver.address, amountToReceiver, BaseAssetId, { gasLimit: 10_000 });
-=======
       const predicate = new Predicate<[Validation]>({
         bytecode: predicateBytesMainArgsStruct,
         abi: predicateAbiMainArgsStruct,
@@ -186,10 +158,8 @@
         inputData: [{ has_account: true, total_complete: 100 }],
       });
       const tx = await predicate.transfer(receiver.address, amountToReceiver, BaseAssetId, {
-        gasPrice,
-        gasLimit: 10_000,
-      });
->>>>>>> ad8bdaf2
+        gasLimit: 10_000,
+      });
       await tx.waitForResult();
       // #endregion predicate-struct-arg
 
@@ -222,16 +192,7 @@
       expect(toNumber(initialPredicateBalance)).toBeGreaterThanOrEqual(amountToPredicate);
 
       await expect(
-<<<<<<< HEAD
-        predicate
-          .setData({
-            has_account: false,
-            total_complete: 0,
-          })
-          .transfer(receiver.address, 50, BaseAssetId, { gasLimit: 10_000 })
-=======
-        predicate.transfer(receiver.address, 50, BaseAssetId, { gasPrice, gasLimit: 10_000 })
->>>>>>> ad8bdaf2
+        predicate.transfer(receiver.address, 50, BaseAssetId, { gasLimit: 10_000 })
       ).rejects.toThrow(/PredicateVerificationFailed/);
     });
 
@@ -246,16 +207,9 @@
       const initialPredicateBalance = await fundPredicate(wallet, predicate, amountToPredicate);
       const initialReceiverBalance = await receiver.getBalance();
 
-<<<<<<< HEAD
-      const tx = await predicate
-        .setData([42])
-        .transfer(receiver.address, amountToReceiver, BaseAssetId, { gasLimit: 10_000 });
-=======
-      const tx = await predicate.transfer(receiver.address, amountToReceiver, BaseAssetId, {
-        gasPrice,
-        gasLimit: 10_000,
-      });
->>>>>>> ad8bdaf2
+      const tx = await predicate.transfer(receiver.address, amountToReceiver, BaseAssetId, {
+        gasLimit: 10_000,
+      });
       await tx.waitForResult();
 
       await assertBalances(
@@ -318,7 +272,6 @@
       const initialReceiverBalance = await receiver.getBalance();
 
       const tx = await predicate.transfer(receiver.address, amountToReceiver, BaseAssetId, {
-        gasPrice,
         gasLimit: 10_000,
       });
       await tx.waitForResult();
@@ -347,11 +300,7 @@
       expect(toNumber(initialPredicateBalance)).toBeGreaterThanOrEqual(amountToPredicate);
 
       await expect(
-<<<<<<< HEAD
-        predicate.setData(20, 20).transfer(receiver.address, 50, BaseAssetId, { gasLimit: 10_000 })
-=======
-        predicate.transfer(receiver.address, 50, BaseAssetId, { gasPrice, gasLimit: 10_000 })
->>>>>>> ad8bdaf2
+        predicate.transfer(receiver.address, 50, BaseAssetId, { gasLimit: 10_000 })
       ).rejects.toThrow(/PredicateVerificationFailed/);
     });
   });
