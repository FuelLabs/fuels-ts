<<<<<<< HEAD
import type { InputValue, Provider, WalletLocked, WalletUnlocked } from 'fuels';
import { BaseAssetId, Predicate } from 'fuels';
=======
import type { BN, InputValue, Provider, WalletLocked, WalletUnlocked } from 'fuels';
import { Predicate } from 'fuels';
>>>>>>> b30b796c

import { FuelGaugeProjectsEnum, getFuelGaugeForcProject } from '../../test/fixtures';

import { setupWallets, fundPredicate } from './utils/predicate';

/**
 * @group node
 */
describe('Predicate', () => {
  const { binHexlified, abiContents } = getFuelGaugeForcProject(
    FuelGaugeProjectsEnum.PREDICATE_INPUT_DATA
  );

  describe('Input Data', () => {
    let predicate: Predicate<InputValue[]>;
    let wallet: WalletUnlocked;
    let receiver: WalletLocked;
    let provider: Provider;
<<<<<<< HEAD
=======
    let gasPrice: BN;
    let baseAssetId: string;
>>>>>>> b30b796c

    beforeEach(async () => {
      [wallet, receiver] = await setupWallets();
      provider = wallet.provider;
<<<<<<< HEAD
=======
      gasPrice = provider.getGasConfig().minGasPrice;
      baseAssetId = provider.getBaseAssetId();
>>>>>>> b30b796c
    });

    it('throws invalid transaction when input_predicate_data is required for predicate validation', async () => {
      const amountToPredicate = 1000;
      const amountToReceiver = 50;
      predicate = new Predicate({
        bytecode: binHexlified,
        abi: abiContents,
        provider,
        inputData: [true],
      });

      await fundPredicate(wallet, predicate, amountToPredicate);

      await expect(
<<<<<<< HEAD
        predicate.transfer(receiver.address, amountToReceiver, BaseAssetId, {
          gasLimit: 1000,
=======
        predicate.transfer(receiver.address, amountToReceiver, baseAssetId, {
          gasPrice,
          gasLimit: 10_000,
>>>>>>> b30b796c
        })
      ).rejects.toThrow(/PredicateVerificationFailed/i);
    });
  });
});<|MERGE_RESOLUTION|>--- conflicted
+++ resolved
@@ -1,10 +1,5 @@
-<<<<<<< HEAD
 import type { InputValue, Provider, WalletLocked, WalletUnlocked } from 'fuels';
-import { BaseAssetId, Predicate } from 'fuels';
-=======
-import type { BN, InputValue, Provider, WalletLocked, WalletUnlocked } from 'fuels';
 import { Predicate } from 'fuels';
->>>>>>> b30b796c
 
 import { FuelGaugeProjectsEnum, getFuelGaugeForcProject } from '../../test/fixtures';
 
@@ -23,20 +18,12 @@
     let wallet: WalletUnlocked;
     let receiver: WalletLocked;
     let provider: Provider;
-<<<<<<< HEAD
-=======
-    let gasPrice: BN;
     let baseAssetId: string;
->>>>>>> b30b796c
 
     beforeEach(async () => {
       [wallet, receiver] = await setupWallets();
       provider = wallet.provider;
-<<<<<<< HEAD
-=======
-      gasPrice = provider.getGasConfig().minGasPrice;
       baseAssetId = provider.getBaseAssetId();
->>>>>>> b30b796c
     });
 
     it('throws invalid transaction when input_predicate_data is required for predicate validation', async () => {
@@ -52,14 +39,8 @@
       await fundPredicate(wallet, predicate, amountToPredicate);
 
       await expect(
-<<<<<<< HEAD
-        predicate.transfer(receiver.address, amountToReceiver, BaseAssetId, {
+        predicate.transfer(receiver.address, amountToReceiver, baseAssetId, {
           gasLimit: 1000,
-=======
-        predicate.transfer(receiver.address, amountToReceiver, baseAssetId, {
-          gasPrice,
-          gasLimit: 10_000,
->>>>>>> b30b796c
         })
       ).rejects.toThrow(/PredicateVerificationFailed/i);
     });
