--- conflicted
+++ resolved
@@ -37,12 +37,7 @@
       await fundPredicate(wallet, predicate, amountToPredicate);
 
       await expect(
-<<<<<<< HEAD
-        predicate.setData(true).transfer(receiver.address, amountToReceiver, BaseAssetId, {
-=======
         predicate.transfer(receiver.address, amountToReceiver, BaseAssetId, {
-          gasPrice,
->>>>>>> ad8bdaf2
           gasLimit: 10_000,
         })
       ).rejects.toThrow(/PredicateVerificationFailed/i);
