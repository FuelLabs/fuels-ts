--- conflicted
+++ resolved
@@ -8,7 +8,6 @@
 
 import { fundPredicate } from './utils/predicate';
 
-<<<<<<< HEAD
 const scriptBytes = readFileSync(
   join(__dirname, '../../fixtures/forc-projects/script-main-args/out/debug/script-main-args.bin')
 );
@@ -16,8 +15,6 @@
 /**
  * @group node
  */
-=======
->>>>>>> 03010f88
 describe('Predicate', () => {
   const { binHexlified: scriptBytes, abiContents: scriptAbi } = getFuelGaugeForcProject(
     FuelGaugeProjectsEnum.SCRIPT_MAIN_ARGS
