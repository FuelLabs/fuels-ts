--- conflicted
+++ resolved
@@ -1,8 +1,4 @@
-<<<<<<< HEAD
-import { FuelGaugeProjectsEnum } from '@fuel-ts/utils/test-utils';
-=======
-import { expectToBeInRange } from '@fuel-ts/utils/test-utils';
->>>>>>> cb477cb3
+import { FuelGaugeProjectsEnum, expectToBeInRange } from '@fuel-ts/utils/test-utils';
 import { generateTestWallet } from '@fuel-ts/wallet/test-utils';
 import type { BN, BigNumberish, WalletUnlocked } from 'fuels';
 import { toNumber, BaseAssetId, Script, Provider, Predicate, FUEL_NETWORK_URL } from 'fuels';
