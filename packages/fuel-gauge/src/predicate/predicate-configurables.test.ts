import { generateTestWallet } from '@fuel-ts/wallet/test-utils';
import type { CoinQuantityLike } from 'fuels';
import { getRandomB256, BaseAssetId, Provider, WalletUnlocked, Predicate } from 'fuels';

import predicateBytesTrue from '../../fixtures/forc-projects/predicate-true';
import predicateAbiTrue from '../../fixtures/forc-projects/predicate-true/out/debug/predicate-true-abi.json';
import predicateBytesConfigurable from '../../fixtures/forc-projects/predicate-with-configurable';
import predicateAbiConfigurable from '../../fixtures/forc-projects/predicate-with-configurable/out/debug/predicate-with-configurable-abi.json';

import { fundPredicate, assertBalance } from './utils/predicate';

describe('Predicate', () => {
  describe('Configurables', () => {
    let wallet: WalletUnlocked;
    let chainId: number;

    const defaultValues = {
      FEE: 10,
      ADDRESS: '0x38966262edb5997574be45f94c665aedb41a1663f5b0528e765f355086eebf96',
    };

    beforeEach(async () => {
      const provider = await Provider.connect('http://127.0.0.1:4000/graphql');

      const quantities: CoinQuantityLike[] = [
        {
          amount: 1_000_000,
          assetId: BaseAssetId,
        },
      ];

      wallet = await generateTestWallet(provider, quantities);

      chainId = await wallet.provider.getChainId();
    });

    it('calls a predicate with configurables using default values', async () => {
      const predicate = new Predicate(
        predicateBytesConfigurable,
        chainId,
        wallet.provider,
        predicateAbiConfigurable
      );

      const amountToTransfer = 200;

      await fundPredicate(wallet, predicate, 5000);

      // create destination wallet
      const destination = WalletUnlocked.generate({
        provider: wallet.provider,
      });

      await assertBalance(destination, 0, BaseAssetId);

      // set predicate input data to be the same as default configurable value
      predicate.setData(defaultValues.FEE, defaultValues.ADDRESS);

      const tx = await predicate.transfer(destination.address, amountToTransfer);

      await tx.waitForResult();

      await assertBalance(destination, amountToTransfer, BaseAssetId);
    });

    it('calls a predicate with configurables where first param is equal', async () => {
      const configurableConstants = { FEE: 35 };

      expect(configurableConstants.FEE).not.toEqual(defaultValues.FEE);
      const predicate = new Predicate(
        predicateBytesConfigurable,
        chainId,
        wallet.provider,
        predicateAbiConfigurable,
        configurableConstants
      );

      const amountToTransfer = 300;

      const destination = WalletUnlocked.generate({
        provider: wallet.provider,
      });

      await assertBalance(destination, 0, BaseAssetId);

      // transfer funds to predicate
      await fundPredicate(wallet, predicate, 5000);

      predicate.setData(configurableConstants.FEE, defaultValues.ADDRESS);

      // executing predicate transfer
      const tx = await predicate.transfer(destination.address, amountToTransfer);

      await tx.waitForResult();

      await assertBalance(destination, amountToTransfer, BaseAssetId);
    });

    it('calls a predicate with configurables where second param is equal', async () => {
      const configurableConstants = { ADDRESS: getRandomB256() };

      expect(configurableConstants.ADDRESS).not.toEqual(defaultValues.ADDRESS);
      const predicate = new Predicate(
        predicateBytesConfigurable,
        chainId,
        wallet.provider,
        predicateAbiConfigurable,
        configurableConstants
      );

      const amountToTransfer = 300;

      const destination = WalletUnlocked.generate({
        provider: wallet.provider,
      });

      await assertBalance(destination, 0, BaseAssetId);

      // transfer funds to predicate
      await fundPredicate(wallet, predicate, 5000);

      predicate.setData(defaultValues.FEE, configurableConstants.ADDRESS);

      // executing predicate transfer
      const tx = await predicate.transfer(destination.address, amountToTransfer);

      await tx.waitForResult();

      await assertBalance(destination, amountToTransfer, BaseAssetId);
    });

    it('calls a predicate with configurables where both params are equal', async () => {
      const configurableConstants = {
        FEE: 90,
        ADDRESS: getRandomB256(),
      };

      expect(configurableConstants.FEE).not.toEqual(defaultValues.FEE);
      expect(configurableConstants.ADDRESS).not.toEqual(defaultValues.ADDRESS);
      const predicate = new Predicate(
        predicateBytesConfigurable,
        chainId,
        wallet.provider,
        predicateAbiConfigurable,
        configurableConstants
      );

      const amountToTransfer = 300;

      const destination = WalletUnlocked.generate({
        provider: wallet.provider,
      });

      await assertBalance(destination, 0, BaseAssetId);

      await fundPredicate(wallet, predicate, 5000);

      predicate.setData(configurableConstants.FEE, configurableConstants.ADDRESS);

      const tx = await predicate.transfer(destination.address, amountToTransfer);

      await tx.waitForResult();

      await assertBalance(destination, amountToTransfer, BaseAssetId);
    });

    it('throws when configurable data is not set', async () => {
      const predicate = new Predicate(
        predicateBytesConfigurable,
        chainId,
        wallet.provider,
        predicateAbiConfigurable
      );

      const destination = WalletUnlocked.generate({
        provider: wallet.provider,
      });

      await expect(predicate.transfer(destination.address, 300)).rejects.toThrow(
        'Invalid transaction'
      );
    });

    it('throws when setting configurable but predicate has none', () => {
      expect(() => {
        const predicate = new Predicate(
          predicateBytesTrue,
          chainId,
          wallet.provider,
          predicateAbiTrue,
          {
            constant: 'NADA',
          }
        );

        predicate.setData('NADA');
      }).toThrow('Predicate has no configurable constants to be set');
    });

    it('throws when setting invalid configurable', () => {
      const errMsg = `Error setting configurable constants: No configurable constant named 'NOPE' found in the Predicate.`;

      expect(() => {
        const predicate = new Predicate(
          predicateBytesConfigurable,
          chainId,
          wallet.provider,
          predicateAbiConfigurable,
          {
            NOPE: 'NADA',
          }
        );

        predicate.setData('NADA');
      }).toThrow(errMsg);
    });

    it('throws when setting a configurable with no ABI', () => {
      const errMsg = `Error setting configurable constants: Cannot validate configurable constants because the Predicate was instantiated without a JSON ABI.`;

      expect(() => {
<<<<<<< HEAD
        const predicate = new Predicate(
          predicateBytesConfigurable,
          chainId,
          wallet.provider,
          undefined,
          {
            NOPE: 'NADA',
          }
        );

=======
        const predicate = new Predicate(predicateBytesConfigurable, chainId, undefined, undefined, {
          NOPE: 'NADA',
        });
>>>>>>> 5310e8b5
        predicate.setData('NADA');
      }).toThrow(errMsg);
    });
  });
});<|MERGE_RESOLUTION|>--- conflicted
+++ resolved
@@ -219,7 +219,6 @@
       const errMsg = `Error setting configurable constants: Cannot validate configurable constants because the Predicate was instantiated without a JSON ABI.`;
 
       expect(() => {
-<<<<<<< HEAD
         const predicate = new Predicate(
           predicateBytesConfigurable,
           chainId,
@@ -230,11 +229,6 @@
           }
         );
 
-=======
-        const predicate = new Predicate(predicateBytesConfigurable, chainId, undefined, undefined, {
-          NOPE: 'NADA',
-        });
->>>>>>> 5310e8b5
         predicate.setData('NADA');
       }).toThrow(errMsg);
     });
