import type { BaseTransactionRequest, BigNumberish, Transaction } from 'fuels';
import {
  ContractFactory,
  CreateTransactionRequest,
  PolicyType,
  Script,
  ScriptTransactionRequest,
  Wallet,
  bn,
} from 'fuels';
import { launchTestNode } from 'fuels/test-utils';

import { PayableAnnotation, PayableAnnotationFactory, ScriptMainArgs } from '../test/typegen';

/**
 * @group node
 * @group browser
 */
describe('Policies', () => {
  type CustomTxParams = {
    gasLimit?: BigNumberish;
    maturity?: number;
    tip?: BigNumberish;
    maxFee?: BigNumberish;
    witnessLimit?: BigNumberish;
  };

  const randomNumber = (minNumber: number, maxNumber: number) => {
    const randomValue = Math.floor(Math.random() * (maxNumber - minNumber + 1) + minNumber);
    return randomValue;
  };

  const validatePolicies = ({
    transaction,
    params,
  }: {
    transaction: Transaction;
    params: CustomTxParams;
  }) => {
    expect(transaction.policies?.[0].type).toBe(PolicyType.Tip);
    expect(bn(transaction.policies?.[0].data).eq(bn(params.tip))).toBeTruthy();
    expect(transaction.policies?.[1].type).toBe(PolicyType.WitnessLimit);
    expect(bn(transaction.policies?.[1].data).eq(bn(params.witnessLimit))).toBeTruthy();
    expect(transaction.policies?.[2].type).toBe(PolicyType.MaxFee);
    expect(bn(transaction.policies?.[2]?.data).lte(bn(params.maxFee))).toBeTruthy();
  };

  it('should ensure optional TX policies are not set when not informed', () => {
    let txRequest: BaseTransactionRequest = new ScriptTransactionRequest();

    txRequest = new ScriptTransactionRequest();

    expect(txRequest.tip).toBeUndefined();
    expect(txRequest.maturity).toBeUndefined();
    expect(txRequest?.witnessLimit).toBeUndefined();

    expect(txRequest.maxFee).toBeDefined();

    let tx = txRequest.toTransaction();

    // should only includes MaxFee which is a required policy
    expect(tx.policies.length).toBe(1);
    expect(tx.policyTypes).toBe(PolicyType.MaxFee);

    txRequest = new CreateTransactionRequest({ bytecodeWitnessIndex: 0 });

    expect(txRequest.tip).toBeUndefined();
    expect(txRequest.maturity).toBeUndefined();
    expect(txRequest?.witnessLimit).toBeUndefined();

    expect(txRequest.maxFee).toBeDefined();

    tx = txRequest.toTransaction();

    // should only includes MaxFee which is a required policy
    expect(tx.policies.length).toBe(1);
    expect(tx.policyTypes).toBe(PolicyType.MaxFee);
  });

  it('should ensure optional TX policies are not set with undesired values', () => {
    let txRequest: BaseTransactionRequest = new ScriptTransactionRequest({ tip: 0, maturity: 0 });

    txRequest = new ScriptTransactionRequest();

    expect(txRequest.tip).toBeUndefined();
    expect(txRequest.maturity).toBeUndefined();

    expect(txRequest.maxFee).toBeDefined();

    let tx = txRequest.toTransaction();

    // should only includes maxFee which is a required policy
    expect(tx.policies.length).toBe(1);
    expect(tx.policyTypes).toBe(PolicyType.MaxFee);

    txRequest = new CreateTransactionRequest({ tip: 0, maturity: 0, bytecodeWitnessIndex: 0 });

    expect(txRequest.tip).toBeUndefined();
    expect(txRequest.maturity).toBeUndefined();

    expect(txRequest.maxFee).toBeDefined();

    tx = txRequest.toTransaction();

    // should only includes maxFee which is a required policy
    expect(tx.policies.length).toBe(1);
    expect(tx.policyTypes).toBe(PolicyType.MaxFee);
  });

  it('should ensure TX policies are properly set (ScriptTransactionRequest)', async () => {
    using launched = await launchTestNode();

    const {
      provider,
      wallets: [wallet],
    } = launched;

    const receiver = Wallet.generate({ provider });

    const txParams: CustomTxParams = {
      tip: 10,
      witnessLimit: randomNumber(800, 900),
      maxFee: 1000,
    };

    const txRequest = new ScriptTransactionRequest(txParams);

    txRequest.addCoinOutput(receiver.address, 500, provider.getBaseAssetId());

    const txCost = await wallet.getTransactionCost(txRequest);

    txRequest.gasLimit = txCost.gasUsed;
    txRequest.maxFee = txCost.maxFee;

    await wallet.fund(txRequest, txCost);

    const tx = await wallet.sendTransaction(txRequest);

    const { transaction } = await tx.waitForResult();

    expect(transaction.policyTypes).toBe(11);
    expect(transaction.policies?.length).toBe(3);

    validatePolicies({
      transaction,
      params: txRequest,
    });
  });

  it('should ensure TX policies are properly set (CreateTransactionRequest)', async () => {
    using launched = await launchTestNode();

    const {
      wallets: [wallet],
    } = launched;

<<<<<<< HEAD
=======
    const factory = new ContractFactory(
      PayableAnnotationAbiHex,
      PayableAnnotationAbi__factory.abi,
      wallet
    );
>>>>>>> e00db5f2

    const txParams: CustomTxParams = {
      tip: 11,
      witnessLimit: 2000,
      maxFee: 70_000,
    };

    const factory = new ContractFactory(
      PayableAnnotationFactory.bytecode,
      PayableAnnotation.abi,
      wallet
    );

    const { transactionRequest: txRequest } = factory.createTransactionRequest(txParams);

    const txCost = await wallet.getTransactionCost(txRequest);

    txRequest.maxFee = txCost.maxFee;

    await wallet.fund(txRequest, txCost);

    const tx = await wallet.sendTransaction(txRequest);

    const { transaction } = await tx.waitForResult();

    validatePolicies({
      transaction,
      params: txParams,
    });
  });

  it('should ensure TX policies are properly set (BaseInvocationScope)', async () => {
    using launched = await launchTestNode({
      contractsConfigs: [
        {
          factory: PayableAnnotationFactory,
        },
      ],
    });

    const {
      contracts: [contract],
    } = launched;

    const callScope = contract.functions.payable().txParams({
      tip: 5,

      witnessLimit: randomNumber(800, 900),
      maxFee: 70_000,
    });

    const txRequest = await callScope.getTransactionRequest();

    const { waitForResult } = await callScope.call();

    const {
      transactionResult: { transaction },
    } = await waitForResult();

    validatePolicies({
      transaction,
      params: txRequest,
    });
  });

  it('should ensure TX policies are properly set (ScriptInvocationScope)', async () => {
    using launched = await launchTestNode();

    const {
      wallets: [wallet],
    } = launched;

    const scriptInstance = new Script<BigNumberish[], BigNumberish>(
      ScriptMainArgs.bytecode,
      ScriptMainArgs.abi,
      wallet
    );

    const callScope = scriptInstance.functions.main(33).txParams({
      tip: 2,

      witnessLimit: randomNumber(800, 900),
      maxFee: 70_000,
    });

    const txRequest = await callScope.getTransactionRequest();

    const { waitForResult } = await callScope.call();

    const {
      transactionResult: { transaction },
    } = await waitForResult();

    validatePolicies({
      transaction,
      params: txRequest,
    });
  });

  it('should ensure TX policies are properly set (Account Transfer)', async () => {
    using launched = await launchTestNode();

    const {
      provider,
      wallets: [wallet],
    } = launched;

    const receiver = Wallet.generate({ provider });

    const txParams: CustomTxParams = {
      tip: 4,

      witnessLimit: randomNumber(800, 900),
      maxFee: 70_000,
    };

    const pendingTx = await wallet.transfer(
      receiver.address,
      500,
      provider.getBaseAssetId(),
      txParams
    );

    const { transaction } = await pendingTx.waitForResult();

    validatePolicies({
      transaction,
      params: txParams,
    });
  });

  it('should ensure TX policies are properly set (Account Contract Transfer)', async () => {
    using launched = await launchTestNode({
      contractsConfigs: [
        {
          factory: PayableAnnotationFactory,
        },
      ],
    });

    const {
      provider,
      wallets: [wallet],
      contracts: [contract],
    } = launched;

    const txParams: CustomTxParams = {
      tip: 1,

      witnessLimit: randomNumber(800, 900),
      maxFee: 70_000,
    };

    const pendingTx = await wallet.transferToContract(
      contract.id,
      500,
      provider.getBaseAssetId(),
      txParams
    );

    const { transaction } = await pendingTx.waitForResult();

    validatePolicies({
      transaction,
      params: txParams,
    });
  });

  it('should ensure TX witnessLimit policy limits tx execution as expected', async () => {
    using launched = await launchTestNode();

    const {
      provider,
      wallets: [wallet],
    } = launched;

    const receiver = Wallet.generate({ provider });

    const txParams: CustomTxParams = {
      witnessLimit: 0,
    };

    await expect(async () => {
      const pendingTx = await wallet.transfer(
        receiver.address,
        500,
        provider.getBaseAssetId(),
        txParams
      );

      await pendingTx.waitForResult();
    }).rejects.toThrow(/TransactionWitnessLimitExceeded/);
  });

  describe('should ensure TX maxFee policy limits TX execution as expected', () => {
    it('on account transfer', async () => {
      using launched = await launchTestNode();

      const {
        provider,
        wallets: [wallet],
      } = launched;

      const receiver = Wallet.generate({ provider });

      const maxFee = 1;

      const txParams: CustomTxParams = {
        witnessLimit: 800,
        maxFee,
      };

      await expect(async () => {
        const pendingTx = await wallet.transfer(
          receiver.address,
          500,
          provider.getBaseAssetId(),
          txParams
        );
        await pendingTx.waitForResult();
      }).rejects.toThrow(new RegExp(`Max fee '${maxFee}' is lower than the required`));
    });

    it('on account transferring to contract', async () => {
      using launched = await launchTestNode({
        contractsConfigs: [
          {
            factory: PayableAnnotationFactory,
          },
        ],
      });

      const {
        provider,
        contracts: [contract],
        wallets: [wallet],
      } = launched;

      const maxFee = 1;

      const txParams: CustomTxParams = {
        witnessLimit: 800,
        maxFee,
      };

      await expect(async () => {
        const pendingTx = await wallet.transferToContract(
          contract.id,
          500,
          provider.getBaseAssetId(),
          txParams
        );
        await pendingTx.waitForResult();
      }).rejects.toThrow(new RegExp(`Max fee '${maxFee}' is lower than the required`));
    });

    it('on account withdraw to base layer', async () => {
      using launched = await launchTestNode();

      const {
        provider,
        wallets: [wallet],
      } = launched;

      const maxFee = 1;
      const receiver = Wallet.generate({ provider });

      const txParams: CustomTxParams = {
        witnessLimit: 800,
        maxFee,
      };

      await expect(async () => {
        const pendingTx = await wallet.withdrawToBaseLayer(receiver.address, 500, txParams);
        await pendingTx.waitForResult();
      }).rejects.toThrow(new RegExp(`Max fee '${maxFee}' is lower than the required`));
    });

    it('on ContractFactory when deploying contracts', async () => {
      using launched = await launchTestNode();

      const {
        wallets: [wallet],
      } = launched;

      const maxFee = 1;

<<<<<<< HEAD
      const factory = new ContractFactory(PayableAnnotationFactory.bytecode, PayableAnnotation.abi, wallet);
=======
      const factory = new ContractFactory(
        PayableAnnotationAbiHex,
        PayableAnnotationAbi__factory.abi,
        wallet
      );
>>>>>>> e00db5f2

      const txParams: CustomTxParams = {
        witnessLimit: 800,
        maxFee,
      };

      await expect(async () => {
        await factory.deployContract(txParams);
      }).rejects.toThrow(new RegExp(`Max fee '${maxFee}' is lower than the required`));
    });

    it('on a contract call', async () => {
      const maxFee = 1;

      using launched = await launchTestNode({
        contractsConfigs: [
          {
            factory: PayableAnnotationFactory,
          },
        ],
      });

      const {
        contracts: [contract],
      } = launched;

      const txParams: CustomTxParams = {
        witnessLimit: 800,
        maxFee,
      };

      await expect(async () => {
        await contract.functions.payable().txParams(txParams).call();
      }).rejects.toThrow(new RegExp(`Max fee '${maxFee}' is lower than the required`));
    });
  });
});<|MERGE_RESOLUTION|>--- conflicted
+++ resolved
@@ -154,15 +154,6 @@
       wallets: [wallet],
     } = launched;
 
-<<<<<<< HEAD
-=======
-    const factory = new ContractFactory(
-      PayableAnnotationAbiHex,
-      PayableAnnotationAbi__factory.abi,
-      wallet
-    );
->>>>>>> e00db5f2
-
     const txParams: CustomTxParams = {
       tip: 11,
       witnessLimit: 2000,
@@ -449,15 +440,7 @@
 
       const maxFee = 1;
 
-<<<<<<< HEAD
       const factory = new ContractFactory(PayableAnnotationFactory.bytecode, PayableAnnotation.abi, wallet);
-=======
-      const factory = new ContractFactory(
-        PayableAnnotationAbiHex,
-        PayableAnnotationAbi__factory.abi,
-        wallet
-      );
->>>>>>> e00db5f2
 
       const txParams: CustomTxParams = {
         witnessLimit: 800,
