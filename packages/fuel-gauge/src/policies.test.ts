--- conflicted
+++ resolved
@@ -304,13 +304,8 @@
     const receiver = Wallet.generate({ provider });
 
     const txParams: CustomTxParams = {
-<<<<<<< HEAD
-      maturity: await randomMaturity(),
-      witnessLimit: 5,
-=======
-      maturity: randomNumber(1, 2),
+      maturity: await randomMaturity(),
       witnessLimit: 0,
->>>>>>> 2dd75b99
     };
 
     await expect(async () => {
