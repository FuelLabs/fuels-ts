--- conflicted
+++ resolved
@@ -101,15 +101,9 @@
 
     const txParams: CustomTxParams = {
       tip: 11,
-<<<<<<< HEAD
-      witnessLimit: randomNumber(2000, 2200),
-      maturity: randomNumber(1, 2),
-      maxFee: 3000,
-=======
       witnessLimit: 2000,
       maturity: 1,
       maxFee: 5000,
->>>>>>> 29f46efe
     };
 
     const { transactionRequest: txRequest } = factory.createTransactionRequest(txParams);
@@ -175,11 +169,7 @@
       tip: 2,
       maturity: randomNumber(1, 2),
       witnessLimit: randomNumber(800, 900),
-<<<<<<< HEAD
       maxFee: 3000,
-=======
-      maxFee: 2500,
->>>>>>> 29f46efe
     });
 
     const txRequest = await callScope.getTransactionRequest();
