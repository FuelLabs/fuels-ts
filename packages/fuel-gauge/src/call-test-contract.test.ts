--- conflicted
+++ resolved
@@ -1,9 +1,5 @@
 import type { Contract } from 'fuels';
 import { BN, bn, toHex } from 'fuels';
-<<<<<<< HEAD
-=======
-import { ASSET_A, launchTestNode } from 'fuels/test-utils';
->>>>>>> 99b14a5c
 
 import { CallTestContractAbi__factory } from '../test/typegen/contracts';
 import bytecode from '../test/typegen/contracts/CallTestContractAbi.hex';
