import type { Contract } from 'fuels';
import { BN, bn, toHex } from 'fuels';
<<<<<<< HEAD
import { ASSET_A } from 'fuels/test-utils';
=======
import { launchTestNode } from 'fuels/test-utils';
>>>>>>> 78927e44

import { CallTestContractAbi__factory } from '../test/typegen/contracts';
import bytecode from '../test/typegen/contracts/CallTestContractAbi.hex';

const setupContract = async () => {
  const {
    contracts: [contract],
    cleanup,
  } = await launchTestNode({
    contractsConfigs: [{ deployer: CallTestContractAbi__factory, bytecode }],
  });
  return Object.assign(contract, { [Symbol.dispose]: cleanup });
};

const U64_MAX = bn(2).pow(64).sub(1);

/**
 * @group node
 * @group browser
 */
describe('CallTestContract', () => {
  it.each([0, 1337, U64_MAX.sub(1)])('can call a contract with u64 (%p)', async (num) => {
    using contract = await setupContract();
    const { value } = await contract.functions.foo(num).call();
    expect(value.toHex()).toEqual(bn(num).add(1).toHex());
  });

  it.each([
    [{ a: false, b: 0 }],
    [{ a: true, b: 0 }],
    [{ a: false, b: 1337 }],
    [{ a: true, b: 1337 }],
    [{ a: false, b: U64_MAX.sub(1) }],
    [{ a: true, b: U64_MAX.sub(1) }],
  ])('can call a contract with structs (%p)', async (struct) => {
    using contract = await setupContract();
    const { value } = await contract.functions.boo(struct).call();
    expect(value.a).toEqual(!struct.a);
    expect(value.b.toHex()).toEqual(bn(struct.b).add(1).toHex());
  });

  it('can call a function with empty arguments', async () => {
    using contract = await setupContract();

    const { value: empty } = await contract.functions.empty().call();
    expect(empty.toHex()).toEqual(toHex(63));

    const { value: emptyThenValue } = await contract.functions.empty_then_value(35).call();
    expect(emptyThenValue.toHex()).toEqual(toHex(63));

    const { value: valueThenEmpty } = await contract.functions.value_then_empty(35).call();
    expect(valueThenEmpty.toHex()).toEqual(toHex(63));

    const { value: valueThenEmptyThenValue } = await contract.functions
      .value_then_empty_then_value(35, 35)
      .call();
    expect(valueThenEmptyThenValue.toHex()).toEqual(toHex(63));
  });

  it('function with empty return should resolve undefined', async () => {
    using contract = await setupContract();

    // Call method with no params but with no result and no value on config
    const { value } = await contract.functions.return_void().call();
    expect(value).toEqual(undefined);
  });

  it.each([
    [
      'no_params',
      {
        values: [],
        expected: bn(50),
      },
    ],
    [
      'sum',
      {
        values: [10, 20],
        expected: bn(30),
      },
    ],
    [
      'sum_test',
      {
        values: [
          10,
          {
            a: 20,
            b: 30,
          },
        ],
        expected: bn(60),
      },
    ],
    [
      'sum_single',
      {
        values: [
          {
            a: 34,
            b: 34,
          },
        ],
        expected: bn(68),
      },
    ],
    [
      'sum_multparams',
      {
        values: [10, 10, 10, 10, 40],
        expected: bn(80),
      },
    ],
    [
      'add_ten',
      {
        values: [
          {
            a: 20,
          },
        ],
        expected: bn(30),
      },
    ],
    [
      'echo_b256',
      {
        values: ['0x0000000000000000000000000000000000000000000000000000000000000001'],
        expected: '0x0000000000000000000000000000000000000000000000000000000000000001',
      },
    ],
  ])(
    `Test call with multiple arguments and different types -> %s`,
    async (method, { values, expected }) => {
      // Type cast to Contract because of the dynamic nature of the test
      // But the function names are type-constrained to correct Contract's type
      using contract = await setupContract();

      const { value } = await (contract as Contract).functions[method](...values).call();

      if (BN.isBN(value)) {
        expect(toHex(value)).toBe(toHex(expected));
      } else {
        expect(value).toBe(expected);
      }
    }
  );

  it('Forward amount value on contract call', async () => {
    using contract = await setupContract();
    const baseAssetId = contract.provider.getBaseAssetId();
    const { value } = await contract.functions
      .return_context_amount()
      .callParams({
        forward: [1_000_000, baseAssetId],
      })
      .call();
    expect(value.toHex()).toBe(bn(1_000_000).toHex());
  });

  it('Forward asset_id on contract call', async () => {
    using contract = await setupContract();

    const assetId = ASSET_A;
    const { value } = await contract.functions
      .return_context_asset()
      .callParams({
        forward: [0, assetId],
      })
      .call();
    expect(value).toBe(assetId);
  });

  it('Forward asset_id on contract simulate call', async () => {
    using contract = await setupContract();

    const assetId = ASSET_A;
    const { value } = await contract.functions
      .return_context_asset()
      .callParams({
        forward: [0, assetId],
      })
      .call();
    expect(value).toBe(assetId);
  });

  it('can make multiple calls', async () => {
    using contract = await setupContract();

    const num = 1337;
    const numC = 10;
    const struct = { a: true, b: 1337 };
    const invocationA = contract.functions.foo(0);
    const multiCallScope = contract.multiCall([invocationA, contract.functions.boo(struct)]);

    // Set arguments of the invocation
    invocationA.setArguments(num);

    // Add invocation to multi-call
    const invocationC = contract.functions.foo(numC);
    multiCallScope.addCall(invocationC);

    async function expectContractCall() {
      // Submit multi-call transaction
      const {
        value: [resultA, resultB, resultC],
      } = await multiCallScope.call();

      expect(resultA.toHex()).toEqual(bn(num).add(1).toHex());
      expect(resultB.a).toEqual(!struct.a);
      expect(resultB.b.toHex()).toEqual(bn(struct.b).add(1).toHex());
      expect(resultC.toHex(0)).toEqual(bn(numC).add(1).toHex());
    }

    // Test first time
    await expectContractCall();
    // It should be possible to re-execute the
    // tx execution context
    await expectContractCall();
  });

  it('Calling a simple contract function does only one dry run', async () => {
    using contract = await setupContract();
    const dryRunSpy = vi.spyOn(contract.provider.operations, 'dryRun');
    await contract.functions.no_params().call();
    expect(dryRunSpy).toHaveBeenCalledOnce();
  });

  it('Simulating a simple contract function does two dry runs', async () => {
    using contract = await setupContract();
    const dryRunSpy = vi.spyOn(contract.provider.operations, 'dryRun');

    await contract.functions.no_params().simulate();
    expect(dryRunSpy).toHaveBeenCalledTimes(2);
  });
});<|MERGE_RESOLUTION|>--- conflicted
+++ resolved
@@ -1,10 +1,6 @@
 import type { Contract } from 'fuels';
 import { BN, bn, toHex } from 'fuels';
-<<<<<<< HEAD
-import { ASSET_A } from 'fuels/test-utils';
-=======
-import { launchTestNode } from 'fuels/test-utils';
->>>>>>> 78927e44
+import { ASSET_A, launchTestNode } from 'fuels/test-utils';
 
 import { CallTestContractAbi__factory } from '../test/typegen/contracts';
 import bytecode from '../test/typegen/contracts/CallTestContractAbi.hex';
