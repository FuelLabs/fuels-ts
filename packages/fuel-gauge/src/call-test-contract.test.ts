import { ASSET_A } from '@fuel-ts/utils/test-utils';
<<<<<<< HEAD
import { BN, bn, toHex } from 'fuels';
=======
import type { Contract } from 'fuels';
import { BN, bn, toHex, BaseAssetId } from 'fuels';
>>>>>>> 1542cdc3

import { FuelGaugeProjectsEnum, getFuelGaugeForcProject } from '../test/fixtures';

import { createSetupConfig } from './utils';

const { binHexlified, abiContents } = getFuelGaugeForcProject(
  FuelGaugeProjectsEnum.CALL_TEST_CONTRACT
);

const setupContract = createSetupConfig({
  contractBytecode: binHexlified,
  abi: abiContents,
  cache: true,
});

const U64_MAX = bn(2).pow(64).sub(1);

/**
 * @group node
 */
describe('CallTestContract', () => {
  it.each([0, 1337, U64_MAX.sub(1)])('can call a contract with u64 (%p)', async (num) => {
    const contract = await setupContract();
    const { value } = await contract.functions.foo(num).call();
    expect(value.toHex()).toEqual(bn(num).add(1).toHex());
  });

  it.each([
    [{ a: false, b: 0 }],
    [{ a: true, b: 0 }],
    [{ a: false, b: 1337 }],
    [{ a: true, b: 1337 }],
    [{ a: false, b: U64_MAX.sub(1) }],
    [{ a: true, b: U64_MAX.sub(1) }],
  ])('can call a contract with structs (%p)', async (struct) => {
    const contract = await setupContract();
    const { value } = await contract.functions.boo(struct).call();
    expect(value.a).toEqual(!struct.a);
    expect(value.b.toHex()).toEqual(bn(struct.b).add(1).toHex());
  });

  it('can call a function with empty arguments', async () => {
    const contract = await setupContract();

    const { value: empty } = await contract.functions.empty().call();
    expect(empty.toHex()).toEqual(toHex(63));

    const { value: emptyThenValue } = await contract.functions.empty_then_value(35).call();
    expect(emptyThenValue.toHex()).toEqual(toHex(63));

    const { value: valueThenEmpty } = await contract.functions.value_then_empty(35).call();
    expect(valueThenEmpty.toHex()).toEqual(toHex(63));

    const { value: valueThenEmptyThenValue } = await contract.functions
      .value_then_empty_then_value(35, 35)
      .call();
    expect(valueThenEmptyThenValue.toHex()).toEqual(toHex(63));
  });

  it('function with empty return should resolve undefined', async () => {
    const contract = await setupContract();

    // Call method with no params but with no result and no value on config
    const { value } = await contract.functions.return_void().call();
    expect(value).toEqual(undefined);
  });

  it.each([
    [
      'no_params',
      {
        values: [],
        expected: bn(50),
      },
    ],
    [
      'sum',
      {
        values: [10, 20],
        expected: bn(30),
      },
    ],
    [
      'sum_test',
      {
        values: [
          10,
          {
            a: 20,
            b: 30,
          },
        ],
        expected: bn(60),
      },
    ],
    [
      'sum_single',
      {
        values: [
          {
            a: 34,
            b: 34,
          },
        ],
        expected: bn(68),
      },
    ],
    [
      'sum_multparams',
      {
        values: [10, 10, 10, 10, 40],
        expected: bn(80),
      },
    ],
    [
      'add_ten',
      {
        values: [
          {
            a: 20,
          },
        ],
        expected: bn(30),
      },
    ],
    [
      'echo_b256',
      {
        values: ['0x0000000000000000000000000000000000000000000000000000000000000001'],
        expected: '0x0000000000000000000000000000000000000000000000000000000000000001',
      },
    ],
  ])(
    `Test call with multiple arguments and different types -> %s`,
    async (method, { values, expected }) => {
      // Type cast to Contract because of the dynamic nature of the test
      // But the function names are type-constrained to correct Contract's type
      const contract = (await setupContract()) as Contract;

      const { value } = await contract.functions[method](...values).call();

      if (BN.isBN(value)) {
        expect(toHex(value)).toBe(toHex(expected));
      } else {
        expect(value).toBe(expected);
      }
    }
  );

  it('Forward amount value on contract call', async () => {
    const contract = await setupContract();
    const baseAssetId = contract.provider.getBaseAssetId();
    const { value } = await contract.functions
      .return_context_amount()
      .callParams({
        forward: [1_000_000, baseAssetId],
      })
      .call();
    expect(value.toHex()).toBe(bn(1_000_000).toHex());
  });

  it('Forward asset_id on contract call', async () => {
    const contract = await setupContract();

    const assetId = ASSET_A;
    const { value } = await contract.functions
      .return_context_asset()
      .callParams({
        forward: [0, assetId],
      })
      .call();
    expect(value).toBe(assetId);
  });

  it('Forward asset_id on contract simulate call', async () => {
    const contract = await setupContract();

    const assetId = ASSET_A;
    const { value } = await contract.functions
      .return_context_asset()
      .callParams({
        forward: [0, assetId],
      })
      .call();
    expect(value).toBe(assetId);
  });

  it('can make multiple calls', async () => {
    const contract = await setupContract();

    const num = 1337;
    const numC = 10;
    const struct = { a: true, b: 1337 };
    const invocationA = contract.functions.foo(0);
    const multiCallScope = contract.multiCall([invocationA, contract.functions.boo(struct)]);

    // Set arguments of the invocation
    invocationA.setArguments(num);

    // Add invocation to multi-call
    const invocationC = contract.functions.foo(numC);
    multiCallScope.addCall(invocationC);

    async function expectContractCall() {
      // Submit multi-call transaction
      const {
        value: [resultA, resultB, resultC],
      } = await multiCallScope.call();

      expect(resultA.toHex()).toEqual(bn(num).add(1).toHex());
      expect(resultB.a).toEqual(!struct.a);
      expect(resultB.b.toHex()).toEqual(bn(struct.b).add(1).toHex());
      expect(resultC.toHex(0)).toEqual(bn(numC).add(1).toHex());
    }

    // Test first time
    await expectContractCall();
    // It should be possible to re-execute the
    // tx execution context
    await expectContractCall();
  });

  it('Calling a simple contract function does only one dry run', async () => {
    const contract = await setupContract();
    const dryRunSpy = vi.spyOn(contract.provider.operations, 'dryRun');
    await contract.functions.no_params().call();
    expect(dryRunSpy).toHaveBeenCalledOnce();
  });

  it('Simulating a simple contract function does two dry runs', async () => {
    const contract = await setupContract();
    const dryRunSpy = vi.spyOn(contract.provider.operations, 'dryRun');

    await contract.functions.no_params().simulate();
    expect(dryRunSpy).toHaveBeenCalledTimes(2);
  });
});<|MERGE_RESOLUTION|>--- conflicted
+++ resolved
@@ -1,10 +1,6 @@
 import { ASSET_A } from '@fuel-ts/utils/test-utils';
-<<<<<<< HEAD
+import type { Contract } from 'fuels';
 import { BN, bn, toHex } from 'fuels';
-=======
-import type { Contract } from 'fuels';
-import { BN, bn, toHex, BaseAssetId } from 'fuels';
->>>>>>> 1542cdc3
 
 import { FuelGaugeProjectsEnum, getFuelGaugeForcProject } from '../test/fixtures';
 
