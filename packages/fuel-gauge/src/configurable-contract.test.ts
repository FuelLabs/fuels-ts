import { generateTestWallet } from '@fuel-ts/account/test-utils';
import type { CoinQuantityLike, WalletUnlocked } from 'fuels';
import { BN, ContractFactory, Provider, getRandomB256, FUEL_NETWORK_URL } from 'fuels';

import { FuelGaugeProjectsEnum, getFuelGaugeForcProject } from '../test/fixtures';

const defaultValues = {
  U8: 10,
  U16: 301,
  U32: 799,
  U64: 100000,
  BOOL: true,
  B256: '0x1d6ebd57dd6a8d7e90889c8c7388f22c30d5c3556080a2b6dc4c521092a0b942',
  ENUM: 'red',
  ARRAY: [
    [253, 254],
    [255, 256],
  ],
  STR_4: 'fuel',
  TUPLE: [12, false, 'hi'],
  STRUCT_1: {
    tag: '000',
    age: 21,
    scores: [1, 3, 4],
  },
};

/**
 * @group node
 */
describe('Configurable Contract', () => {
  let wallet: WalletUnlocked;
  let factory: ContractFactory;
<<<<<<< HEAD
  beforeAll(async () => {
    const provider = await Provider.create(FUEL_NETWORK_URL);
=======
  let gasPrice: BN;
  let baseAssetId: string;
  beforeAll(async () => {
    const provider = await Provider.create(FUEL_NETWORK_URL);
    baseAssetId = provider.getBaseAssetId();
    ({ minGasPrice: gasPrice } = provider.getGasConfig());
>>>>>>> b30b796c
    const quantities: CoinQuantityLike[] = [
      {
        amount: 1_000_000,
        assetId: baseAssetId,
      },
    ];

    wallet = await generateTestWallet(provider, quantities);

    const { binHexlified, abiContents } = getFuelGaugeForcProject(
      FuelGaugeProjectsEnum.CONFIGURABLE_CONTRACT
    );

    factory = new ContractFactory(binHexlified, abiContents, wallet);
  });

  it('should assert default values', async () => {
    const contract = await factory.deployContract();

    const { value } = await contract.functions.echo_configurables().simulate();

    expect(value[0]).toEqual(defaultValues.U8);
    expect(value[1]).toEqual(defaultValues.U16);
    expect(value[2]).toEqual(defaultValues.U32);
    expect(new BN(value[3]).toNumber()).toStrictEqual(defaultValues.U64);
    expect(value[4]).toEqual(defaultValues.BOOL);
    expect(value[5]).toEqual(defaultValues.B256);
    expect(value[6]).toEqual(defaultValues.ENUM);
    expect(value[7]).toStrictEqual(defaultValues.ARRAY);
    expect(value[8]).toEqual(defaultValues.STR_4);
    expect(value[9]).toStrictEqual(defaultValues.TUPLE);
    expect(value[10]).toStrictEqual(defaultValues.STRUCT_1);
  });

  it('should set configurable constant before deploy contract (U8)', async () => {
    const configurableConstants = {
      U8: 99,
    };

    expect(defaultValues.U8).not.toBe(configurableConstants.U8);

    const contract = await factory.deployContract({ configurableConstants });

    const { value } = await contract.functions.echo_u8().simulate();

    expect(value).toBe(configurableConstants.U8);
  });

  it('should set configurable constant before deploy contract (U16)', async () => {
    const configurableConstants = {
      U16: 499,
    };

    expect(defaultValues.U16).not.toBe(configurableConstants.U16);

    const contract = await factory.deployContract({ configurableConstants });

    const { value } = await contract.functions.echo_u16().simulate();

    expect(value).toBe(configurableConstants.U16);
  });

  it('should set configurable constant before deploy contract (U32)', async () => {
    const configurableConstants = {
      U32: 854,
    };

    expect(defaultValues.U32).not.toBe(configurableConstants.U32);

    const contract = await factory.deployContract({ configurableConstants });

    const { value } = await contract.functions.echo_u32().simulate();

    expect(value).toBe(configurableConstants.U32);
  });

  it('should set configurable constant before deploy contract (U64)', async () => {
    const configurableConstants = {
      U64: 999999,
    };

    expect(defaultValues.U64).not.toBe(configurableConstants.U64);

    const contract = await factory.deployContract({ configurableConstants });

    const { value } = await contract.functions.echo_u64().simulate();

    expect(new BN(value).toNumber()).toBe(configurableConstants.U64);
  });

  it('should set configurable constant before deploy contract (BOOL)', async () => {
    const configurableConstants = {
      BOOL: false,
    };

    expect(defaultValues.BOOL).not.toBe(configurableConstants.BOOL);

    const contract = await factory.deployContract({ configurableConstants });

    const { value } = await contract.functions.echo_bool().simulate();

    expect(value).toBe(configurableConstants.BOOL);
  });

  it('should set configurable constant before deploy contract (B256)', async () => {
    const configurableConstants = {
      B256: getRandomB256(),
    };

    expect(defaultValues.B256).not.toBe(configurableConstants.B256);

    const contract = await factory.deployContract({ configurableConstants });

    const { value } = await contract.functions.echo_b256().simulate();

    expect(value).toBe(configurableConstants.B256);
  });

  it('should set configurable constant before deploy contract (ENUM)', async () => {
    const configurableConstants = {
      ENUM: 'blue',
    };

    expect(defaultValues.ENUM).not.toBe(configurableConstants.ENUM);

    const contract = await factory.deployContract({ configurableConstants });

    const { value } = await contract.functions.echo_enum().simulate();

    expect(value).toBe(configurableConstants.ENUM);
  });

  it('should set configurable constant before deploy contract (ARRAY)', async () => {
    const configurableConstants = {
      ARRAY: [
        [666, 667],
        [656, 657],
      ],
    };

    expect(defaultValues.ARRAY).not.toStrictEqual(configurableConstants.ARRAY);

    const contract = await factory.deployContract({ configurableConstants });

    const { value } = await contract.functions.echo_array().simulate();

    expect(value).toStrictEqual(configurableConstants.ARRAY);
  });

  it('should set configurable constant before deploy contract (STR_4)', async () => {
    const configurableConstants = {
      STR_4: 'leuf',
    };

    expect(defaultValues.STR_4).not.toBe(configurableConstants.STR_4);

    const contract = await factory.deployContract({ configurableConstants });

    const { value } = await contract.functions.echo_str4().simulate();

    expect(value).toBe(configurableConstants.STR_4);
  });

  it('should set configurable constant before deploy contract (TUPLE)', async () => {
    const configurableConstants = {
      TUPLE: [99, true, 'by'],
    };

    expect(defaultValues.TUPLE).not.toStrictEqual(configurableConstants.TUPLE);

    const contract = await factory.deployContract({ configurableConstants });

    const { value } = await contract.functions.echo_tuple().simulate();

    expect(value).toStrictEqual(configurableConstants.TUPLE);
  });

  it('should set configurable constant before deploy contract (STRUCT)', async () => {
    const configurableConstants = {
      STRUCT_1: {
        tag: '007',
        age: 30,
        scores: [10, 10, 10],
      },
    };

    expect(defaultValues.STRUCT_1).not.toStrictEqual(configurableConstants.STRUCT_1);

    const contract = await factory.deployContract({ configurableConstants });

    const { value } = await contract.functions.echo_struct().simulate();

    expect(value).toStrictEqual(configurableConstants.STRUCT_1);
  });
});<|MERGE_RESOLUTION|>--- conflicted
+++ resolved
@@ -31,17 +31,10 @@
 describe('Configurable Contract', () => {
   let wallet: WalletUnlocked;
   let factory: ContractFactory;
-<<<<<<< HEAD
-  beforeAll(async () => {
-    const provider = await Provider.create(FUEL_NETWORK_URL);
-=======
-  let gasPrice: BN;
   let baseAssetId: string;
   beforeAll(async () => {
     const provider = await Provider.create(FUEL_NETWORK_URL);
     baseAssetId = provider.getBaseAssetId();
-    ({ minGasPrice: gasPrice } = provider.getGasConfig());
->>>>>>> b30b796c
     const quantities: CoinQuantityLike[] = [
       {
         amount: 1_000_000,
