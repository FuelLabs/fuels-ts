--- conflicted
+++ resolved
@@ -16,13 +16,6 @@
   abi: abiJSON,
 });
 
-<<<<<<< HEAD
-/**
- * @group node
- */
-test('allow sending coins to payable functions', async () => {
-  const contract = await setupContract();
-=======
 let contract: Contract;
 let gasPrice: BN;
 
@@ -30,8 +23,10 @@
   contract = await setupContract();
   ({ minGasPrice: gasPrice } = contract.provider.getGasConfig());
 });
->>>>>>> 3d3cf79f
 
+/**
+ * @group node
+ */
 test('allow sending coins to payable functions', async () => {
   // This should not fail because the function is payable
   await expect(
