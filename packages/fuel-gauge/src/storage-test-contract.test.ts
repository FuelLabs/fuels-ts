import { generateTestWallet } from '@fuel-ts/wallet/test-utils';
import { readFileSync } from 'fs';
import { toHex, Provider, ContractFactory, BaseAssetId, FUEL_NETWORK_URL } from 'fuels';
import { join } from 'path';

import abi from '../fixtures/forc-projects/storage-test-contract/out/debug/storage-test-abi.json';
import storageSlots from '../fixtures/forc-projects/storage-test-contract/out/debug/storage-test-storage_slots.json';

const binPath = join(
  __dirname,
  '../fixtures/forc-projects/storage-test-contract/out/debug/storage-test.bin'
);

const setup = async () => {
<<<<<<< HEAD
  const provider = await Provider.create('http://127.0.0.1:4000/graphql');
=======
  const provider = new Provider(FUEL_NETWORK_URL);
>>>>>>> b570cb6e
  // Create wallet
  const wallet = await generateTestWallet(provider, [[1_000, BaseAssetId]]);

  // Deploy contract
  const bytecode = readFileSync(binPath);
  // #region contract-deployment-storage-slots
  // #context import storageSlots from '../your-sway-project/out/debug/your-sway-project-storage_slots.json';

  const factory = new ContractFactory(bytecode, abi, wallet);
  const contract = await factory.deployContract({
    storageSlots,
  });
  // #endregion contract-deployment-storage-slots

  return contract;
};

describe('StorageTestContract', () => {
  it('can increment counter', async () => {
    const contract = await setup();

    // Call contract
    const { value: initializeResult } = await contract.functions.initialize_counter(1300).call();
    expect(initializeResult.toHex()).toEqual(toHex(1300));
    const { value: incrementResult } = await contract.functions.increment_counter(37).call();
    expect(incrementResult.toHex()).toEqual(toHex(1337));

    const { value: count } = await contract.functions.counter().simulate();
    expect(count.toHex()).toEqual(toHex(1337));
  });

  it('can increment counter - using custom inline storage slots', async () => {
<<<<<<< HEAD
    const provider = await Provider.create('http://127.0.0.1:4000/graphql');
=======
    const provider = new Provider(FUEL_NETWORK_URL);
>>>>>>> b570cb6e
    const wallet = await generateTestWallet(provider, [[1_000, BaseAssetId]]);
    const bytecode = readFileSync(binPath);
    const factory = new ContractFactory(bytecode, abi, wallet);
    // #region contract-deployment-storage-slots-inline
    const contract = await factory.deployContract({
      storageSlots: [
        {
          key: '02dac99c283f16bc91b74f6942db7f012699a2ad51272b15207b9cc14a70dbae',
          value: '0000000000000001000000000000000000000000000000000000000000000000',
        },
        {
          key: '6294951dcb0a9111a517be5cf4785670ff4e166fb5ab9c33b17e6881b48e964f',
          value: '0000000000000001000000000000003200000000000000000000000000000000',
        },
        {
          key: 'b48b753af346966d0d169c0b2e3234611f65d5cfdb57c7b6e7cd6ca93707bee0',
          value: '000000000000001e000000000000000000000000000000000000000000000000',
        },
        {
          key: 'de9090cb50e71c2588c773487d1da7066d0c719849a7e58dc8b6397a25c567c0',
          value: '0000000000000014000000000000000000000000000000000000000000000000',
        },
        {
          key: 'f383b0ce51358be57daa3b725fe44acdb2d880604e367199080b4379c41bb6ed',
          value: '000000000000000a000000000000000000000000000000000000000000000000',
        },
      ],
    });
    // #endregion contract-deployment-storage-slots-inline
    const { value: initializeResult } = await contract.functions.initialize_counter(1300).call();
    expect(initializeResult.toHex()).toEqual(toHex(1300));
    const { value: incrementResult } = await contract.functions.increment_counter(37).call();
    expect(incrementResult.toHex()).toEqual(toHex(1337));

    const { value: count } = await contract.functions.counter().simulate();
    expect(count.toHex()).toEqual(toHex(1337));
  });
});<|MERGE_RESOLUTION|>--- conflicted
+++ resolved
@@ -12,11 +12,7 @@
 );
 
 const setup = async () => {
-<<<<<<< HEAD
-  const provider = await Provider.create('http://127.0.0.1:4000/graphql');
-=======
-  const provider = new Provider(FUEL_NETWORK_URL);
->>>>>>> b570cb6e
+  const provider = await Provider.create(FUEL_NETWORK_URL);
   // Create wallet
   const wallet = await generateTestWallet(provider, [[1_000, BaseAssetId]]);
 
@@ -49,11 +45,7 @@
   });
 
   it('can increment counter - using custom inline storage slots', async () => {
-<<<<<<< HEAD
-    const provider = await Provider.create('http://127.0.0.1:4000/graphql');
-=======
-    const provider = new Provider(FUEL_NETWORK_URL);
->>>>>>> b570cb6e
+    const provider = await Provider.create(FUEL_NETWORK_URL);
     const wallet = await generateTestWallet(provider, [[1_000, BaseAssetId]]);
     const bytecode = readFileSync(binPath);
     const factory = new ContractFactory(bytecode, abi, wallet);
