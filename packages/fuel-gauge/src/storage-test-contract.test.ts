import { generateTestWallet } from '@fuel-ts/wallet/test-utils';
import { readFileSync } from 'fs';
import { toHex, Provider, ContractFactory, BaseAssetId } from 'fuels';
import { join } from 'path';

import abi from '../fixtures/forc-projects/storage-test-contract/out/debug/storage-test-abi.json';
import storageSlots from '../fixtures/forc-projects/storage-test-contract/out/debug/storage-test-storage_slots.json';
<<<<<<< HEAD
=======

const binPath = join(
  __dirname,
  '../fixtures/forc-projects/storage-test-contract/out/debug/storage-test.bin'
);
>>>>>>> b2937d7c

const setup = async () => {
  const provider = new Provider('http://127.0.0.1:4000/graphql');
  // Create wallet
  const wallet = await generateTestWallet(provider, [[1_000, BaseAssetId]]);

  // Deploy contract
<<<<<<< HEAD
  const bytecode = readFileSync(
    join(__dirname, '../fixtures/forc-projects/storage-test-contract/out/debug/storage-test.bin')
  );
=======
  const bytecode = readFileSync(binPath);
  // #region contract-deployment-storage-slots
  // #context import storageSlots from '../your-sway-project/out/debug/your-sway-project-storage_slots.json';

>>>>>>> b2937d7c
  const factory = new ContractFactory(bytecode, abi, wallet);
  const contract = await factory.deployContract({
    storageSlots,
  });
  // #endregion contract-deployment-storage-slots

  return contract;
};

describe('StorageTestContract', () => {
  it('can increment counter', async () => {
    const contract = await setup();

    // Call contract
    const { value: initializeResult } = await contract.functions.initialize_counter(1300).call();
    expect(initializeResult.toHex()).toEqual(toHex(1300));
    const { value: incrementResult } = await contract.functions.increment_counter(37).call();
    expect(incrementResult.toHex()).toEqual(toHex(1337));

    const { value: count } = await contract.functions.counter().get();
    expect(count.toHex()).toEqual(toHex(1337));
  });

  it('can increment counter - using custom inline storage slots', async () => {
    const provider = new Provider('http://127.0.0.1:4000/graphql');
    const wallet = await generateTestWallet(provider, [[1_000, BaseAssetId]]);
    const bytecode = readFileSync(binPath);
    const factory = new ContractFactory(bytecode, abi, wallet);
    // #region contract-deployment-storage-slots-inline
    const contract = await factory.deployContract({
      storageSlots: [
        {
          key: '02dac99c283f16bc91b74f6942db7f012699a2ad51272b15207b9cc14a70dbae',
          value: '0000000000000001000000000000000000000000000000000000000000000000',
        },
        {
          key: '6294951dcb0a9111a517be5cf4785670ff4e166fb5ab9c33b17e6881b48e964f',
          value: '0000000000000001000000000000003200000000000000000000000000000000',
        },
        {
          key: 'b48b753af346966d0d169c0b2e3234611f65d5cfdb57c7b6e7cd6ca93707bee0',
          value: '000000000000001e000000000000000000000000000000000000000000000000',
        },
        {
          key: 'de9090cb50e71c2588c773487d1da7066d0c719849a7e58dc8b6397a25c567c0',
          value: '0000000000000014000000000000000000000000000000000000000000000000',
        },
        {
          key: 'f383b0ce51358be57daa3b725fe44acdb2d880604e367199080b4379c41bb6ed',
          value: '000000000000000a000000000000000000000000000000000000000000000000',
        },
      ],
    });
    // #endregion contract-deployment-storage-slots-inline
    const { value: initializeResult } = await contract.functions.initialize_counter(1300).call();
    expect(initializeResult.toHex()).toEqual(toHex(1300));
    const { value: incrementResult } = await contract.functions.increment_counter(37).call();
    expect(incrementResult.toHex()).toEqual(toHex(1337));

    const { value: count } = await contract.functions.counter().get();
    expect(count.toHex()).toEqual(toHex(1337));
  });
});<|MERGE_RESOLUTION|>--- conflicted
+++ resolved
@@ -5,14 +5,11 @@
 
 import abi from '../fixtures/forc-projects/storage-test-contract/out/debug/storage-test-abi.json';
 import storageSlots from '../fixtures/forc-projects/storage-test-contract/out/debug/storage-test-storage_slots.json';
-<<<<<<< HEAD
-=======
 
 const binPath = join(
   __dirname,
   '../fixtures/forc-projects/storage-test-contract/out/debug/storage-test.bin'
 );
->>>>>>> b2937d7c
 
 const setup = async () => {
   const provider = new Provider('http://127.0.0.1:4000/graphql');
@@ -20,16 +17,10 @@
   const wallet = await generateTestWallet(provider, [[1_000, BaseAssetId]]);
 
   // Deploy contract
-<<<<<<< HEAD
-  const bytecode = readFileSync(
-    join(__dirname, '../fixtures/forc-projects/storage-test-contract/out/debug/storage-test.bin')
-  );
-=======
   const bytecode = readFileSync(binPath);
   // #region contract-deployment-storage-slots
   // #context import storageSlots from '../your-sway-project/out/debug/your-sway-project-storage_slots.json';
 
->>>>>>> b2937d7c
   const factory = new ContractFactory(bytecode, abi, wallet);
   const contract = await factory.deployContract({
     storageSlots,
