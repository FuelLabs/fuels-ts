import { generateTestWallet } from '@fuel-ts/account/test-utils';
<<<<<<< HEAD
import type { Contract, WalletUnlocked } from 'fuels';
import { ContractFactory, BaseAssetId, Provider, getRandomB256, FUEL_NETWORK_URL } from 'fuels';
=======
import type { BN, Contract, WalletUnlocked } from 'fuels';
import { ContractFactory, Provider, getRandomB256, FUEL_NETWORK_URL } from 'fuels';
>>>>>>> b30b796c

import { FuelGaugeProjectsEnum, getFuelGaugeForcProject } from '../test/fixtures';

let contractInstance: Contract;
let wallet: WalletUnlocked;
<<<<<<< HEAD
=======
let gasPrice: BN;
let baseAssetId: string;
>>>>>>> b30b796c

/**
 * @group node
 */
describe('Auth Testing', () => {
  beforeAll(async () => {
    const provider = await Provider.create(FUEL_NETWORK_URL);
<<<<<<< HEAD
    wallet = await generateTestWallet(provider, [[1_000_000, BaseAssetId]]);
=======
    ({ minGasPrice: gasPrice } = provider.getGasConfig());
    baseAssetId = provider.getBaseAssetId();
    wallet = await generateTestWallet(provider, [[1_000_000, baseAssetId]]);
>>>>>>> b30b796c

    const { binHexlified, abiContents } = getFuelGaugeForcProject(
      FuelGaugeProjectsEnum.AUTH_TESTING_CONTRACT
    );

    const factory = new ContractFactory(binHexlified, abiContents, wallet);
    contractInstance = await factory.deployContract();
  });

  it('can get is_caller_external', async () => {
    const { value } = await contractInstance.functions.is_caller_external().call();

    expect(value).toBeTruthy();
  });

  it('can check_msg_sender [with correct id]', async () => {
    const { value } = await contractInstance.functions
      .check_msg_sender({ bits: wallet.address.toB256() })
      .call();

    expect(value).toBeTruthy();
  });

  it('can check_msg_sender [with incorrect id]', async () => {
    await expect(
      contractInstance.functions.check_msg_sender({ bits: getRandomB256() }).call()
    ).rejects.toThrow(
      'The transaction reverted because an "assert" statement failed to evaluate to true.'
    );
  });
});<|MERGE_RESOLUTION|>--- conflicted
+++ resolved
@@ -1,21 +1,12 @@
 import { generateTestWallet } from '@fuel-ts/account/test-utils';
-<<<<<<< HEAD
 import type { Contract, WalletUnlocked } from 'fuels';
-import { ContractFactory, BaseAssetId, Provider, getRandomB256, FUEL_NETWORK_URL } from 'fuels';
-=======
-import type { BN, Contract, WalletUnlocked } from 'fuels';
 import { ContractFactory, Provider, getRandomB256, FUEL_NETWORK_URL } from 'fuels';
->>>>>>> b30b796c
 
 import { FuelGaugeProjectsEnum, getFuelGaugeForcProject } from '../test/fixtures';
 
 let contractInstance: Contract;
 let wallet: WalletUnlocked;
-<<<<<<< HEAD
-=======
-let gasPrice: BN;
 let baseAssetId: string;
->>>>>>> b30b796c
 
 /**
  * @group node
@@ -23,13 +14,8 @@
 describe('Auth Testing', () => {
   beforeAll(async () => {
     const provider = await Provider.create(FUEL_NETWORK_URL);
-<<<<<<< HEAD
-    wallet = await generateTestWallet(provider, [[1_000_000, BaseAssetId]]);
-=======
-    ({ minGasPrice: gasPrice } = provider.getGasConfig());
     baseAssetId = provider.getBaseAssetId();
     wallet = await generateTestWallet(provider, [[1_000_000, baseAssetId]]);
->>>>>>> b30b796c
 
     const { binHexlified, abiContents } = getFuelGaugeForcProject(
       FuelGaugeProjectsEnum.AUTH_TESTING_CONTRACT
