--- conflicted
+++ resolved
@@ -1,18 +1,6 @@
 import { generateTestWallet } from '@fuel-ts/account/test-utils';
-<<<<<<< HEAD
 import type { Contract, WalletUnlocked } from 'fuels';
-import {
-  AssertFailedRevertError,
-  ContractFactory,
-  BaseAssetId,
-  Provider,
-  getRandomB256,
-  FUEL_NETWORK_URL,
-} from 'fuels';
-=======
-import type { BN, Contract, WalletUnlocked } from 'fuels';
 import { ContractFactory, BaseAssetId, Provider, getRandomB256, FUEL_NETWORK_URL } from 'fuels';
->>>>>>> e995aabf
 
 import { FuelGaugeProjectsEnum, getFuelGaugeForcProject } from '../test/fixtures';
 
