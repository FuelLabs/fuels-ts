import { getRandomB256 } from 'fuels';
import { launchTestNode } from 'fuels/test-utils';

import { AuthTestingContractAbi__factory } from '../test/typegen/contracts';
import AuthTestingAbiHex from '../test/typegen/contracts/AuthTestingContractAbi.hex';

import { launchTestContract } from './utils';

/**
 * @group node
 * @group browser
 */
describe('Auth Testing', () => {
<<<<<<< HEAD
  it('can get is_caller_external', async () => {
    using contractInstance = await launchTestContract({
      deployer: AuthTestingContractAbi__factory,
      bytecode: AuthTestingAbiHex,
    });

    const { value } = await contractInstance.functions.is_caller_external().call();
=======
  beforeAll(async () => {
    const provider = await Provider.create(FUEL_NETWORK_URL);
    baseAssetId = provider.getBaseAssetId();
    wallet = await generateTestWallet(provider, [[1_000_000, baseAssetId]]);

    const { binHexlified, abiContents } = getFuelGaugeForcProject(
      FuelGaugeProjectsEnum.AUTH_TESTING_CONTRACT
    );

    const factory = new ContractFactory(binHexlified, abiContents, wallet);
    const { waitForResult } = await factory.deployContract();
    ({ contract: contractInstance } = await waitForResult());
  });

  it('can get is_caller_external', async () => {
    const { waitForResult } = await contractInstance.functions.is_caller_external().call();
    const { value } = await waitForResult();
>>>>>>> 661b1535

    expect(value).toBeTruthy();
  });

  it('can check_msg_sender [with correct id]', async () => {
<<<<<<< HEAD
    using launched = await launchTestNode({
      contractsConfigs: [
        { deployer: AuthTestingContractAbi__factory, bytecode: AuthTestingAbiHex },
      ],
    });

    const {
      contracts: [contractInstance],
      wallets: [wallet],
    } = launched;

    const { value } = await contractInstance.functions
=======
    const { waitForResult } = await contractInstance.functions
>>>>>>> 661b1535
      .check_msg_sender({ bits: wallet.address.toB256() })
      .call();

    const { value } = await waitForResult();

    expect(value).toBeTruthy();
  });

  it('can check_msg_sender [with incorrect id]', async () => {
    using contractInstance = await launchTestContract({
      deployer: AuthTestingContractAbi__factory,
      bytecode: AuthTestingAbiHex,
    });

    await expect(
      contractInstance.functions.check_msg_sender({ bits: getRandomB256() }).call()
    ).rejects.toThrow(
      'The transaction reverted because an "assert" statement failed to evaluate to true.'
    );
  });
});<|MERGE_RESOLUTION|>--- conflicted
+++ resolved
@@ -11,39 +11,19 @@
  * @group browser
  */
 describe('Auth Testing', () => {
-<<<<<<< HEAD
   it('can get is_caller_external', async () => {
     using contractInstance = await launchTestContract({
       deployer: AuthTestingContractAbi__factory,
       bytecode: AuthTestingAbiHex,
     });
 
-    const { value } = await contractInstance.functions.is_caller_external().call();
-=======
-  beforeAll(async () => {
-    const provider = await Provider.create(FUEL_NETWORK_URL);
-    baseAssetId = provider.getBaseAssetId();
-    wallet = await generateTestWallet(provider, [[1_000_000, baseAssetId]]);
-
-    const { binHexlified, abiContents } = getFuelGaugeForcProject(
-      FuelGaugeProjectsEnum.AUTH_TESTING_CONTRACT
-    );
-
-    const factory = new ContractFactory(binHexlified, abiContents, wallet);
-    const { waitForResult } = await factory.deployContract();
-    ({ contract: contractInstance } = await waitForResult());
-  });
-
-  it('can get is_caller_external', async () => {
     const { waitForResult } = await contractInstance.functions.is_caller_external().call();
     const { value } = await waitForResult();
->>>>>>> 661b1535
 
     expect(value).toBeTruthy();
   });
 
   it('can check_msg_sender [with correct id]', async () => {
-<<<<<<< HEAD
     using launched = await launchTestNode({
       contractsConfigs: [
         { deployer: AuthTestingContractAbi__factory, bytecode: AuthTestingAbiHex },
@@ -55,10 +35,7 @@
       wallets: [wallet],
     } = launched;
 
-    const { value } = await contractInstance.functions
-=======
     const { waitForResult } = await contractInstance.functions
->>>>>>> 661b1535
       .check_msg_sender({ bits: wallet.address.toB256() })
       .call();
 
