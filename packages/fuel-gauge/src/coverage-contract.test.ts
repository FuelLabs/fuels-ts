--- conflicted
+++ resolved
@@ -367,11 +367,7 @@
   });
 
   it('should get initial state messages from node', async () => {
-<<<<<<< HEAD
-    const provider = await Provider.create('http://127.0.0.1:4000/graphql');
-=======
-    const provider = new Provider(FUEL_NETWORK_URL);
->>>>>>> b570cb6e
+    const provider = await Provider.create(FUEL_NETWORK_URL);
 
     // #region Message-getMessages
     const WALLET_A = Wallet.fromPrivateKey(
@@ -415,11 +411,7 @@
   });
 
   it('should test spending input messages', async () => {
-<<<<<<< HEAD
-    const provider = await Provider.create('http://127.0.0.1:4000/graphql');
-=======
-    const provider = new Provider(FUEL_NETWORK_URL);
->>>>>>> b570cb6e
+    const provider = await Provider.create(FUEL_NETWORK_URL);
     const request = new ScriptTransactionRequest({ gasLimit: 1000000 });
 
     const recipient = Wallet.generate({
