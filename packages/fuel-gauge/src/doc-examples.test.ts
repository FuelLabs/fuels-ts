import { generateTestWallet, seedTestWallet } from '@fuel-ts/account/test-utils';
import type {
  Bech32Address,
  BigNumberish,
  Bytes,
  CoinQuantity,
  JsonAbi,
  WalletLocked,
} from 'fuels';
import {
  Predicate,
  bn,
  Provider,
  hashMessage,
  Address,
  arrayify,
  hexlify,
  randomBytes,
  getRandomB256,
  addressify,
  Contract,
  Wallet,
  WalletUnlocked,
  Signer,
  ZeroBytes32,
  FUEL_NETWORK_URL,
  FUEL_BETA_5_NETWORK_URL,
} from 'fuels';

import { FuelGaugeProjectsEnum, getFuelGaugeForcProject } from '../test/fixtures';

const { abiContents: callTestAbi } = getFuelGaugeForcProject(
  FuelGaugeProjectsEnum.CALL_TEST_CONTRACT
);

const { binHexlified: predicateTriple } = getFuelGaugeForcProject(
  FuelGaugeProjectsEnum.PREDICATE_TRIPLE_SIG
);

const { binHexlified: testPredicateTrue } = getFuelGaugeForcProject(
  FuelGaugeProjectsEnum.PREDICATE_TRUE
);

const PUBLIC_KEY =
  '0x2f34bc0df4db0ec391792cedb05768832b49b1aa3a2dd8c30054d1af00f67d00b74b7acbbf3087c8e0b1a4c343db50aa471d21f278ff5ce09f07795d541fb47e';

const ADDRESS_B256 = '0xf1e92c42b90934aa6372e30bc568a326f6e66a1a0288595e6e3fbd392a4f3e6e';

const ADDRESS_BECH32: Bech32Address =
  'fuel1785jcs4epy625cmjuv9u269rymmwv6s6q2y9jhnw877nj2j08ehqce3rxf';

const ADDRESS_BYTES = new Uint8Array([
  241, 233, 44, 66, 185, 9, 52, 170, 99, 114, 227, 11, 197, 104, 163, 38, 246, 230, 106, 26, 2, 136,
  89, 94, 110, 63, 189, 57, 42, 79, 62, 110,
]);

/**
 * @group node
 */
describe('Doc Examples', () => {
<<<<<<< HEAD
=======
  let gasPrice: BN;
  let baseAssetId: string;

  beforeAll(async () => {
    const provider = await Provider.create(FUEL_NETWORK_URL);
    baseAssetId = provider.getBaseAssetId();
    ({ minGasPrice: gasPrice } = provider.getGasConfig());
  });
>>>>>>> b30b796c
  test('it has an Address class using bech32Address', () => {
    const address = new Address(ADDRESS_BECH32);

    expect(address.toB256()).toEqual(ADDRESS_B256);
    expect(address.toBytes()).toEqual(ADDRESS_BYTES);
    expect(address.toHexString()).toEqual(ADDRESS_B256);
  });

  test('it has an Address class using public key', () => {
    const address = Address.fromPublicKey(PUBLIC_KEY);

    expect(address.toAddress()).toEqual(ADDRESS_BECH32);
    expect(address.toB256()).toEqual(ADDRESS_B256);
  });

  test('it has an Address class using b256Address', () => {
    const address = Address.fromB256(ADDRESS_B256);

    expect(address.toAddress()).toEqual(ADDRESS_BECH32);
    expect(address.toB256()).toEqual(ADDRESS_B256);
  });

  test('it has Address tools', () => {
    // you can make a random address - useful for testing
    const address = Address.fromRandom();

    // you can it has a new Address from an ambiguous source that may be a Bech32 or B256 address
    const addressCloneFromBech = Address.fromString(address.toString());
    const addressCloneFromB256 = Address.fromString(address.toB256());

    // if you aren't sure where the address comes from, use fromDynamicInput
    const dataFromInput: string =
      '0xf1e92c42b90934aa6372e30bc568a326f6e66a1a0288595e6e3fbd392a4f3e6e';
    // if the input string can't be resolved this will throw an error
    const someAddress = Address.fromDynamicInput(dataFromInput);

    // you can verify equality using the helper functions
    expect(address.equals(addressCloneFromBech)).toBeTruthy();
    expect(addressCloneFromBech.toString()).toEqual(addressCloneFromB256.toString());
    expect(someAddress).toBeTruthy();
  });

  test('it has Bytes tools', () => {
    const random32Bytes: Bytes = randomBytes(32);
    const random32BytesString: string = hexlify(random32Bytes);
    const zeroed32Bytes: string = ZeroBytes32;

    expect(arrayify(random32Bytes)).toEqual(arrayify(random32BytesString));

    expect(zeroed32Bytes).toEqual(hexlify(zeroed32Bytes));
  });

  test('it has b256 tools', () => {
    const randomB256Bytes: Bytes = randomBytes(32);
    const randomB256: string = getRandomB256();

    const hexedB256: string = hexlify(randomB256Bytes);

    expect(arrayify(randomB256Bytes)).toEqual(arrayify(hexedB256));

    expect(randomB256).toEqual(hexlify(randomB256));
  });

  test('it has conversion tools', async () => {
    const provider = await Provider.create(FUEL_NETWORK_URL);

    const assetId: string = ZeroBytes32;
    const randomB256Bytes: Bytes = randomBytes(32);
    const hexedB256: string = hexlify(randomB256Bytes);
    const address = Address.fromB256(hexedB256);
    const arrayB256: Uint8Array = arrayify(randomB256Bytes);
    const walletLike: WalletLocked = Wallet.fromAddress(address, provider);
    const contractLike: Contract = new Contract(address, callTestAbi, provider);

    expect(address.equals(addressify(walletLike) as Address)).toBeTruthy();
    expect(address.equals(contractLike.id as Address)).toBeTruthy();
    expect(address.toBytes()).toEqual(arrayB256);
    expect(address.toB256()).toEqual(hexedB256);
    expect(arrayify(address.toB256())).toEqual(arrayB256);

    expect(arrayify(assetId)).toEqual(arrayify(Address.fromB256(assetId).toB256()));
  });

  test('it can work with wallets', async () => {
    const provider = await Provider.create(FUEL_NETWORK_URL);

    // use the `generate` helper to make an Unlocked Wallet
    const myWallet: WalletUnlocked = Wallet.generate({
      provider,
    });

    // or use an Address to create a wallet
    const someWallet: WalletLocked = Wallet.fromAddress(myWallet.address, provider);

    const PRIVATE_KEY = myWallet.privateKey;

    const lockedWallet: WalletLocked = Wallet.fromAddress(myWallet.address, provider);

    // unlock an existing wallet
    let unlockedWallet: WalletUnlocked = lockedWallet.unlock(PRIVATE_KEY);
    // or directly from a private key
    unlockedWallet = Wallet.fromPrivateKey(PRIVATE_KEY, provider);

    const newlyLockedWallet = unlockedWallet.lock();
    const balance: BigNumberish = await myWallet.getBalance(baseAssetId);
    const balances: CoinQuantity[] = await myWallet.getBalances();

    expect(newlyLockedWallet.address).toEqual(someWallet.address);
    expect(balance).toBeTruthy();
    expect(balances.length).toEqual(0);
  });

  it('it can be created without a provider', async () => {
    // You can create a wallet, without a provider
    let unlockedWallet: WalletUnlocked = Wallet.generate();
    unlockedWallet = Wallet.fromPrivateKey(unlockedWallet.privateKey);

    // All non-provider dependent methods are available
    unlockedWallet.lock();

    // All provider dependent methods will throw
    await expect(() => unlockedWallet.getCoins()).rejects.toThrow(/Provider not set/);
  });

  it('it can work sign messages with wallets', async () => {
    const provider = await Provider.create(FUEL_NETWORK_URL);
    const wallet = WalletUnlocked.generate({
      provider,
    });
    const message = 'doc-test-message';

    const signedMessage = await wallet.signMessage(message);
    const hashedMessage = hashMessage(message);
    const recoveredAddress = Signer.recoverAddress(hashedMessage, signedMessage);

    expect(wallet.privateKey).toBeTruthy();
    expect(wallet.publicKey).toBeTruthy();
    expect(wallet.address).toEqual(recoveredAddress);
  });

  it('can create wallets', async () => {
    const provider = await Provider.create(FUEL_NETWORK_URL);
    const assetIdA = '0x0101010101010101010101010101010101010101010101010101010101010101';
    const assetIdB = '0x0202020202020202020202020202020202020202020202020202020202020202';

    // single asset
    const walletA = await generateTestWallet(provider, [[42, baseAssetId]]);

    // multiple assets
    const walletB = await generateTestWallet(provider, [
      // [Amount, AssetId]
      [100, assetIdA],
      [200, assetIdB],
      [30, baseAssetId],
    ]);

    // this wallet has no assets
    const walletC = await generateTestWallet(provider);

    // retrieve balances of wallets
    const walletABalances = await walletA.getBalances();
    const walletBBalances = await walletB.getBalances();
    const walletCBalances = await walletC.getBalances();

    // validate balances
    expect(walletABalances).toEqual([{ assetId: baseAssetId, amount: bn(42) }]);
    expect(walletBBalances).toEqual([
      { assetId: baseAssetId, amount: bn(30) },
      { assetId: assetIdA, amount: bn(100) },
      { assetId: assetIdB, amount: bn(200) },
    ]);
    expect(walletCBalances).toEqual([]);
  });

  // TODO: remove skip from testnet test
  it.skip('can connect to testnet', async () => {
    const provider = await Provider.create(FUEL_BETA_5_NETWORK_URL);
    const PRIVATE_KEY = 'a1447cd75accc6b71a976fd3401a1f6ce318d27ba660b0315ee6ac347bf39568';
    const wallet = Wallet.fromPrivateKey(PRIVATE_KEY, provider);

    const signer = new Signer(PRIVATE_KEY);

    expect(wallet.address).toEqual(signer.address);
  });

  it('can connect to a local provider', async () => {
    const localProvider = await Provider.create(FUEL_NETWORK_URL);

    const PRIVATE_KEY = 'a1447cd75accc6b71a976fd3401a1f6ce318d27ba660b0315ee6ac347bf39568';
    const wallet: WalletUnlocked = Wallet.fromPrivateKey(PRIVATE_KEY, localProvider);
    const signer = new Signer(PRIVATE_KEY);

    expect(wallet.address).toEqual(signer.address);
  });

  it('can create a predicate', async () => {
    const provider = await Provider.create(FUEL_NETWORK_URL);
    const predicate = new Predicate({
      bytecode: testPredicateTrue,
      provider,
    });

    expect(predicate.address).toBeTruthy();
    expect(predicate.bytes).toEqual(arrayify(testPredicateTrue));
  });

  it('can create a predicate and use', async () => {
    const provider = await Provider.create(FUEL_NETWORK_URL);
    // Setup a private key
    const PRIVATE_KEY_1 = '0x862512a2363db2b3a375c0d4bbbd27172180d89f23f2e259bac850ab02619301';
    const PRIVATE_KEY_2 = '0x37fa81c84ccd547c30c176b118d5cb892bdb113e8e80141f266519422ef9eefd';
    const PRIVATE_KEY_3 = '0x976e5c3fa620092c718d852ca703b6da9e3075b9f2ecb8ed42d9f746bf26aafb';

    // Create the wallets, passing provider
    const wallet1: WalletUnlocked = Wallet.fromPrivateKey(PRIVATE_KEY_1, provider);
    const wallet2: WalletUnlocked = Wallet.fromPrivateKey(PRIVATE_KEY_2, provider);
    const wallet3: WalletUnlocked = Wallet.fromPrivateKey(PRIVATE_KEY_3, provider);
    const receiver = Wallet.generate({ provider });

    await seedTestWallet(wallet1, [{ assetId: baseAssetId, amount: bn(1_000_000) }]);
    await seedTestWallet(wallet2, [{ assetId: baseAssetId, amount: bn(2_000_000) }]);
    await seedTestWallet(wallet3, [{ assetId: baseAssetId, amount: bn(300_000) }]);

    const AbiInputs: JsonAbi = {
      types: [
        {
          typeId: 0,
          type: 'bool',
          components: null,
          typeParameters: null,
        },
        {
          typeId: 1,
          type: 'struct B512',
          components: null,
          typeParameters: null,
        },
        {
          typeId: 2,
          type: '[_; 3]',
          components: [
            {
              name: '__array_element',
              type: 1,
              typeArguments: null,
            },
          ],

          typeParameters: null,
        },
      ],
      functions: [
        {
          inputs: [
            {
              name: 'data',
              type: 2,
              typeArguments: null,
            },
          ],
          name: 'main',
          output: {
            name: '',
            type: 0,
            typeArguments: null,
          },
          attributes: null,
        },
      ],
      loggedTypes: [],
      configurables: [],
    };
    const dataToSign = '0x0000000000000000000000000000000000000000000000000000000000000000';
    const signature1 = await wallet1.signMessage(dataToSign);
    const signature2 = await wallet2.signMessage(dataToSign);
    const signature3 = await wallet3.signMessage(dataToSign);
    const signatures = [signature1, signature2, signature3];
    const predicate = new Predicate({
      bytecode: predicateTriple,
      provider,
      abi: AbiInputs,
      inputData: [signatures],
    });
    const amountToPredicate = 600_000;
    const amountToReceiver = 100;
    const initialPredicateBalance = await predicate.getBalance();

<<<<<<< HEAD
    const response = await wallet1.transfer(predicate.address, amountToPredicate, BaseAssetId, {
=======
    const response = await wallet1.transfer(predicate.address, amountToPredicate, baseAssetId, {
      gasPrice,
>>>>>>> b30b796c
      gasLimit: 10_000,
    });
    await response.waitForResult();
    const predicateBalance = await predicate.getBalance();

    // assert that predicate address now has the expected amount to predicate
    expect(bn(predicateBalance)).toEqual(initialPredicateBalance.add(amountToPredicate));

<<<<<<< HEAD
    const depositOnPredicate = await wallet1.transfer(predicate.address, 1000, BaseAssetId, {
=======
    const depositOnPredicate = await wallet1.transfer(predicate.address, 1000, baseAssetId, {
      gasPrice,
>>>>>>> b30b796c
      gasLimit: 10_000,
    });
    // Wait for Transaction to succeed
    await depositOnPredicate.waitForResult();
    const updatedPredicateBalance = await predicate.getBalance();

    // assert that predicate address now has the updated expected amount to predicate
    expect(bn(updatedPredicateBalance)).toEqual(
      initialPredicateBalance.add(amountToPredicate).add(1000)
    );

<<<<<<< HEAD
    const tx = await predicate.transfer(receiver.address, amountToReceiver, BaseAssetId, {
=======
    const tx = await predicate.transfer(receiver.address, amountToReceiver, baseAssetId, {
      gasPrice,
>>>>>>> b30b796c
      gasLimit: 10_000,
    });
    await tx.waitForResult();

    // check balances
    const finalPredicateBalance = await predicate.getBalance();
    const receiverBalance = await receiver.getBalance();

    // assert that predicate address now has a zero balance
    expect(bn(initialPredicateBalance).lte(finalPredicateBalance)).toBeTruthy();
    // assert that predicate funds now belong to the receiver
    expect(bn(receiverBalance).gte(bn(amountToReceiver))).toBeTruthy();
  });
});<|MERGE_RESOLUTION|>--- conflicted
+++ resolved
@@ -58,17 +58,12 @@
  * @group node
  */
 describe('Doc Examples', () => {
-<<<<<<< HEAD
-=======
-  let gasPrice: BN;
   let baseAssetId: string;
 
   beforeAll(async () => {
     const provider = await Provider.create(FUEL_NETWORK_URL);
     baseAssetId = provider.getBaseAssetId();
-    ({ minGasPrice: gasPrice } = provider.getGasConfig());
-  });
->>>>>>> b30b796c
+  });
   test('it has an Address class using bech32Address', () => {
     const address = new Address(ADDRESS_BECH32);
 
@@ -356,12 +351,7 @@
     const amountToReceiver = 100;
     const initialPredicateBalance = await predicate.getBalance();
 
-<<<<<<< HEAD
-    const response = await wallet1.transfer(predicate.address, amountToPredicate, BaseAssetId, {
-=======
     const response = await wallet1.transfer(predicate.address, amountToPredicate, baseAssetId, {
-      gasPrice,
->>>>>>> b30b796c
       gasLimit: 10_000,
     });
     await response.waitForResult();
@@ -370,12 +360,7 @@
     // assert that predicate address now has the expected amount to predicate
     expect(bn(predicateBalance)).toEqual(initialPredicateBalance.add(amountToPredicate));
 
-<<<<<<< HEAD
-    const depositOnPredicate = await wallet1.transfer(predicate.address, 1000, BaseAssetId, {
-=======
     const depositOnPredicate = await wallet1.transfer(predicate.address, 1000, baseAssetId, {
-      gasPrice,
->>>>>>> b30b796c
       gasLimit: 10_000,
     });
     // Wait for Transaction to succeed
@@ -387,12 +372,7 @@
       initialPredicateBalance.add(amountToPredicate).add(1000)
     );
 
-<<<<<<< HEAD
-    const tx = await predicate.transfer(receiver.address, amountToReceiver, BaseAssetId, {
-=======
     const tx = await predicate.transfer(receiver.address, amountToReceiver, baseAssetId, {
-      gasPrice,
->>>>>>> b30b796c
       gasLimit: 10_000,
     });
     await tx.waitForResult();
