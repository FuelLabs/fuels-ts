--- conflicted
+++ resolved
@@ -1,7 +1,3 @@
-<<<<<<< HEAD
-import { seedTestWallet } from '@fuel-ts/wallet/test-utils';
-import type { BN, Bech32Address, Bytes, JsonAbi, WalletLocked, WalletUnlocked } from 'fuels';
-=======
 import { generateTestWallet, seedTestWallet } from '@fuel-ts/account/test-utils';
 import type {
   BN,
@@ -12,11 +8,11 @@
   JsonAbi,
   WalletLocked,
 } from 'fuels';
->>>>>>> c5431b00
 import {
   Predicate,
   bn,
   Provider,
+  hashMessage,
   Address,
   arrayify,
   hexlify,
@@ -25,12 +21,8 @@
   addressify,
   Contract,
   Wallet,
-<<<<<<< HEAD
-  ContractFactory,
-=======
   WalletUnlocked,
   Signer,
->>>>>>> c5431b00
   ZeroBytes32,
   BaseAssetId,
   FUEL_NETWORK_URL,
@@ -156,8 +148,6 @@
     expect(arrayify(assetId)).toEqual(arrayify(Address.fromB256(assetId).toB256()));
   });
 
-<<<<<<< HEAD
-=======
   test('it can work with wallets', async () => {
     const provider = await Provider.create(FUEL_NETWORK_URL);
     // #region wallets
@@ -362,7 +352,6 @@
     // #endregion wallet-get-spendable-resources
   });
 
->>>>>>> c5431b00
   it('can create a predicate', async () => {
     const provider = await Provider.create(FUEL_NETWORK_URL);
     const predicate = new Predicate(testPredicateTrue, provider);
