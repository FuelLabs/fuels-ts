import type {
  Bech32Address,
  BigNumberish,
  Bytes,
  CoinQuantity,
  JsonAbi,
  WalletLocked,
} from 'fuels';
import {
  Predicate,
  bn,
  Provider,
  hashMessage,
  Address,
  arrayify,
  hexlify,
  randomBytes,
  getRandomB256,
  addressify,
  Contract,
  Wallet,
  WalletUnlocked,
  Signer,
  ZeroBytes32,
  FUEL_NETWORK_URL,
  TESTNET_NETWORK_URL,
} from 'fuels';
<<<<<<< HEAD
import { launchTestNode } from 'fuels/test-utils';
=======
import { generateTestWallet, seedTestWallet } from 'fuels/test-utils';
>>>>>>> 99b14a5c

import { CallTestContractAbi__factory } from '../test/typegen/contracts';

const PUBLIC_KEY =
  '0x2f34bc0df4db0ec391792cedb05768832b49b1aa3a2dd8c30054d1af00f67d00b74b7acbbf3087c8e0b1a4c343db50aa471d21f278ff5ce09f07795d541fb47e';

const ADDRESS_B256 = '0xf1e92c42b90934aa6372e30bc568a326f6e66a1a0288595e6e3fbd392a4f3e6e';

const ADDRESS_BECH32: Bech32Address =
  'fuel1785jcs4epy625cmjuv9u269rymmwv6s6q2y9jhnw877nj2j08ehqce3rxf';

const ADDRESS_BYTES = new Uint8Array([
  241, 233, 44, 66, 185, 9, 52, 170, 99, 114, 227, 11, 197, 104, 163, 38, 246, 230, 106, 26, 2, 136,
  89, 94, 110, 63, 189, 57, 42, 79, 62, 110,
]);

/**
 * @group node
 * @group browser
 */
describe('Doc Examples', () => {
  test('it has an Address class using bech32Address', () => {
    const address = new Address(ADDRESS_BECH32);

    expect(address.toB256()).toEqual(ADDRESS_B256);
    expect(address.toBytes()).toEqual(ADDRESS_BYTES);
    expect(address.toHexString()).toEqual(ADDRESS_B256);
  });

  test('it has an Address class using public key', () => {
    const address = Address.fromPublicKey(PUBLIC_KEY);

    expect(address.toAddress()).toEqual(ADDRESS_BECH32);
    expect(address.toB256()).toEqual(ADDRESS_B256);
  });

  test('it has an Address class using b256Address', () => {
    const address = Address.fromB256(ADDRESS_B256);

    expect(address.toAddress()).toEqual(ADDRESS_BECH32);
    expect(address.toB256()).toEqual(ADDRESS_B256);
  });

  test('it has Address tools', () => {
    // you can make a random address - useful for testing
    const address = Address.fromRandom();

    // you can it has a new Address from an ambiguous source that may be a Bech32 or B256 address
    const addressCloneFromBech = Address.fromString(address.toString());
    const addressCloneFromB256 = Address.fromString(address.toB256());

    // if you aren't sure where the address comes from, use fromDynamicInput
    const dataFromInput: string =
      '0xf1e92c42b90934aa6372e30bc568a326f6e66a1a0288595e6e3fbd392a4f3e6e';
    // if the input string can't be resolved this will throw an error
    const someAddress = Address.fromDynamicInput(dataFromInput);

    // you can verify equality using the helper functions
    expect(address.equals(addressCloneFromBech)).toBeTruthy();
    expect(addressCloneFromBech.toString()).toEqual(addressCloneFromB256.toString());
    expect(someAddress).toBeTruthy();
  });

  test('it has Bytes tools', () => {
    const random32Bytes: Bytes = randomBytes(32);
    const random32BytesString: string = hexlify(random32Bytes);
    const zeroed32Bytes: string = ZeroBytes32;

    expect(arrayify(random32Bytes)).toEqual(arrayify(random32BytesString));

    expect(zeroed32Bytes).toEqual(hexlify(zeroed32Bytes));
  });

  test('it has b256 tools', () => {
    const randomB256Bytes: Bytes = randomBytes(32);
    const randomB256: string = getRandomB256();

    const hexedB256: string = hexlify(randomB256Bytes);

    expect(arrayify(randomB256Bytes)).toEqual(arrayify(hexedB256));

    expect(randomB256).toEqual(hexlify(randomB256));
  });

  test('it has conversion tools', async () => {
    using node = await launchTestNode({
      contractsConfigs: [
        {
          deployer: CallTestContractAbi__factory,
          bytecode: CallTestContractAbiHex,
        },
      ],
      walletsConfig: [{}],
    });
    const { provider } = node;
    const assetId: string = ZeroBytes32;
    const randomB256Bytes: Bytes = randomBytes(32);
    const hexedB256: string = hexlify(randomB256Bytes);
    const address = Address.fromB256(hexedB256);
    const arrayB256: Uint8Array = arrayify(randomB256Bytes);
    const walletLike: WalletLocked = Wallet.fromAddress(address, provider);
    const contractLike: Contract = new Contract(address, callTestAbi, provider);

    expect(address.equals(addressify(walletLike) as Address)).toBeTruthy();
    expect(address.equals(contractLike.id as Address)).toBeTruthy();
    expect(address.toBytes()).toEqual(arrayB256);
    expect(address.toB256()).toEqual(hexedB256);
    expect(arrayify(address.toB256())).toEqual(arrayB256);

    expect(arrayify(assetId)).toEqual(arrayify(Address.fromB256(assetId).toB256()));
  });

  test('it can work with wallets', async () => {
    const { provider } = await launchTestNode();
    // use the `generate` helper to make an Unlocked Wallet
    const myWallet: WalletUnlocked = Wallet.generate({
      provider,
    });

    // or use an Address to create a wallet
    const someWallet: WalletLocked = Wallet.fromAddress(myWallet.address, provider);

    const PRIVATE_KEY = myWallet.privateKey;

    const lockedWallet: WalletLocked = Wallet.fromAddress(myWallet.address, provider);

    // unlock an existing wallet
    let unlockedWallet: WalletUnlocked = lockedWallet.unlock(PRIVATE_KEY);
    // or directly from a private key
    unlockedWallet = Wallet.fromPrivateKey(PRIVATE_KEY, provider);

    const newlyLockedWallet = unlockedWallet.lock();
    const balance: BigNumberish = await myWallet.getBalance(provider.getBaseAssetId());
    const balances: CoinQuantity[] = await myWallet.getBalances();

    expect(newlyLockedWallet.address).toEqual(someWallet.address);
    expect(balance).toBeTruthy();
    expect(balances.length).toEqual(0);
  });

  it('it can be created without a provider', async () => {
    // You can create a wallet, without a provider
    let unlockedWallet: WalletUnlocked = Wallet.generate();
    unlockedWallet = Wallet.fromPrivateKey(unlockedWallet.privateKey);

    // All non-provider dependent methods are available
    unlockedWallet.lock();

    // All provider dependent methods will throw
    await expect(() => unlockedWallet.getCoins()).rejects.toThrow(/Provider not set/);
  });

  it('it can work sign messages with wallets', async () => {
    const provider = await Provider.create(FUEL_NETWORK_URL);
    const wallet = WalletUnlocked.generate({
      provider,
    });
    const message = 'doc-test-message';

    const signedMessage = await wallet.signMessage(message);
    const hashedMessage = hashMessage(message);
    const recoveredAddress = Signer.recoverAddress(hashedMessage, signedMessage);

    expect(wallet.privateKey).toBeTruthy();
    expect(wallet.publicKey).toBeTruthy();
    expect(wallet.address).toEqual(recoveredAddress);
  });

  it('can create wallets', async () => {
    const provider = await Provider.create(FUEL_NETWORK_URL);
    const assetIdA = '0x0101010101010101010101010101010101010101010101010101010101010101';
    const assetIdB = '0x0202020202020202020202020202020202020202020202020202020202020202';

    // single asset
    const walletA = await generateTestWallet(provider, [[42, baseAssetId]]);

    // multiple assets
    const walletB = await generateTestWallet(provider, [
      // [Amount, AssetId]
      [100, assetIdA],
      [200, assetIdB],
      [30, baseAssetId],
    ]);

    // this wallet has no assets
    const walletC = await generateTestWallet(provider);

    // retrieve balances of wallets
    const walletABalances = await walletA.getBalances();
    const walletBBalances = await walletB.getBalances();
    const walletCBalances = await walletC.getBalances();

    // validate balances
    expect(walletABalances).toEqual([{ assetId: baseAssetId, amount: bn(42) }]);
    expect(walletBBalances).toEqual([
      { assetId: assetIdA, amount: bn(100) },
      { assetId: assetIdB, amount: bn(200) },
      { assetId: baseAssetId, amount: bn(30) },
    ]);
    expect(walletCBalances).toEqual([]);
  });

  it('can connect to testnet', async () => {
    const provider = await Provider.create(TESTNET_NETWORK_URL);
    const PRIVATE_KEY = 'a1447cd75accc6b71a976fd3401a1f6ce318d27ba660b0315ee6ac347bf39568';
    const wallet = Wallet.fromPrivateKey(PRIVATE_KEY, provider);

    const signer = new Signer(PRIVATE_KEY);

    expect(wallet.address).toEqual(signer.address);
  });

  it('can connect to a local provider', async () => {
    const localProvider = await Provider.create(FUEL_NETWORK_URL);

    const PRIVATE_KEY = 'a1447cd75accc6b71a976fd3401a1f6ce318d27ba660b0315ee6ac347bf39568';
    const wallet: WalletUnlocked = Wallet.fromPrivateKey(PRIVATE_KEY, localProvider);
    const signer = new Signer(PRIVATE_KEY);

    expect(wallet.address).toEqual(signer.address);
  });

  it('can create a predicate', async () => {
    const provider = await Provider.create(FUEL_NETWORK_URL);
    const predicate = new Predicate({
      bytecode: testPredicateTrue,
      provider,
    });

    expect(predicate.address).toBeTruthy();
    expect(predicate.bytes).toEqual(arrayify(testPredicateTrue));
  });

  it('can create a predicate and use', async () => {
    const provider = await Provider.create(FUEL_NETWORK_URL);
    // Setup a private key
    const PRIVATE_KEY_1 = '0x862512a2363db2b3a375c0d4bbbd27172180d89f23f2e259bac850ab02619301';
    const PRIVATE_KEY_2 = '0x37fa81c84ccd547c30c176b118d5cb892bdb113e8e80141f266519422ef9eefd';
    const PRIVATE_KEY_3 = '0x976e5c3fa620092c718d852ca703b6da9e3075b9f2ecb8ed42d9f746bf26aafb';

    // Create the wallets, passing provider
    const wallet1: WalletUnlocked = Wallet.fromPrivateKey(PRIVATE_KEY_1, provider);
    const wallet2: WalletUnlocked = Wallet.fromPrivateKey(PRIVATE_KEY_2, provider);
    const wallet3: WalletUnlocked = Wallet.fromPrivateKey(PRIVATE_KEY_3, provider);
    const receiver = Wallet.generate({ provider });

    await seedTestWallet(wallet1, [{ assetId: baseAssetId, amount: bn(1_000_000) }]);
    await seedTestWallet(wallet2, [{ assetId: baseAssetId, amount: bn(2_000_000) }]);
    await seedTestWallet(wallet3, [{ assetId: baseAssetId, amount: bn(300_000) }]);

    const AbiInputs: JsonAbi = {
      types: [
        {
          typeId: 0,
          type: 'bool',
          components: null,
          typeParameters: null,
        },
        {
          typeId: 1,
          type: 'struct B512',
          components: null,
          typeParameters: null,
        },
        {
          typeId: 2,
          type: '[_; 3]',
          components: [
            {
              name: '__array_element',
              type: 1,
              typeArguments: null,
            },
          ],

          typeParameters: null,
        },
      ],
      functions: [
        {
          inputs: [
            {
              name: 'data',
              type: 2,
              typeArguments: null,
            },
          ],
          name: 'main',
          output: {
            name: '',
            type: 0,
            typeArguments: null,
          },
          attributes: null,
        },
      ],
      loggedTypes: [],
      configurables: [],
    };
    const dataToSign = '0x0000000000000000000000000000000000000000000000000000000000000000';
    const signature1 = await wallet1.signMessage(dataToSign);
    const signature2 = await wallet2.signMessage(dataToSign);
    const signature3 = await wallet3.signMessage(dataToSign);
    const signatures = [signature1, signature2, signature3];
    const predicate = new Predicate({
      bytecode: predicateTriple,
      provider,
      abi: AbiInputs,
      inputData: [signatures],
    });
    const amountToPredicate = 600_000;
    const amountToReceiver = 100;

    const response = await wallet1.transfer(predicate.address, amountToPredicate, baseAssetId, {
      gasLimit: 10_000,
    });
    await response.waitForResult();

    const depositOnPredicate = await wallet1.transfer(predicate.address, 1000, baseAssetId, {
      gasLimit: 10_000,
    });
    // Wait for Transaction to succeed
    await depositOnPredicate.waitForResult();

    const tx = await predicate.transfer(receiver.address, amountToReceiver, baseAssetId, {
      gasLimit: 10_000,
    });
    const { isStatusSuccess } = await tx.waitForResult();

    // check balance
    const receiverBalance = await receiver.getBalance();

    // assert that predicate funds now belong to the receiver
    expect(bn(receiverBalance).gte(bn(amountToReceiver))).toBeTruthy();
    expect(isStatusSuccess).toBeTruthy();
  });
});<|MERGE_RESOLUTION|>--- conflicted
+++ resolved
@@ -25,11 +25,7 @@
   FUEL_NETWORK_URL,
   TESTNET_NETWORK_URL,
 } from 'fuels';
-<<<<<<< HEAD
 import { launchTestNode } from 'fuels/test-utils';
-=======
-import { generateTestWallet, seedTestWallet } from 'fuels/test-utils';
->>>>>>> 99b14a5c
 
 import { CallTestContractAbi__factory } from '../test/typegen/contracts';
 
