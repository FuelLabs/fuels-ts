import type { Bech32Address, BigNumberish, Bytes, JsonAbi, WalletLocked } from 'fuels';
import {
  Predicate,
  bn,
  hashMessage,
  Address,
  arrayify,
  hexlify,
  randomBytes,
  getRandomB256,
  addressify,
  Contract,
  Wallet,
  WalletUnlocked,
  Signer,
  ZeroBytes32,
} from 'fuels';
import { AssetId, launchTestNode } from 'fuels/test-utils';

import { CallTestContractAbi__factory } from '../test/typegen/contracts';
import { PredicateTrueAbi__factory } from '../test/typegen/predicates';
import { PredicateTripleSigAbi__factory } from '../test/typegen/predicates/factories/PredicateTripleSigAbi__factory';

const PUBLIC_KEY =
  '0x2f34bc0df4db0ec391792cedb05768832b49b1aa3a2dd8c30054d1af00f67d00b74b7acbbf3087c8e0b1a4c343db50aa471d21f278ff5ce09f07795d541fb47e';

const ADDRESS_B256 = '0xf1e92c42b90934aa6372e30bc568a326f6e66a1a0288595e6e3fbd392a4f3e6e';

const ADDRESS_BECH32: Bech32Address =
  'fuel1785jcs4epy625cmjuv9u269rymmwv6s6q2y9jhnw877nj2j08ehqce3rxf';

const ADDRESS_BYTES = new Uint8Array([
  241, 233, 44, 66, 185, 9, 52, 170, 99, 114, 227, 11, 197, 104, 163, 38, 246, 230, 106, 26, 2, 136,
  89, 94, 110, 63, 189, 57, 42, 79, 62, 110,
]);

/**
 * @group node
 * @group browser
 */
describe('Doc Examples', () => {
  test('it has an Address class using bech32Address', () => {
    const address = new Address(ADDRESS_BECH32);

    expect(address.toB256()).toEqual(ADDRESS_B256);
    expect(address.toBytes()).toEqual(ADDRESS_BYTES);
    expect(address.toHexString()).toEqual(ADDRESS_B256);
  });

  test('it has an Address class using public key', () => {
    const address = Address.fromPublicKey(PUBLIC_KEY);

    expect(address.toAddress()).toEqual(ADDRESS_BECH32);
    expect(address.toB256()).toEqual(ADDRESS_B256);
  });

  test('it has an Address class using b256Address', () => {
    const address = Address.fromB256(ADDRESS_B256);

    expect(address.toAddress()).toEqual(ADDRESS_BECH32);
    expect(address.toB256()).toEqual(ADDRESS_B256);
  });

  test('it has Address tools', () => {
    // you can make a random address - useful for testing
    const address = Address.fromRandom();

    // you can it has a new Address from an ambiguous source that may be a Bech32 or B256 address
    const addressCloneFromBech = Address.fromString(address.toString());
    const addressCloneFromB256 = Address.fromString(address.toB256());

    // if you aren't sure where the address comes from, use fromDynamicInput
    const dataFromInput: string =
      '0xf1e92c42b90934aa6372e30bc568a326f6e66a1a0288595e6e3fbd392a4f3e6e';
    // if the input string can't be resolved this will throw an error
    const someAddress = Address.fromDynamicInput(dataFromInput);

    // you can verify equality using the helper functions
    expect(address.equals(addressCloneFromBech)).toBeTruthy();
    expect(addressCloneFromBech.toString()).toEqual(addressCloneFromB256.toString());
    expect(someAddress).toBeTruthy();
  });

  test('it has Bytes tools', () => {
    const random32Bytes: Bytes = randomBytes(32);
    const random32BytesString: string = hexlify(random32Bytes);
    const zeroed32Bytes: string = ZeroBytes32;

    expect(arrayify(random32Bytes)).toEqual(arrayify(random32BytesString));

    expect(zeroed32Bytes).toEqual(hexlify(zeroed32Bytes));
  });

  test('it has b256 tools', () => {
    const randomB256Bytes: Bytes = randomBytes(32);
    const randomB256: string = getRandomB256();

    const hexedB256: string = hexlify(randomB256Bytes);

    expect(arrayify(randomB256Bytes)).toEqual(arrayify(hexedB256));

    expect(randomB256).toEqual(hexlify(randomB256));
  });

  test('it has conversion tools', async () => {
    using node = await launchTestNode();

    const { provider } = node;
    const assetId: string = ZeroBytes32;
    const randomB256Bytes: Bytes = randomBytes(32);
    const hexedB256: string = hexlify(randomB256Bytes);
    const address = Address.fromB256(hexedB256);
    const arrayB256: Uint8Array = arrayify(randomB256Bytes);
    const walletLike: WalletLocked = Wallet.fromAddress(address, provider);
    const contractLike: Contract = new Contract(
      address,
      CallTestContractAbi__factory.abi,
      provider
    );

    expect(address.equals(addressify(walletLike) as Address)).toBeTruthy();
    expect(address.equals(contractLike.id as Address)).toBeTruthy();
    expect(address.toBytes()).toEqual(arrayB256);
    expect(address.toB256()).toEqual(hexedB256);
    expect(arrayify(address.toB256())).toEqual(arrayB256);

    expect(arrayify(assetId)).toEqual(arrayify(Address.fromB256(assetId).toB256()));
  });

  test('it can work with wallets', async () => {
    const { provider } = await launchTestNode();
    // use the `generate` helper to make an Unlocked Wallet
    const myWallet: WalletUnlocked = Wallet.generate({
      provider,
    });

    // or use an Address to create a wallet
    const someWallet: WalletLocked = Wallet.fromAddress(myWallet.address, provider);

    const PRIVATE_KEY = myWallet.privateKey;

    const lockedWallet: WalletLocked = Wallet.fromAddress(myWallet.address, provider);

    // unlock an existing wallet
    let unlockedWallet: WalletUnlocked = lockedWallet.unlock(PRIVATE_KEY);
    // or directly from a private key
    unlockedWallet = Wallet.fromPrivateKey(PRIVATE_KEY, provider);

    const newlyLockedWallet = unlockedWallet.lock();
<<<<<<< HEAD
    const balance: BigNumberish = await myWallet.getBalance(provider.getBaseAssetId());
    const balances: CoinQuantity[] = await myWallet.getBalances();
=======
    const balance: BigNumberish = await myWallet.getBalance(baseAssetId);
    const { balances } = await myWallet.getBalances();
>>>>>>> 661b1535

    expect(newlyLockedWallet.address).toEqual(someWallet.address);
    expect(balance).toBeTruthy();
    expect(balances.length).toEqual(0);
  });

  it('it can be created without a provider', async () => {
    // You can create a wallet, without a provider
    let unlockedWallet: WalletUnlocked = Wallet.generate();
    unlockedWallet = Wallet.fromPrivateKey(unlockedWallet.privateKey);

    // All non-provider dependent methods are available
    unlockedWallet.lock();

    // All provider dependent methods will throw
    await expect(() => unlockedWallet.getCoins()).rejects.toThrow(/Provider not set/);
  });

  it('it can work sign messages with wallets', async () => {
    using launched = await launchTestNode();
    const { provider } = launched;

    const wallet = WalletUnlocked.generate({
      provider,
    });
    const message = 'doc-test-message';

    const signedMessage = await wallet.signMessage(message);
    const hashedMessage = hashMessage(message);
    const recoveredAddress = Signer.recoverAddress(hashedMessage, signedMessage);

    expect(wallet.privateKey).toBeTruthy();
    expect(wallet.publicKey).toBeTruthy();
    expect(wallet.address).toEqual(recoveredAddress);
  });

  it('can create wallets', async () => {
    using launched = await launchTestNode({
      walletsConfig: {
        amountPerCoin: 100_000_000_000_000,
        assets: [AssetId.A, AssetId.B],
      },
    });

    const {
      provider,
      wallets: [fundingWallet],
    } = launched;

    const walletA = Wallet.generate({ provider });
    await fundingWallet.transfer(walletA.address, 100, provider.getBaseAssetId());

    const walletB = Wallet.generate({ provider });
    await fundingWallet.transfer(walletB.address, 100, AssetId.A.value);
    await fundingWallet.transfer(walletB.address, 100, AssetId.B.value);
    await fundingWallet.transfer(walletB.address, 100, provider.getBaseAssetId());

    // this wallet has no assets
    const walletC = Wallet.generate({ provider });

    // retrieve balances of wallets
    const { balances: walletABalances } = await walletA.getBalances();
    const { balances: walletBBalances } = await walletB.getBalances();
    const { balances: walletCBalances } = await walletC.getBalances();

    // validate balances
    expect(walletABalances).toEqual([{ assetId: provider.getBaseAssetId(), amount: bn(100) }]);
    expect(walletBBalances).toEqual([
      { assetId: AssetId.A.value, amount: bn(100) },
      { assetId: AssetId.B.value, amount: bn(100) },
      { assetId: provider.getBaseAssetId(), amount: bn(100) },
    ]);
    expect(walletCBalances).toEqual([]);
  });

  it('can connect to testnet', async () => {
    using launched = await launchTestNode();
    const { provider } = launched;
    const PRIVATE_KEY = 'a1447cd75accc6b71a976fd3401a1f6ce318d27ba660b0315ee6ac347bf39568';
    const wallet = Wallet.fromPrivateKey(PRIVATE_KEY, provider);

    const signer = new Signer(PRIVATE_KEY);

    expect(wallet.address).toEqual(signer.address);
  });

  it('can connect to a local provider', async () => {
    using launched = await launchTestNode();
    const { provider } = launched;
    const PRIVATE_KEY = 'a1447cd75accc6b71a976fd3401a1f6ce318d27ba660b0315ee6ac347bf39568';
    const wallet: WalletUnlocked = Wallet.fromPrivateKey(PRIVATE_KEY, provider);
    const signer = new Signer(PRIVATE_KEY);

    expect(wallet.address).toEqual(signer.address);
  });

  it('can create a predicate', async () => {
    using launched = await launchTestNode();
    const { provider } = launched;
    const predicate = new Predicate({
      bytecode: PredicateTrueAbi__factory.bin,
      provider,
    });

    expect(predicate.address).toBeTruthy();
    expect(predicate.bytes).toEqual(arrayify(PredicateTrueAbi__factory.bin));
  });

  it('can create a predicate and use', async () => {
    using launched = await launchTestNode({
      walletsConfig: {
        amountPerCoin: 1_000_000_000_000_000,
      },
    });
    const {
      provider,
      wallets: [fundingWallet],
    } = launched;

    // Setup a private key
    const PRIVATE_KEY_1 = '0x862512a2363db2b3a375c0d4bbbd27172180d89f23f2e259bac850ab02619301';
    const PRIVATE_KEY_2 = '0x37fa81c84ccd547c30c176b118d5cb892bdb113e8e80141f266519422ef9eefd';
    const PRIVATE_KEY_3 = '0x976e5c3fa620092c718d852ca703b6da9e3075b9f2ecb8ed42d9f746bf26aafb';

    // Create the wallets, passing provider
    const wallet1: WalletUnlocked = Wallet.fromPrivateKey(PRIVATE_KEY_1, provider);
    const wallet2: WalletUnlocked = Wallet.fromPrivateKey(PRIVATE_KEY_2, provider);
    const wallet3: WalletUnlocked = Wallet.fromPrivateKey(PRIVATE_KEY_3, provider);

    await fundingWallet.transfer(wallet1.address, 1_000_000, provider.getBaseAssetId());
    await fundingWallet.transfer(wallet2.address, 2_000_000, provider.getBaseAssetId());
    await fundingWallet.transfer(wallet3.address, 300_000, provider.getBaseAssetId());

    const receiver = Wallet.generate({ provider });

    const AbiInputs: JsonAbi = {
      types: [
        {
          typeId: 0,
          type: 'bool',
          components: null,
          typeParameters: null,
        },
        {
          typeId: 1,
          type: 'struct B512',
          components: null,
          typeParameters: null,
        },
        {
          typeId: 2,
          type: '[_; 3]',
          components: [
            {
              name: '__array_element',
              type: 1,
              typeArguments: null,
            },
          ],

          typeParameters: null,
        },
      ],
      functions: [
        {
          inputs: [
            {
              name: 'data',
              type: 2,
              typeArguments: null,
            },
          ],
          name: 'main',
          output: {
            name: '',
            type: 0,
            typeArguments: null,
          },
          attributes: null,
        },
      ],
      loggedTypes: [],
      configurables: [],
      messagesTypes: [],
    };
    const dataToSign = '0x0000000000000000000000000000000000000000000000000000000000000000';
    const signature1 = await wallet1.signMessage(dataToSign);
    const signature2 = await wallet2.signMessage(dataToSign);
    const signature3 = await wallet3.signMessage(dataToSign);
    const signatures = [signature1, signature2, signature3];
    const predicate = new Predicate({
      bytecode: PredicateTripleSigAbi__factory.bin,
      provider,
      abi: AbiInputs,
      inputData: [signatures],
    });
    const amountToPredicate = 600_000;
    const amountToReceiver = 100;

    const response = await wallet1.transfer(
      predicate.address,
      amountToPredicate,
      provider.getBaseAssetId(),
      {
        gasLimit: 10_000,
      }
    );

    await response.waitForResult();

    const depositOnPredicate = await wallet1.transfer(
      predicate.address,
      1000,
      provider.getBaseAssetId(),
      {
        gasLimit: 10_000,
      }
    );
    // Wait for Transaction to succeed
    await depositOnPredicate.waitForResult();

    const tx = await predicate.transfer(
      receiver.address,
      amountToReceiver,
      provider.getBaseAssetId(),
      {
        gasLimit: 10_000,
      }
    );
    const { isStatusSuccess } = await tx.waitForResult();

    // check balance
    const receiverBalance = await receiver.getBalance();

    // assert that predicate funds now belong to the receiver
    expect(bn(receiverBalance).gte(bn(amountToReceiver))).toBeTruthy();
    expect(isStatusSuccess).toBeTruthy();
  });
});<|MERGE_RESOLUTION|>--- conflicted
+++ resolved
@@ -147,13 +147,8 @@
     unlockedWallet = Wallet.fromPrivateKey(PRIVATE_KEY, provider);
 
     const newlyLockedWallet = unlockedWallet.lock();
-<<<<<<< HEAD
     const balance: BigNumberish = await myWallet.getBalance(provider.getBaseAssetId());
-    const balances: CoinQuantity[] = await myWallet.getBalances();
-=======
-    const balance: BigNumberish = await myWallet.getBalance(baseAssetId);
     const { balances } = await myWallet.getBalances();
->>>>>>> 661b1535
 
     expect(newlyLockedWallet.address).toEqual(someWallet.address);
     expect(balance).toBeTruthy();
