import { generateTestWallet, seedTestWallet } from '@fuel-ts/account/test-utils';
import type {
  BN,
  Bech32Address,
  BigNumberish,
  Bytes,
  CoinQuantity,
  JsonAbi,
  WalletLocked,
} from 'fuels';
import {
  Predicate,
  bn,
  Provider,
  hashMessage,
  Address,
  arrayify,
  hexlify,
  randomBytes,
  getRandomB256,
  addressify,
  Contract,
  Wallet,
  WalletUnlocked,
  Signer,
  ZeroBytes32,
  FUEL_NETWORK_URL,
  FUEL_BETA_5_NETWORK_URL,
} from 'fuels';

import { FuelGaugeProjectsEnum, getFuelGaugeForcProject } from '../test/fixtures';

const { abiContents: callTestAbi } = getFuelGaugeForcProject(
  FuelGaugeProjectsEnum.CALL_TEST_CONTRACT
);

const { binHexlified: predicateTriple } = getFuelGaugeForcProject(
  FuelGaugeProjectsEnum.PREDICATE_TRIPLE_SIG
);

const { binHexlified: testPredicateTrue } = getFuelGaugeForcProject(
  FuelGaugeProjectsEnum.PREDICATE_TRUE
);

const PUBLIC_KEY =
  '0x2f34bc0df4db0ec391792cedb05768832b49b1aa3a2dd8c30054d1af00f67d00b74b7acbbf3087c8e0b1a4c343db50aa471d21f278ff5ce09f07795d541fb47e';

const ADDRESS_B256 = '0xf1e92c42b90934aa6372e30bc568a326f6e66a1a0288595e6e3fbd392a4f3e6e';

const ADDRESS_BECH32: Bech32Address =
  'fuel1785jcs4epy625cmjuv9u269rymmwv6s6q2y9jhnw877nj2j08ehqce3rxf';

const ADDRESS_BYTES = new Uint8Array([
  241, 233, 44, 66, 185, 9, 52, 170, 99, 114, 227, 11, 197, 104, 163, 38, 246, 230, 106, 26, 2, 136,
  89, 94, 110, 63, 189, 57, 42, 79, 62, 110,
]);

/**
 * @group node
 */
describe('Doc Examples', () => {
  let gasPrice: BN;
  let baseAssetId: string;

  beforeAll(async () => {
    const provider = await Provider.create(FUEL_NETWORK_URL);
    baseAssetId = provider.getBaseAssetId();
    ({ minGasPrice: gasPrice } = provider.getGasConfig());
  });
  test('it has an Address class using bech32Address', () => {
    const address = new Address(ADDRESS_BECH32);

    expect(address.toB256()).toEqual(ADDRESS_B256);
    expect(address.toBytes()).toEqual(ADDRESS_BYTES);
    expect(address.toHexString()).toEqual(ADDRESS_B256);
  });

  test('it has an Address class using public key', () => {
    const address = Address.fromPublicKey(PUBLIC_KEY);

    expect(address.toAddress()).toEqual(ADDRESS_BECH32);
    expect(address.toB256()).toEqual(ADDRESS_B256);
  });

  test('it has an Address class using b256Address', () => {
    const address = Address.fromB256(ADDRESS_B256);

    expect(address.toAddress()).toEqual(ADDRESS_BECH32);
    expect(address.toB256()).toEqual(ADDRESS_B256);
  });

  test('it has Address tools', () => {
    // you can make a random address - useful for testing
    const address = Address.fromRandom();

    // you can it has a new Address from an ambiguous source that may be a Bech32 or B256 address
    const addressCloneFromBech = Address.fromString(address.toString());
    const addressCloneFromB256 = Address.fromString(address.toB256());

    // if you aren't sure where the address comes from, use fromDynamicInput
    const dataFromInput: string =
      '0xf1e92c42b90934aa6372e30bc568a326f6e66a1a0288595e6e3fbd392a4f3e6e';
    // if the input string can't be resolved this will throw an error
    const someAddress = Address.fromDynamicInput(dataFromInput);

    // you can verify equality using the helper functions
    expect(address.equals(addressCloneFromBech)).toBeTruthy();
    expect(addressCloneFromBech.toString()).toEqual(addressCloneFromB256.toString());
    expect(someAddress).toBeTruthy();
  });

  test('it has Bytes tools', () => {
    const random32Bytes: Bytes = randomBytes(32);
    const random32BytesString: string = hexlify(random32Bytes);
    const zeroed32Bytes: string = ZeroBytes32;

    expect(arrayify(random32Bytes)).toEqual(arrayify(random32BytesString));

    expect(zeroed32Bytes).toEqual(hexlify(zeroed32Bytes));
  });

  test('it has b256 tools', () => {
    const randomB256Bytes: Bytes = randomBytes(32);
    const randomB256: string = getRandomB256();

    const hexedB256: string = hexlify(randomB256Bytes);

    expect(arrayify(randomB256Bytes)).toEqual(arrayify(hexedB256));

    expect(randomB256).toEqual(hexlify(randomB256));
  });

  test('it has conversion tools', async () => {
    const provider = await Provider.create(FUEL_NETWORK_URL);

    const assetId: string = ZeroBytes32;
    const randomB256Bytes: Bytes = randomBytes(32);
    const hexedB256: string = hexlify(randomB256Bytes);
    const address = Address.fromB256(hexedB256);
    const arrayB256: Uint8Array = arrayify(randomB256Bytes);
    const walletLike: WalletLocked = Wallet.fromAddress(address, provider);
    const contractLike: Contract = new Contract(address, callTestAbi, provider);

    expect(address.equals(addressify(walletLike) as Address)).toBeTruthy();
    expect(address.equals(contractLike.id as Address)).toBeTruthy();
    expect(address.toBytes()).toEqual(arrayB256);
    expect(address.toB256()).toEqual(hexedB256);
    expect(arrayify(address.toB256())).toEqual(arrayB256);

    expect(arrayify(assetId)).toEqual(arrayify(Address.fromB256(assetId).toB256()));
  });

  test('it can work with wallets', async () => {
    const provider = await Provider.create(FUEL_NETWORK_URL);

    // use the `generate` helper to make an Unlocked Wallet
    const myWallet: WalletUnlocked = Wallet.generate({
      provider,
    });

    // or use an Address to create a wallet
    const someWallet: WalletLocked = Wallet.fromAddress(myWallet.address, provider);

    const PRIVATE_KEY = myWallet.privateKey;

    const lockedWallet: WalletLocked = Wallet.fromAddress(myWallet.address, provider);

    // unlock an existing wallet
    let unlockedWallet: WalletUnlocked = lockedWallet.unlock(PRIVATE_KEY);
    // or directly from a private key
    unlockedWallet = Wallet.fromPrivateKey(PRIVATE_KEY, provider);

    const newlyLockedWallet = unlockedWallet.lock();
<<<<<<< HEAD
    // #endregion wallet-unlocked-to-locked

    // #region wallet-check-balance
    // #import { BigNumberish };
    const balance: BigNumberish = await myWallet.getBalance(baseAssetId);
    // #endregion wallet-check-balance

    // #region wallet-check-balances
    // #import { CoinQuantity };
=======
    const balance: BigNumberish = await myWallet.getBalance(BaseAssetId);
>>>>>>> 7140dc58
    const balances: CoinQuantity[] = await myWallet.getBalances();

    expect(newlyLockedWallet.address).toEqual(someWallet.address);
    expect(balance).toBeTruthy();
    expect(balances.length).toEqual(0);
  });

  it('it can be created without a provider', async () => {
    // You can create a wallet, without a provider
    let unlockedWallet: WalletUnlocked = Wallet.generate();
    unlockedWallet = Wallet.fromPrivateKey(unlockedWallet.privateKey);

    // All non-provider dependent methods are available
    unlockedWallet.lock();

    // All provider dependent methods will throw
    await expect(() => unlockedWallet.getCoins()).rejects.toThrow(/Provider not set/);
  });

  it('it can work sign messages with wallets', async () => {
    const provider = await Provider.create(FUEL_NETWORK_URL);
    const wallet = WalletUnlocked.generate({
      provider,
    });
    const message = 'doc-test-message';

    const signedMessage = await wallet.signMessage(message);
    const hashedMessage = hashMessage(message);
    const recoveredAddress = Signer.recoverAddress(hashedMessage, signedMessage);

    expect(wallet.privateKey).toBeTruthy();
    expect(wallet.publicKey).toBeTruthy();
    expect(wallet.address).toEqual(recoveredAddress);
  });

  it('can create wallets', async () => {
    const provider = await Provider.create(FUEL_NETWORK_URL);
    const assetIdA = '0x0101010101010101010101010101010101010101010101010101010101010101';
    const assetIdB = '0x0202020202020202020202020202020202020202020202020202020202020202';

    // single asset
    const walletA = await generateTestWallet(provider, [[42, baseAssetId]]);

    // multiple assets
    const walletB = await generateTestWallet(provider, [
      // [Amount, AssetId]
      [100, assetIdA],
      [200, assetIdB],
      [30, baseAssetId],
    ]);

    // this wallet has no assets
    const walletC = await generateTestWallet(provider);

    // retrieve balances of wallets
    const walletABalances = await walletA.getBalances();
    const walletBBalances = await walletB.getBalances();
    const walletCBalances = await walletC.getBalances();

    // validate balances
    expect(walletABalances).toEqual([{ assetId: baseAssetId, amount: bn(42) }]);
    expect(walletBBalances).toEqual([
      { assetId: baseAssetId, amount: bn(30) },
      { assetId: assetIdA, amount: bn(100) },
      { assetId: assetIdB, amount: bn(200) },
    ]);
    expect(walletCBalances).toEqual([]);
  });

  it('can connect to testnet', async () => {
    const provider = await Provider.create(FUEL_BETA_5_NETWORK_URL);
    const PRIVATE_KEY = 'a1447cd75accc6b71a976fd3401a1f6ce318d27ba660b0315ee6ac347bf39568';
    const wallet = Wallet.fromPrivateKey(PRIVATE_KEY, provider);

    const signer = new Signer(PRIVATE_KEY);

    expect(wallet.address).toEqual(signer.address);
  });

  it('can connect to a local provider', async () => {
    const localProvider = await Provider.create(FUEL_NETWORK_URL);

    const PRIVATE_KEY = 'a1447cd75accc6b71a976fd3401a1f6ce318d27ba660b0315ee6ac347bf39568';
    const wallet: WalletUnlocked = Wallet.fromPrivateKey(PRIVATE_KEY, localProvider);
    const signer = new Signer(PRIVATE_KEY);

    expect(wallet.address).toEqual(signer.address);
  });

  it('can create a predicate', async () => {
    const provider = await Provider.create(FUEL_NETWORK_URL);
    const predicate = new Predicate({
      bytecode: testPredicateTrue,
      provider,
    });

    expect(predicate.address).toBeTruthy();
    expect(predicate.bytes).toEqual(arrayify(testPredicateTrue));
  });

  it('can create a predicate and use', async () => {
    const provider = await Provider.create(FUEL_NETWORK_URL);
    // Setup a private key
    const PRIVATE_KEY_1 = '0x862512a2363db2b3a375c0d4bbbd27172180d89f23f2e259bac850ab02619301';
    const PRIVATE_KEY_2 = '0x37fa81c84ccd547c30c176b118d5cb892bdb113e8e80141f266519422ef9eefd';
    const PRIVATE_KEY_3 = '0x976e5c3fa620092c718d852ca703b6da9e3075b9f2ecb8ed42d9f746bf26aafb';

    // Create the wallets, passing provider
    const wallet1: WalletUnlocked = Wallet.fromPrivateKey(PRIVATE_KEY_1, provider);
    const wallet2: WalletUnlocked = Wallet.fromPrivateKey(PRIVATE_KEY_2, provider);
    const wallet3: WalletUnlocked = Wallet.fromPrivateKey(PRIVATE_KEY_3, provider);
    const receiver = Wallet.generate({ provider });

    await seedTestWallet(wallet1, [{ assetId: baseAssetId, amount: bn(1_000_000) }]);
    await seedTestWallet(wallet2, [{ assetId: baseAssetId, amount: bn(2_000_000) }]);
    await seedTestWallet(wallet3, [{ assetId: baseAssetId, amount: bn(300_000) }]);

    const AbiInputs: JsonAbi = {
      types: [
        {
          typeId: 0,
          type: 'bool',
          components: null,
          typeParameters: null,
        },
        {
          typeId: 1,
          type: 'struct B512',
          components: null,
          typeParameters: null,
        },
        {
          typeId: 2,
          type: '[_; 3]',
          components: [
            {
              name: '__array_element',
              type: 1,
              typeArguments: null,
            },
          ],

          typeParameters: null,
        },
      ],
      functions: [
        {
          inputs: [
            {
              name: 'data',
              type: 2,
              typeArguments: null,
            },
          ],
          name: 'main',
          output: {
            name: '',
            type: 0,
            typeArguments: null,
          },
          attributes: null,
        },
      ],
      loggedTypes: [],
      configurables: [],
    };
    const dataToSign = '0x0000000000000000000000000000000000000000000000000000000000000000';
    const signature1 = await wallet1.signMessage(dataToSign);
    const signature2 = await wallet2.signMessage(dataToSign);
    const signature3 = await wallet3.signMessage(dataToSign);
    const signatures = [signature1, signature2, signature3];
    const predicate = new Predicate({
      bytecode: predicateTriple,
      provider,
      abi: AbiInputs,
      inputData: [signatures],
    });
    const amountToPredicate = 600_000;
    const amountToReceiver = 100;
    const initialPredicateBalance = await predicate.getBalance();

    const response = await wallet1.transfer(predicate.address, amountToPredicate, baseAssetId, {
      gasPrice,
      gasLimit: 10_000,
    });
    await response.waitForResult();
    const predicateBalance = await predicate.getBalance();

    // assert that predicate address now has the expected amount to predicate
    expect(bn(predicateBalance)).toEqual(initialPredicateBalance.add(amountToPredicate));

    const depositOnPredicate = await wallet1.transfer(predicate.address, 1000, baseAssetId, {
      gasPrice,
      gasLimit: 10_000,
    });
    // Wait for Transaction to succeed
    await depositOnPredicate.waitForResult();
    const updatedPredicateBalance = await predicate.getBalance();

    // assert that predicate address now has the updated expected amount to predicate
    expect(bn(updatedPredicateBalance)).toEqual(
      initialPredicateBalance.add(amountToPredicate).add(1000)
    );

    const tx = await predicate.transfer(receiver.address, amountToReceiver, baseAssetId, {
      gasPrice,
      gasLimit: 10_000,
    });
    await tx.waitForResult();

    // check balances
    const finalPredicateBalance = await predicate.getBalance();
    const receiverBalance = await receiver.getBalance();

    // assert that predicate address now has a zero balance
    expect(bn(initialPredicateBalance).lte(finalPredicateBalance)).toBeTruthy();
    // assert that predicate funds now belong to the receiver
    expect(bn(receiverBalance).gte(bn(amountToReceiver))).toBeTruthy();
  });
});<|MERGE_RESOLUTION|>--- conflicted
+++ resolved
@@ -171,19 +171,7 @@
     unlockedWallet = Wallet.fromPrivateKey(PRIVATE_KEY, provider);
 
     const newlyLockedWallet = unlockedWallet.lock();
-<<<<<<< HEAD
-    // #endregion wallet-unlocked-to-locked
-
-    // #region wallet-check-balance
-    // #import { BigNumberish };
     const balance: BigNumberish = await myWallet.getBalance(baseAssetId);
-    // #endregion wallet-check-balance
-
-    // #region wallet-check-balances
-    // #import { CoinQuantity };
-=======
-    const balance: BigNumberish = await myWallet.getBalance(BaseAssetId);
->>>>>>> 7140dc58
     const balances: CoinQuantity[] = await myWallet.getBalances();
 
     expect(newlyLockedWallet.address).toEqual(someWallet.address);
