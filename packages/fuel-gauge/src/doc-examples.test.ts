--- conflicted
+++ resolved
@@ -47,16 +47,11 @@
   89, 94, 110, 63, 189, 57, 42, 79, 62, 110,
 ]);
 
-<<<<<<< HEAD
 /**
  * @group node
  */
-test('it has an Address class using bech32Address', () => {
-  const address = new Address(ADDRESS_BECH32);
-=======
 describe('Doc Examples', () => {
   let gasPrice: BN;
->>>>>>> 3d3cf79f
 
   beforeAll(async () => {
     const provider = await Provider.create(FUEL_NETWORK_URL);
