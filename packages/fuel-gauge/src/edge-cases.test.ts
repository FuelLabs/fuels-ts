--- conflicted
+++ resolved
@@ -25,13 +25,8 @@
     const { id: transactionId } = await adminWallet.transfer(
       destination.address,
       100,
-<<<<<<< HEAD
-      BaseAssetId,
+      baseAssetId,
       { gasLimit: 10_000 }
-=======
-      baseAssetId,
-      { gasPrice: provider.getGasConfig().minGasPrice, gasLimit: 10_000 }
->>>>>>> b30b796c
     );
 
     const response = new TransactionResponse(transactionId, provider);
