import { ContractFactory, Predicate, ScriptTransactionRequest, Wallet, getRandomB256 } from 'fuels';
import type { BN } from 'fuels';
import { launchTestNode, ASSET_A, ASSET_B, expectToBeInRange } from 'fuels/test-utils';

import {
  CallTestContractAbi__factory,
  MultiTokenContractAbi__factory,
} from '../test/typegen/contracts';
import CallTestContractAbiHex from '../test/typegen/contracts/CallTestContractAbi.hex';
import MultiTokenContractAbiHex from '../test/typegen/contracts/MultiTokenContractAbi.hex';
import { PredicateU32Abi__factory } from '../test/typegen/predicates/factories/PredicateU32Abi__factory';

/**
 * @group node
 * @group browser
 */
describe('Fee', () => {
  const expectFeeInMarginOfError = (fee: BN, expectedFee: BN) => {
    const feeNumber = fee.toNumber();
    const expectedFeeNumber = expectedFee.toNumber();
    switch (feeNumber) {
      case expectedFeeNumber:
      case expectedFeeNumber + 1:
      case expectedFeeNumber - 1:
        return true;
      default:
        throw new Error(
          `Expected fee: '${feeNumber}' to be within margin of error: '${expectedFeeNumber - 1}-${
            expectedFeeNumber + 1
          }'`
        );
    }
  };

  it('should ensure fee is properly calculated when minting and burning coins', async () => {
    using launched = await launchTestNode({
      contractsConfigs: [
        {
          deployer: MultiTokenContractAbi__factory,
          bytecode: MultiTokenContractAbiHex,
        },
      ],
    });

<<<<<<< HEAD
    const {
      contracts: [contract],
      wallets: [wallet],
    } = launched;
=======
    const factory = new ContractFactory(binHexlified, abiContents, wallet);
    const { waitForResult } = await factory.deployContract();
    const { contract } = await waitForResult();
>>>>>>> 661b1535

    // minting coins
    let balanceBefore = await wallet.getBalance();

    const subId = '0x4a778acfad1abc155a009dc976d2cf0db6197d3d360194d74b1fb92b96986b00';

    const call1 = await contract.functions.mint_coins(subId, 1_000).call();
    const {
      transactionResult: { fee: fee1 },
    } = await call1.waitForResult();

    let balanceAfter = await wallet.getBalance();

    let balanceDiff = balanceBefore.sub(balanceAfter);

    expect(expectFeeInMarginOfError(fee1, balanceDiff)).toBeTruthy();

    // burning coins
    balanceBefore = await wallet.getBalance();

    const call2 = await contract.functions.mint_coins(subId, 1_000).call();

    const {
      transactionResult: { fee: fee2 },
    } = await call2.waitForResult();

    balanceAfter = await wallet.getBalance();

    balanceDiff = balanceBefore.sub(balanceAfter);

    expect(expectFeeInMarginOfError(fee2, balanceDiff)).toBeTruthy();
  });

  it('should ensure fee is properly calculated on simple transfer transactions', async () => {
    const {
      provider,
      wallets: [wallet],
    } = await launchTestNode();
    const destination = Wallet.generate({ provider });

    const amountToTransfer = 120;
    const balanceBefore = await wallet.getBalance();

    const tx = await wallet.transfer(
      destination.address,
      amountToTransfer,
      provider.getBaseAssetId(),
      {
        gasLimit: 10_000,
      }
    );
    const { fee } = await tx.wait();

    const balanceAfter = await wallet.getBalance();
    const balanceDiff = balanceBefore.sub(amountToTransfer).sub(balanceAfter).toNumber();

    expectToBeInRange({
      value: fee.toNumber(),
      min: balanceDiff - 1,
      max: balanceDiff + 1,
    });
  });

  it('should ensure fee is properly calculated on multi transfer transactions', async () => {
    const {
      provider,
      wallets: [wallet, destination1, destination2, destination3],
    } = await launchTestNode({
      walletsConfig: {
        count: 4,
      },
    });

    const amountToTransfer = 120;
    const balanceBefore = await wallet.getBalance();

    const request = new ScriptTransactionRequest({
      gasLimit: 10000,
    });

    request.addCoinOutput(destination1.address, amountToTransfer, provider.getBaseAssetId());
    request.addCoinOutput(destination2.address, amountToTransfer, ASSET_A);
    request.addCoinOutput(destination3.address, amountToTransfer, ASSET_B);

    const txCost = await provider.getTransactionCost(request, {
      resourcesOwner: wallet,
    });

    request.gasLimit = txCost.gasUsed;
    request.maxFee = txCost.maxFee;

    await wallet.fund(request, txCost);

    const tx = await wallet.sendTransaction(request);
    const { fee } = await tx.wait();

    const balanceAfter = await wallet.getBalance();
    const balanceDiff = balanceBefore.sub(amountToTransfer).sub(balanceAfter).toNumber();

    expectToBeInRange({
      value: fee.toNumber(),
      min: balanceDiff - 1,
      max: balanceDiff + 1,
    });
  });

  it('should ensure fee is properly calculated on a contract deploy', async () => {
    using launched = await launchTestNode();

    const {
      provider,
      wallets: [wallet],
    } = launched;

    const balanceBefore = await wallet.getBalance();

    const factory = new ContractFactory(
      MultiTokenContractAbiHex,
      MultiTokenContractAbi__factory.abi,
      wallet
    );
    const { transactionRequest } = factory.createTransactionRequest();
    const txCost = await provider.getTransactionCost(transactionRequest);

    transactionRequest.maxFee = txCost.maxFee;

    await wallet.fund(transactionRequest, txCost);

    const tx = await wallet.sendTransaction(transactionRequest);
    const { fee } = await tx.wait();

    const balanceAfter = await wallet.getBalance();
    const balanceDiff = balanceBefore.sub(balanceAfter).toNumber();

    expectToBeInRange({
      value: fee.toNumber(),
      min: balanceDiff - 1,
      max: balanceDiff + 1,
    });
  });

  it('should ensure fee is properly calculated on a contract call', async () => {
    using launched = await launchTestNode();

<<<<<<< HEAD
    const {
      wallets: [wallet],
    } = launched;

    const factory = new ContractFactory(
      CallTestContractAbiHex,
      CallTestContractAbi__factory.abi,
      wallet
    );
    const contract = await factory.deployContract();
=======
    const factory = new ContractFactory(binHexlified, abiContents, wallet);
    const deploy = await factory.deployContract();
    const { contract } = await deploy.waitForResult();
>>>>>>> 661b1535

    const balanceBefore = await wallet.getBalance();

    const { waitForResult } = await contract.functions.sum_multparams(1, 2, 3, 4, 5).call();

    const {
      transactionResult: { fee },
    } = await waitForResult();

    const balanceAfter = await wallet.getBalance();
    const balanceDiff = balanceBefore.sub(balanceAfter).toNumber();

    expectToBeInRange({
      value: fee.toNumber(),
      min: balanceDiff - 1,
      max: balanceDiff + 1,
    });
  });

  it('should ensure fee is properly calculated a contract multi call', async () => {
    using launched = await launchTestNode();

    const {
      wallets: [wallet],
    } = launched;

<<<<<<< HEAD
    const factory = new ContractFactory(
      CallTestContractAbiHex,
      CallTestContractAbi__factory.abi,
      wallet
    );
    const contract = await factory.deployContract();
=======
    const factory = new ContractFactory(binHexlified, abiContents, wallet);
    const deploy = await factory.deployContract();
    const { contract } = await deploy.waitForResult();
>>>>>>> 661b1535

    const balanceBefore = await wallet.getBalance();

    const scope = contract.multiCall([
      contract.functions.sum_multparams(1, 2, 3, 4, 5),
      contract.functions.return_void(),
      contract.functions.empty(),
      contract.functions.return_bytes(),
    ]);

    const { waitForResult } = await scope.call();

    const {
      transactionResult: { fee },
    } = await waitForResult();

    const balanceAfter = await wallet.getBalance();
    const balanceDiff = balanceBefore.sub(balanceAfter).toNumber();

    expectToBeInRange({
      value: fee.toNumber(),
      min: balanceDiff - 1,
      max: balanceDiff + 1,
    });
  });

  it('should ensure fee is properly calculated in a multi call [MINT TO 15 ADDRESSES]', async () => {
    using launched = await launchTestNode();

    const {
      wallets: [wallet],
    } = launched;

<<<<<<< HEAD
    const factory = new ContractFactory(
      MultiTokenContractAbiHex,
      MultiTokenContractAbi__factory.abi,
      wallet
    );
    const contract = await factory.deployContract();
=======
    const factory = new ContractFactory(binHexlified, abiContents, wallet);
    const deploy = await factory.deployContract();
    const { contract } = await deploy.waitForResult();
>>>>>>> 661b1535

    const subId = '0x4a778acfad1abc155a009dc976d2cf0db6197d3d360194d74b1fb92b96986b00';

    const genAddresses = () => Array.from({ length: 3 }, () => ({ bits: getRandomB256() }));

    const calls = Array.from({ length: 15 }).map(() =>
      contract.functions.mint_to_addresses(genAddresses(), subId, 100)
    );

    const balanceBefore = await wallet.getBalance();

    const { waitForResult } = await contract
      .multiCall(calls)
      .txParams({ variableOutputs: calls.length * 3 })
      .call();

    const {
      transactionResult: { fee },
    } = await waitForResult();

    const balanceAfter = await wallet.getBalance();

    const balanceDiff = balanceBefore.sub(balanceAfter).toNumber();

    expectToBeInRange({
      value: fee.toNumber(),
      min: balanceDiff - 1,
      max: balanceDiff + 1,
    });
  });

  it('should ensure fee is properly calculated on transactions with predicate', async () => {
    using launched = await launchTestNode({
      walletsConfig: {
        amountPerCoin: 1_000_000_000,
      },
    });

    const {
      provider,
      wallets: [wallet],
    } = launched;

    const predicate = new Predicate({
      bytecode: PredicateU32Abi__factory.bin,
      abi: PredicateU32Abi__factory.abi,
      provider,
      inputData: [1078],
    });

    const tx1 = await wallet.transfer(predicate.address, 1_000_000, provider.getBaseAssetId());
    await tx1.wait();

    const transferAmount = 100;
    const balanceBefore = await predicate.getBalance();
    const tx2 = await predicate.transfer(wallet.address, transferAmount, provider.getBaseAssetId());

    const { fee } = await tx2.wait();

    const balanceAfter = await predicate.getBalance();
    const balanceDiff = balanceBefore.sub(balanceAfter).sub(transferAmount).toNumber();

    expectToBeInRange({
      value: fee.toNumber(),
      min: balanceDiff - 20,
      max: balanceDiff + 20,
    });
  });
});<|MERGE_RESOLUTION|>--- conflicted
+++ resolved
@@ -42,16 +42,10 @@
       ],
     });
 
-<<<<<<< HEAD
     const {
       contracts: [contract],
       wallets: [wallet],
     } = launched;
-=======
-    const factory = new ContractFactory(binHexlified, abiContents, wallet);
-    const { waitForResult } = await factory.deployContract();
-    const { contract } = await waitForResult();
->>>>>>> 661b1535
 
     // minting coins
     let balanceBefore = await wallet.getBalance();
@@ -196,7 +190,6 @@
   it('should ensure fee is properly calculated on a contract call', async () => {
     using launched = await launchTestNode();
 
-<<<<<<< HEAD
     const {
       wallets: [wallet],
     } = launched;
@@ -206,12 +199,9 @@
       CallTestContractAbi__factory.abi,
       wallet
     );
-    const contract = await factory.deployContract();
-=======
-    const factory = new ContractFactory(binHexlified, abiContents, wallet);
+
     const deploy = await factory.deployContract();
     const { contract } = await deploy.waitForResult();
->>>>>>> 661b1535
 
     const balanceBefore = await wallet.getBalance();
 
@@ -232,24 +222,19 @@
   });
 
   it('should ensure fee is properly calculated a contract multi call', async () => {
-    using launched = await launchTestNode();
-
-    const {
-      wallets: [wallet],
-    } = launched;
-
-<<<<<<< HEAD
-    const factory = new ContractFactory(
-      CallTestContractAbiHex,
-      CallTestContractAbi__factory.abi,
-      wallet
-    );
-    const contract = await factory.deployContract();
-=======
-    const factory = new ContractFactory(binHexlified, abiContents, wallet);
-    const deploy = await factory.deployContract();
-    const { contract } = await deploy.waitForResult();
->>>>>>> 661b1535
+    using launched = await launchTestNode({
+      contractsConfigs: [
+        {
+          deployer: CallTestContractAbi__factory,
+          bytecode: CallTestContractAbiHex,
+        },
+      ],
+    });
+
+    const {
+      contracts: [contract],
+      wallets: [wallet],
+    } = launched;
 
     const balanceBefore = await wallet.getBalance();
 
@@ -277,24 +262,19 @@
   });
 
   it('should ensure fee is properly calculated in a multi call [MINT TO 15 ADDRESSES]', async () => {
-    using launched = await launchTestNode();
-
-    const {
-      wallets: [wallet],
-    } = launched;
-
-<<<<<<< HEAD
-    const factory = new ContractFactory(
-      MultiTokenContractAbiHex,
-      MultiTokenContractAbi__factory.abi,
-      wallet
-    );
-    const contract = await factory.deployContract();
-=======
-    const factory = new ContractFactory(binHexlified, abiContents, wallet);
-    const deploy = await factory.deployContract();
-    const { contract } = await deploy.waitForResult();
->>>>>>> 661b1535
+    using launched = await launchTestNode({
+      contractsConfigs: [
+        {
+          deployer: MultiTokenContractAbi__factory,
+          bytecode: MultiTokenContractAbiHex,
+        },
+      ],
+    });
+
+    const {
+      contracts: [contract],
+      wallets: [wallet],
+    } = launched;
 
     const subId = '0x4a778acfad1abc155a009dc976d2cf0db6197d3d360194d74b1fb92b96986b00';
 
