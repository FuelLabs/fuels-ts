import { generateTestWallet } from '@fuel-ts/account/test-utils';
import { ASSET_A, ASSET_B, expectToBeInRange } from '@fuel-ts/utils/test-utils';
import type { BN, BaseWalletUnlocked } from 'fuels';
import {
  BaseAssetId,
  ContractFactory,
  FUEL_NETWORK_URL,
  Predicate,
  Provider,
  ScriptTransactionRequest,
  Wallet,
  getRandomB256,
} from 'fuels';

import { FuelGaugeProjectsEnum, getFuelGaugeForcProject } from '../test/fixtures';

/**
 * @group node
 */
describe('Fee', () => {
  let wallet: BaseWalletUnlocked;
  let provider: Provider;

  beforeAll(async () => {
    provider = await Provider.create(FUEL_NETWORK_URL);
    wallet = await generateTestWallet(provider, [
      [1_000_000_000],
      [1_000_000_000, ASSET_A],
      [1_000_000_000, ASSET_B],
    ]);
  });

  const expectFeeInMarginOfError = (fee: BN, expectedFee: BN) => {
    const feeNumber = fee.toNumber();
    const expectedFeeNumber = expectedFee.toNumber();
    switch (feeNumber) {
      case expectedFeeNumber:
      case expectedFeeNumber + 1:
      case expectedFeeNumber - 1:
        return true;
      default:
        throw new Error(
          `Expected fee: '${feeNumber}' to be within margin of error: '${expectedFeeNumber - 1}-${
            expectedFeeNumber + 1
          }'`
        );
    }
  };

  it('should ensure fee is properly calculated when minting and burning coins', async () => {
    const { binHexlified, abiContents } = getFuelGaugeForcProject(
      FuelGaugeProjectsEnum.MULTI_TOKEN_CONTRACT
    );

    const factory = new ContractFactory(binHexlified, abiContents, wallet);
    const contract = await factory.deployContract();

    // minting coins
    let balanceBefore = await wallet.getBalance();

    const subId = '0x4a778acfad1abc155a009dc976d2cf0db6197d3d360194d74b1fb92b96986b00';

    const {
      transactionResult: { fee: fee1 },
    } = await contract.functions.mint_coins(subId, 1_000).call();

    let balanceAfter = await wallet.getBalance();

    let balanceDiff = balanceBefore.sub(balanceAfter);

    expect(expectFeeInMarginOfError(fee1, balanceDiff)).toBeTruthy();

    // burning coins
    balanceBefore = await wallet.getBalance();

    const {
      transactionResult: { fee: fee2 },
    } = await contract.functions.mint_coins(subId, 1_000).call();

    balanceAfter = await wallet.getBalance();

    balanceDiff = balanceBefore.sub(balanceAfter);

    expect(expectFeeInMarginOfError(fee2, balanceDiff)).toBeTruthy();
  });

  it('should ensure fee is properly calculated on simple transfer transactions', async () => {
    const destination = Wallet.generate({ provider });

    const amountToTransfer = 120;
    const balanceBefore = await wallet.getBalance();

    const tx = await wallet.transfer(destination.address, amountToTransfer, BaseAssetId, {
      gasLimit: 10_000,
    });
    const { fee } = await tx.wait();

    const balanceAfter = await wallet.getBalance();
    const balanceDiff = balanceBefore.sub(amountToTransfer).sub(balanceAfter).toNumber();

    expectToBeInRange({
      value: fee.toNumber(),
      min: balanceDiff - 1,
      max: balanceDiff + 1,
    });
  });

  it('should ensure fee is properly calculated on multi transfer transactions', async () => {
    const destination1 = Wallet.generate({ provider });
    const destination2 = Wallet.generate({ provider });
    const destination3 = Wallet.generate({ provider });

    const amountToTransfer = 120;
    const balanceBefore = await wallet.getBalance();

    const request = new ScriptTransactionRequest({
      gasLimit: 10000,
    });

    request.addCoinOutput(destination1.address, amountToTransfer, BaseAssetId);
    request.addCoinOutput(destination2.address, amountToTransfer, ASSET_A);
    request.addCoinOutput(destination3.address, amountToTransfer, ASSET_B);

    const txCost = await provider.getTransactionCost(request, {
      resourcesOwner: wallet,
    });

    request.gasLimit = txCost.gasUsed;
    request.maxFee = txCost.maxFee;

    await wallet.fund(request, txCost);

    const tx = await wallet.sendTransaction(request);
    const { fee } = await tx.wait();

    const balanceAfter = await wallet.getBalance();
    const balanceDiff = balanceBefore.sub(amountToTransfer).sub(balanceAfter).toNumber();

    expectToBeInRange({
      value: fee.toNumber(),
      min: balanceDiff - 1,
      max: balanceDiff + 1,
    });
  });

  it('should ensure fee is properly calculated on a contract deploy', async () => {
    const { binHexlified, abiContents } = getFuelGaugeForcProject(
      FuelGaugeProjectsEnum.MULTI_TOKEN_CONTRACT
    );

    const balanceBefore = await wallet.getBalance();

    const factory = new ContractFactory(binHexlified, abiContents, wallet);
    const { transactionRequest } = factory.createTransactionRequest();
    const txCost = await provider.getTransactionCost(transactionRequest);

    transactionRequest.maxFee = txCost.maxFee;

    await wallet.fund(transactionRequest, txCost);

    const tx = await wallet.sendTransaction(transactionRequest);
    const { fee } = await tx.wait();

    const balanceAfter = await wallet.getBalance();
    const balanceDiff = balanceBefore.sub(balanceAfter).toNumber();

    expectToBeInRange({
      value: fee.toNumber(),
      min: balanceDiff - 1,
      max: balanceDiff + 1,
    });
  });

  it('should ensure fee is properly calculated on a contract call', async () => {
    const { binHexlified, abiContents } = getFuelGaugeForcProject(
      FuelGaugeProjectsEnum.CALL_TEST_CONTRACT
    );

    const factory = new ContractFactory(binHexlified, abiContents, wallet);
    const contract = await factory.deployContract();

    const balanceBefore = await wallet.getBalance();

    const {
      transactionResult: { fee },
    } = await contract.functions
      .sum_multparams(1, 2, 3, 4, 5)

      .call();

    const balanceAfter = await wallet.getBalance();
    const balanceDiff = balanceBefore.sub(balanceAfter).toNumber();

    expectToBeInRange({
      value: fee.toNumber(),
      min: balanceDiff - 1,
      max: balanceDiff + 1,
    });
  });

  it('should ensure fee is properly calculated a contract multi call', async () => {
    const { binHexlified, abiContents } = getFuelGaugeForcProject(
      FuelGaugeProjectsEnum.CALL_TEST_CONTRACT
    );

    const factory = new ContractFactory(binHexlified, abiContents, wallet);
    const contract = await factory.deployContract();

    const balanceBefore = await wallet.getBalance();

<<<<<<< HEAD
    const scope = contract.multiCall([
      contract.functions.sum_multparams(1, 2, 3, 4, 5),
      contract.functions.return_void(),
      contract.functions.foobar(),
      contract.functions.return_bytes(),
    ]);
=======
    const scope = contract
      .multiCall([
        contract.functions.sum_multparams(1, 2, 3, 4, 5),
        contract.functions.return_void(),
        contract.functions.empty(),
        contract.functions.return_bytes(),
      ])
      .txParams({
        gasPrice,
        gasLimit: 10000,
      });
>>>>>>> 1542cdc3

    const {
      transactionResult: { fee },
    } = await scope.call();

    const balanceAfter = await wallet.getBalance();
    const balanceDiff = balanceBefore.sub(balanceAfter).toNumber();

    expectToBeInRange({
      value: fee.toNumber(),
      min: balanceDiff - 1,
      max: balanceDiff + 1,
    });
  });

  it('should ensure fee is properly calculated in a multi call [MINT TO 15 ADDRESSES]', async () => {
    const { binHexlified, abiContents } = getFuelGaugeForcProject(
      FuelGaugeProjectsEnum.MULTI_TOKEN_CONTRACT
    );

    const factory = new ContractFactory(binHexlified, abiContents, wallet);
    const contract = await factory.deployContract();

    const subId = '0x4a778acfad1abc155a009dc976d2cf0db6197d3d360194d74b1fb92b96986b00';

    const genAddresses = () => Array.from({ length: 3 }, () => ({ value: getRandomB256() }));

    const calls = Array.from({ length: 15 }).map(() =>
      contract.functions.mint_to_addresses(genAddresses(), subId, 100)
    );

    const balanceBefore = await wallet.getBalance();

    const {
      transactionResult: { fee },
    } = await contract
      .multiCall(calls)
      .txParams({ variableOutputs: calls.length * 3 })
      .call();

    const balanceAfter = await wallet.getBalance();

    const balanceDiff = balanceBefore.sub(balanceAfter).toNumber();

    expectToBeInRange({
      value: fee.toNumber(),
      min: balanceDiff - 1,
      max: balanceDiff + 1,
    });
  });

  it('should ensure fee is properly calculated on transactions with predicate', async () => {
    const { binHexlified, abiContents } = getFuelGaugeForcProject(
      FuelGaugeProjectsEnum.PREDICATE_U32
    );

    const predicate = new Predicate({
      bytecode: binHexlified,
      abi: abiContents,
      provider,
      inputData: [1078],
    });

    const tx1 = await wallet.transfer(predicate.address, 2000, BaseAssetId);
    await tx1.wait();

    const transferAmount = 100;
    const balanceBefore = await predicate.getBalance();
    const tx2 = await predicate.transfer(wallet.address, transferAmount, BaseAssetId);

    const { fee } = await tx2.wait();

    const balanceAfter = await predicate.getBalance();
    const balanceDiff = balanceBefore.sub(balanceAfter).sub(transferAmount).toNumber();

    expectToBeInRange({
      value: fee.toNumber(),
      min: balanceDiff - 10,
      max: balanceDiff + 10,
    });
  });
});<|MERGE_RESOLUTION|>--- conflicted
+++ resolved
@@ -208,26 +208,12 @@
 
     const balanceBefore = await wallet.getBalance();
 
-<<<<<<< HEAD
     const scope = contract.multiCall([
       contract.functions.sum_multparams(1, 2, 3, 4, 5),
       contract.functions.return_void(),
-      contract.functions.foobar(),
+      contract.functions.empty(),
       contract.functions.return_bytes(),
     ]);
-=======
-    const scope = contract
-      .multiCall([
-        contract.functions.sum_multparams(1, 2, 3, 4, 5),
-        contract.functions.return_void(),
-        contract.functions.empty(),
-        contract.functions.return_bytes(),
-      ])
-      .txParams({
-        gasPrice,
-        gasLimit: 10000,
-      });
->>>>>>> 1542cdc3
 
     const {
       transactionResult: { fee },
