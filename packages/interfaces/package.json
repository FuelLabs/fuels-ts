{
  "name": "@fuel-ts/interfaces",
<<<<<<< HEAD
  "version": "0.42.0",
  "description": "A couple common shared interfaces",
=======
  "version": "0.43.0",
  "description": "",
>>>>>>> df7573f3
  "author": "Fuel Labs <contact@fuel.sh> (https://fuel.network/)",
  "exports": {
    ".": {
      "require": "./dist/index.js",
      "import": "./dist/index.mjs",
      "types": "./dist/index.d.ts"
    }
  },
  "types": "src/index.ts",
  "publishConfig": {
    "types": "dist/index.d.ts"
  },
  "files": [
    "dist"
  ],
  "scripts": {
    "build": "tsup",
    "build:watch": "tsup --watch"
  },
  "license": "Apache-2.0"
}<|MERGE_RESOLUTION|>--- conflicted
+++ resolved
@@ -1,12 +1,7 @@
 {
   "name": "@fuel-ts/interfaces",
-<<<<<<< HEAD
-  "version": "0.42.0",
-  "description": "A couple common shared interfaces",
-=======
   "version": "0.43.0",
   "description": "",
->>>>>>> df7573f3
   "author": "Fuel Labs <contact@fuel.sh> (https://fuel.network/)",
   "exports": {
     ".": {
