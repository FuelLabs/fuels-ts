--- conflicted
+++ resolved
@@ -21,7 +21,7 @@
 }
 // #endregion
 
-export abstract class AbstractWallet {
+export abstract class AbstractAccount {
   abstract address: AbstractAddress;
   abstract provider: unknown;
   abstract getResourcesToSpend(quantities: any[], options?: any): any;
@@ -30,7 +30,7 @@
 }
 
 export abstract class AbstractProgram {
-  abstract wallet: AbstractWallet | null;
+  abstract wallet: AbstractAccount | null;
   abstract interface: {
     encodeFunctionData: (func: any, args: any[], offset: number, isMainArgs?: boolean) => any;
     decodeFunctionResult: (func: any, result: Uint8Array | string) => any;
@@ -47,13 +47,8 @@
   abstract id: AbstractAddress;
 }
 
-<<<<<<< HEAD
 export abstract class AbstractScript extends AbstractProgram {
   abstract bytes: Uint8Array;
-=======
-export abstract class AbstractAccount {
-  abstract address: AbstractAddress;
->>>>>>> df99ac44
 }
 
 export type AddressLike = AbstractAddress | AbstractAccount;
