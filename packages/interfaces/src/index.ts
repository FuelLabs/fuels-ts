/* eslint-disable @typescript-eslint/no-explicit-any */
/* eslint-disable max-classes-per-file */
<<<<<<< HEAD

// TODO: Consider re-distritubing interfaces near their original packages

// #region Bech32-HRP
=======
// #region bech32-1
>>>>>>> 4199c3e3
export type Bech32Address = `fuel${string}`;
// #endregion bech32-1
export type B256Address = string;

export abstract class AbstractScriptRequest<T> {
  abstract bytes: Uint8Array;
  abstract encodeScriptData: (data: T) => Uint8Array;
}

// #region address-1
export abstract class AbstractAddress {
  abstract toJSON(): string;
  abstract toString(): string;
  abstract toAddress(): Bech32Address;
  abstract toB256(): B256Address;
  abstract toHexString(): string;
  abstract toBytes(): Uint8Array;
  abstract equals(other: AbstractAddress): boolean;
}
// #endregion address-1

export abstract class AbstractAccount {
  abstract address: AbstractAddress;
  abstract provider: unknown;
  abstract getResourcesToSpend(quantities: any[], options?: any): any;
  abstract sendTransaction(transactionRequest: any): any;
  abstract simulateTransaction(transactionRequest: any): any;
}

export abstract class AbstractProgram {
  abstract account: AbstractAccount | null;
  abstract interface: {
    encodeFunctionData: (func: any, args: any[], offset: number) => any;
    decodeFunctionResult: (func: any, result: Uint8Array | string) => any;
    updateExternalLoggedTypes: (id: string, loggedTypes: any[]) => any;
    loggedTypes: any;
  };

  abstract provider: {
    sendTransaction(transactionRequest: any): any;
  } | null;
}

export abstract class AbstractContract extends AbstractProgram {
  abstract id: AbstractAddress;
}

export abstract class AbstractScript extends AbstractProgram {
  abstract bytes: Uint8Array;
}

export type AddressLike = AbstractAddress | AbstractAccount;

export type ContractIdLike = AbstractAddress | AbstractContract;

export abstract class AbstractPredicate {
  abstract bytes: Uint8Array;
  abstract address: AbstractAddress;
  abstract predicateData: Uint8Array;

  abstract types?: ReadonlyArray<any>;
}<|MERGE_RESOLUTION|>--- conflicted
+++ resolved
@@ -1,13 +1,11 @@
 /* eslint-disable @typescript-eslint/no-explicit-any */
 /* eslint-disable max-classes-per-file */
-<<<<<<< HEAD
 
-// TODO: Consider re-distritubing interfaces near their original packages
+/**
+ * TODO: Consider re-distritubing interfaces near their original packages
+ */
 
-// #region Bech32-HRP
-=======
 // #region bech32-1
->>>>>>> 4199c3e3
 export type Bech32Address = `fuel${string}`;
 // #endregion bech32-1
 export type B256Address = string;
