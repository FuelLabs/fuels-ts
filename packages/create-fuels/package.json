{
  "name": "create-fuels",
  "version": "0.94.1",
  "description": "",
  "author": "Fuel Labs <contact@fuel.sh> (https://fuel.network/)",
  "bin": {
    "create-fuels": "create-fuels.js"
  },
  "files": [
    "dist",
    "templates"
  ],
  "engines": {
    "node": "^18.20.3 || ^20.0.0 || ^22.0.0"
  },
  "license": "Apache-2.0",
  "scripts": {
<<<<<<< HEAD
    "build": "tsup",
    "postbuild": "tsc --noEmit",
=======
    "build": "tsup && tsc --noEmit",
>>>>>>> 01e2f0e7
    "prepublishOnly": "tsx ./scripts/prepublish.ts"
  },
  "dependencies": {
    "@iarna/toml": "^2.2.5",
    "chalk": "4",
    "commander": "12.1.0",
    "ora": "5.4.1",
    "prompts": "^2.4.2"
  },
  "devDependencies": {
    "@fuel-ts/errors": "workspace:*",
    "@fuel-ts/versions": "workspace:*",
    "@types/prompts": "^2.4.8",
    "glob": "^10.2.6"
  }
}<|MERGE_RESOLUTION|>--- conflicted
+++ resolved
@@ -15,12 +15,9 @@
   },
   "license": "Apache-2.0",
   "scripts": {
-<<<<<<< HEAD
-    "build": "tsup",
-    "postbuild": "tsc --noEmit",
-=======
-    "build": "tsup && tsc --noEmit",
->>>>>>> 01e2f0e7
+    "build": "run-s build:source type:check",
+    "build:source": "tsup",
+    "type:check": "tsc --noEmit",
     "prepublishOnly": "tsx ./scripts/prepublish.ts"
   },
   "dependencies": {
