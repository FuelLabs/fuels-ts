--- conflicted
+++ resolved
@@ -39,17 +39,9 @@
 export const runScaffoldCli = async ({
   program,
   args = process.argv,
-<<<<<<< HEAD
-  forceDisablePrompts = false,
 }: {
   program: Command;
   args: string[];
-  forceDisablePrompts?: boolean;
-=======
-}: {
-  program: Command;
-  args: string[];
->>>>>>> 02065684
 }) => {
   program.parse(args);
 
@@ -134,16 +126,10 @@
 
     process.chdir(projectPath);
     execSync(packageManager.install, { stdio: verboseEnabled ? 'inherit' : 'pipe' });
-<<<<<<< HEAD
 
     installDepsSpinner.succeed('Installed dependencies!');
   }
 
-=======
-    installDepsSpinner.succeed('Installed dependencies!');
-  }
-
->>>>>>> 02065684
   log();
   log();
   log(chalk.green(`⚡️ Success! Created a fullstack Fuel dapp at ${projectPath}`));
