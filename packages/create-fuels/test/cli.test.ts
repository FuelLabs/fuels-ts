--- conflicted
+++ resolved
@@ -39,18 +39,10 @@
   test('create-fuels extracts the template to the specified directory', async () => {
     const args = generateArgv(paths.root);
 
-<<<<<<< HEAD
-      await runScaffoldCli({
-        program: setupProgram(),
-        args,
-      });
-=======
     await runScaffoldCli({
       program: setupProgram(),
       args,
-      shouldInstallDeps: false,
     });
->>>>>>> 681a7873
 
     let originalTemplateFiles = await getAllFiles(paths.template);
     originalTemplateFiles = filterOriginalTemplateFiles(originalTemplateFiles);
@@ -96,22 +88,13 @@
       expect.stringContaining(`A folder already exists at ${paths.root}`)
     );
   });
-<<<<<<< HEAD
 
   test('create-fuels reports an error if no programs are chosen to be included', async () => {
-    const args = generateArgv(
-      {
-        contract: false,
-        predicate: false,
-        script: false,
-      },
-      paths.root
-    );
+    const args = generateArgv(paths.root);
 
     await runScaffoldCli({
       program: setupProgram(),
       args,
-      forceDisablePrompts: true,
     }).catch((e) => {
       expect(e).toBeInstanceOf(Error);
     });
@@ -120,6 +103,4 @@
       expect.stringContaining('You must include at least one Sway program.')
     );
   });
-=======
->>>>>>> 681a7873
 });