--- conflicted
+++ resolved
@@ -21,13 +21,8 @@
 /**
  * @group node
  */
-<<<<<<< HEAD
-describe('CLI', () => {
-  const { error, log } = mockLogger();
-=======
 describe('CLI', { timeout: 15_000 }, () => {
   const { error } = mockLogger();
->>>>>>> 799db389
   let paths: ProjectPaths;
 
   beforeEach(() => {
