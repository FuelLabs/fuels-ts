--- conflicted
+++ resolved
@@ -6,11 +6,7 @@
 import type { UtxoId } from '@fuel-ts/transactions';
 import { OutputType, InputType, TransactionCoder } from '@fuel-ts/transactions';
 import type { BytesLike } from 'ethers';
-<<<<<<< HEAD
-import { concat, sha256 } from 'ethers';
-=======
 import { sha256, concat } from 'ethers';
->>>>>>> cfb06e88
 import { clone } from 'ramda';
 
 /**
