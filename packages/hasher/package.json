{
  "name": "@fuel-ts/hasher",
  "version": "0.62.0",
  "description": "Sha256 hash utility for Fuel",
  "author": "Fuel Labs <contact@fuel.sh> (https://fuel.network/)",
  "main": "dist/index.js",
  "module": "dist/index.mjs",
  "types": "dist/index.d.ts",
  "exports": {
    ".": {
      "require": "./dist/index.js",
      "import": "./dist/index.mjs",
      "types": "./dist/index.d.ts"
    }
  },
  "files": [
    "dist"
  ],
  "scripts": {
    "build": "tsup",
    "postbuild": "tsx ../../scripts/postbuild.ts"
  },
  "license": "Apache-2.0",
  "dependencies": {
<<<<<<< HEAD
    "@fuel-ts/address": "file:../address",
    "@fuel-ts/crypto": "file:../crypto",
    "@fuel-ts/math": "file:../math",
    "@fuel-ts/providers": "file:../providers",
    "@fuel-ts/transactions": "file:../transactions",
=======
    "@fuel-ts/address": "workspace:*",
    "@fuel-ts/crypto": "workspace:*",
    "@fuel-ts/math": "workspace:*",
    "@fuel-ts/providers": "workspace:*",
    "@fuel-ts/transactions": "workspace:*",
    "@fuel-ts/utils": "workspace:*",
>>>>>>> cfb06e88
    "ethers": "^6.7.1",
    "ramda": "^0.29.0"
  },
  "devDependencies": {
    "@fuel-ts/testcases": "file:../testcases",
    "@types/ramda": "^0.29.3"
  }
}<|MERGE_RESOLUTION|>--- conflicted
+++ resolved
@@ -22,20 +22,12 @@
   },
   "license": "Apache-2.0",
   "dependencies": {
-<<<<<<< HEAD
     "@fuel-ts/address": "file:../address",
     "@fuel-ts/crypto": "file:../crypto",
     "@fuel-ts/math": "file:../math",
     "@fuel-ts/providers": "file:../providers",
     "@fuel-ts/transactions": "file:../transactions",
-=======
-    "@fuel-ts/address": "workspace:*",
-    "@fuel-ts/crypto": "workspace:*",
-    "@fuel-ts/math": "workspace:*",
-    "@fuel-ts/providers": "workspace:*",
-    "@fuel-ts/transactions": "workspace:*",
-    "@fuel-ts/utils": "workspace:*",
->>>>>>> cfb06e88
+    "@fuel-ts/utils": "file:../utils",
     "ethers": "^6.7.1",
     "ramda": "^0.29.0"
   },
