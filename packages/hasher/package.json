--- conflicted
+++ resolved
@@ -26,10 +26,6 @@
   "license": "Apache-2.0",
   "dependencies": {
     "@fuel-ts/crypto": "workspace:*",
-<<<<<<< HEAD
-=======
-    "@fuel-ts/interfaces": "workspace:*",
->>>>>>> 458b7cf9
     "@fuel-ts/utils": "workspace:*",
     "@noble/hashes": "1.5.0"
   }
