{
  "name": "@fuel-ts/hasher",
  "version": "0.60.0",
  "description": "Sha256 hash utility for Fuel",
  "author": "Fuel Labs <contact@fuel.sh> (https://fuel.network/)",
  "main": "dist/index.js",
  "module": "dist/index.mjs",
  "types": "dist/index.d.ts",
  "exports": {
    ".": {
      "require": "./dist/index.js",
      "import": "./dist/index.mjs",
      "types": "./dist/index.d.ts"
    }
  },
  "files": [
    "dist"
  ],
  "scripts": {
    "build": "tsup",
    "postbuild": "tsx ../../scripts/postbuild.ts"
  },
  "license": "Apache-2.0",
  "dependencies": {
    "@fuel-ts/address": "workspace:*",
    "@fuel-ts/crypto": "workspace:*",
    "@fuel-ts/math": "workspace:*",
    "@fuel-ts/providers": "workspace:*",
    "@fuel-ts/transactions": "workspace:*",
<<<<<<< HEAD
    "ethers": "^6.7.1",
=======
>>>>>>> 30076e6f
    "ramda": "^0.29.0"
  },
  "devDependencies": {
    "@fuel-ts/testcases": "workspace:*",
    "@types/ramda": "^0.29.3"
  }
}<|MERGE_RESOLUTION|>--- conflicted
+++ resolved
@@ -27,10 +27,7 @@
     "@fuel-ts/math": "workspace:*",
     "@fuel-ts/providers": "workspace:*",
     "@fuel-ts/transactions": "workspace:*",
-<<<<<<< HEAD
     "ethers": "^6.7.1",
-=======
->>>>>>> 30076e6f
     "ramda": "^0.29.0"
   },
   "devDependencies": {
