--- conflicted
+++ resolved
@@ -44,12 +44,7 @@
     "@fuel-ts/crypto": "workspace:*",
     "@fuel-ts/errors": "workspace:*",
     "@fuel-ts/hasher": "workspace:*",
-<<<<<<< HEAD
     "@fuel-ts/math": "workspace:^",
-=======
-    "@fuel-ts/interfaces": "workspace:*",
-    "@fuel-ts/math": "workspace:*",
->>>>>>> 458b7cf9
     "@fuel-ts/merkle": "workspace:*",
     "@fuel-ts/program": "workspace:*",
     "@fuel-ts/transactions": "workspace:*",
