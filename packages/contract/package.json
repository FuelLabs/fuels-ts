--- conflicted
+++ resolved
@@ -33,11 +33,8 @@
     "@fuel-ts/utils": "workspace:*",
     "@fuel-ts/versions": "workspace:*",
     "@fuel-ts/wallet": "workspace:*",
-<<<<<<< HEAD
-    "ethers": "^6.7.1"
-=======
+    "ethers": "^6.7.1",
     "@fuel-ts/errors": "workspace:*"
->>>>>>> 5310e8b5
   },
   "devDependencies": {
     "@fuel-ts/forc": "workspace:*"
