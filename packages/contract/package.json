{
  "name": "@fuel-ts/contract",
  "version": "0.93.0",
  "description": "",
  "author": "Fuel Labs <contact@fuel.sh> (https://fuel.network/)",
  "main": "dist/index.js",
  "module": "dist/index.mjs",
  "types": "dist/index.d.ts",
  "engines": {
    "node": "^18.20.3 || ^20.0.0 || ^22.0.0"
  },
  "exports": {
    ".": {
      "require": "./dist/index.js",
      "import": "./dist/index.mjs",
      "types": "./dist/index.d.ts"
    },
    "./test-utils": {
      "require": "./dist/test-utils.js",
      "import": "./dist/test-utils.mjs",
      "types": "./dist/test-utils.d.ts"
    }
  },
  "typesVersions": {
    "*": {
      "test-utils": [
        "./dist/test-utils.d.ts"
      ]
    }
  },
  "files": [
    "dist"
  ],
  "scripts": {
    "pretest": "pnpm build:forc",
    "build:forc": "pnpm fuels-forc build -p ./test/fixtures/forc-projects --release",
    "build": "tsup",
    "postbuild": "tsx ../../scripts/postbuild.ts"
  },
  "license": "Apache-2.0",
  "dependencies": {
    "@fuel-ts/abi-coder": "workspace:*",
    "@fuel-ts/account": "workspace:*",
    "@fuel-ts/crypto": "workspace:*",
    "@fuel-ts/errors": "workspace:*",
    "@fuel-ts/hasher": "workspace:*",
    "@fuel-ts/interfaces": "workspace:^",
    "@fuel-ts/math": "workspace:^",
    "@fuel-ts/merkle": "workspace:*",
    "@fuel-ts/program": "workspace:*",
    "@fuel-ts/transactions": "workspace:*",
    "@fuel-ts/utils": "workspace:*",
    "@fuel-ts/versions": "workspace:*",
<<<<<<< HEAD
    "@fuels/vm-asm": "0.56.0",
    "ramda": "^0.29.0"
=======
    "ramda": "^0.30.1"
>>>>>>> 9c07b004
  },
  "devDependencies": {
    "@fuel-ts/utils": "workspace:*",
    "@internal/forc": "workspace:*",
<<<<<<< HEAD
    "@types/ramda": "^0.29.3"
=======
    "@types/ramda": "^0.30.1",
    "@fuel-ts/utils": "workspace:*"
>>>>>>> 9c07b004
  }
}<|MERGE_RESOLUTION|>--- conflicted
+++ resolved
@@ -51,21 +51,12 @@
     "@fuel-ts/transactions": "workspace:*",
     "@fuel-ts/utils": "workspace:*",
     "@fuel-ts/versions": "workspace:*",
-<<<<<<< HEAD
     "@fuels/vm-asm": "0.56.0",
-    "ramda": "^0.29.0"
-=======
     "ramda": "^0.30.1"
->>>>>>> 9c07b004
   },
   "devDependencies": {
     "@fuel-ts/utils": "workspace:*",
     "@internal/forc": "workspace:*",
-<<<<<<< HEAD
-    "@types/ramda": "^0.29.3"
-=======
-    "@types/ramda": "^0.30.1",
-    "@fuel-ts/utils": "workspace:*"
->>>>>>> 9c07b004
+    "@types/ramda": "^0.30.1"
   }
 }