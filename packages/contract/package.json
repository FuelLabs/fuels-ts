--- conflicted
+++ resolved
@@ -49,11 +49,7 @@
     "@fuel-ts/program": "workspace:*",
     "@fuel-ts/transactions": "workspace:*",
     "@fuel-ts/utils": "workspace:*",
-<<<<<<< HEAD
-    "@fuels/vm-asm": "0.60.1",
-=======
     "@fuels/vm-asm": "0.60.2",
->>>>>>> 640d6131
     "ramda": "0.30.1"
   },
   "devDependencies": {
