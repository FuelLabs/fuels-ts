--- conflicted
+++ resolved
@@ -7,12 +7,7 @@
   "module": "dist/index.mjs",
   "types": "dist/index.d.ts",
   "engines": {
-<<<<<<< HEAD
-    "node": "^18.18.2",
-    "pnpm": "^8.9.0"
-=======
     "node": "^18.14.1"
->>>>>>> 54e613c2
   },
   "exports": {
     ".": {
