import { Interface } from '@fuel-ts/abi-coder';
import type { JsonAbi, InputValue } from '@fuel-ts/abi-coder';
import type {
  Account,
  CreateTransactionRequestLike,
  Provider,
  TransactionRequest,
  TransactionResult,
  TransactionType,
} from '@fuel-ts/account';
import {
  CreateTransactionRequest,
  BlobTransactionRequest,
  TransactionStatus,
} from '@fuel-ts/account';
import { randomBytes } from '@fuel-ts/crypto';
import { ErrorCode, FuelError } from '@fuel-ts/errors';
import type { BytesLike } from '@fuel-ts/interfaces';
import { Contract } from '@fuel-ts/program';
import type { StorageSlot } from '@fuel-ts/transactions';
import { arrayify, isDefined } from '@fuel-ts/utils';

import { getLoaderInstructions } from './loader-script';
import { getContractId, getContractStorageRoot, hexlifyWithPrefix } from './util';

/**
 * Options for deploying a contract.
 */
export type DeployContractOptions = {
  salt?: BytesLike;
  storageSlots?: StorageSlot[];
  stateRoot?: BytesLike;
  configurableConstants?: { [name: string]: unknown };
} & CreateTransactionRequestLike;

export type DeployContractResult<TContract extends Contract = Contract> = {
  transactionId: string;
  contractId: string;
  waitForResult: () => Promise<{
    contract: TContract;
    transactionResult: TransactionResult<TransactionType.Create>;
  }>;
};

export type ContractChunk = {
  id: number;
  size: number;
  bytecode: Uint8Array;
  blobId?: string;
};

/**
 * `ContractFactory` provides utilities for deploying and configuring contracts.
 */
export default class ContractFactory {
  bytecode: Uint8Array;
  interface: Interface;
  provider!: Provider | null;
  account!: Account | null;

  /**
   * Create a ContractFactory instance.
   *
   * @param bytecode - The bytecode of the contract.
   * @param abi - The contract's ABI (Application Binary Interface).
   * @param accountOrProvider - An account or provider to be associated with the factory.
   */
  constructor(
    bytecode: BytesLike,
    abi: JsonAbi | Interface,
    accountOrProvider: Account | Provider | null = null
  ) {
    // Force the bytecode to be a byte array
    this.bytecode = arrayify(bytecode);

    if (abi instanceof Interface) {
      this.interface = abi;
    } else {
      this.interface = new Interface(abi);
    }

    /**
     Instead of using `instanceof` to compare classes, we instead check
      if `accountOrProvider` has a `provider` property inside. If yes,
      than we assume it's a Wallet.

      This approach is safer than using `instanceof` because it
      there might be different versions and bundles of the library.

      The same is done at:
      - ./contract.ts

      @see Contract
      */
    if (accountOrProvider && 'provider' in accountOrProvider) {
      this.provider = accountOrProvider.provider;
      this.account = accountOrProvider;
    } else {
      this.provider = accountOrProvider;
      this.account = null;
    }
  }

  /**
   * Connect the factory to a provider.
   *
   * @param provider - The provider to be associated with the factory.
   * @returns A new ContractFactory instance.
   */
  connect(provider: Provider) {
    return new ContractFactory(this.bytecode, this.interface, provider);
  }

  /**
   * Create a transaction request to deploy a contract with the specified options.
   *
   * @param deployContractOptions - Options for deploying the contract.
   * @returns The CreateTransactionRequest object for deploying the contract.
   */
  createTransactionRequest(
    deployContractOptions?: DeployContractOptions & { bytecode?: Uint8Array }
  ) {
    const storageSlots = deployContractOptions?.storageSlots
      ?.map(({ key, value }) => ({
        key: hexlifyWithPrefix(key),
        value: hexlifyWithPrefix(value),
      }))
      .sort(({ key: keyA }, { key: keyB }) => keyA.localeCompare(keyB));

    const options = {
      salt: randomBytes(32),
      ...deployContractOptions,
      storageSlots: storageSlots || [],
    };

    if (!this.provider) {
      throw new FuelError(
        ErrorCode.MISSING_PROVIDER,
        'Cannot create transaction request without provider'
      );
    }

    const bytecode = deployContractOptions?.bytecode || this.bytecode;
    const stateRoot = options.stateRoot || getContractStorageRoot(options.storageSlots);
    const contractId = getContractId(bytecode, options.salt, stateRoot);
    const transactionRequest = new CreateTransactionRequest({
      bytecodeWitnessIndex: 0,
      witnesses: [bytecode],
      ...options,
    });
    transactionRequest.addContractCreatedOutput(contractId, stateRoot);

    return {
      contractId,
      transactionRequest,
    };
  }

  blobTransactionRequest(options: { blobBytecode: Uint8Array } & DeployContractOptions) {
    const { blobBytecode } = options;
    return new BlobTransactionRequest({
      witnessIndex: 0,
      witnesses: [blobBytecode],
      ...options,
    });
  }

  async fundTransactionRequest(request: TransactionRequest, options: DeployContractOptions = {}) {
    const account = this.getAccount();
    const { maxFee: setMaxFee } = options;

    const txCost = await account.getTransactionCost(request);

    if (isDefined(setMaxFee)) {
      if (txCost.maxFee.gt(setMaxFee)) {
        throw new FuelError(
          ErrorCode.MAX_FEE_TOO_LOW,
          `Max fee '${options.maxFee}' is lower than the required: '${txCost.maxFee}'.`
        );
      }
    } else {
      request.maxFee = txCost.maxFee;
    }

    await account.fund(request, txCost);

    return request;
  }

  /**
   * Deploy a contract with the specified options.
   *
   * @param deployContractOptions - Options for deploying the contract.
   * @returns A promise that resolves to the deployed contract instance.
   */
  async deployContract<TContract extends Contract = Contract>(
    deployContractOptions: DeployContractOptions = {}
  ): Promise<DeployContractResult<TContract>> {
    const account = this.getAccount();
    const { consensusParameters } = account.provider.getChain();
    const maxContractSize = consensusParameters.contractParameters.contractMaxSize.toNumber();

    if (this.bytecode.length > maxContractSize) {
      throw new FuelError(
        ErrorCode.CONTRACT_SIZE_EXCEEDS_LIMIT,
        'Contract bytecode is too large. Max contract size is 100KB' // change error
      );
    }

    const { contractId, transactionRequest } = await this.prepareDeploy(deployContractOptions);

    const transactionResponse = await account.sendTransaction(transactionRequest);

    const waitForResult = async () => {
      const transactionResult = await transactionResponse.waitForResult<TransactionType.Create>();
      const contract = new Contract(contractId, this.interface, account) as TContract;

      return { contract, transactionResult };
    };

    return { waitForResult, contractId, transactionId: transactionResponse.id };
  }

  /**
   * Deploy a contract with the specified options.
   *
   * @param deployContractOptions - Options for deploying the contract.
   * @returns A promise that resolves to the deployed contract instance.
   */
  async deployContractLoader<TContract extends Contract = Contract>(
    deployContractOptions: DeployContractOptions = {}
  ): Promise<DeployContractResult<TContract>> {
    const account = this.getAccount();
    const { consensusParameters } = account.provider.getChain();
    const maxContractSize = consensusParameters.contractParameters.contractMaxSize.toNumber();

<<<<<<< HEAD
    // Ensure the max contract size is byte aligned (VM requirement)
    if (maxContractSize % 8 !== 0) {
      throw new FuelError(
        ErrorCode.CONTRACT_SIZE_EXCEEDS_LIMIT, // Todo: change error
        `Max contract size of ${maxContractSize} bytes is not byte aligned.`
      );
    }

    const { configurableConstants } = deployContractOptions;
    if (configurableConstants) {
      this.setConfigurableConstants(configurableConstants);
    }

    // Chunk the bytecode
    const chunks: ContractChunk[] = [];
    const chunkSize = maxContractSize - 10_000; // Come up with better max size calculation
    for (let offset = 0, index = 0; offset < this.bytecode.length; offset += chunkSize, index++) {
      const chunk = this.bytecode.slice(offset, offset + chunkSize);
      chunks.push({ id: index, size: chunk.length, bytecode: chunk });
    }

    // Deploy the chunks as blobs
    for (const { id, bytecode } of chunks) {
      const blobRequest = new BlobTransactionRequest({
        witnessIndex: 0,
        witnesses: [bytecode],
      });

      const fundedBlobRequest = await this.fundTransactionRequest(
        blobRequest,
        deployContractOptions
      );
      const response = await account.sendTransaction(fundedBlobRequest, { awaitExecution: true });
      const result = await response.waitForResult<TransactionType.Blob>();

      if (!result.status || result.status !== TransactionStatus.success) {
        throw new FuelError(ErrorCode.TRANSACTION_FAILED, 'Failed to deploy contract chunk');
      }

      chunks[id].blobId = result.transaction.blobId;
    }

    // Get the loader bytecode
    const blobIds = chunks.map((c) => c.blobId as string);
    const loaderBytecode = getLoaderInstructions(blobIds);

    // Deploy the loader contract
    const { contractId, transactionRequest: createRequest } = this.createTransactionRequest({
      bytecode: loaderBytecode,
      ...deployContractOptions,
    });
    const fundedCreateRequest = await this.fundTransactionRequest(
      createRequest,
      deployContractOptions
    );

    const transactionResponse = await account.sendTransaction(fundedCreateRequest, {
      awaitExecution: true,
    });
=======
    const transactionResponse = await account.sendTransaction(transactionRequest);
>>>>>>> 40a3510f

    const waitForResult = async () => {
      const transactionResult = await transactionResponse.waitForResult<TransactionType.Create>();
      const contract = new Contract(contractId, this.interface, account) as TContract;

      return { contract, transactionResult };
    };

    return { waitForResult, contractId, transactionId: transactionResponse.id };
  }

  /**
   * Set configurable constants of the contract with the specified values.
   *
   * @param configurableConstants - An object containing configurable names and their values.
   */
  setConfigurableConstants(configurableConstants: { [name: string]: unknown }) {
    try {
      const hasConfigurable = Object.keys(this.interface.configurables).length;

      if (!hasConfigurable) {
        throw new Error('Contract does not have configurables to be set');
      }

      Object.entries(configurableConstants).forEach(([key, value]) => {
        if (!this.interface.configurables[key]) {
          throw new Error(`Contract does not have a configurable named: '${key}'`);
        }

        const { offset } = this.interface.configurables[key];

        const encoded = this.interface.encodeConfigurable(key, value as InputValue);

        const bytes = arrayify(this.bytecode);

        bytes.set(encoded, offset);

        this.bytecode = bytes;
      });
    } catch (err) {
      throw new FuelError(
        ErrorCode.INVALID_CONFIGURABLE_CONSTANTS,
        `Error setting configurable constants on contract: ${(<Error>err).message}.`
      );
    }
  }

  private getAccount(): Account {
    if (!this.account) {
      throw new FuelError(ErrorCode.ACCOUNT_REQUIRED, 'Account not assigned to contract.');
    }
    return this.account;
  }

  private async prepareDeploy(deployContractOptions: DeployContractOptions) {
    const { configurableConstants } = deployContractOptions;

    if (configurableConstants) {
      this.setConfigurableConstants(configurableConstants);
    }

    const { contractId, transactionRequest } = this.createTransactionRequest(deployContractOptions);

    await this.fundTransactionRequest(transactionRequest, deployContractOptions);

    return {
      contractId,
      transactionRequest,
    };
  }
}<|MERGE_RESOLUTION|>--- conflicted
+++ resolved
@@ -234,7 +234,6 @@
     const { consensusParameters } = account.provider.getChain();
     const maxContractSize = consensusParameters.contractParameters.contractMaxSize.toNumber();
 
-<<<<<<< HEAD
     // Ensure the max contract size is byte aligned (VM requirement)
     if (maxContractSize % 8 !== 0) {
       throw new FuelError(
@@ -267,8 +266,8 @@
         blobRequest,
         deployContractOptions
       );
-      const response = await account.sendTransaction(fundedBlobRequest, { awaitExecution: true });
-      const result = await response.waitForResult<TransactionType.Blob>();
+      const { waitForResult } = await account.sendTransaction(fundedBlobRequest);
+      const result = await waitForResult<TransactionType.Blob>();
 
       if (!result.status || result.status !== TransactionStatus.success) {
         throw new FuelError(ErrorCode.TRANSACTION_FAILED, 'Failed to deploy contract chunk');
@@ -291,12 +290,7 @@
       deployContractOptions
     );
 
-    const transactionResponse = await account.sendTransaction(fundedCreateRequest, {
-      awaitExecution: true,
-    });
-=======
-    const transactionResponse = await account.sendTransaction(transactionRequest);
->>>>>>> 40a3510f
+    const transactionResponse = await account.sendTransaction(fundedCreateRequest);
 
     const waitForResult = async () => {
       const transactionResult = await transactionResponse.waitForResult<TransactionType.Create>();
