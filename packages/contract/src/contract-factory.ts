import type { BytesLike } from '@ethersproject/bytes';
import { arrayify } from '@ethersproject/bytes';
import { Interface } from '@fuel-ts/abi-coder';
import type { JsonAbi, InputValue } from '@fuel-ts/abi-coder';
import { randomBytes } from '@fuel-ts/crypto';
import { ErrorCode, FuelError } from '@fuel-ts/errors';
import { Contract } from '@fuel-ts/program';
import type { CreateTransactionRequestLike, Provider } from '@fuel-ts/providers';
import { CreateTransactionRequest } from '@fuel-ts/providers';
import type { StorageSlot } from '@fuel-ts/transactions';
<<<<<<< HEAD
import { versions } from '@fuel-ts/versions';
=======
import { MAX_GAS_PER_TX } from '@fuel-ts/transactions/configs';
>>>>>>> 995401aa
import type { Account } from '@fuel-ts/wallet';

import { getContractId, getContractStorageRoot, includeHexPrefix } from './util';

/**
 * Options for deploying a contract.
 */
export type DeployContractOptions = {
  salt?: BytesLike;
  storageSlots?: StorageSlot[];
  stateRoot?: BytesLike;
  configurableConstants?: { [name: string]: unknown };
} & CreateTransactionRequestLike;

/**
 * `ContractFactory` provides utilities for deploying and configuring contracts.
 */
export default class ContractFactory {
  bytecode: BytesLike;
  interface: Interface;
  provider: Provider;
  account!: Account | null;

  /**
   * Create a ContractFactory instance.
   *
   * @param bytecode - The bytecode of the contract.
   * @param abi - The contract's ABI (Application Binary Interface).
   * @param accountOrProvider - An account or provider to be associated with the factory.
   */
  constructor(
    bytecode: BytesLike,
    abi: JsonAbi | Interface,
    accountOrProvider: Account | Provider
  ) {
    // Force the bytecode to be a byte array
    this.bytecode = arrayify(bytecode);

    if (abi instanceof Interface) {
      this.interface = abi;
    } else {
      this.interface = new Interface(abi);
    }

    /**
     Instead of using `instanceof` to compare classes, we instead check
      if `accountOrProvider` has a `provider` property inside. If yes,
      than we assume it's a Wallet.

      This approach is safer than using `instanceof` because it
      there might be different versions and bundles of the library.

      The same is done at:
      - ./contract.ts

      @see Contract
      */
    if (accountOrProvider && 'provider' in accountOrProvider) {
      this.provider = accountOrProvider.provider;
      this.account = accountOrProvider;
    } else {
      this.provider = accountOrProvider;
      this.account = null;
    }
  }

  /**
   * Connect the factory to a provider.
   *
   * @param provider - The provider to be associated with the factory.
   * @returns A new ContractFactory instance.
   */
  connect(provider: Provider) {
    return new ContractFactory(this.bytecode, this.interface, provider);
  }

  /**
   * Create a transaction request to deploy a contract with the specified options.
   *
   * @param deployContractOptions - Options for deploying the contract.
   * @returns The CreateTransactionRequest object for deploying the contract.
   */
  createTransactionRequest(deployContractOptions?: DeployContractOptions) {
    const storageSlots = deployContractOptions?.storageSlots
      ?.map(({ key, value }) => ({
        key: includeHexPrefix(key),
        value: includeHexPrefix(value),
      }))
      .sort(({ key: keyA }, { key: keyB }) => keyA.localeCompare(keyB));

    const options = {
      salt: randomBytes(32),
      ...deployContractOptions,
      storageSlots: storageSlots || [],
    };

    const { maxGasPerTx } = this.provider.getGasConfig();
    const stateRoot = options.stateRoot || getContractStorageRoot(options.storageSlots);
    const contractId = getContractId(this.bytecode, options.salt, stateRoot);
    const transactionRequest = new CreateTransactionRequest({
      gasPrice: 0,
      gasLimit: maxGasPerTx,
      bytecodeWitnessIndex: 0,
      witnesses: [this.bytecode],
      ...options,
    });
    transactionRequest.addContractCreatedOutput(contractId, stateRoot);

    return {
      contractId,
      transactionRequest,
    };
  }

  /**
   * Deploy a contract with the specified options.
   *
   * @param deployContractOptions - Options for deploying the contract.
   * @returns A promise that resolves to the deployed contract instance.
   */
  async deployContract(deployContractOptions: DeployContractOptions = {}) {
    if (!this.account) {
      throw new FuelError(ErrorCode.ACCOUNT_REQUIRED, 'Cannot deploy Contract without account.');
    }

    const { configurableConstants } = deployContractOptions;

    if (configurableConstants) {
      this.setConfigurableConstants(configurableConstants);
    }

    const { contractId, transactionRequest } = this.createTransactionRequest(deployContractOptions);
    await this.account.fund(transactionRequest);
    const response = await this.account.sendTransaction(transactionRequest);
    await response.wait();

    return new Contract(contractId, this.interface, this.account);
  }

  /**
   * Set configurable constants of the contract with the specified values.
   *
   * @param configurableConstants - An object containing configurable names and their values.
   */
  setConfigurableConstants(configurableConstants: { [name: string]: unknown }) {
    try {
      const hasConfigurable = Object.keys(this.interface.configurables).length;

      if (!hasConfigurable) {
        throw new Error('Contract does not have configurables to be set');
      }

      Object.entries(configurableConstants).forEach(([key, value]) => {
        if (!this.interface.configurables[key]) {
          throw new Error(`Contract does not have a configurable named: '${key}'`);
        }

        const { offset } = this.interface.configurables[key];

        const encoded = this.interface.encodeConfigurable(key, value as InputValue);

        const bytes = arrayify(this.bytecode);

        bytes.set(encoded, offset);

        this.bytecode = bytes;
      });
    } catch (err) {
      throw new FuelError(
        ErrorCode.INVALID_CONFIGURABLE_CONSTANTS,
        `Error setting configurable constants on contract: ${(<Error>err).message}.`
      );
    }
  }
}<|MERGE_RESOLUTION|>--- conflicted
+++ resolved
@@ -8,11 +8,6 @@
 import type { CreateTransactionRequestLike, Provider } from '@fuel-ts/providers';
 import { CreateTransactionRequest } from '@fuel-ts/providers';
 import type { StorageSlot } from '@fuel-ts/transactions';
-<<<<<<< HEAD
-import { versions } from '@fuel-ts/versions';
-=======
-import { MAX_GAS_PER_TX } from '@fuel-ts/transactions/configs';
->>>>>>> 995401aa
 import type { Account } from '@fuel-ts/wallet';
 
 import { getContractId, getContractStorageRoot, includeHexPrefix } from './util';
