import { Interface } from '@fuel-ts/abi-coder';
import type { JsonAbi, InputValue } from '@fuel-ts/abi-coder';
import type {
  Account,
  CreateTransactionRequestLike,
  Provider,
  TransactionResult,
  TransactionType,
} from '@fuel-ts/account';
import { CreateTransactionRequest } from '@fuel-ts/account';
import { randomBytes } from '@fuel-ts/crypto';
import { ErrorCode, FuelError } from '@fuel-ts/errors';
import type { BytesLike } from '@fuel-ts/interfaces';
import { Contract } from '@fuel-ts/program';
import type { StorageSlot } from '@fuel-ts/transactions';
import { arrayify, isDefined } from '@fuel-ts/utils';

import { getContractId, getContractStorageRoot, hexlifyWithPrefix } from './util';

/**
 * Options for deploying a contract.
 */
export type DeployContractOptions = {
  salt?: BytesLike;
  storageSlots?: StorageSlot[];
  stateRoot?: BytesLike;
  configurableConstants?: { [name: string]: unknown };
} & CreateTransactionRequestLike;

export type DeployContractResult<TContract extends Contract = Contract> = {
  transactionId: string;
  contractId: string;
  waitForResult: () => Promise<{
    contract: TContract;
    transactionResult: TransactionResult<TransactionType.Create>;
  }>;
};

/**
 * `ContractFactory` provides utilities for deploying and configuring contracts.
 */
export default class ContractFactory {
  bytecode: BytesLike;
  interface: Interface;
  provider!: Provider | null;
  account!: Account | null;

  /**
   * Create a ContractFactory instance.
   *
   * @param bytecode - The bytecode of the contract.
   * @param abi - The contract's ABI (Application Binary Interface).
   * @param accountOrProvider - An account or provider to be associated with the factory.
   */
  constructor(
    bytecode: BytesLike,
    abi: JsonAbi | Interface,
    accountOrProvider: Account | Provider | null = null
  ) {
    // Force the bytecode to be a byte array
    this.bytecode = arrayify(bytecode);

    if (abi instanceof Interface) {
      this.interface = abi;
    } else {
      this.interface = new Interface(abi);
    }

    /**
     Instead of using `instanceof` to compare classes, we instead check
      if `accountOrProvider` has a `provider` property inside. If yes,
      than we assume it's a Wallet.

      This approach is safer than using `instanceof` because it
      there might be different versions and bundles of the library.

      The same is done at:
      - ./contract.ts

      @see Contract
      */
    if (accountOrProvider && 'provider' in accountOrProvider) {
      this.provider = accountOrProvider.provider;
      this.account = accountOrProvider;
    } else {
      this.provider = accountOrProvider;
      this.account = null;
    }
  }

  /**
   * Connect the factory to a provider.
   *
   * @param provider - The provider to be associated with the factory.
   * @returns A new ContractFactory instance.
   */
  connect(provider: Provider) {
    return new ContractFactory(this.bytecode, this.interface, provider);
  }

  /**
   * Create a transaction request to deploy a contract with the specified options.
   *
   * @param deployContractOptions - Options for deploying the contract.
   * @returns The CreateTransactionRequest object for deploying the contract.
   */
  createTransactionRequest(deployContractOptions?: DeployContractOptions) {
    const storageSlots = deployContractOptions?.storageSlots
      ?.map(({ key, value }) => ({
        key: hexlifyWithPrefix(key),
        value: hexlifyWithPrefix(value),
      }))
      .sort(({ key: keyA }, { key: keyB }) => keyA.localeCompare(keyB));

    const options = {
      salt: randomBytes(32),
      ...deployContractOptions,
      storageSlots: storageSlots || [],
    };

    if (!this.provider) {
      throw new FuelError(
        ErrorCode.MISSING_PROVIDER,
        'Cannot create transaction request without provider'
      );
    }

    const stateRoot = options.stateRoot || getContractStorageRoot(options.storageSlots);
    const contractId = getContractId(this.bytecode, options.salt, stateRoot);
    const transactionRequest = new CreateTransactionRequest({
      bytecodeWitnessIndex: 0,
      witnesses: [this.bytecode],
      ...options,
    });
    transactionRequest.addContractCreatedOutput(contractId, stateRoot);

    return {
      contractId,
      transactionRequest,
    };
  }

  /**
   * Deploy a contract with the specified options.
   *
   * @param deployContractOptions - Options for deploying the contract.
   * @returns A promise that resolves to the deployed contract instance.
   */
<<<<<<< HEAD
  async deployContract(deployContractOptions: DeployContractOptions = {}) {
    if (!this.account) {
      throw new FuelError(ErrorCode.ACCOUNT_REQUIRED, 'Cannot deploy Contract without account.');
    }

    const { configurableConstants } = deployContractOptions;

    if (configurableConstants) {
      this.setConfigurableConstants(configurableConstants);
    }

    const { contractId, transactionRequest } = this.createTransactionRequest(deployContractOptions);

    const txCost = await this.account.getTransactionCost(transactionRequest);
=======
  async deployContract<TContract extends Contract = Contract>(
    deployContractOptions: DeployContractOptions = {}
  ): Promise<DeployContractResult<TContract>> {
    const { contractId, transactionRequest } = await this.prepareDeploy(deployContractOptions);
    const account = this.getAccount();

    const transactionResponse = await account.sendTransaction(transactionRequest, {
      awaitExecution: false,
    });
>>>>>>> 77e910f0

    const waitForResult = async () => {
      const transactionResult = await transactionResponse.waitForResult<TransactionType.Create>();
      const contract = new Contract(contractId, this.interface, account) as TContract;

      return { contract, transactionResult };
    };

    return { waitForResult, contractId, transactionId: transactionResponse.id };
  }

  /**
   * Set configurable constants of the contract with the specified values.
   *
   * @param configurableConstants - An object containing configurable names and their values.
   */
  setConfigurableConstants(configurableConstants: { [name: string]: unknown }) {
    try {
      const hasConfigurable = Object.keys(this.interface.configurables).length;

      if (!hasConfigurable) {
        throw new Error('Contract does not have configurables to be set');
      }

      Object.entries(configurableConstants).forEach(([key, value]) => {
        if (!this.interface.configurables[key]) {
          throw new Error(`Contract does not have a configurable named: '${key}'`);
        }

        const { offset } = this.interface.configurables[key];

        const encoded = this.interface.encodeConfigurable(key, value as InputValue);

        const bytes = arrayify(this.bytecode);

        bytes.set(encoded, offset);

        this.bytecode = bytes;
      });
    } catch (err) {
      throw new FuelError(
        ErrorCode.INVALID_CONFIGURABLE_CONSTANTS,
        `Error setting configurable constants on contract: ${(<Error>err).message}.`
      );
    }
  }

  private getAccount(): Account {
    if (!this.account) {
      throw new FuelError(ErrorCode.ACCOUNT_REQUIRED, 'Account not assigned to contract.');
    }
    return this.account;
  }

  private async prepareDeploy(deployContractOptions: DeployContractOptions) {
    const { configurableConstants } = deployContractOptions;

    if (configurableConstants) {
      this.setConfigurableConstants(configurableConstants);
    }

    const { contractId, transactionRequest } = this.createTransactionRequest(deployContractOptions);

    const account = this.getAccount();

    const txCost = await account.provider.getTransactionCost(transactionRequest);

    const { maxFee: setMaxFee } = deployContractOptions;

    if (isDefined(setMaxFee)) {
      if (txCost.maxFee.gt(setMaxFee)) {
        throw new FuelError(
          ErrorCode.MAX_FEE_TOO_LOW,
          `Max fee '${deployContractOptions.maxFee}' is lower than the required: '${txCost.maxFee}'.`
        );
      }
    } else {
      transactionRequest.maxFee = txCost.maxFee;
    }

    await account.fund(transactionRequest, txCost);

    return {
      contractId,
      transactionRequest,
    };
  }
}<|MERGE_RESOLUTION|>--- conflicted
+++ resolved
@@ -146,22 +146,6 @@
    * @param deployContractOptions - Options for deploying the contract.
    * @returns A promise that resolves to the deployed contract instance.
    */
-<<<<<<< HEAD
-  async deployContract(deployContractOptions: DeployContractOptions = {}) {
-    if (!this.account) {
-      throw new FuelError(ErrorCode.ACCOUNT_REQUIRED, 'Cannot deploy Contract without account.');
-    }
-
-    const { configurableConstants } = deployContractOptions;
-
-    if (configurableConstants) {
-      this.setConfigurableConstants(configurableConstants);
-    }
-
-    const { contractId, transactionRequest } = this.createTransactionRequest(deployContractOptions);
-
-    const txCost = await this.account.getTransactionCost(transactionRequest);
-=======
   async deployContract<TContract extends Contract = Contract>(
     deployContractOptions: DeployContractOptions = {}
   ): Promise<DeployContractResult<TContract>> {
@@ -171,7 +155,6 @@
     const transactionResponse = await account.sendTransaction(transactionRequest, {
       awaitExecution: false,
     });
->>>>>>> 77e910f0
 
     const waitForResult = async () => {
       const transactionResult = await transactionResponse.waitForResult<TransactionType.Create>();
