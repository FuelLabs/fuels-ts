--- conflicted
+++ resolved
@@ -27,11 +27,7 @@
 import { getContractId, getContractStorageRoot, hexlifyWithPrefix } from './util';
 
 /** Amount of percentage override for chunk sizes in blob transactions */
-<<<<<<< HEAD
-export const CHUNK_SIZE_MULTIPLIER = 0.95;
-=======
-const CHUNK_SIZE_OVERRIDE = 0.05;
->>>>>>> 71dceae1
+const CHUNK_SIZE_MULTIPLIER = 0.95;
 
 /**
  * Options for deploying a contract.
