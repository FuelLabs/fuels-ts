--- conflicted
+++ resolved
@@ -14,21 +14,15 @@
 const contractBytecode = readFileSync(join(__dirname, './out/debug/call-test.bin'));
 
 let contractInstance: Contract;
-<<<<<<< HEAD
-const deployContract = async (factory: ContractFactory) => {
-  if (contractInstance) return contractInstance;
-  contractInstance = await factory.deployContract({
-    gasPrice: 1,
-    bytePrice: 1,
-  });
-=======
 const deployContract = async (factory: ContractFactory, useCache: boolean = true) => {
   if (contractInstance && useCache) return contractInstance;
   if (!useCache) {
-    return factory.deployContract();
+    return factory.deployContract({
+      gasPrice: 1,
+      bytePrice: 1,
+    });
   }
   contractInstance = await factory.deployContract();
->>>>>>> d881da1c
   return contractInstance;
 };
 
