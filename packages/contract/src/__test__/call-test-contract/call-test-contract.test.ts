import { NativeAssetId } from '@fuel-ts/constants';
<<<<<<< HEAD
import { BN, bn, toHex } from '@fuel-ts/math';
import { Provider } from '@fuel-ts/providers';
import type { Wallet } from '@fuel-ts/wallet';
import { TestUtils } from '@fuel-ts/wallet';
=======
>>>>>>> 47a28f5d
import { readFileSync } from 'fs';
import { join } from 'path';

import { createSetupConfig } from '../test-utils';

import abiJSON from './out/debug/call-test-flat-abi.json';

const contractBytecode = readFileSync(join(__dirname, './out/debug/call-test.bin'));

const setupContract = createSetupConfig({
  contractBytecode,
  abi: abiJSON,
  cache: true,
});

const U64_MAX = bn(2).pow(64).sub(1);

describe('CallTestContract', () => {
<<<<<<< HEAD
  it.each([0, 1337, U64_MAX.sub(1)])('can call a contract with u64 (%p)', async (num) => {
    const contract = await setup();
    const { value } = await contract.functions.foo(num).call<BN>();
    expect(value.toHex()).toEqual(bn(num).add(1).toHex());
=======
  it.each([0n, 1337n, U64_MAX - 1n])('can call a contract with u64 (%p)', async (num) => {
    const contract = await setupContract();
    const { value } = await contract.functions.foo(num).call<bigint>();
    expect(value).toEqual(num + 1n);
>>>>>>> 47a28f5d
  });

  it.each([
    [{ a: false, b: 0 }],
    [{ a: true, b: 0 }],
    [{ a: false, b: 1337 }],
    [{ a: true, b: 1337 }],
    [{ a: false, b: U64_MAX.sub(1) }],
    [{ a: true, b: U64_MAX.sub(1) }],
  ])('can call a contract with structs (%p)', async (struct) => {
    const contract = await setupContract();
    const { value } = await contract.functions.boo(struct).call();
    expect(value.a).toEqual(!struct.a);
    expect(value.b.toHex()).toEqual(bn(struct.b).add(1).toHex());
  });

  it('can call a function with empty arguments', async () => {
    const contract = await setupContract();

    const { value: value0 } = await contract.functions.barfoo(0).call();
    expect(value0.toHex()).toEqual(toHex(63));

    const { value: value1 } = await contract.functions.foobar().call();
    expect(value1.toHex()).toEqual(toHex(63));
  });

  it('function with empty return output configured should resolve undefined', async () => {
    const contract = await setupContract({
      abi: [
        {
          type: 'function',
          name: 'return_void',
          outputs: [{ type: '()', name: 'foo' }],
        },
      ],
    });

    const { value } = await contract.functions.return_void().call();
    expect(value).toEqual(undefined);
  });

  it('function with empty return should resolve undefined', async () => {
    const contract = await setupContract({
      abi: [
        {
          type: 'function',
          name: 'return_void',
        },
      ],
    });

    // Call method with no params but with no result and no value on config
    const { value } = await await contract.functions.return_void().call();
    expect(value).toEqual(undefined);
  });

  it.each([
    [
      'foobar_no_params',
      {
        values: [],
        expected: bn(50),
      },
    ],
    [
      'sum',
      {
        values: [10, 20],
        expected: bn(30),
      },
    ],
    [
      'sum_test',
      {
        values: [
          10,
          {
            a: 20,
            b: 30,
          },
        ],
        expected: bn(60),
      },
    ],
    [
      'sum_single',
      {
        values: [
          {
            a: 34,
            b: 34,
          },
        ],
        expected: bn(68),
      },
    ],
    [
      'sum_multparams',
      {
        values: [10, 10, 10, 10, 40],
        expected: bn(80),
      },
    ],
    [
      'add_ten',
      {
        values: [
          {
            a: 20,
          },
        ],
        expected: bn(30),
      },
    ],
    [
      'echo_b256',
      {
        values: ['0x0000000000000000000000000000000000000000000000000000000000000001'],
        expected: '0x0000000000000000000000000000000000000000000000000000000000000001',
      },
    ],
  ])(
    `Test call with multiple arguments and different types -> %s`,
    async (method, { values, expected }) => {
      const contract = await setupContract();

      const { value } = await contract.functions[method](...values).call();

      if (BN.isBN(value)) {
        expect(toHex(value)).toBe(toHex(expected));
      } else {
        expect(value).toBe(expected);
      }
    }
  );

  it('Forward amount value on contract call', async () => {
    const contract = await setupContract({
      abi: [
        {
          type: 'function',
          name: 'return_context_amount',
          outputs: [
            {
              type: 'u64',
            },
          ],
        },
      ],
    });
    const { value } = await contract.functions
      .return_context_amount()
      .callParams({
        forward: [1_000_000, NativeAssetId],
      })
      .call();
    expect(value.toHex()).toBe(bn(1_000_000).toHex());
  });

  it('Forward asset_id on contract call', async () => {
    const contract = await setupContract({
      abi: [
        {
          type: 'function',
          name: 'return_context_amount',
          outputs: [
            {
              type: 'u64',
            },
          ],
        },
      ],
    });

    const assetId = '0x0101010101010101010101010101010101010101010101010101010101010101';
    const { value } = await contract.functions
      .return_context_asset()
      .callParams({
        forward: [0, assetId],
      })
      .call();
    expect(value).toBe(assetId);
  });

  it('Forward asset_id on contract simulate call', async () => {
    const contract = await setupContract({
      abi: [
        {
          type: 'function',
          name: 'return_context_asset',
          outputs: [
            {
              type: 'b256',
            },
          ],
        },
      ],
    });

    const assetId = '0x0101010101010101010101010101010101010101010101010101010101010101';
    const { value } = await contract.functions
      .return_context_asset()
      .callParams({
        forward: [0, assetId],
      })
      .call();
    expect(value).toBe(assetId);
  });

  it('can make multiple calls', async () => {
    const contract = await setupContract();

    const num = 1337;
    const numC = 10;
    const struct = { a: true, b: 1337 };
    const invocationA = contract.functions.foo(0);
    const multiCallScope = contract.multiCall([invocationA, contract.functions.boo(struct)]);

    // Set arguments of the invocation
    invocationA.setArguments(num);

    // Add invocation to multi-call
    const invocationC = contract.functions.foo(numC);
    multiCallScope.addCall(invocationC);

    async function expectContractCall() {
      // Submit multi-call transaction
      const {
        value: [resultA, resultB, resultC],
      } = await multiCallScope.call();

      expect(resultA.toHex()).toEqual(bn(num).add(1).toHex());
      expect(resultB.a).toEqual(!struct.a);
      expect(resultB.b.toHex()).toEqual(bn(struct.b).add(1).toHex());
      expect(resultC.toHex(0)).toEqual(bn(numC).add(1).toHex());
    }

    // Test first time
    await expectContractCall();
    // It should be possible to re-execute the
    // tx execution context
    await expectContractCall();
  });
});<|MERGE_RESOLUTION|>--- conflicted
+++ resolved
@@ -1,11 +1,5 @@
 import { NativeAssetId } from '@fuel-ts/constants';
-<<<<<<< HEAD
 import { BN, bn, toHex } from '@fuel-ts/math';
-import { Provider } from '@fuel-ts/providers';
-import type { Wallet } from '@fuel-ts/wallet';
-import { TestUtils } from '@fuel-ts/wallet';
-=======
->>>>>>> 47a28f5d
 import { readFileSync } from 'fs';
 import { join } from 'path';
 
@@ -24,17 +18,10 @@
 const U64_MAX = bn(2).pow(64).sub(1);
 
 describe('CallTestContract', () => {
-<<<<<<< HEAD
   it.each([0, 1337, U64_MAX.sub(1)])('can call a contract with u64 (%p)', async (num) => {
-    const contract = await setup();
+    const contract = await setupContract();
     const { value } = await contract.functions.foo(num).call<BN>();
     expect(value.toHex()).toEqual(bn(num).add(1).toHex());
-=======
-  it.each([0n, 1337n, U64_MAX - 1n])('can call a contract with u64 (%p)', async (num) => {
-    const contract = await setupContract();
-    const { value } = await contract.functions.foo(num).call<bigint>();
-    expect(value).toEqual(num + 1n);
->>>>>>> 47a28f5d
   });
 
   it.each([
