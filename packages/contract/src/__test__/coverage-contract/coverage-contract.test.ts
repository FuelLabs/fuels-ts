import { NativeAssetId } from '@fuel-ts/constants';
<<<<<<< HEAD
import { Provider, LogReader } from '@fuel-ts/providers';
=======
import type { BN } from '@fuel-ts/math';
import { bn, toHex } from '@fuel-ts/math';
import { Provider } from '@fuel-ts/providers';
>>>>>>> 5828934c
import { TestUtils } from '@fuel-ts/wallet';
import { readFileSync } from 'fs';
import { join } from 'path';

import type Contract from '../../contracts/contract';
import ContractFactory from '../../contracts/contract-factory';

import abi from './out/debug/coverage-contract-flat-abi.json';

const RUST_U8_MAX = 255;
const RUST_U16_MAX = 65535;
const RUST_U32_MAX = 4294967295;
const B256 = '0x000000000000000000000000000000000000000000000000000000000000002a';

const setup = async () => {
  const provider = new Provider('http://127.0.0.1:4000/graphql');
  // Create wallet
  const wallet = await TestUtils.generateTestWallet(provider, [[1_000, NativeAssetId]]);

  // Deploy contract
  const bytecode = readFileSync(join(__dirname, './out/debug/coverage-contract.bin'));
  const factory = new ContractFactory(bytecode, abi, wallet);
  const contract = await factory.deployContract();

  return contract;
};

let contractInstance: Contract;

beforeAll(async () => {
  contractInstance = await setup();
});

describe('Coverage Contract', () => {
  it('can return outputs', async () => {
    // Call contract methods
    expect((await contractInstance.functions.get_id().call()).value).toEqual(
      '0xffffffffffffffffffffffffffffffffffffffffffffffffffffffffffffffff'
    );
    expect((await contractInstance.functions.get_small_string().call()).value).toEqual('gggggggg');
    expect((await contractInstance.functions.get_large_string().call()).value).toEqual('ggggggggg');
    expect((await contractInstance.functions.get_u32_struct().call()).value).toStrictEqual({
      foo: 100,
    });
    expect((await contractInstance.functions.get_large_struct().call()).value).toStrictEqual({
      foo: 12,
      bar: 42,
    });
    expect((await contractInstance.functions.get_large_array().call()).value).toStrictEqual([1, 2]);
    expect((await contractInstance.functions.get_empty_enum().call()).value).toStrictEqual({
      Empty: [],
    });
    expect((await contractInstance.functions.get_contract_id().call()).value).toStrictEqual({
      value: '0xffffffffffffffffffffffffffffffffffffffffffffffffffffffffffffffff',
    });
    expect((await contractInstance.functions.get_some_option_u8().call()).value).toEqual(113);
    expect((await contractInstance.functions.get_none_option_u8().call()).value).toEqual(undefined);
  });

  it('should test u8 variable type', async () => {
    const { value } = await contractInstance.functions.echo_u8(3).call();
    expect(value).toBe(3);
  });

  it('should test u8 variable type multiple params', async () => {
    const { value } = await contractInstance.functions.echo_u8_addition(3, 4, 3).call();
    expect(value).toBe(10);
  });

  it('should test u16 variable type', async () => {
    const { value } = await contractInstance.functions.echo_u16(RUST_U8_MAX + 1).call();
    expect(value).toBe(RUST_U8_MAX + 1);
  });

  it('should test u32 variable type', async () => {
    const { value } = await contractInstance.functions.echo_u32(RUST_U16_MAX + 1).call();
    expect(value).toBe(RUST_U16_MAX + 1);
  });

  it('should test u64 variable type', async () => {
    const INPUT = bn(RUST_U32_MAX).add(1).toHex();
    const { value } = await contractInstance.functions.echo_u64(INPUT).call();
    expect(value.toHex()).toBe(INPUT);
  });

  it('should test bool variable type', async () => {
    const { value } = await contractInstance.functions.echo_bool(false).call();
    expect(value).toBe(false);
  });

  it('should test b256 variable type', async () => {
    const { value } = await contractInstance.functions.echo_b256(B256).call();
    expect(value).toBe(B256);
  });

  it('should test str[1] variable type', async () => {
    const { value } = await contractInstance.functions.echo_str_1('f').call();
    expect(value).toBe('f');
  });

  it('should test str[2] variable type', async () => {
    const { value } = await contractInstance.functions.echo_str_2('fu').call();
    expect(value).toBe('fu');
  });

  it('should test str[3] variable type', async () => {
    const { value } = await contractInstance.functions.echo_str_3('fue').call();
    expect(value).toBe('fue');
  });

  it('should test str[8] variable type', async () => {
    const { value } = await contractInstance.functions.echo_str_8('fuel-sdk').call();
    expect(value).toBe('fuel-sdk');
  });

  it('should test str[9] variable type', async () => {
    const { value } = await contractInstance.functions.echo_str_9('fuel-sdks').call();
    expect(value).toBe('fuel-sdks');
  });

  it('should test tuple < 8 bytes variable type', async () => {
    const { value } = await contractInstance.functions.echo_tuple_u8([21, 22]).call();
    expect(value).toStrictEqual([21, 22]);
  });

  it('should test tuple > 8 bytes variable type', async () => {
    const INPUT = [bn(RUST_U32_MAX).add(1), bn(RUST_U32_MAX).add(2)];
    const { value } = await contractInstance.functions.echo_tuple_u64(INPUT).call();
    expect(JSON.stringify(value)).toStrictEqual(JSON.stringify(INPUT));
  });

  it('should test tuple mixed variable type', async () => {
    const INPUT = [true, bn(RUST_U32_MAX).add(1)];
    const { value } = await contractInstance.functions.echo_tuple_mixed(INPUT).call();
    expect(JSON.stringify(value)).toStrictEqual(JSON.stringify(INPUT));
  });

  it('should test array < 8 bytes variable type', async () => {
    const { value } = await contractInstance.functions.echo_array_u8([4, 3]).call();
    expect(value).toStrictEqual([4, 3]);
  });

  it('should test array > 8 bytes variable type', async () => {
    const INPUT: [number, string, BN, string, string] = [
      11,
      toHex(RUST_U32_MAX + 2),
      bn(RUST_U32_MAX).add(3),
      toHex(bn('9009', 10)),
      '0x1fffffffffffff',
    ];
    const { value } = await contractInstance.functions.echo_array_u64(INPUT).call();

    const OUTPUT = INPUT.map((v) => toHex(v));
    expect(JSON.stringify(value)).toStrictEqual(JSON.stringify(OUTPUT));
  });

  it('should test array bool variable type', async () => {
    const { value } = await contractInstance.functions.echo_array_bool([true, true]).call();
    expect(value).toStrictEqual([true, true]);
  });

  it('should test struct < 8 bytes variable type', async () => {
    const INPUT = { i: 4 };
    const { value } = await contractInstance.functions.echo_struct_u8(INPUT).call();
    expect(value).toStrictEqual(INPUT);
  });

  it('should test struct > 8 bytes variable type', async () => {
    const INPUT = { i: B256 };
    const { value } = await contractInstance.functions.echo_struct_b256(INPUT).call();
    expect(value).toStrictEqual(INPUT);
  });

  it('should test enum < 8 byte variable type', async () => {
    const INPUT = { Empty: [] };
    const { value } = await contractInstance.functions.echo_enum_small(INPUT).call();
    expect(value).toStrictEqual(INPUT);
  });

  it('should test enum > 8 bytes variable type', async () => {
    const INPUT = { AddressB: B256 };
    const { value } = await contractInstance.functions.echo_enum_big(INPUT).call();
    expect(value).toStrictEqual(INPUT);
  });

  it('should test Option<u8> type', async () => {
    const INPUT = 187;
    const { value } = await contractInstance.functions.echo_option_u8(INPUT).call();
    expect(value).toStrictEqual(INPUT);
  });

  it('should test Option<u32> extraction [Some]', async () => {
    const INPUT_SOME = 123;
    const { value: Some } = await contractInstance.functions
      .echo_option_extract_u32(INPUT_SOME)
      .call();
    expect(Some).toStrictEqual(INPUT_SOME);
  });

  it('should test Option<u32> extraction [None]', async () => {
    const INPUT_NONE = undefined;
    const { value: None } = await contractInstance.functions
      .echo_option_extract_u32(INPUT_NONE)
      .call();
    expect(None).toStrictEqual(500);

    const { value: NoneVoid } = await contractInstance.functions.echo_option_extract_u32().call();
    expect(NoneVoid).toStrictEqual(500);
  });

  it('should test multiple Option<u32> params [Some]', async () => {
    const INPUT_A = 1;
    const INPUT_B = 4;
    const INPUT_C = 5;
    const { value: Some } = await contractInstance.functions
      .echo_option_three_u8(INPUT_A, INPUT_B, INPUT_C)
      .call();
    expect(Some).toStrictEqual(10);
  });

  it('should test multiple Option<u32> params [None]', async () => {
    const INPUT = 1;
    const { value: Some } = await contractInstance.functions.echo_option_three_u8(INPUT).call();
    expect(Some).toStrictEqual(1);
  });

  it('should test u8 empty vector input', async () => {
    const { value } = await contractInstance.functions.check_u8_vector([]).call();
    expect(value).toBeFalsy();
  });

  it('should test u8 vector input', async () => {
    const { value, transactionResult } = await contractInstance.functions
      .check_u8_vector([1, 2, 3, 4, 5])
      .call();
    expect(value).toBeTruthy();
    const logReader = new LogReader(transactionResult.receipts);
    expect(logReader.toArray()).toStrictEqual([
      'vector.buf.ptr',
      '14464',
      'vector.buf.cap',
      '5',
      'vector.len',
      '5',
      'addr_of vector',
      '14440',
    ]);
  });

  it('should echo u8 vector input', async () => {
    const { value } = await contractInstance.functions
      .echo_u8_vector_first([23, 6, 1, 51, 2])
      .call();

    expect(value).toBe(23);
  });

  it('should echo a vector of optional u8 input', async () => {
    const { value } = await contractInstance.functions.echo_u8_option_vector_first([28]).call();

    expect(value).toBe(28);
  });

  it('should echo u64 vector input', async () => {
    const { value } = await contractInstance.functions
      .echo_u64_vector_last([200, 100, 24, 51, 23, 54])
      .call();
    expect(value).toBe(54n);
  });

  it('should echo u32 vector addition of mixed params', async () => {
    const { value } = await contractInstance.functions
      .echo_u32_vector_addition_other_type([100, 2], 47)
      .call();
    expect(value).toBe(147);
  });

  it('should echo u32 vector addition', async () => {
    const { value } = await contractInstance.functions
      .echo_u32_vector_addition([100, 2], [24, 54])
      .call();
    expect(value).toBe(124);
  });

  it('should echo u32 vector addition [variable lengths]', async () => {
    const { value } = await contractInstance.functions
      .echo_u32_vector_addition([100, 2, 1, 2, 3], [24, 54])
      .call();
    expect(value).toBe(124);
  });

  it('should echo struct vector input', async () => {
    const first = {
      foo: 1,
      bar: 10,
    };
    const { value } = await contractInstance.functions
      .echo_struct_vector_first([
        first,
        {
          foo: 2,
          bar: 20,
        },
        {
          foo: 3,
          bar: 30,
        },
      ])
      .call();
    expect(value).toStrictEqual(first);
  });

  it('should echo complex struct vector input', async () => {
    const last = {
      foo: 3,
      bar: 31337n,
      baz: 'abcdefghi',
    };
    const { value } = await contractInstance.functions
      .echo_struct_vector_last([
        {
          foo: 1,
          bar: 11337n,
          baz: '123456789',
        },
        {
          foo: 2,
          bar: 21337n,
          baz: 'alphabet!',
        },
        last,
      ])
      .call();
    expect(value).toStrictEqual(last);
  });
});<|MERGE_RESOLUTION|>--- conflicted
+++ resolved
@@ -1,11 +1,7 @@
 import { NativeAssetId } from '@fuel-ts/constants';
-<<<<<<< HEAD
 import { Provider, LogReader } from '@fuel-ts/providers';
-=======
 import type { BN } from '@fuel-ts/math';
 import { bn, toHex } from '@fuel-ts/math';
-import { Provider } from '@fuel-ts/providers';
->>>>>>> 5828934c
 import { TestUtils } from '@fuel-ts/wallet';
 import { readFileSync } from 'fs';
 import { join } from 'path';
