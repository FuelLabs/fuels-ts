import { NativeAssetId } from '@fuel-ts/constants';
import type { BN } from '@fuel-ts/math';
import { bn, toHex } from '@fuel-ts/math';
<<<<<<< HEAD
import { Provider, LogReader, ScriptTransactionRequest } from '@fuel-ts/providers';
import type { Message } from '@fuel-ts/providers/src/message';
import { Wallet, TestUtils } from '@fuel-ts/wallet';
=======
import { Provider } from '@fuel-ts/providers';
import { TestUtils } from '@fuel-ts/wallet';
>>>>>>> 6403076b
import { readFileSync } from 'fs';
import { join } from 'path';

import type Contract from '../../contracts/contract';
import ContractFactory from '../../contracts/contract-factory';

import abi from './out/debug/coverage-contract-abi.json';

const RUST_U8_MAX = 255;
const RUST_U16_MAX = 65535;
const RUST_U32_MAX = 4294967295;
const B256 = '0x000000000000000000000000000000000000000000000000000000000000002a';

const setup = async () => {
  const provider = new Provider('http://127.0.0.1:4000/graphql');
  // Create wallet
  const wallet = await TestUtils.generateTestWallet(provider, [[1_000, NativeAssetId]]);

  // Deploy contract
  const bytecode = readFileSync(join(__dirname, './out/debug/coverage-contract.bin'));
  const factory = new ContractFactory(bytecode, abi, wallet);
  const contract = await factory.deployContract();

  return contract;
};

let contractInstance: Contract;

beforeAll(async () => {
  contractInstance = await setup();
});

describe('Coverage Contract', () => {
  it('can return outputs', async () => {
    // Call contract methods
    expect((await contractInstance.functions.get_id().call()).value).toEqual(
      '0xffffffffffffffffffffffffffffffffffffffffffffffffffffffffffffffff'
    );
    expect((await contractInstance.functions.get_small_string().call()).value).toEqual('gggggggg');
    expect((await contractInstance.functions.get_large_string().call()).value).toEqual('ggggggggg');
    expect((await contractInstance.functions.get_u32_struct().call()).value).toStrictEqual({
      foo: 100,
    });
    expect((await contractInstance.functions.get_large_struct().call()).value).toStrictEqual({
      foo: 12,
      bar: 42,
    });
    expect((await contractInstance.functions.get_large_array().call()).value).toStrictEqual([1, 2]);
    expect((await contractInstance.functions.get_empty_enum().call()).value).toStrictEqual({
      Empty: [],
    });
    expect((await contractInstance.functions.get_contract_id().call()).value).toStrictEqual({
      value: '0xffffffffffffffffffffffffffffffffffffffffffffffffffffffffffffffff',
    });
    expect((await contractInstance.functions.get_some_option_u8().call()).value).toEqual(113);
    expect((await contractInstance.functions.get_none_option_u8().call()).value).toEqual(undefined);
  });

  it('should test u8 variable type', async () => {
    const { value } = await contractInstance.functions.echo_u8(3).call();
    expect(value).toBe(3);
  });

  it('should test u8 variable type multiple params', async () => {
    const { value } = await contractInstance.functions.echo_u8_addition(3, 4, 3).call();
    expect(value).toBe(10);
  });

  it('should test u16 variable type', async () => {
    const { value } = await contractInstance.functions.echo_u16(RUST_U8_MAX + 1).call();
    expect(value).toBe(RUST_U8_MAX + 1);
  });

  it('should test u32 variable type', async () => {
    const { value } = await contractInstance.functions.echo_u32(RUST_U16_MAX + 1).call();
    expect(value).toBe(RUST_U16_MAX + 1);
  });

  it('should test u64 variable type', async () => {
    const INPUT = bn(RUST_U32_MAX).add(1).toHex();
    const { value } = await contractInstance.functions.echo_u64(INPUT).call();
    expect(value.toHex()).toBe(INPUT);
  });

  it('should test bool variable type', async () => {
    const { value } = await contractInstance.functions.echo_bool(false).call();
    expect(value).toBe(false);
  });

  it('should test b256 variable type', async () => {
    const { value } = await contractInstance.functions.echo_b256(B256).call();
    expect(value).toBe(B256);
  });

  it('should test str[1] variable type', async () => {
    const { value } = await contractInstance.functions.echo_str_1('f').call();
    expect(value).toBe('f');
  });

  it('should test str[2] variable type', async () => {
    const { value } = await contractInstance.functions.echo_str_2('fu').call();
    expect(value).toBe('fu');
  });

  it('should test str[3] variable type', async () => {
    const { value } = await contractInstance.functions.echo_str_3('fue').call();
    expect(value).toBe('fue');
  });

  it('should test str[8] variable type', async () => {
    const { value } = await contractInstance.functions.echo_str_8('fuel-sdk').call();
    expect(value).toBe('fuel-sdk');
  });

  it('should test str[9] variable type', async () => {
    const { value } = await contractInstance.functions.echo_str_9('fuel-sdks').call();
    expect(value).toBe('fuel-sdks');
  });

  it('should test tuple < 8 bytes variable type', async () => {
    const { value } = await contractInstance.functions.echo_tuple_u8([21, 22]).call();
    expect(value).toStrictEqual([21, 22]);
  });

  it('should test tuple > 8 bytes variable type', async () => {
    const INPUT = [bn(RUST_U32_MAX).add(1), bn(RUST_U32_MAX).add(2)];
    const { value } = await contractInstance.functions.echo_tuple_u64(INPUT).call();
    expect(JSON.stringify(value)).toStrictEqual(JSON.stringify(INPUT));
  });

  it('should test tuple mixed variable type', async () => {
    const INPUT = [true, bn(RUST_U32_MAX).add(1)];
    const { value } = await contractInstance.functions.echo_tuple_mixed(INPUT).call();
    expect(JSON.stringify(value)).toStrictEqual(JSON.stringify(INPUT));
  });

  it('should test array < 8 bytes variable type', async () => {
    const { value } = await contractInstance.functions.echo_array_u8([4, 3]).call();
    expect(value).toStrictEqual([4, 3]);
  });

  it('should test array > 8 bytes variable type', async () => {
    const INPUT: [number, string, BN, string, string] = [
      11,
      toHex(RUST_U32_MAX + 2),
      bn(RUST_U32_MAX).add(3),
      toHex(bn('9009', 10)),
      '0x1fffffffffffff',
    ];
    const { value } = await contractInstance.functions.echo_array_u64(INPUT).call();

    const OUTPUT = INPUT.map((v) => toHex(v));
    expect(JSON.stringify(value)).toStrictEqual(JSON.stringify(OUTPUT));
  });

  it('should test array bool variable type', async () => {
    const { value } = await contractInstance.functions.echo_array_bool([true, true]).call();
    expect(value).toStrictEqual([true, true]);
  });

  it('should test struct < 8 bytes variable type', async () => {
    const INPUT = { i: 4 };
    const { value } = await contractInstance.functions.echo_struct_u8(INPUT).call();
    expect(value).toStrictEqual(INPUT);
  });

  it('should test struct > 8 bytes variable type', async () => {
    const INPUT = { i: B256 };
    const { value } = await contractInstance.functions.echo_struct_b256(INPUT).call();
    expect(value).toStrictEqual(INPUT);
  });

  it('should test enum < 8 byte variable type', async () => {
    const INPUT = { Empty: [] };
    const { value } = await contractInstance.functions.echo_enum_small(INPUT).call();
    expect(value).toStrictEqual(INPUT);
  });

  it('should test enum > 8 bytes variable type', async () => {
    const INPUT = { AddressB: B256 };
    const { value } = await contractInstance.functions.echo_enum_big(INPUT).call();
    expect(value).toStrictEqual(INPUT);
  });

  it('should test Option<u8> type', async () => {
    const INPUT = 187;
    const { value } = await contractInstance.functions.echo_option_u8(INPUT).call();
    expect(value).toStrictEqual(INPUT);
  });

  it('should test Option<u32> extraction [Some]', async () => {
    const INPUT_SOME = 123;
    const { value: Some } = await contractInstance.functions
      .echo_option_extract_u32(INPUT_SOME)
      .call();
    expect(Some).toStrictEqual(INPUT_SOME);
  });

  it('should test Option<u32> extraction [None]', async () => {
    const INPUT_NONE = undefined;
    const { value: None } = await contractInstance.functions
      .echo_option_extract_u32(INPUT_NONE)
      .call();
    expect(None).toStrictEqual(500);

    const { value: NoneVoid } = await contractInstance.functions.echo_option_extract_u32().call();
    expect(NoneVoid).toStrictEqual(500);
  });

  it('should test multiple Option<u32> params [Some]', async () => {
    const INPUT_A = 1;
    const INPUT_B = 4;
    const INPUT_C = 5;
    const { value: Some } = await contractInstance.functions
      .echo_option_three_u8(INPUT_A, INPUT_B, INPUT_C)
      .call();
    expect(Some).toStrictEqual(10);
  });

  it('should test multiple Option<u32> params [None]', async () => {
    const INPUT = 1;
    const { value: Some } = await contractInstance.functions.echo_option_three_u8(INPUT).call();
    expect(Some).toStrictEqual(1);
  });

  it('should test u8 empty vector input', async () => {
    const { value } = await contractInstance.functions.check_u8_vector([]).call();
    expect(value).toBeFalsy();
  });

  it('should test u8 vector input', async () => {
    const { value, logs } = await contractInstance.functions
      .check_u8_vector([1, 2, 3, 4, 5])
      .call();

    expect(value).toBeTruthy();

    const formattedLog = logs.map((l) => (typeof l === 'string' ? l : l.toNumber()));

    expect(formattedLog).toEqual([
      'vector.buf.ptr',
      14464,
      'vector.buf.cap',
      5,
      'vector.len',
      5,
      'addr_of vector',
      14440,
    ]);
  });

  it('should echo u8 vector input', async () => {
    const { value } = await contractInstance.functions
      .echo_u8_vector_first([23, 6, 1, 51, 2])
      .call();

    expect(value).toBe(23);
  });

  it('should echo a vector of optional u8 input', async () => {
    const { value } = await contractInstance.functions.echo_u8_option_vector_first([28]).call();

    expect(value).toBe(28);
  });

  it('should echo u64 vector input', async () => {
    const INPUT = bn(54).toHex();
    const { value } = await contractInstance.functions
      .echo_u64_vector_last([200, 100, 24, 51, 23, INPUT])
      .call();
    expect(value.toHex()).toBe(INPUT);
  });

  it('should echo u32 vector addition of mixed params', async () => {
    const { value } = await contractInstance.functions
      .echo_u32_vector_addition_other_type([100, 2], 47)
      .call();
    expect(value).toBe(147);
  });

  it('should echo u32 vector addition', async () => {
    const { value } = await contractInstance.functions
      .echo_u32_vector_addition([100, 2], [24, 54])
      .call();
    expect(value).toBe(124);
  });

  it('should echo u32 vector addition [variable lengths]', async () => {
    const { value } = await contractInstance.functions
      .echo_u32_vector_addition([100, 2, 1, 2, 3], [24, 54])
      .call();
    expect(value).toBe(124);
  });

  it('should echo struct vector input', async () => {
    const first = {
      foo: 1,
      bar: 10,
    };
    const { value } = await contractInstance.functions
      .echo_struct_vector_first([
        first,
        {
          foo: 2,
          bar: 20,
        },
        {
          foo: 3,
          bar: 30,
        },
      ])
      .call();
    expect(value).toStrictEqual(first);
  });

  it('should echo complex struct vector input', async () => {
    const last = {
      foo: 3,
      bar: bn(31337).toHex(),
      baz: 'abcdefghi',
    };
    const { value } = await contractInstance.functions
      .echo_struct_vector_last([
        {
          foo: 1,
          bar: 11337n,
          baz: '123456789',
        },
        {
          foo: 2,
          bar: 21337n,
          baz: 'alphabet!',
        },
        last,
      ])
      .call();
    const unhexed = {
      foo: value.foo,
      bar: bn(value.bar).toHex(),
      baz: value.baz,
    };
    expect(unhexed).toStrictEqual(last);
  });

  it('should get initial state messages from node', async () => {
    const provider = new Provider('http://127.0.0.1:4000/graphql');

    const WALLET_A = new Wallet(
      '0x1ff16505df75735a5bcf4cb4cf839903120c181dd9be6781b82cda23543bd242',
      provider
    );
    const WALLET_B = new Wallet(
      '0x30bb0bc68f5d2ec3b523cee5a65503031b40679d9c72280cd8088c2cfbc34e38',
      provider
    );

    const EXPECTED_MESSAGES_A: Message[] = [
      {
        amount: bn(1),
        sender: WALLET_B.address,
        recipient: WALLET_A.address,
        data: [8, 7, 6, 5, 4],
        nonce: bn(1),
        daHeight: bn(0),
      },
    ];
    const EXPECTED_MESSAGES_B: Message[] = [
      {
        amount: bn('12704439083013451934'),
        sender: WALLET_A.address,
        recipient: WALLET_B.address,
        data: [7],
        nonce: bn('1017517292834129547'),
        daHeight: bn('3684546456337077810'),
      },
    ];

    const aMessages = await WALLET_A.getMessages();
    const bMessages = await WALLET_B.getMessages();

    expect(aMessages).toStrictEqual(EXPECTED_MESSAGES_A);
    expect(bMessages).toStrictEqual(EXPECTED_MESSAGES_B);
  });

  it('should test sending input messages [1]', async () => {
    const provider = new Provider('http://127.0.0.1:4000/graphql');
    const request = new ScriptTransactionRequest({ gasLimit: 1000000 });

    const sender = await TestUtils.generateTestWallet(provider, [[1_000, NativeAssetId]]);
    const receiver = await TestUtils.generateTestWallet(provider);

    const messages: Message[] = [
      {
        amount: bn(900),
        sender: sender.address,
        recipient: receiver.address,
        data: [12, 13, 14],
        nonce: bn(823),
        daHeight: bn(0),
      },
    ];

    request.addMessages(messages);
    const response = await sender.sendTransaction(request);

    await response.wait();
    const receiverMessages = await receiver.getMessages();

    expect(receiverMessages).toStrictEqual(messages);
  });

  it('should test sending input messages [3]', async () => {
    const provider = new Provider('http://127.0.0.1:4000/graphql');
    const request = new ScriptTransactionRequest({ gasLimit: 1000000 });

    const sender = await TestUtils.generateTestWallet(provider, [[1_000, NativeAssetId]]);
    const receiver = await TestUtils.generateTestWallet(provider);

    const messages: Message[] = [
      {
        amount: bn(111),
        sender: sender.address,
        recipient: receiver.address,
        data: [11, 11, 11],
        nonce: bn(100),
        daHeight: bn(0),
      },
      {
        amount: bn(222),
        sender: sender.address,
        recipient: receiver.address,
        data: [22, 22, 22],
        nonce: bn(200),
        daHeight: bn(0),
      },
      {
        amount: bn(333),
        sender: sender.address,
        recipient: receiver.address,
        data: [33, 33, 33],
        nonce: bn(300),
        daHeight: bn(0),
      },
    ];

    request.addMessages(messages);
    const response = await sender.sendTransaction(request);

    await response.wait();
    const receiverMessages = await receiver.getMessages();

    // sort by nonce, messages are not guaranteed in order
    receiverMessages.sort((a, b) => a.nonce.toNumber() - b.nonce.toNumber());

    expect(receiverMessages).toStrictEqual(messages);
  });
});<|MERGE_RESOLUTION|>--- conflicted
+++ resolved
@@ -1,14 +1,9 @@
 import { NativeAssetId } from '@fuel-ts/constants';
 import type { BN } from '@fuel-ts/math';
 import { bn, toHex } from '@fuel-ts/math';
-<<<<<<< HEAD
-import { Provider, LogReader, ScriptTransactionRequest } from '@fuel-ts/providers';
+import { Provider, ScriptTransactionRequest } from '@fuel-ts/providers';
 import type { Message } from '@fuel-ts/providers/src/message';
 import { Wallet, TestUtils } from '@fuel-ts/wallet';
-=======
-import { Provider } from '@fuel-ts/providers';
-import { TestUtils } from '@fuel-ts/wallet';
->>>>>>> 6403076b
 import { readFileSync } from 'fs';
 import { join } from 'path';
 
