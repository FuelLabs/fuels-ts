--- conflicted
+++ resolved
@@ -1,18 +1,8 @@
-<<<<<<< HEAD
-import type { DataOptions } from '@ethersproject/bytes';
-import { concat, hexlify } from '@ethersproject/bytes';
-=======
-import { arrayify } from '@ethersproject/bytes';
->>>>>>> 3f9016a6
 import { calcRoot, SparseMerkleTree } from '@fuel-ts/merkle';
 import type { StorageSlot } from '@fuel-ts/transactions';
 import { chunkAndPadBytes } from '@fuel-ts/utils';
 import type { BytesLike } from 'ethers';
-<<<<<<< HEAD
-import { getBytes, sha256 } from 'ethers';
-=======
-import { sha256, hexlify, concat } from 'ethers';
->>>>>>> 3f9016a6
+import { sha256, hexlify, concat, getBytes } from 'ethers';
 
 /**
  * @hidden
