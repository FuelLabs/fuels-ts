/* eslint-disable @typescript-eslint/no-explicit-any */
import type { BytesLike } from '@ethersproject/bytes';
import { arrayify, concat } from '@ethersproject/bytes';
import type { ArrayCoder, StructCoder } from '@fuel-ts/abi-coder';
<<<<<<< HEAD
import { AbiCoder } from '@fuel-ts/abi-coder';
import U64Coder from '@fuel-ts/abi-coder/src/coders/u64';
=======
import { AbiCoder, NumberCoder } from '@fuel-ts/abi-coder';
import type { AbstractAddress } from '@fuel-ts/interfaces';
>>>>>>> 745e65bc
import type { BigNumberish } from '@fuel-ts/math';
import { toNumber } from '@fuel-ts/math';
import { Script } from '@fuel-ts/script';
import { ReceiptType } from '@fuel-ts/transactions';

import contractCallScriptAbi from './contracts/multicall/static-out/multicall-abi.json';
import contractCallScriptBin from './contracts/multicall/static-out/multicall-bin';

export type ContractCall = {
  contractId: AbstractAddress;
  data: BytesLike;
  amount?: BigNumberish;
  assetId?: BytesLike;
  gas?: BigNumberish;
};

/**
 * A script that calls contracts
 *
 * Accepts a contract ID and function data
 * Returns function result
 */
export const contractCallScript = new Script<ContractCall[], Uint8Array[]>(
  // Script to call the contract
  contractCallScriptBin,
  (contractCalls) => {
    const inputs = contractCallScriptAbi[0].inputs;
    const scriptDataCoder = new AbiCoder().getCoder(inputs[0]) as StructCoder<any>;
    const callSlotsLength = (scriptDataCoder.coders.calls as ArrayCoder<any>).length;

    if (contractCalls.length > callSlotsLength) {
      throw new Error(`At most ${callSlotsLength} calls are supported`);
    }

    let refArgData = new Uint8Array();

    const scriptCallSlots = [];
    for (let i = 0; i < callSlotsLength; i += 1) {
      const call = contractCalls[i];

      let scriptCallSlot;
      if (call) {
        // Decode data in internal format
        const dataArray = arrayify(call.data);
        const functionSelector = dataArray.slice(0, 8);
        const isReferenceType = dataArray.slice(8, 16).some((b) => b === 0x01);
        const args = dataArray.slice(16);

        let fnArg;
        if (isReferenceType) {
          fnArg = { Data: [refArgData.length, args.length] };
          refArgData = concat([refArgData, args]);
        } else {
          fnArg = { Value: new U64Coder().decode(args, 0)[0] };
        }

        const scriptCall = {
          contract_id: { value: call.contractId },
          fn_selector: new U64Coder().decode(functionSelector, 0)[0],
          fn_arg: fnArg,
          parameters: {
            amount: call.amount ? { Some: BigInt(call.amount) } : { None: [] },
            asset_id: call.assetId ? { Some: { value: call.assetId } } : { None: [] },
            gas: call.gas ? { Some: BigInt(call.gas) } : { None: [] },
          },
        };

        scriptCallSlot = { Some: scriptCall };
      } else {
        scriptCallSlot = { None: [] };
      }

      scriptCallSlots.push(scriptCallSlot);
    }

    const scriptData = {
      calls: scriptCallSlots,
    };

    const encodedScriptData = scriptDataCoder.encode(scriptData as any);
    return concat([encodedScriptData, refArgData]);
  },
  (result) => {
    if (toNumber(result.code) !== 0) {
      throw new Error(`Script returned non-zero result: ${result.code}`);
    }
    if (result.returnReceipt.type !== ReceiptType.ReturnData) {
      throw new Error(`Expected returnReceipt to be a ReturnDataReceipt`);
    }
    const encodedScriptReturn = arrayify(result.returnReceipt.data);
    const outputs = contractCallScriptAbi[0].outputs;
    const scriptDataCoder = new AbiCoder().getCoder(outputs[0]) as StructCoder<any>;
    const [scriptReturn, scriptReturnLength] = scriptDataCoder.decode(encodedScriptReturn, 0);
    const returnData = encodedScriptReturn.slice(scriptReturnLength);

    const contractCallResults: any[] = [];
    (scriptReturn.call_returns as any[]).forEach((callResult, i) => {
      if (callResult.Some) {
        if (callResult.Some.Data) {
          const [offset, length] = callResult.Some.Data;

          contractCallResults[i] = returnData.slice(
            toNumber(offset),
            toNumber(offset) + toNumber(length)
          );
        } else {
          contractCallResults[i] = new U64Coder().encode(callResult.Some.Value);
        }
      }
    });

    return contractCallResults;
  }
);<|MERGE_RESOLUTION|>--- conflicted
+++ resolved
@@ -2,15 +2,11 @@
 import type { BytesLike } from '@ethersproject/bytes';
 import { arrayify, concat } from '@ethersproject/bytes';
 import type { ArrayCoder, StructCoder } from '@fuel-ts/abi-coder';
-<<<<<<< HEAD
 import { AbiCoder } from '@fuel-ts/abi-coder';
 import U64Coder from '@fuel-ts/abi-coder/src/coders/u64';
-=======
-import { AbiCoder, NumberCoder } from '@fuel-ts/abi-coder';
 import type { AbstractAddress } from '@fuel-ts/interfaces';
->>>>>>> 745e65bc
 import type { BigNumberish } from '@fuel-ts/math';
-import { toNumber } from '@fuel-ts/math';
+import { toHex, toNumber } from '@fuel-ts/math';
 import { Script } from '@fuel-ts/script';
 import { ReceiptType } from '@fuel-ts/transactions';
 
@@ -70,9 +66,9 @@
           fn_selector: new U64Coder().decode(functionSelector, 0)[0],
           fn_arg: fnArg,
           parameters: {
-            amount: call.amount ? { Some: BigInt(call.amount) } : { None: [] },
+            amount: call.amount ? { Some: toHex(call.amount) } : { None: [] },
             asset_id: call.assetId ? { Some: { value: call.assetId } } : { None: [] },
-            gas: call.gas ? { Some: BigInt(call.gas) } : { None: [] },
+            gas: call.gas ? { Some: toHex(call.gas) } : { None: [] },
           },
         };
 
