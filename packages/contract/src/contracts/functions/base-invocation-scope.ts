--- conflicted
+++ resolved
@@ -142,12 +142,7 @@
 
     await this.prepareTransaction(options);
     const request = transactionRequestify(this.transactionRequest);
-<<<<<<< HEAD
     request.gasPrice = bn(toNumber(request.gasPrice) || toNumber(options?.gasPrice || 0));
-    request.bytePrice = bn(toNumber(request.bytePrice) || toNumber(options?.bytePrice || 0));
-=======
-    request.gasPrice = BigInt(request.gasPrice || options?.gasPrice || 0);
->>>>>>> 47a28f5d
     const txCost = await provider.getTransactionCost(request, options?.tolerance);
 
     return txCost;
@@ -172,14 +167,8 @@
     this.txParameters = txParams;
     const request = this.transactionRequest;
 
-<<<<<<< HEAD
     request.gasLimit = bn(txParams.gasLimit || request.gasLimit);
     request.gasPrice = bn(txParams.gasPrice || request.gasPrice);
-    request.bytePrice = bn(txParams.bytePrice || request.bytePrice);
-=======
-    request.gasLimit = toBigInt(txParams.gasLimit || request.gasLimit);
-    request.gasPrice = toBigInt(txParams.gasPrice || request.gasPrice);
->>>>>>> 47a28f5d
     request.addVariableOutputs(this.txParameters?.variableOutputs || 0);
 
     return this;
