import type { Account, WalletUnlocked } from '@fuel-ts/account';
import { setupTestProviderAndWallets } from '@fuel-ts/account/test-utils';
import type {
  LaunchCustomProviderAndGetWalletsOptions,
  SetupTestProviderAndWalletsReturn,
} from '@fuel-ts/account/test-utils';
import { FuelError } from '@fuel-ts/errors';
import type { BytesLike } from '@fuel-ts/interfaces';
import type { Contract } from '@fuel-ts/program';
import type { SnapshotConfigs } from '@fuel-ts/utils';
import { EventEmitter } from 'events';
import { readFileSync } from 'fs';
import * as path from 'path';
import { mergeDeepRight } from 'ramda';

import type { DeployContractOptions } from '../contract-factory';

<<<<<<< HEAD
EventEmitter.defaultMaxListeners = 20;

interface ContractDeployer {
=======
export interface ContractDeployer {
>>>>>>> 2f1a6501
  deployContract(
    bytecode: BytesLike,
    wallet: Account,
    options?: DeployContractOptions
  ): Promise<Contract>;
}

export interface DeployContractConfig {
  /**
   * Contract deployer object compatible with factories outputted by `pnpm fuels typegen`.
   */
  deployer: ContractDeployer;
  /**
   * Contract bytecode. It can be generated via `pnpm fuels typegen`.
   */
  bytecode: BytesLike;
  /**
   * Options for contract deployment taken from `ContractFactory`.
   */
  options?: DeployContractOptions;
  /**
   * Index of wallet to be used for deployment. Defaults to `0` (first wallet).
   */
  walletIndex?: number;
}

export interface LaunchTestNodeOptions<TContractConfigs extends DeployContractConfig[]>
  extends LaunchCustomProviderAndGetWalletsOptions {
  /**
   * Pass in either the path to the contract's root directory to deploy the contract or use `DeployContractConfig` for more control.
   */
  contractsConfigs: TContractConfigs;
}
export type TContracts<T extends DeployContractConfig[]> = {
  [K in keyof T]: Awaited<ReturnType<T[K]['deployer']['deployContract']>>;
};
export interface LaunchTestNodeReturn<TFactories extends DeployContractConfig[]>
  extends SetupTestProviderAndWalletsReturn {
  contracts: TContracts<TFactories>;
}

function getChainSnapshot<TFactories extends DeployContractConfig[]>(
  nodeOptions: LaunchTestNodeOptions<TFactories>['nodeOptions']
) {
  let envChainMetadata: SnapshotConfigs['metadata'] | undefined;
  let chainConfig: SnapshotConfigs['chainConfig'] | undefined;
  let stateConfig: SnapshotConfigs['stateConfig'] | undefined;

  if (process.env.DEFAULT_CHAIN_SNAPSHOT_DIR) {
    const dirname = process.env.DEFAULT_CHAIN_SNAPSHOT_DIR;

    envChainMetadata = JSON.parse(
      readFileSync(path.join(dirname, 'metadata.json'), 'utf-8')
    ) as SnapshotConfigs['metadata'];

    chainConfig = JSON.parse(
      readFileSync(path.join(dirname, envChainMetadata.chain_config), 'utf-8')
    );

    stateConfig = JSON.parse(
      readFileSync(path.join(dirname, envChainMetadata.table_encoding.Json.filepath), 'utf-8')
    );
  }

  const obj = [envChainMetadata, chainConfig, stateConfig].reduce((acc, val, idx) => {
    if (val === undefined) {
      return acc;
    }
    switch (idx) {
      case 0:
        acc.metadata = val as SnapshotConfigs['metadata'];
        break;
      case 1:
        acc.chainConfig = val as SnapshotConfigs['chainConfig'];
        break;
      case 2:
        acc.stateConfig = val as SnapshotConfigs['stateConfig'];
        break;
      default:
        return acc;
    }
    return acc;
  }, {} as SnapshotConfigs);

  return mergeDeepRight(obj, nodeOptions?.snapshotConfig ?? {});
}

function getFuelCoreArgs<TFactories extends DeployContractConfig[]>(
  nodeOptions: LaunchTestNodeOptions<TFactories>['nodeOptions']
) {
  const envArgs = process.env.DEFAULT_FUEL_CORE_ARGS
    ? process.env.DEFAULT_FUEL_CORE_ARGS.split(' ')
    : undefined;

  return nodeOptions?.args ?? envArgs;
}

function getWalletForDeployment(config: DeployContractConfig, wallets: WalletUnlocked[]) {
  if (!config.walletIndex) {
    return wallets[0];
  }

  const validWalletIndex = config.walletIndex >= 0 && config.walletIndex < wallets.length;

  if (!validWalletIndex) {
    throw new FuelError(
      FuelError.CODES.INVALID_INPUT_PARAMETERS,
      `Invalid walletIndex ${config.walletIndex}; wallets array contains ${wallets.length} elements.`
    );
  }

  return wallets[config.walletIndex];
}

export async function launchTestNode<TFactories extends DeployContractConfig[]>({
  providerOptions = {},
  walletsConfig = {},
  nodeOptions = {},
  contractsConfigs,
}: Partial<LaunchTestNodeOptions<TFactories>> = {}): Promise<LaunchTestNodeReturn<TFactories>> {
  const snapshotConfig = getChainSnapshot(nodeOptions);
  const args = getFuelCoreArgs(nodeOptions);
  const { provider, wallets, cleanup } = await setupTestProviderAndWallets({
    walletsConfig,
    providerOptions,
    nodeOptions: {
      ...nodeOptions,
      snapshotConfig,
      args,
    },
  });

  const contracts: TContracts<TFactories> = [] as TContracts<TFactories>;
  const configs = contractsConfigs ?? [];
  try {
    for (let i = 0; i < configs.length; i++) {
      const config = configs[i];
      contracts.push(
        await config.deployer.deployContract(
          config.bytecode,
          getWalletForDeployment(config, wallets),
          config.options ?? {}
        )
      );
    }
  } catch (err) {
    cleanup();
    throw err;
  }
  return {
    provider,
    wallets,
    contracts,
    cleanup,
    [Symbol.dispose]: cleanup,
  };
}<|MERGE_RESOLUTION|>--- conflicted
+++ resolved
@@ -15,13 +15,9 @@
 
 import type { DeployContractOptions } from '../contract-factory';
 
-<<<<<<< HEAD
 EventEmitter.defaultMaxListeners = 20;
 
-interface ContractDeployer {
-=======
 export interface ContractDeployer {
->>>>>>> 2f1a6501
   deployContract(
     bytecode: BytesLike,
     wallet: Account,
