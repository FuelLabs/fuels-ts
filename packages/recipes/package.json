{
  "name": "@fuel-ts/recipes",
  "version": "0.98.0",
  "description": "Recipes for Sway Programs",
  "author": "Fuel Labs <contact@fuel.sh> (https://fuel.network/)",
  "main": "dist/index.js",
  "module": "dist/index.mjs",
  "types": "dist/index.d.ts",
  "engines": {
    "node": "^18.20.3 || ^20.0.0 || ^22.0.0"
  },
  "exports": {
    ".": {
      "types": "./dist/index.d.ts",
      "require": "./dist/index.js",
      "import": "./dist/index.mjs"
    }
  },
  "files": [
    "dist"
  ],
  "scripts": {
    "build": "run-s build:recipes build:package build:format",
    "build:recipes": "tsx ./scripts/build-recipes.ts",
    "build:package": "tsup",
    "build:format": "prettier --config ../../.prettierrc --log-level error --write .",
    "postbuild": "tsx ../../scripts/postbuild.ts"
  },
  "license": "Apache-2.0",
  "dependencies": {
    "@fuel-ts/abi": "workspace:*",
<<<<<<< HEAD
    "@fuel-ts/abi-typegen": "workspace:*",
    "@fuel-ts/address": "workspace:*",
=======
    "@fuel-ts/address": "workspace:*",
    "@fuel-ts/abi-coder": "workspace:*",
>>>>>>> 9ec45f98
    "@fuel-ts/account": "workspace:*",
    "@fuel-ts/contract": "workspace:*",
    "@fuel-ts/program": "workspace:*",
    "@fuel-ts/transactions": "workspace:*",
    "@fuel-ts/utils": "workspace:*"
  }
}<|MERGE_RESOLUTION|>--- conflicted
+++ resolved
@@ -29,13 +29,7 @@
   "license": "Apache-2.0",
   "dependencies": {
     "@fuel-ts/abi": "workspace:*",
-<<<<<<< HEAD
-    "@fuel-ts/abi-typegen": "workspace:*",
     "@fuel-ts/address": "workspace:*",
-=======
-    "@fuel-ts/address": "workspace:*",
-    "@fuel-ts/abi-coder": "workspace:*",
->>>>>>> 9ec45f98
     "@fuel-ts/account": "workspace:*",
     "@fuel-ts/contract": "workspace:*",
     "@fuel-ts/program": "workspace:*",
