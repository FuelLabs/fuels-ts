--- conflicted
+++ resolved
@@ -9,20 +9,15 @@
   AbiCoder: '@fuel-ts/abi',
   AbiCoderFunction: '@fuel-ts/abi',
   AbiSpecification: '@fuel-ts/abi',
+  StrSlice: '@fuel-ts/abi',
   Contract: '@fuel-ts/program',
   ContractFactory: '@fuel-ts/contract',
   DeployContractOptions: '@fuel-ts/contract',
   Provider: '@fuel-ts/account',
   Account: '@fuel-ts/account',
   StorageSlot: '@fuel-ts/transactions',
-<<<<<<< HEAD
-  AbstractAddress: '@fuel-ts/interfaces',
-=======
   Address: '@fuel-ts/address',
-  FunctionFragment: '@fuel-ts/abi-coder',
->>>>>>> 72e0d586
   InvokeFunction: '@fuel-ts/program',
-  StrSlice: '@fuel-ts/abi-coder',
   decompressBytecode: '@fuel-ts/utils',
 };
 
