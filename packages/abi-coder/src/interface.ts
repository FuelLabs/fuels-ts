--- conflicted
+++ resolved
@@ -1,11 +1,7 @@
 /* eslint-disable @typescript-eslint/no-explicit-any */
 import { arrayify } from '@ethersproject/bytes';
 import { ErrorCode, FuelError } from '@fuel-ts/errors';
-<<<<<<< HEAD
-import { versions } from '@fuel-ts/versions';
 import type { BytesLike } from 'ethers';
-=======
->>>>>>> c49f9663
 
 import { AbiCoder } from './abi-coder';
 import type { InputValue } from './coders/abstract-coder';
