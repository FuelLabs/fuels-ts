--- conflicted
+++ resolved
@@ -8,15 +8,11 @@
 import type { InputValue } from './coders/abstract-coder';
 import { FunctionFragment } from './function-fragment';
 import type { JsonAbi, JsonAbiConfigurable } from './json-abi';
-<<<<<<< HEAD
 import type { InferAbiFunctions } from './type-inferrer/abi-type-inferrer';
-=======
->>>>>>> 8d992c41
 import { findOrThrow } from './utilities';
 
 const logger = new Logger(versions.FUELS);
 
-<<<<<<< HEAD
 export class Interface<
   const TAbi extends JsonAbi = JsonAbi,
   InferredFns extends Record<
@@ -39,35 +35,16 @@
     This is used to decode logs from contracts other than the main contract
     we're interacting with.
     */
-=======
-export class Interface<TAbi extends JsonAbi = JsonAbi> {
-  readonly functions!: Record<string, FunctionFragment>;
-
-  readonly configurables: Record<string, JsonAbiConfigurable>;
-  /*
-  TODO: Refactor so that there's no need for externalLoggedTypes
-   
-  This is dedicated to external contracts added via `<base-invocation-scope.ts>.addContracts()` method. 
-  This is used to decode logs from contracts other than the main contract
-  we're interacting with.
-  */
->>>>>>> 8d992c41
   private externalLoggedTypes: Record<string, Interface>;
   jsonAbi: TAbi;
 
   constructor(jsonAbi: TAbi) {
     this.jsonAbi = jsonAbi;
-<<<<<<< HEAD
 
     this.externalLoggedTypes = {};
 
     // eslint-disable-next-line @typescript-eslint/ban-ts-comment
     // @ts-ignore
-=======
-
-    this.externalLoggedTypes = {};
-
->>>>>>> 8d992c41
     this.functions = Object.fromEntries(
       jsonAbi.functions.map((x) => [x.name, new FunctionFragment(jsonAbi, x.name)])
     );
@@ -161,13 +138,6 @@
   }
 
   encodeConfigurable(name: string, value: InputValue) {
-<<<<<<< HEAD
-    const configurable = this.configurables[name];
-
-    if (configurable === undefined) {
-      throw new Error(`configurable '${name}' doesn't exist`);
-    }
-=======
     const configurable = findOrThrow(
       this.jsonAbi.configurables,
       (c) => c.name === name,
@@ -175,7 +145,6 @@
         throw new Error(`configurable '${name}' doesn't exist`);
       }
     );
->>>>>>> 8d992c41
 
     return AbiCoder.encode(this.jsonAbi, configurable.configurableType, value);
   }
