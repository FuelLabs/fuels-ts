/* eslint-disable @typescript-eslint/no-explicit-any */
import type { BytesLike } from '@ethersproject/bytes';
import { arrayify } from '@ethersproject/bytes';
import { Logger } from '@ethersproject/logger';
import { versions } from '@fuel-ts/versions';

import { AbiCoder } from './abi-coder';
import type { InputValue } from './coders/abstract-coder';
import { FunctionFragment } from './function-fragment';
import type { JsonAbi, JsonAbiConfigurable } from './json-abi';
import type { InferAbiFunctions } from './type-inferrer/abi-function-inferrer';
import { findOrThrow } from './utilities';

const logger = new Logger(versions.FUELS);

export class Interface<
  const TAbi extends JsonAbi = JsonAbi,
  InferredFns extends Record<string, { input: object; output: unknown }> = InferAbiFunctions<TAbi>
> {
  readonly functions: {
    [FnName in keyof InferredFns]: FunctionFragment<
      InferredFns[FnName]['input'],
      InferredFns[FnName]['output']
    >;
  };

  readonly configurables: Record<string, JsonAbiConfigurable>;
  /*
    TODO: Refactor so that there's no need for externalLoggedTypes
     
    This is dedicated to external contracts added via `<base-invocation-scope.ts>.addContracts()` method. 
    This is used to decode logs from contracts other than the main contract
    we're interacting with.
    */
  private externalLoggedTypes: Record<string, Interface>;
  readonly jsonAbi: TAbi;

  constructor(jsonAbi: TAbi) {
    this.jsonAbi = jsonAbi;

    this.externalLoggedTypes = {};

    // @ts-expect-error it expects the generic type to be satisfied but it's clear what's going on
    this.functions = Object.fromEntries(
<<<<<<< HEAD
      jsonAbi.functions.map((x) => [x.name, new FunctionFragment(this.jsonAbi, x.name)])
=======
      this.jsonAbi.functions.map((x) => [x.name, new FunctionFragment(this.jsonAbi, x.name)])
>>>>>>> 0dc052a1
    );

    this.configurables = Object.fromEntries(this.jsonAbi.configurables.map((x) => [x.name, x]));
  }

  /**
   * Returns function fragment for a dynamic input.
   * @param nameOrSignatureOrSelector - name (e.g. 'transfer'), signature (e.g. 'transfer(address,uint256)') or selector (e.g. '0x00000000a9059cbb') of the function fragment
   */
  getFunction(nameOrSignatureOrSelector: string): FunctionFragment {
    const fn = Object.values<FunctionFragment>(this.functions).find(
      (f) =>
        f.name === nameOrSignatureOrSelector ||
        f.signature === nameOrSignatureOrSelector ||
        f.selector === nameOrSignatureOrSelector
    );

    if (fn !== undefined) return fn;

    return logger.throwArgumentError(
      `function ${nameOrSignatureOrSelector} not found.`,
      'data',
      fn
    );
  }

  decodeFunctionData(functionFragment: FunctionFragment | string, data: BytesLike): any {
    const fragment =
      typeof functionFragment === 'string' ? this.getFunction(functionFragment) : functionFragment;

    if (!fragment) {
      throw new Error('Fragment not found');
    }

    return fragment.decodeArguments(data);
  }

  encodeFunctionData(
    functionFragment: FunctionFragment | string,
    values: Array<InputValue>,
    offset = 0
  ): Uint8Array {
    const fragment =
      typeof functionFragment === 'string' ? this.getFunction(functionFragment) : functionFragment;

    if (!fragment) {
      throw new Error('Fragment not found');
    }

    // TODO: this function as a whole should be removed when full type inference is implemented,
    // as encoding/decoding should then happen on the FunctionFragment level directly (e.g. abiInterface.functions.main.encodeArguments())
    const input = values.reduce((o, currentValue, idx) => {
      try {
        const obj: Record<string, any> = o;
        obj[fragment.jsonFn.inputs[idx].name] = currentValue;
        return obj;
      } catch {
        throw new Error('Types/values length mismatch');
      }
    }, {} as Record<string, any>);

    // eslint-disable-next-line @typescript-eslint/ban-ts-comment
    // @ts-ignore
    return fragment.encodeArguments(input, offset);
  }

  // Decode the result of a function call
  decodeFunctionResult(functionFragment: FunctionFragment | string, data: BytesLike): any {
    const fragment =
      typeof functionFragment === 'string' ? this.getFunction(functionFragment) : functionFragment;

    return fragment.decodeOutput(data);
  }

  decodeLog(data: BytesLike, logId: number, receiptId: string): any {
    const isExternalLoggedType = this.externalLoggedTypes[receiptId];
    if (isExternalLoggedType) {
      const externalInterface = this.externalLoggedTypes[receiptId];
      return externalInterface.decodeLog(data, logId, receiptId);
    }

    const { loggedType } = findOrThrow(this.jsonAbi.loggedTypes, (type) => type.logId === logId);

    return AbiCoder.decode(this.jsonAbi, loggedType, arrayify(data), 0);
  }

  updateExternalLoggedTypes(id: string, loggedTypes: Interface) {
    this.externalLoggedTypes[id] = loggedTypes;
  }

  encodeConfigurable(name: string, value: InputValue) {
    const configurable = findOrThrow(
      this.jsonAbi.configurables,
      (c) => c.name === name,
      () => {
        throw new Error(`configurable '${name}' doesn't exist`);
      }
    );

    return AbiCoder.encode(this.jsonAbi, configurable.configurableType, value);
  }

  getTypeById(typeId: number) {
    return findOrThrow(
      this.jsonAbi.types,
      (t) => t.typeId === typeId,
      () => {
        throw new Error(`type with typeId '${typeId}' doesn't exist`);
      }
    );
  }
}<|MERGE_RESOLUTION|>--- conflicted
+++ resolved
@@ -42,11 +42,7 @@
 
     // @ts-expect-error it expects the generic type to be satisfied but it's clear what's going on
     this.functions = Object.fromEntries(
-<<<<<<< HEAD
-      jsonAbi.functions.map((x) => [x.name, new FunctionFragment(this.jsonAbi, x.name)])
-=======
       this.jsonAbi.functions.map((x) => [x.name, new FunctionFragment(this.jsonAbi, x.name)])
->>>>>>> 0dc052a1
     );
 
     this.configurables = Object.fromEntries(this.jsonAbi.configurables.map((x) => [x.name, x]));
