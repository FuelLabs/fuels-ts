/**
 * Types and Type Regex
 */
export const U8_CODER_TYPE = 'u8';
export const U16_CODER_TYPE = 'u16';
export const U32_CODER_TYPE = 'u32';
export const U64_CODER_TYPE = 'u64';
export const U256_CODER_TYPE = 'u256';
export const RAW_PTR_CODER_TYPE = 'raw untyped ptr';
export const RAW_SLICE_CODER_TYPE = 'raw untyped slice';
export const BOOL_CODER_TYPE = 'bool';
export const B256_CODER_TYPE = 'b256';
export const B512_CODER_TYPE = 'struct std::b512::B512';
export const OPTION_CODER_TYPE = 'enum std::option::Option';
export const VEC_CODER_TYPE = 'struct std::vec::Vec';
export const BYTES_CODER_TYPE = 'struct std::bytes::Bytes';
export const STD_STRING_CODER_TYPE = 'struct std::string::String';
export const STR_SLICE_CODER_TYPE = 'str';
<<<<<<< HEAD

export const optionCoderRegex = /^enum.+Option$/m;

=======
export const VOID_TYPE = '()';
export const OPTION_REGEX: RegExp = /^enum (std::option::)?Option$/m;
>>>>>>> fc39124e
export const stringRegEx = /str\[(?<length>[0-9]+)\]/;
export const arrayRegEx = /\[(?<item>[\w\s\\[\]]+);\s*(?<length>[0-9]+)\]/;
export const structRegEx = /struct.+/;
export const enumRegEx = /^enum.+$/;
export const tupleRegEx = /^\((?<items>.*)\)$/;
export const genericRegEx = /^generic.+$/;

export const lastNameRegExMatch = /([^:\s]+)$/m;

/**
 * Encoding versions
 */
export const ENCODING_V1 = '1';
export type EncodingVersion = typeof ENCODING_V1;

/**
 * Property space and config constants
 */
export const WORD_SIZE = 8;
export const BYTES_32 = 32;
export const UTXO_ID_LEN = BYTES_32 + 2;
export const MAX_INPUTS = 255;
export const ASSET_ID_LEN = BYTES_32;
export const CONTRACT_ID_LEN = BYTES_32;
export const ADDRESS_LEN = BYTES_32;
export const NONCE_LEN = BYTES_32;
export const TX_LEN = WORD_SIZE * 4;
export const TX_POINTER_LEN = WORD_SIZE * 2;
export const MAX_BYTES = 2 ** 32 - 1; // Max u32

export const calculateVmTxMemory = ({ maxInputs }: { maxInputs: number }) =>
  BYTES_32 + // Tx ID
  ASSET_ID_LEN + // Base asset ID
  // Asset ID/Balance coin input pairs
  maxInputs * (ASSET_ID_LEN + WORD_SIZE) +
  WORD_SIZE; // Tx size

// SCRIPT_FIXED_SIZE = 104
export const SCRIPT_FIXED_SIZE =
  WORD_SIZE + // Identifier
  WORD_SIZE + // Gas limit
  WORD_SIZE + // Script size
  WORD_SIZE + // Script data size
  WORD_SIZE + // Policies
  WORD_SIZE + // Inputs size
  WORD_SIZE + // Outputs size
  WORD_SIZE + // Witnesses size
  BYTES_32; // Receipts root

// INPUT_COIN_FIXED_SIZE = 176
export const INPUT_COIN_FIXED_SIZE =
  WORD_SIZE + // Identifier
  TX_LEN + // Utxo Length
  WORD_SIZE + // Output Index
  ADDRESS_LEN + // Owner
  WORD_SIZE + // Amount
  ASSET_ID_LEN + // Asset id
  TX_POINTER_LEN + // TxPointer
  WORD_SIZE + // Witnesses index
  WORD_SIZE + // Predicate size
  WORD_SIZE + // Predicate data size
  WORD_SIZE; // Predicate gas used

// INPUT_MESSAGE_FIXED_SIZE = 168
export const INPUT_MESSAGE_FIXED_SIZE =
  WORD_SIZE + // Identifier
  ADDRESS_LEN + // Sender
  ADDRESS_LEN + // Recipient
  WORD_SIZE + // Amount
  NONCE_LEN + // Nonce
  WORD_SIZE + // witness_index
  WORD_SIZE + // Data size
  WORD_SIZE + // Predicate size
  WORD_SIZE + // Predicate data size
  WORD_SIZE; // Predicate gas used<|MERGE_RESOLUTION|>--- conflicted
+++ resolved
@@ -16,14 +16,11 @@
 export const BYTES_CODER_TYPE = 'struct std::bytes::Bytes';
 export const STD_STRING_CODER_TYPE = 'struct std::string::String';
 export const STR_SLICE_CODER_TYPE = 'str';
-<<<<<<< HEAD
 
 export const optionCoderRegex = /^enum.+Option$/m;
 
-=======
 export const VOID_TYPE = '()';
 export const OPTION_REGEX: RegExp = /^enum (std::option::)?Option$/m;
->>>>>>> fc39124e
 export const stringRegEx = /str\[(?<length>[0-9]+)\]/;
 export const arrayRegEx = /\[(?<item>[\w\s\\[\]]+);\s*(?<length>[0-9]+)\]/;
 export const structRegEx = /struct.+/;
