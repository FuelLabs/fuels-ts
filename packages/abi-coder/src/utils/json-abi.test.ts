import type { ResolvedAbiType } from '../ResolvedAbiType';
import type { JsonAbiArgument } from '../types/JsonAbi';

import { ENCODING_V1 } from './constants';
import {
  findFunctionByName,
  findNonVoidInputs,
  findTypeById,
  findVectorBufferArgument,
  getEncodingVersion,
} from './json-abi';
import { transpileAbi } from './transpile-abi';

const MOCK_ABI = transpileAbi({
  encoding: 'V1',
  types: [
    { typeId: 1, type: '()', components: [], typeParameters: [] },
    { typeId: 2, type: 'u256', components: [], typeParameters: [] },
  ],
  functions: [
    { name: 'foo', attributes: [], inputs: [], output: { name: '', type: 1, typeArguments: [] } },
  ],
  loggedTypes: [],
  configurables: [],
  messagesTypes: [],
<<<<<<< HEAD
};
=======
});
>>>>>>> 01e2f0e7

const DEFAULT_ENCODING_VERSION = ENCODING_V1;

/**
 * @group node
 * @group browser
 */
describe('json-abi', () => {
  describe('getEncodingVersion', () => {
    it('should fallback to the default encoding version', () => {
      const encodingVersion = undefined;
      const expected = DEFAULT_ENCODING_VERSION;

      const actual = getEncodingVersion(encodingVersion);

      expect(actual).toBe(expected);
    });

    it('should return the encoding version (when defined)', () => {
      const expected = ENCODING_V1;

      const actual = getEncodingVersion(ENCODING_V1);

      expect(actual).toBe(expected);
    });

    it('should throw an error if the encoding version is not supported', () => {
      const encodingVersion = '-1';

      expect(() => getEncodingVersion(encodingVersion)).toThrowError(
        `Encoding version '${encodingVersion}' is unsupported.`
      );
    });
  });

  describe('findFunctionByName', () => {
    it('should find a function by name', () => {
      const expected = {
        name: 'foo',
        attributes: [],
        inputs: [],
        output: { name: '', type: 1, typeArguments: [] },
      };

      const actual = findFunctionByName(MOCK_ABI, 'foo');

      expect(actual).toEqual(expected);
    });

    it('should throw an error if the function is not found', () => {
      expect(() => findFunctionByName(MOCK_ABI, 'bar')).toThrowError(
        `Function with name 'bar' doesn't exist in the ABI`
      );
    });
  });

  describe('findTypeById', () => {
    it('should find a type by id', () => {
      const expected = {
        typeId: 1,
        type: '()',
        components: [],
        typeParameters: [],
      };

      const actual = findTypeById(MOCK_ABI, 1);

      expect(actual).toEqual(expected);
    });

    it('should throw an error if the type is not found', () => {
      expect(() => findTypeById(MOCK_ABI, -1)).toThrowError(
        `Type with typeId '-1' doesn't exist in the ABI.`
      );
    });
  });

  describe('findNonVoidInputs', () => {
    it('should find non-empty inputs', () => {
      const inputs: JsonAbiArgument[] = [
        { name: 'a', type: 1, typeArguments: [] },
        { name: 'b', type: 2, typeArguments: [] },
      ];
      const expected = [{ name: 'b', type: 2, typeArguments: [] }];

      const actual = findNonVoidInputs(MOCK_ABI, inputs);

      expect(actual).toEqual(expected);
    });

    it('should throw an error if the type is not found', () => {
      const inputs: JsonAbiArgument[] = [{ name: 'a', type: -1, typeArguments: [] }];

      expect(() => findNonVoidInputs(MOCK_ABI, inputs)).toThrowError(
        `Type with typeId '-1' doesn't exist in the ABI.`
      );
    });
  });

  describe('findVectorBufferArgument', () => {
    it('should throw, when there are no components with the name of `buf', () => {
      const components: ResolvedAbiType[] = [];

      expect(() => findVectorBufferArgument(components)).toThrowError(
        `The Vec type provided is missing or has a malformed 'buf' component.`
      );
    });

    it('should throw, when the buffer component is missing type arguments', () => {
      const components: ResolvedAbiType[] = [
        {
          name: 'buf',
          originalTypeArguments: [],
        } as unknown as ResolvedAbiType,
      ];

      expect(() => findVectorBufferArgument(components)).toThrowError(
        `The Vec type provided is missing or has a malformed 'buf' component.`
      );
    });

    it('should return the buffer argument', () => {
      const components: ResolvedAbiType[] = [
        {
          name: 'buf',
          originalTypeArguments: [{ name: 'u256', components: [], typeParameters: [] }],
        } as unknown as ResolvedAbiType,
      ];

      const expected = { name: 'u256', components: [], typeParameters: [] };
      const actual = findVectorBufferArgument(components);

      expect(actual).toEqual(expected);
    });
  });
});<|MERGE_RESOLUTION|>--- conflicted
+++ resolved
@@ -23,11 +23,7 @@
   loggedTypes: [],
   configurables: [],
   messagesTypes: [],
-<<<<<<< HEAD
-};
-=======
 });
->>>>>>> 01e2f0e7
 
 const DEFAULT_ENCODING_VERSION = ENCODING_V1;
 
