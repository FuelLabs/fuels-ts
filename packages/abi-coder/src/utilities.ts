import { concat, arrayify } from '@ethersproject/bytes';
<<<<<<< HEAD
import type { BytesLike } from 'ethers';
=======
import { ErrorCode, FuelError } from '@fuel-ts/errors';
>>>>>>> 5310e8b5

import { U64Coder } from './coders/u64';
import { BYTES_CODER_TYPE, VEC_CODER_TYPE, WORD_SIZE } from './constants';

export type DynamicData = {
  [pointerIndex: number]: Uint8ArrayWithDynamicData;
};

export type Uint8ArrayWithDynamicData = Uint8Array & {
  dynamicData?: DynamicData;
};

const VEC_PROPERTY_SPACE = 3; // ptr + cap + length
export const BASE_VECTOR_OFFSET = VEC_PROPERTY_SPACE * WORD_SIZE;

// this is a fork of @ethersproject/bytes:concat
// this collects individual dynamicData data and relocates it to top level
export function concatWithDynamicData(items: ReadonlyArray<BytesLike>): Uint8ArrayWithDynamicData {
  const topLevelData: DynamicData = {};

  let totalIndex = 0;
  const objects = items.map((item) => {
    const dynamicData = (item as Uint8ArrayWithDynamicData).dynamicData;
    if (dynamicData) {
      Object.entries(dynamicData).forEach(([pointerIndex, vData]) => {
        topLevelData[parseInt(pointerIndex, 10) + totalIndex] = vData;
      });
    }

    const byteArray = arrayify(item);
    totalIndex += byteArray.byteLength / WORD_SIZE;

    return byteArray;
  });

  const length = objects.reduce((accum, item) => accum + item.length, 0);
  const result: Uint8ArrayWithDynamicData = new Uint8Array(length);

  objects.reduce((offset, object) => {
    result.set(object, offset);
    return offset + object.length;
  }, 0);

  // store vector data and pointer indices, but only if data exist
  if (Object.keys(topLevelData).length) {
    result.dynamicData = topLevelData;
  }

  return result;
}

export function unpackDynamicData(
  results: Uint8ArrayWithDynamicData,
  baseOffset: number,
  dataOffset: number
): Uint8Array {
  if (!results.dynamicData) {
    return concat([results]);
  }

  let cumulativeDynamicByteLength = 0;
  let updatedResults = results;
  Object.entries(results.dynamicData).forEach(([pointerIndex, vData]) => {
    // update value of pointer
    const pointerOffset = parseInt(pointerIndex, 10) * WORD_SIZE;
    const adjustedValue = new U64Coder().encode(
      dataOffset + baseOffset + cumulativeDynamicByteLength
    );
    updatedResults.set(adjustedValue, pointerOffset);

    // append dynamic data at the end
    const dataToAppend = vData.dynamicData
      ? // unpack child dynamic data
        unpackDynamicData(
          vData,
          baseOffset,
          dataOffset + vData.byteLength + cumulativeDynamicByteLength
        )
      : vData;
    updatedResults = concat([updatedResults, dataToAppend]);

    cumulativeDynamicByteLength += dataToAppend.byteLength;
  });

  return updatedResults;
}

/**
 * Turns:
  Uint8Array(24) [
    0, 0, 0, 0, 0, 0, 0, 1, 0, 0, 0, 0, 0, 0, 0, 2, 0, 0, 0, 0, 0, 0, 0, 24
  ]

  Into:
  Array [
    Uint8Array(8) [
      0, 0, 0, 0, 0, 0, 0, 1
    ],
    Uint8Array(8) [
      0, 0, 0, 0, 0, 0, 0, 2
    ],
    Uint8Array(8) [
      0, 0, 0, 0, 0, 0, 0, 24
    ]
  ]
 *
 */
export const chunkByLength = (data: Uint8Array, length = WORD_SIZE): Uint8Array[] => {
  const chunks = [];
  let offset = 0;
  let chunk = data.slice(offset, offset + length);
  while (chunk.length) {
    chunks.push(chunk);
    offset += length;
    chunk = data.slice(offset, offset + length);
  }

  return chunks;
};

/**
 * Checks if a given type is a pointer type
 * See: https://github.com/FuelLabs/sway/issues/1368
 */
export const isPointerType = (type: string) => {
  switch (type) {
    case 'u8':
    case 'u16':
    case 'u32':
    case 'u64':
    case 'bool': {
      return false;
    }
    default: {
      return true;
    }
  }
};

export const isHeapType = (type: string) => type === VEC_CODER_TYPE || type === BYTES_CODER_TYPE;

export function findOrThrow<T>(
  arr: readonly T[],
  predicate: (val: T) => boolean,
  throwFn: () => never = () => {
    throw new FuelError(ErrorCode.ELEMENT_NOT_FOUND, 'Element not found in the array.');
  }
): T {
  const found = arr.find(predicate);
  if (found === undefined) throwFn();

  return found;
}<|MERGE_RESOLUTION|>--- conflicted
+++ resolved
@@ -1,9 +1,6 @@
 import { concat, arrayify } from '@ethersproject/bytes';
-<<<<<<< HEAD
+import { ErrorCode, FuelError } from '@fuel-ts/errors';
 import type { BytesLike } from 'ethers';
-=======
-import { ErrorCode, FuelError } from '@fuel-ts/errors';
->>>>>>> 5310e8b5
 
 import { U64Coder } from './coders/u64';
 import { BYTES_CODER_TYPE, VEC_CODER_TYPE, WORD_SIZE } from './constants';
