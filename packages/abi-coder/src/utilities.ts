<<<<<<< HEAD
import type { InputValue, Coder } from './coders/abstract-coder';
import { VecCoder } from './coders/vec';

type ByteInfo = { vecByteLength: number } | { byteLength: number };
export function getVectorAdjustments(coders: Coder[], values: InputValue[], offset = 0) {
  const vectorData: Uint8Array[] = [];
  const byteMap: ByteInfo[] = coders.map((encoder, i) => {
    if (!(encoder instanceof VecCoder)) {
      return { byteLength: encoder.encodedLength };
=======
import type { BytesLike } from '@ethersproject/bytes';
import { concat, arrayify } from '@ethersproject/bytes';

import U64Coder from './coders/u64';
import { OPTION_CODER_TYPE, WORD_SIZE } from './constants';
import type { ParamType } from './fragments/param-type';

export function filterEmptyParams<T>(types: T): T;
export function filterEmptyParams(types: ReadonlyArray<string | ParamType>) {
  return types.filter((t) => (t as Readonly<ParamType>)?.type !== '()' && t !== '()');
}

export function hasOptionTypes<T>(types: T): T;
export function hasOptionTypes(types: ReadonlyArray<string | ParamType>) {
  return types.some((t) => (t as Readonly<ParamType>)?.type === OPTION_CODER_TYPE);
}

export type DynamicData = {
  [pointerIndex: number]: Uint8ArrayWithDynamicData;
};

export type Uint8ArrayWithDynamicData = Uint8Array & {
  dynamicData?: DynamicData;
};

const VEC_PROPERTY_SPACE = 3; // ptr + cap + length
export const BASE_VECTOR_OFFSET = VEC_PROPERTY_SPACE * WORD_SIZE;

// this is a fork of @ethersproject/bytes:concat
// this collects individual dynamicData data and relocates it to top level
export function concatWithDynamicData(items: ReadonlyArray<BytesLike>): Uint8ArrayWithDynamicData {
  const topLevelData: DynamicData = {};

  let totalIndex = 0;
  const objects = items.map((item) => {
    const dynamicData = (item as Uint8ArrayWithDynamicData).dynamicData;
    if (dynamicData) {
      Object.entries(dynamicData).forEach(([pointerIndex, vData]) => {
        topLevelData[parseInt(pointerIndex, 10) + totalIndex] = vData;
      });
>>>>>>> b1c240ad
    }

    const byteArray = arrayify(item);
    totalIndex += byteArray.byteLength / WORD_SIZE;

    return byteArray;
  });

  const length = objects.reduce((accum, item) => accum + item.length, 0);
  const result: Uint8ArrayWithDynamicData = new Uint8Array(length);

  objects.reduce((offset, object) => {
    result.set(object, offset);
    return offset + object.length;
  }, 0);

  // store vector data and pointer indices, but only if data exist
  if (Object.keys(topLevelData).length) {
    result.dynamicData = topLevelData;
  }

  return result;
}

export function unpackDynamicData(
  results: Uint8ArrayWithDynamicData,
  baseOffset: number,
  dataOffset: number
): Uint8Array {
  if (!results.dynamicData) {
    return concat([results]);
  }

  let cumulativeDynamicByteLength = 0;
  let updatedResults = results;
  Object.entries(results.dynamicData).forEach(([pointerIndex, vData]) => {
    // update value of pointer
    const pointerOffset = parseInt(pointerIndex, 10) * WORD_SIZE;
    const adjustedValue = new U64Coder().encode(
      dataOffset + baseOffset + cumulativeDynamicByteLength
    );
    updatedResults.set(adjustedValue, pointerOffset);

    // append dynamic data at the end
    const dataToAppend = vData.dynamicData
      ? // unpack child dynamic data
        unpackDynamicData(
          vData,
          baseOffset,
          dataOffset + vData.byteLength + cumulativeDynamicByteLength
        )
      : vData;
    updatedResults = concat([updatedResults, dataToAppend]);

    cumulativeDynamicByteLength += dataToAppend.byteLength;
  });

<<<<<<< HEAD
  coders.forEach((code, i) => code.setOffset(offsetMap[i]));
  return vectorData;
}

/**
 * Checks if a given type is a pointer type
 * See: https://github.com/FuelLabs/sway/issues/1368
 */
export const isPointerType = (type: string) => {
  switch (type) {
    case 'u8':
    case 'u16':
    case 'u32':
    case 'u64':
    case 'bool': {
      return false;
    }
    default: {
      return true;
    }
  }
};

export function findOrThrow<T>(
  arr: readonly T[],
  predicate: (val: T) => boolean,
  throwFn: () => never = () => {
    throw new Error('element not found');
  }
): T {
  const found = arr.find(predicate);
  if (found === undefined) throwFn();

  return found;
}
=======
  return updatedResults;
}

/** useful for debugging
 * Turns:
  Uint8Array(24) [
    0, 0, 0, 0, 0, 0, 0, 1, 0, 0, 0, 0, 0, 0, 0, 2, 0, 0, 0, 0, 0, 0, 0, 24
  ]

  Into:
  Array [
    Uint8Array(8) [
      0, 0, 0, 0, 0, 0, 0, 1
    ],
    Uint8Array(8) [
      0, 0, 0, 0, 0, 0, 0, 2
    ],
    Uint8Array(8) [
      0, 0, 0, 0, 0, 0, 0, 24
    ]
  ]
 * 
 */
export const chunkByWord = (data: Uint8Array): Uint8Array[] => {
  const chunks = [];
  let offset = 0;
  let chunk = data.slice(offset, offset + WORD_SIZE);
  while (chunk.length) {
    chunks.push(chunk);
    offset += WORD_SIZE;
    chunk = data.slice(offset, offset + WORD_SIZE);
  }

  return chunks;
};
>>>>>>> b1c240ad
<|MERGE_RESOLUTION|>--- conflicted
+++ resolved
@@ -1,18 +1,9 @@
-<<<<<<< HEAD
-import type { InputValue, Coder } from './coders/abstract-coder';
-import { VecCoder } from './coders/vec';
-
-type ByteInfo = { vecByteLength: number } | { byteLength: number };
-export function getVectorAdjustments(coders: Coder[], values: InputValue[], offset = 0) {
-  const vectorData: Uint8Array[] = [];
-  const byteMap: ByteInfo[] = coders.map((encoder, i) => {
-    if (!(encoder instanceof VecCoder)) {
-      return { byteLength: encoder.encodedLength };
-=======
 import type { BytesLike } from '@ethersproject/bytes';
 import { concat, arrayify } from '@ethersproject/bytes';
 
-import U64Coder from './coders/u64';
+import type { InputValue, Coder } from './coders/abstract-coder';
+import { U64Coder } from './coders/u64';
+import { VecCoder } from './coders/vec';
 import { OPTION_CODER_TYPE, WORD_SIZE } from './constants';
 import type { ParamType } from './fragments/param-type';
 
@@ -49,7 +40,6 @@
       Object.entries(dynamicData).forEach(([pointerIndex, vData]) => {
         topLevelData[parseInt(pointerIndex, 10) + totalIndex] = vData;
       });
->>>>>>> b1c240ad
     }
 
     const byteArray = arrayify(item);
@@ -107,10 +97,41 @@
     cumulativeDynamicByteLength += dataToAppend.byteLength;
   });
 
-<<<<<<< HEAD
-  coders.forEach((code, i) => code.setOffset(offsetMap[i]));
-  return vectorData;
-}
+  return updatedResults;
+}
+
+/** useful for debugging
+ * Turns:
+  Uint8Array(24) [
+    0, 0, 0, 0, 0, 0, 0, 1, 0, 0, 0, 0, 0, 0, 0, 2, 0, 0, 0, 0, 0, 0, 0, 24
+  ]
+
+  Into:
+  Array [
+    Uint8Array(8) [
+      0, 0, 0, 0, 0, 0, 0, 1
+    ],
+    Uint8Array(8) [
+      0, 0, 0, 0, 0, 0, 0, 2
+    ],
+    Uint8Array(8) [
+      0, 0, 0, 0, 0, 0, 0, 24
+    ]
+  ]
+ * 
+ */
+export const chunkByWord = (data: Uint8Array): Uint8Array[] => {
+  const chunks = [];
+  let offset = 0;
+  let chunk = data.slice(offset, offset + WORD_SIZE);
+  while (chunk.length) {
+    chunks.push(chunk);
+    offset += WORD_SIZE;
+    chunk = data.slice(offset, offset + WORD_SIZE);
+  }
+
+  return chunks;
+};
 
 /**
  * Checks if a given type is a pointer type
@@ -143,9 +164,6 @@
 
   return found;
 }
-=======
-  return updatedResults;
-}
 
 /** useful for debugging
  * Turns:
@@ -179,4 +197,35 @@
 
   return chunks;
 };
->>>>>>> b1c240ad
+
+/**
+ * Checks if a given type is a pointer type
+ * See: https://github.com/FuelLabs/sway/issues/1368
+ */
+export const isPointerType = (type: string) => {
+  switch (type) {
+    case 'u8':
+    case 'u16':
+    case 'u32':
+    case 'u64':
+    case 'bool': {
+      return false;
+    }
+    default: {
+      return true;
+    }
+  }
+};
+
+export function findOrThrow<T>(
+  arr: readonly T[],
+  predicate: (val: T) => boolean,
+  throwFn: () => never = () => {
+    throw new Error('element not found');
+  }
+): T {
+  const found = arr.find(predicate);
+  if (found === undefined) throwFn();
+
+  return found;
+}