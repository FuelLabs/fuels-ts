--- conflicted
+++ resolved
@@ -3,11 +3,7 @@
 import { ErrorCode, FuelError } from '@fuel-ts/errors';
 
 import { U64Coder } from './coders/u64';
-<<<<<<< HEAD
-import { BYTE_CODER_TYPE, VEC_CODER_TYPE, WORD_SIZE } from './constants';
-=======
 import { BYTES_CODER_TYPE, VEC_CODER_TYPE, WORD_SIZE } from './constants';
->>>>>>> b3b59e27
 
 export type DynamicData = {
   [pointerIndex: number]: Uint8ArrayWithDynamicData;
@@ -147,11 +143,7 @@
   }
 };
 
-<<<<<<< HEAD
-export const isHeapType = (type: string) => type === VEC_CODER_TYPE || type === BYTE_CODER_TYPE;
-=======
 export const isHeapType = (type: string) => type === VEC_CODER_TYPE || type === BYTES_CODER_TYPE;
->>>>>>> b3b59e27
 
 export function findOrThrow<T>(
   arr: readonly T[],
