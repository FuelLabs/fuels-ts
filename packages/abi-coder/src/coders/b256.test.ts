--- conflicted
+++ resolved
@@ -5,10 +5,7 @@
 
 /**
  * @group node
-<<<<<<< HEAD
-=======
  * @group browser
->>>>>>> 901ae9b8
  */
 describe('B256Coder', () => {
   const B256_DECODED = '0xd5579c46dfcc7f18207013e65b44e4cb4e2c2298f4ac457ba8f82743f31e930b';
