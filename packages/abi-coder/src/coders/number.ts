--- conflicted
+++ resolved
@@ -1,12 +1,9 @@
 import { ErrorCode } from '@fuel-ts/errors';
 import { toNumber, toBytes } from '@fuel-ts/math';
 
-<<<<<<< HEAD
 import { WORD_SIZE } from '../constants';
 
-=======
 import type { SmallBytesOptions } from './abstract-coder';
->>>>>>> d3335de9
 import { Coder } from './abstract-coder';
 
 type NumberCoderType = 'u8' | 'u16' | 'u32';
@@ -82,23 +79,19 @@
   }
 
   decode(data: Uint8Array, offset: number): [number, number] {
-<<<<<<< HEAD
-    if (data.length < WORD_SIZE) {
+    if (data.length < this.paddingLength) {
       this.throwError(ErrorCode.DECODE_ERROR, 'Invalid number data size.');
     }
 
-    const byteDataLength = WORD_SIZE;
-    let bytes = data.slice(offset, offset + byteDataLength);
-    bytes = bytes.slice(8 - this.length, 8);
-=======
     if (this.baseType === 'u8') {
       return this.decodeU8(data, offset);
     }
 
-    const bytes = data.slice(offset, offset + 8).slice(8 - this.length, 8);
->>>>>>> d3335de9
+    const byteDataLength = this.paddingLength;
+    let bytes = data.slice(offset, offset + byteDataLength);
+    bytes = bytes.slice(8 - this.length, 8);
 
-    if (bytes.length !== byteDataLength - (WORD_SIZE - this.length)) {
+    if (bytes.length !== byteDataLength - (this.paddingLength - this.length)) {
       this.throwError(ErrorCode.DECODE_ERROR, 'Invalid number byte data size.');
     }
 
