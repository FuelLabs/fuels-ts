/* eslint-disable @typescript-eslint/ban-ts-comment */
import { ErrorCode, FuelError } from '@fuel-ts/errors';
import { expectToThrowFuelError } from '@fuel-ts/errors/test-utils';
import { bn } from '@fuel-ts/math';

import { U64_MAX } from '../../test/utils/constants';

import { BooleanCoder } from './boolean';
import { TupleCoder } from './tuple';
import { U64Coder } from './u64';

/**
 * @group node
<<<<<<< HEAD
=======
 * @group browser
>>>>>>> 901ae9b8
 */
describe('Tuple Coder', () => {
  const coder = new TupleCoder<[BooleanCoder, U64Coder]>([new BooleanCoder(), new U64Coder()]);

  it('should encode a tuple containing a boolean and u64', () => {
    const expected = new Uint8Array([
      0, 0, 0, 0, 0, 0, 0, 1, 255, 255, 255, 255, 255, 255, 255, 255,
    ]);
    const actual = coder.encode([true, U64_MAX]);

    expect(actual).toStrictEqual(expected);
  });

  it('should decode a tuple containing a boolean and u64', () => {
    const expectedValue = [true, bn(U64_MAX)];
    const expectedLength = 16;
    const [actualValue, actualLength] = coder.decode(
      new Uint8Array([0, 0, 0, 0, 0, 0, 0, 1, 255, 255, 255, 255, 255, 255, 255, 255]),
      0
    );

    expect(JSON.stringify(actualValue)).toStrictEqual(JSON.stringify(expectedValue));
    expect(actualLength).toBe(expectedLength);
  });

  it('pads to word size for encoded data with small bytes', () => {
    const options = { isSmallBytes: true };
    const unpaddedCoder = new TupleCoder<[BooleanCoder, BooleanCoder]>([
      new BooleanCoder(options),
      new BooleanCoder(options),
    ]);
    const expected = new Uint8Array([1, 0, 0, 0, 0, 0, 0, 0, 0, 0, 0, 0, 0, 0, 0, 0]);
    const actual = unpaddedCoder.encode([true, false]);
    expect(actual).toStrictEqual(expected);
  });

  it('pads new offset to word size when decoding data with small bytes', () => {
    const options = { isSmallBytes: true };
    const unpaddedCoder = new TupleCoder<[BooleanCoder, BooleanCoder]>([
      new BooleanCoder(options),
      new BooleanCoder(options),
    ]);

    const expectedValue = [true, false];
    const expectedLength = 16;
    const [actualValue, actualLength] = unpaddedCoder.decode(new Uint8Array([1, 0]), 0);

    expect(JSON.stringify(actualValue)).toStrictEqual(JSON.stringify(expectedValue));
    expect(actualLength).toBe(expectedLength);
  });

  it('should not throw given correctly typed inputs', () => {
    expect(() => coder.encode([true, bn(1234)])).not.toThrow();
  });

  it('should throw when provided with extra inputs', () => {
    expect(() =>
      coder.encode(
        // @ts-expect-error
        [true, bn(1337), false]
      )
    ).toThrow('Types/values length mismatch');
  });

  it('should throw type error with both missing inputs', () => {
    expect(() =>
      coder.encode(
        // @ts-expect-error
        []
      )
    ).toThrow('Types/values length mismatch');
  });

  it('should throw type error with a missing input', () => {
    expect(() =>
      coder.encode(
        // @ts-expect-error
        [true]
      )
    ).toThrow('Types/values length mismatch');
  });

  it('should throw type error with invalid inputs', () => {
    expect(() =>
      coder.encode(
        // @ts-expect-error
        [bn(1234), true]
      )
    ).toThrow();
  });

  it('should throw when input is an object', () => {
    expect(() =>
      coder.encode(
        // @ts-expect-error
        { nope: 42 }
      )
    ).toThrow();
  });

  it('throws when decoding empty bytes', async () => {
    const input = new Uint8Array(0);

    await expectToThrowFuelError(
      () => coder.decode(input, 0),
      new FuelError(ErrorCode.DECODE_ERROR, 'Invalid tuple data size.')
    );
  });

  it('throws when decoding empty bytes', async () => {
    const input = new Uint8Array(0);

    await expectToThrowFuelError(
      () => coder.decode(input, 0),
      new FuelError(ErrorCode.DECODE_ERROR, 'Invalid tuple data size.')
    );
  });
});<|MERGE_RESOLUTION|>--- conflicted
+++ resolved
@@ -11,10 +11,7 @@
 
 /**
  * @group node
-<<<<<<< HEAD
-=======
  * @group browser
->>>>>>> 901ae9b8
  */
 describe('Tuple Coder', () => {
   const coder = new TupleCoder<[BooleanCoder, U64Coder]>([new BooleanCoder(), new U64Coder()]);
