--- conflicted
+++ resolved
@@ -52,8 +52,7 @@
     return concat(parts);
   }
 
-<<<<<<< HEAD
-  decode(data: Uint8Array, offset: number): [DecodedValueOf<TCoder>, number] {
+  decode(_data: Uint8Array, _offset: number): [DecodedValueOf<TCoder>, number] {
     const ptr = data.slice(0, 8);
     const cap = data.slice(8, 16);
     const len = data.slice(16, 24);
@@ -64,9 +63,6 @@
     console.log('cap', cap);
     console.log('len', len);
     console.log('offset', offset);
-=======
-  decode(_data: Uint8Array, _offset: number): [DecodedValueOf<TCoder>, number] {
->>>>>>> a17bc143
     this.throwError('unexpected Vec decode', 'not implemented');
   }
 }