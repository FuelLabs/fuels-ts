--- conflicted
+++ resolved
@@ -1,14 +1,6 @@
-<<<<<<< HEAD
-import { Logger } from '@ethersproject/logger';
 import type { BN } from '@fuel-ts/math';
-import { versions } from '@fuel-ts/versions';
 import type { BytesLike } from 'ethers';
-=======
-import type { BytesLike } from '@ethersproject/bytes';
 import { FuelError, type ErrorCode } from '@fuel-ts/errors';
-import type { BN } from '@fuel-ts/math';
->>>>>>> c49f9663
-
 import type { Option } from './option';
 
 type Primitive = string | number | boolean;
