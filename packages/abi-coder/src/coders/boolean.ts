--- conflicted
+++ resolved
@@ -1,12 +1,9 @@
 import { ErrorCode } from '@fuel-ts/errors';
 import { bn, toBytes } from '@fuel-ts/math';
 
-<<<<<<< HEAD
 import { WORD_SIZE } from '../constants';
 
-=======
 import type { SmallBytesOptions } from './abstract-coder';
->>>>>>> d3335de9
 import { Coder } from './abstract-coder';
 
 export class BooleanCoder extends Coder<boolean, boolean> {
@@ -44,39 +41,24 @@
   }
 
   decode(data: Uint8Array, offset: number): [boolean, number] {
-<<<<<<< HEAD
-    if (data.length < WORD_SIZE) {
+    if (data.length < this.paddingLength) {
       this.throwError(ErrorCode.DECODE_ERROR, 'Invalid boolean data size.');
     }
 
-    const byteDataLength = WORD_SIZE;
-    const bytes = data.slice(offset, offset + byteDataLength);
+    let bytes;
 
-    if (bytes.length !== byteDataLength) {
-      this.throwError(ErrorCode.DECODE_ERROR, `Invalid boolean byte data size.`);
+    if (this.options.isRightPadded) {
+      bytes = data.slice(offset, offset + 1);
+    } else {
+      bytes = data.slice(offset, offset + this.paddingLength);
     }
 
     const decodedValue = bn(bytes);
     if (decodedValue.isZero()) {
-      return [false, offset + WORD_SIZE];
+      return [false, offset + this.paddingLength];
     }
 
     if (!decodedValue.eq(bn(1))) {
-=======
-    let bytes;
-
-    if (this.options.isRightPadded) {
-      bytes = bn(data.slice(offset, offset + 1));
-    } else {
-      bytes = bn(data.slice(offset, offset + this.paddingLength));
-    }
-
-    if (bytes.isZero()) {
-      return [false, offset + this.paddingLength];
-    }
-
-    if (!bytes.eq(bn(1))) {
->>>>>>> d3335de9
       this.throwError(ErrorCode.DECODE_ERROR, `Invalid boolean value.`);
     }
 
