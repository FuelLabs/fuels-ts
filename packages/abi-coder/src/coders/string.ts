import { concat } from '@ethersproject/bytes';
<<<<<<< HEAD
import { toUtf8Bytes, toUtf8String } from 'ethers';
=======
import { toUtf8Bytes, toUtf8String } from '@ethersproject/strings';
import { ErrorCode } from '@fuel-ts/errors';
>>>>>>> c49f9663

import { Coder } from './abstract-coder';

export class StringCoder<TLength extends number = number> extends Coder<string, string> {
  length: TLength;
  #paddingLength: number;

  constructor(length: TLength) {
    let paddingLength = (8 - length) % 8;
    paddingLength = paddingLength < 0 ? paddingLength + 8 : paddingLength;
    super('string', `str[${length}]`, length + paddingLength);
    this.length = length;
    this.#paddingLength = paddingLength;
  }

  encode(value: string): Uint8Array {
    if (this.length !== value.length) {
      this.throwError(ErrorCode.ENCODE_ERROR, `Value length mismatch during encode.`);
    }

    const encoded = toUtf8Bytes(value);
    const padding = new Uint8Array(this.#paddingLength);
    return concat([encoded, padding]);
  }

  decode(data: Uint8Array, offset: number): [string, number] {
    const bytes = data.slice(offset, offset + this.length);
    const value = toUtf8String(bytes);

    const padding = this.#paddingLength;
    return [value, offset + this.length + padding];
  }
}<|MERGE_RESOLUTION|>--- conflicted
+++ resolved
@@ -1,10 +1,6 @@
 import { concat } from '@ethersproject/bytes';
-<<<<<<< HEAD
 import { toUtf8Bytes, toUtf8String } from 'ethers';
-=======
-import { toUtf8Bytes, toUtf8String } from '@ethersproject/strings';
 import { ErrorCode } from '@fuel-ts/errors';
->>>>>>> c49f9663
 
 import { Coder } from './abstract-coder';
 
