// See: https://github.com/ethereum/wiki/wiki/Ethereum-Contract-ABI
import { ErrorCode, FuelError } from '@fuel-ts/errors';

import type { DecodedValue, InputValue, Coder } from './coders/abstract-coder';
import { ArrayCoder } from './coders/array';
import { AssetIdCoder } from './coders/asset-id';
import { B256Coder } from './coders/b256';
import { B512Coder } from './coders/b512';
import { BooleanCoder } from './coders/boolean';
import { ByteCoder } from './coders/byte';
import { EnumCoder } from './coders/enum';
import { NumberCoder } from './coders/number';
import { OptionCoder } from './coders/option';
import { RawSliceCoder } from './coders/raw-slice';
import { StdStringCoder } from './coders/stdString';
import { StringCoder } from './coders/string';
import { StructCoder } from './coders/struct';
import { TupleCoder } from './coders/tuple';
import { U64Coder } from './coders/u64';
import { VecCoder } from './coders/vec';
import {
  arrayRegEx,
  enumRegEx,
  stringRegEx,
  structRegEx,
  tupleRegEx,
  OPTION_CODER_TYPE,
  VEC_CODER_TYPE,
  BYTES_CODER_TYPE,
  STD_STRING_CODER_TYPE,
} from './constants';
import type { JsonAbi, JsonAbiArgument } from './json-abi';
import { ResolvedAbiType } from './resolved-abi-type';
import { findOrThrow } from './utilities';

export abstract class AbiCoder {
  static getCoder(abi: JsonAbi, argument: JsonAbiArgument): Coder {
    const resolvedAbiType = new ResolvedAbiType(abi, argument);

    return AbiCoder.getCoderImpl(resolvedAbiType);
  }

  static encode(abi: JsonAbi, argument: JsonAbiArgument, value: InputValue) {
    return this.getCoder(abi, argument).encode(value);
  }

  static decode(
    abi: JsonAbi,
    argument: JsonAbiArgument,
    data: Uint8Array,
    offset: number
  ): [DecodedValue | undefined, number] {
    return this.getCoder(abi, argument).decode(data, offset) as [DecodedValue | undefined, number];
  }

  private static getCoderImpl(resolvedAbiType: ResolvedAbiType): Coder {
    switch (resolvedAbiType.type) {
      case 'u8':
      case 'u16':
      case 'u32':
        return new NumberCoder(resolvedAbiType.type);
      case 'u64':
      case 'raw untyped ptr':
        return new U64Coder();
      case 'raw untyped slice':
        return new RawSliceCoder();
      case 'bool':
        return new BooleanCoder();
      case 'b256':
        return new B256Coder();
      case 'struct B512':
        return new B512Coder();
      case 'struct AssetId':
        return new AssetIdCoder();
      case BYTES_CODER_TYPE:
        return new ByteCoder();
      case STD_STRING_CODER_TYPE:
        return new StdStringCoder();
      default:
        break;
    }

    const stringMatch = stringRegEx.exec(resolvedAbiType.type)?.groups;
    if (stringMatch) {
      const length = parseInt(stringMatch.length, 10);

      return new StringCoder(length);
    }

    // ABI types underneath MUST have components by definition

<<<<<<< HEAD
=======
    // eslint-disable-next-line @typescript-eslint/no-non-null-assertion
>>>>>>> 5e9b8b22
    const components = resolvedAbiType.components!;

    const arrayMatch = arrayRegEx.exec(resolvedAbiType.type)?.groups;
    if (arrayMatch) {
      const length = parseInt(arrayMatch.length, 10);
      const arg = components[0];
      if (!arg) {
        throw new FuelError(
          ErrorCode.INVALID_COMPONENT,
          `The provided Array type is missing an item of 'component'.`
        );
      }

      const arrayElementCoder = AbiCoder.getCoderImpl(arg);
      return new ArrayCoder(arrayElementCoder, length);
    }

    if (resolvedAbiType.type === VEC_CODER_TYPE) {
      const arg = findOrThrow(components, (c) => c.name === 'buf').originalTypeArguments?.[0];
      if (!arg) {
        throw new FuelError(
          ErrorCode.INVALID_COMPONENT,
          `The provided Vec type is missing the 'type argument'.`
        );
      }
      const argType = new ResolvedAbiType(resolvedAbiType.abi, arg);

      const itemCoder = AbiCoder.getCoderImpl(argType);
      return new VecCoder(itemCoder);
    }

    const structMatch = structRegEx.exec(resolvedAbiType.type)?.groups;
    if (structMatch) {
      const coders = AbiCoder.getCoders(components);
      return new StructCoder(structMatch.name, coders);
    }

    const enumMatch = enumRegEx.exec(resolvedAbiType.type)?.groups;
    if (enumMatch) {
      const coders = AbiCoder.getCoders(components);

      const isOptionEnum = resolvedAbiType.type === OPTION_CODER_TYPE;
      if (isOptionEnum) {
        return new OptionCoder(enumMatch.name, coders);
      }
      return new EnumCoder(enumMatch.name, coders);
    }

    const tupleMatch = tupleRegEx.exec(resolvedAbiType.type)?.groups;
    if (tupleMatch) {
      const coders = components.map((component) => AbiCoder.getCoderImpl(component));
      return new TupleCoder(coders);
    }

    if (resolvedAbiType.type === 'str') {
      throw new FuelError(
        ErrorCode.INVALID_DATA,
        'String slices can not be decoded from logs. Convert the slice to `str[N]` with `__to_str_array`'
      );
    }

    throw new FuelError(
      ErrorCode.CODER_NOT_FOUND,
      `Coder not found: ${JSON.stringify(resolvedAbiType)}.`
    );
  }

  private static getCoders(components: readonly ResolvedAbiType[]) {
    return components.reduce((obj, component) => {
      const o: Record<string, Coder> = obj;

      o[component.name] = AbiCoder.getCoderImpl(component);
      return o;
    }, {});
  }
}<|MERGE_RESOLUTION|>--- conflicted
+++ resolved
@@ -89,10 +89,7 @@
 
     // ABI types underneath MUST have components by definition
 
-<<<<<<< HEAD
-=======
     // eslint-disable-next-line @typescript-eslint/no-non-null-assertion
->>>>>>> 5e9b8b22
     const components = resolvedAbiType.components!;
 
     const arrayMatch = arrayRegEx.exec(resolvedAbiType.type)?.groups;
