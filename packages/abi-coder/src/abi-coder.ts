// See: https://github.com/ethereum/wiki/wiki/Ethereum-Contract-ABI
import { Logger } from '@ethersproject/logger';
import { versions } from '@fuel-ts/versions';

import type { DecodedValue, InputValue, Coder } from './coders/abstract-coder';
import { ArrayCoder } from './coders/array';
import { B256Coder } from './coders/b256';
import { B512Coder } from './coders/b512';
import { BooleanCoder } from './coders/boolean';
import { ByteCoder } from './coders/byte';
import { EnumCoder } from './coders/enum';
import { NumberCoder } from './coders/number';
import { OptionCoder } from './coders/option';
import { StringCoder } from './coders/string';
import { StructCoder } from './coders/struct';
import { TupleCoder } from './coders/tuple';
import { U64Coder } from './coders/u64';
import { VecCoder } from './coders/vec';
import {
  arrayRegEx,
  enumRegEx,
  stringRegEx,
  structRegEx,
  tupleRegEx,
  OPTION_CODER_TYPE,
  VEC_CODER_TYPE,
  genericRegEx,
} from './constants';
import type { JsonAbi, JsonAbiArgument, JsonAbiType } from './json-abi';
import { findOrThrow } from './utilities';

const logger = new Logger(versions.FUELS);

export abstract class AbiCoder {
  private static getImplicitGenericTypeParameters(
    abi: JsonAbi,
    abiType: JsonAbiType,
    implicitGenericParametersParam: number[] | undefined = undefined
  ): number[] {
    const isExplicitGeneric = abiType.typeParameters !== null;
    if (isExplicitGeneric || abiType.components === null) return [];

    const implicitGenericParameters: number[] = implicitGenericParametersParam ?? [];

    abiType.components.forEach((component) => {
      const componentType = findOrThrow(abi.types, (t) => t.typeId === component.type);

      const isGeneric = genericRegEx.test(componentType.type);

      if (isGeneric) {
        implicitGenericParameters.push(componentType.typeId);
        return;
      }

      this.getImplicitGenericTypeParameters(abi, componentType, implicitGenericParameters);
    });

    return implicitGenericParameters;
<<<<<<< HEAD
  }

  private static resolveGenericArgs(
    abi: JsonAbi,
    args: readonly JsonAbiArgument[],
    typeParametersAndArgsMap: Record<number, JsonAbiArgument> | undefined
  ): readonly JsonAbiArgument[] {
    if (typeParametersAndArgsMap === undefined) return args;

    return args.map((arg) => {
      if (typeParametersAndArgsMap[arg.type] !== undefined) {
        return {
          ...typeParametersAndArgsMap[arg.type],
          name: arg.name,
        };
      }

      if (arg.typeArguments !== null) {
        return {
          ...structuredClone(arg),
          typeArguments: this.resolveGenericArgs(abi, arg.typeArguments, typeParametersAndArgsMap),
        };
      }

      const abiType = findOrThrow(abi.types, (x) => x.typeId === arg.type);
      if (abiType.components === null) return arg;
      const implicitGenericTypeParameters = this.getImplicitGenericTypeParameters(abi, abiType);
      if (implicitGenericTypeParameters.length === 0) return arg;

      return {
        ...structuredClone(arg),
        typeArguments: implicitGenericTypeParameters.map((tp) => typeParametersAndArgsMap[tp]),
      };
    });
  }

  static resolveGenericComponents(abi: JsonAbi, arg: JsonAbiArgument): readonly JsonAbiArgument[] {
    let abiType = findOrThrow(abi.types, (t) => t.typeId === arg.type);

    const implicitGenericTypeParameters = this.getImplicitGenericTypeParameters(abi, abiType);
    if (implicitGenericTypeParameters.length > 0) {
      abiType = { ...structuredClone(abiType), typeParameters: implicitGenericTypeParameters };
    }

    const typeParametersAndArgsMap = abiType.typeParameters?.reduce(
      (obj, typeParameter, typeParameterIndex) => {
        const o: Record<number, JsonAbiArgument> = { ...obj };
        o[typeParameter] = structuredClone(arg.typeArguments?.[typeParameterIndex]);
        return o;
      },
      {} as Record<number, JsonAbiArgument>
    );

    // eslint-disable-next-line @typescript-eslint/no-non-null-assertion
    return this.resolveGenericArgs(abi, abiType.components!, typeParametersAndArgsMap);
  }

=======
  }

  private static resolveGenericArgs(
    abi: JsonAbi,
    args: readonly JsonAbiArgument[],
    typeParametersAndArgsMap: Record<number, JsonAbiArgument> | undefined
  ): readonly JsonAbiArgument[] {
    if (typeParametersAndArgsMap === undefined) return args;

    return args.map((arg) => {
      if (typeParametersAndArgsMap[arg.type] !== undefined) {
        return {
          ...typeParametersAndArgsMap[arg.type],
          name: arg.name,
        };
      }

      if (arg.typeArguments !== null) {
        return {
          ...structuredClone(arg),
          typeArguments: this.resolveGenericArgs(abi, arg.typeArguments, typeParametersAndArgsMap),
        };
      }

      const abiType = findOrThrow(abi.types, (x) => x.typeId === arg.type);
      if (abiType.components === null) return arg;
      const implicitGenericTypeParameters = this.getImplicitGenericTypeParameters(abi, abiType);
      if (implicitGenericTypeParameters.length === 0) return arg;

      return {
        ...structuredClone(arg),
        typeArguments: implicitGenericTypeParameters.map((tp) => typeParametersAndArgsMap[tp]),
      };
    });
  }

  static resolveGenericComponents(abi: JsonAbi, arg: JsonAbiArgument): readonly JsonAbiArgument[] {
    let abiType = findOrThrow(abi.types, (t) => t.typeId === arg.type);

    const implicitGenericTypeParameters = this.getImplicitGenericTypeParameters(abi, abiType);
    if (implicitGenericTypeParameters.length > 0) {
      abiType = { ...structuredClone(abiType), typeParameters: implicitGenericTypeParameters };
    }

    const typeParametersAndArgsMap = abiType.typeParameters?.reduce(
      (obj, typeParameter, typeParameterIndex) => {
        const o: Record<number, JsonAbiArgument> = { ...obj };
        o[typeParameter] = structuredClone(arg.typeArguments?.[typeParameterIndex]);
        return o;
      },
      {} as Record<number, JsonAbiArgument>
    );

    // eslint-disable-next-line @typescript-eslint/no-non-null-assertion
    return this.resolveGenericArgs(abi, abiType.components!, typeParametersAndArgsMap);
  }

>>>>>>> 8d992c41
  static getCoder(abi: JsonAbi, argument: JsonAbiArgument): Coder {
    const abiType = findOrThrow(
      abi.types,
      (t) => t.typeId === argument.type,
<<<<<<< HEAD
      () => logger.throwArgumentError('Invalid type', 'type', argument.type)
=======
      () =>
        logger.throwArgumentError('Type does not exist in the provided abi', 'type', {
          argument,
          abi,
        })
>>>>>>> 8d992c41
    );

    switch (abiType.type) {
      case 'u8':
      case 'u16':
      case 'u32':
        return new NumberCoder(abiType.type);
      case 'u64':
      case 'raw untyped ptr':
        return new U64Coder();
      case 'bool':
        return new BooleanCoder();
      case 'byte':
        return new ByteCoder();
      case 'b256':
        return new B256Coder();
      case 'struct B512':
        return new B512Coder();
      default:
        break;
    }

    const stringMatch = stringRegEx.exec(abiType.type)?.groups;
    if (stringMatch) {
      const length = parseInt(stringMatch.length, 10);

      return new StringCoder(length);
    }

    if (['raw untyped slice'].includes(abiType.type)) {
      const length = 0;
      const itemCoder = new U64Coder();
      return new ArrayCoder(itemCoder, length);
    }

    // ABI types underneath MUST have components by definition
    const components = this.resolveGenericComponents(abi, argument);

    const arrayMatch = arrayRegEx.exec(abiType.type)?.groups;
    if (arrayMatch) {
      const length = parseInt(arrayMatch.length, 10);
      const arg = components[0];
      if (!arg) {
        throw new Error('Expected array type to have an item component');
      }

      const arrayElementCoder = this.getCoder(abi, arg);
      return new ArrayCoder(arrayElementCoder, length);
    }

    if (abiType.type === VEC_CODER_TYPE) {
      const typeArgument = components.find((x) => x.name === 'buf')?.typeArguments?.[0];
      if (!typeArgument) {
        throw new Error('Expected Vec type to have a type argument');
      }
      const itemCoder = this.getCoder(abi, typeArgument);
      return new VecCoder(itemCoder);
    }

    const structMatch = structRegEx.exec(abiType.type)?.groups;
    if (structMatch) {
      const coders = this.getCoders(components, abi);
      return new StructCoder(structMatch.name, coders);
    }

    const enumMatch = enumRegEx.exec(abiType.type)?.groups;
    if (enumMatch) {
      const coders = this.getCoders(components, abi);

      const isOptionEnum = abiType.type === OPTION_CODER_TYPE;
      if (isOptionEnum) {
        return new OptionCoder(enumMatch.name, coders);
      }
      return new EnumCoder(enumMatch.name, coders);
    }

    const tupleMatch = tupleRegEx.exec(abiType.type)?.groups;
    if (tupleMatch) {
      const coders = components.map((component) => this.getCoder(abi, component));
      return new TupleCoder(coders);
    }

<<<<<<< HEAD
    return logger.throwArgumentError('Invalid type', 'type', abiType.type);
=======
    return logger.throwArgumentError('Coder not found', 'type', { abiType, abi });
>>>>>>> 8d992c41
  }

  private static getCoders(components: readonly JsonAbiArgument[], abi: JsonAbi) {
    return components.reduce((obj, component) => {
      const o: Record<string, Coder> = obj;

      o[component.name] = this.getCoder(abi, component);
      return o;
    }, {});
  }

  static encode(abi: JsonAbi, argument: JsonAbiArgument, value: InputValue) {
    return this.getCoder(abi, argument).encode(value);
  }

  static decode(
    abi: JsonAbi,
    arg: JsonAbiArgument,
    data: Uint8Array,
    offset: number
  ): [DecodedValue | undefined, number] {
    return this.getCoder(abi, arg).decode(data, offset) as [DecodedValue | undefined, number];
  }
}<|MERGE_RESOLUTION|>--- conflicted
+++ resolved
@@ -56,7 +56,6 @@
     });
 
     return implicitGenericParameters;
-<<<<<<< HEAD
   }
 
   private static resolveGenericArgs(
@@ -114,78 +113,15 @@
     return this.resolveGenericArgs(abi, abiType.components!, typeParametersAndArgsMap);
   }
 
-=======
-  }
-
-  private static resolveGenericArgs(
-    abi: JsonAbi,
-    args: readonly JsonAbiArgument[],
-    typeParametersAndArgsMap: Record<number, JsonAbiArgument> | undefined
-  ): readonly JsonAbiArgument[] {
-    if (typeParametersAndArgsMap === undefined) return args;
-
-    return args.map((arg) => {
-      if (typeParametersAndArgsMap[arg.type] !== undefined) {
-        return {
-          ...typeParametersAndArgsMap[arg.type],
-          name: arg.name,
-        };
-      }
-
-      if (arg.typeArguments !== null) {
-        return {
-          ...structuredClone(arg),
-          typeArguments: this.resolveGenericArgs(abi, arg.typeArguments, typeParametersAndArgsMap),
-        };
-      }
-
-      const abiType = findOrThrow(abi.types, (x) => x.typeId === arg.type);
-      if (abiType.components === null) return arg;
-      const implicitGenericTypeParameters = this.getImplicitGenericTypeParameters(abi, abiType);
-      if (implicitGenericTypeParameters.length === 0) return arg;
-
-      return {
-        ...structuredClone(arg),
-        typeArguments: implicitGenericTypeParameters.map((tp) => typeParametersAndArgsMap[tp]),
-      };
-    });
-  }
-
-  static resolveGenericComponents(abi: JsonAbi, arg: JsonAbiArgument): readonly JsonAbiArgument[] {
-    let abiType = findOrThrow(abi.types, (t) => t.typeId === arg.type);
-
-    const implicitGenericTypeParameters = this.getImplicitGenericTypeParameters(abi, abiType);
-    if (implicitGenericTypeParameters.length > 0) {
-      abiType = { ...structuredClone(abiType), typeParameters: implicitGenericTypeParameters };
-    }
-
-    const typeParametersAndArgsMap = abiType.typeParameters?.reduce(
-      (obj, typeParameter, typeParameterIndex) => {
-        const o: Record<number, JsonAbiArgument> = { ...obj };
-        o[typeParameter] = structuredClone(arg.typeArguments?.[typeParameterIndex]);
-        return o;
-      },
-      {} as Record<number, JsonAbiArgument>
-    );
-
-    // eslint-disable-next-line @typescript-eslint/no-non-null-assertion
-    return this.resolveGenericArgs(abi, abiType.components!, typeParametersAndArgsMap);
-  }
-
->>>>>>> 8d992c41
   static getCoder(abi: JsonAbi, argument: JsonAbiArgument): Coder {
     const abiType = findOrThrow(
       abi.types,
       (t) => t.typeId === argument.type,
-<<<<<<< HEAD
-      () => logger.throwArgumentError('Invalid type', 'type', argument.type)
-=======
       () =>
         logger.throwArgumentError('Type does not exist in the provided abi', 'type', {
           argument,
           abi,
         })
->>>>>>> 8d992c41
     );
 
     switch (abiType.type) {
@@ -268,11 +204,7 @@
       return new TupleCoder(coders);
     }
 
-<<<<<<< HEAD
-    return logger.throwArgumentError('Invalid type', 'type', abiType.type);
-=======
     return logger.throwArgumentError('Coder not found', 'type', { abiType, abi });
->>>>>>> 8d992c41
   }
 
   private static getCoders(components: readonly JsonAbiArgument[], abi: JsonAbi) {
