--- conflicted
+++ resolved
@@ -36,15 +36,9 @@
   readonly attributes: readonly JsonAbiFunctionAttribute[];
   private readonly jsonAbi: JsonAbi;
 
-<<<<<<< HEAD
   constructor(abi: JsonAbi, name: string) {
     this.jsonAbi = abi;
-    this.jsonFn = findOrThrow(abi.functions, (f) => f.name === name);
-=======
-  constructor(jsonAbi: JsonAbi, name: FnName) {
-    this.jsonAbi = jsonAbi;
     this.jsonFn = findOrThrow(this.jsonAbi.functions, (f) => f.name === name);
->>>>>>> 0dc052a1
     this.name = name;
     this.signature = FunctionFragment.getSignature(this.jsonAbi, this.jsonFn);
     this.selector = FunctionFragment.getFunctionSelector(this.signature);
@@ -96,11 +90,7 @@
       (x) => findOrThrow(this.jsonAbi.types, (t) => t.typeId === x.type).type !== '()'
     );
 
-<<<<<<< HEAD
-    if (Array.isArray(inputValuesArray) && nonEmptyTypes.length !== inputValuesArray.length) {
-=======
-    if (Array.isArray(values) && nonEmptyInputs.length !== values.length) {
->>>>>>> 0dc052a1
+    if (Array.isArray(inputValuesArray) && nonEmptyInputs.length !== inputValuesArray.length) {
       shallowCopyValues.length = this.jsonFn.inputs.length;
       shallowCopyValues.fill(undefined as unknown as InputValue, inputValuesArray.length);
     }
