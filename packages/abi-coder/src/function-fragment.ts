import type { BytesLike } from '@ethersproject/bytes';
import { arrayify, concat } from '@ethersproject/bytes';
import { Logger } from '@ethersproject/logger';
import { sha256 } from '@ethersproject/sha2';
import { bufferFromString } from '@fuel-ts/keystore';
import { bn } from '@fuel-ts/math';
import { versions } from '@fuel-ts/versions';

import { AbiCoder } from './abi-coder';
import type { DecodedValue, InputValue } from './coders/abstract-coder';
import type { ArrayCoder } from './coders/array';
import { TupleCoder } from './coders/tuple';
import type { U64Coder } from './coders/u64';
import { arrayRegEx, enumRegEx, OPTION_CODER_TYPE, stringRegEx, structRegEx } from './constants';
import type {
  JsonAbi,
  JsonAbiArgument,
  JsonAbiFunction,
  JsonAbiFunctionAttribute,
  JsonAbiType,
} from './json-abi';
import { isPointerType, getVectorAdjustments, findOrThrow } from './utilities';

const logger = new Logger(versions.FUELS);

export class FunctionFragment<
  Input extends object | never = never,
  Output extends unknown | never = never
> {
  readonly signature: string;
  readonly selector: string;
  readonly name: string;
  readonly jsonFn: JsonAbiFunction;
  readonly attributes: readonly JsonAbiFunctionAttribute[];

  private readonly jsonAbi: JsonAbi;
  constructor(abi: JsonAbi, name: string) {
    this.jsonAbi = abi;
    this.jsonFn = findOrThrow(abi.functions, (f) => f.name === name);
    this.name = name;
    this.signature = FunctionFragment.getSignature(abi, this.jsonFn);
    this.selector = FunctionFragment.getFunctionSelector(this.signature);

    this.attributes = this.jsonFn.attributes ?? [];
  }

  private static getSignature(abi: JsonAbi, fn: JsonAbiFunction): string {
    const inputsSignatures = fn.inputs.map((input) => this.getArgSignature(abi, input));
    return `${fn.name}(${inputsSignatures.join(',')})`;
  }

  private static getArgSignature(abi: JsonAbi, arg: JsonAbiArgument): string {
    const prefix = this.getArgSignaturePrefix(abi, arg);
    const content = this.getArgSignatureContent(abi, arg);

    return `${prefix}${content}`;
  }

  private static getArgSignaturePrefix(abi: JsonAbi, input: JsonAbiArgument): string {
    const abiType = findOrThrow(abi.types, (x) => x.typeId === input.type);
    const structMatch = structRegEx.test(abiType.type);
    if (structMatch) return 's';

    const arrayMatch = arrayRegEx.test(abiType.type);
    if (arrayMatch) return 'a';

    const enumMatch = enumRegEx.test(abiType.type);
    if (enumMatch) return 'e';

    return '';
  }

  private static getArgSignatureContent(abi: JsonAbi, input: JsonAbiArgument): string {
    const abiType = findOrThrow(abi.types, (x) => x.typeId === input.type);

    if (abiType.type === 'raw untyped ptr') {
      return 'rawptr';
    }

    const strMatch = stringRegEx.exec(abiType.type)?.groups;
    if (strMatch) {
      return `str[${strMatch.length}]`;
    }

    let components = abiType.components;

    if (components === null) return abiType.type;

    components = AbiCoder.resolveGenericComponents(abi, input);

    const arrayMatch = arrayRegEx.exec(abiType.type)?.groups;

    if (arrayMatch) {
      return `[${this.getArgSignature(abi, components[0])};${arrayMatch.length}]`;
    }

    const typeArgumentsSignature = Array.isArray(input.typeArguments)
      ? `<${input.typeArguments.map((arg) => this.getArgSignature(abi, arg)).join(',')}>`
      : '';
    const componentsSignature = `(${components
      .map((arg) => this.getArgSignature(abi, arg))
      .join(',')})`;

    return `${typeArgumentsSignature}${componentsSignature}`;
  }

  private static getFunctionSelector(functionSignature: string) {
    const hashedFunctionSignature = sha256(bufferFromString(functionSignature, 'utf-8'));
    // get first 4 bytes of signature + 0x prefix. then left-pad it to 8 bytes using toHex(8)
    return bn(hashedFunctionSignature.slice(0, 10)).toHex(8);
  }

  isInputDataPointer(): boolean {
    const inputTypes = this.jsonFn.inputs.map((i) =>
      this.jsonAbi.types.find((t) => t.typeId === i.type)
    );

    return this.jsonFn.inputs.length > 1 || isPointerType(inputTypes[0]?.type || '');
  }

  private mapInputObjectToArray(input: Input) {
    const orderedArgNames = this.jsonFn.inputs.map((x) => x.name!);

    return (
      Object.entries(input)
        // We sort the input object properties to match the ABI ordering, as their order can be arbitrary
        // eslint-disable-next-line @typescript-eslint/no-non-null-assertion
        .sort((a, b) => orderedArgNames!.indexOf(a[0]) - orderedArgNames!.indexOf(b[0]))
        .map((x) => x[1])
    );
  }

  encodeArguments(value: Input, offset = 0): Uint8Array {
    const inputValuesArray = this.mapInputObjectToArray(value);

    if (!FunctionFragment.argsAndInputsAlign(inputValuesArray, this.jsonFn.inputs, this.jsonAbi)) {
      throw new Error('Types/values length mismatch');
    }
    const shallowCopyValues = inputValuesArray.slice();

    const nonEmptyTypes = this.jsonFn.inputs.filter(
<<<<<<< HEAD
      (x) => (this.jsonAbi.types.find((t) => t.typeId === x.type) as JsonAbiType).type !== '()'
=======
      (x) => findOrThrow(this.jsonAbi.types, (t) => t.typeId === x.type).type !== '()'
>>>>>>> c64d93e2
    );

    if (Array.isArray(inputValuesArray) && nonEmptyTypes.length !== inputValuesArray.length) {
      shallowCopyValues.length = this.jsonFn.inputs.length;
      shallowCopyValues.fill(undefined as unknown as InputValue, inputValuesArray.length);
    }

    const coders = nonEmptyTypes.map((input) => AbiCoder.getCoder(this.jsonAbi, input));
    const vectorData = getVectorAdjustments(coders, shallowCopyValues, offset);

    const coder = new TupleCoder(coders);
    const results = coder.encode(shallowCopyValues);

    return concat([results, concat(vectorData)]);
  }

  private static argsAndInputsAlign(
    args: InputValue[],
    inputs: readonly JsonAbiArgument[],
    abi: JsonAbi
  ) {
    if (args.length === inputs.length) return true;

    const inputTypes = inputs.map((i) => findOrThrow(abi.types, (t) => t.typeId === i.type));
    const optionalInputs = inputTypes.filter(
      (x) => x.type === OPTION_CODER_TYPE || x.type === '()'
    );
    if (optionalInputs.length === inputTypes.length) return true;

    return inputTypes.length - optionalInputs.length === args.length;
  }

  decodeArguments(data: BytesLike) {
    const bytes = arrayify(data);
<<<<<<< HEAD
    const nonEmptyInputs = this.jsonFn.inputs.filter(
      (x) => this.jsonAbi.types.find((t) => t.typeId === x.type)!.type !== '()'
=======
    const nonEmptyTypes = this.jsonFn.inputs.filter(
      (x) => findOrThrow(this.jsonAbi.types, (t) => t.typeId === x.type).type !== '()'
>>>>>>> c64d93e2
    );

    if (nonEmptyInputs.length === 0) {
      // The VM is current return 0x0000000000000000, but we should treat it as undefined / void
      if (bytes.length === 0) return undefined;

      logger.throwError(
        'Types/values length mismatch during decode',
        Logger.errors.INVALID_ARGUMENT,
        {
          count: {
            types: this.jsonFn.inputs.length,
            nonEmptyTypes: nonEmptyInputs.length,
            values: bytes.length,
          },
          value: {
            args: this.jsonFn.inputs,
            nonEmptyTypes: nonEmptyInputs,
            values: bytes,
          },
        }
      );
    }

    const result = nonEmptyInputs.reduce(
      (obj: { decoded: unknown[]; offset: number }, input, currentIndex) => {
        const coder = AbiCoder.getCoder(this.jsonAbi, input);
        if (currentIndex === 0) {
          const inputAbiType = findOrThrow(this.jsonAbi.types, (t) => t.typeId === input.type);
          if (inputAbiType.type === 'raw untyped slice') {
            (coder as ArrayCoder<U64Coder>).length = bytes.length / 8;
          }
        }
        const [decodedValue, decodedValueByteSize] = coder.decode(bytes, obj.offset);

        return {
          decoded: [...obj.decoded, decodedValue],
          offset: obj.offset + decodedValueByteSize,
        };
      },
      { decoded: [], offset: 0 }
    );

    return result.decoded;
  }

  decodeOutput(data: BytesLike): [DecodedValue | undefined, number] {
    const outputAbiType = findOrThrow(
      this.jsonAbi.types,
      (t) => t.typeId === this.jsonFn.output.type
    );
    if (outputAbiType.type === '()') return [undefined, 0];

    const bytes = arrayify(data);
    const coder = AbiCoder.getCoder(this.jsonAbi, this.jsonFn.output);

    if (outputAbiType.type === 'raw untyped slice') {
      (coder as ArrayCoder<U64Coder>).length = bytes.length / 8;
    }

    return coder.decode(bytes, 0) as [DecodedValue | undefined, number];
  }
}<|MERGE_RESOLUTION|>--- conflicted
+++ resolved
@@ -139,11 +139,7 @@
     const shallowCopyValues = inputValuesArray.slice();
 
     const nonEmptyTypes = this.jsonFn.inputs.filter(
-<<<<<<< HEAD
-      (x) => (this.jsonAbi.types.find((t) => t.typeId === x.type) as JsonAbiType).type !== '()'
-=======
       (x) => findOrThrow(this.jsonAbi.types, (t) => t.typeId === x.type).type !== '()'
->>>>>>> c64d93e2
     );
 
     if (Array.isArray(inputValuesArray) && nonEmptyTypes.length !== inputValuesArray.length) {
@@ -178,13 +174,8 @@
 
   decodeArguments(data: BytesLike) {
     const bytes = arrayify(data);
-<<<<<<< HEAD
     const nonEmptyInputs = this.jsonFn.inputs.filter(
-      (x) => this.jsonAbi.types.find((t) => t.typeId === x.type)!.type !== '()'
-=======
-    const nonEmptyTypes = this.jsonFn.inputs.filter(
       (x) => findOrThrow(this.jsonAbi.types, (t) => t.typeId === x.type).type !== '()'
->>>>>>> c64d93e2
     );
 
     if (nonEmptyInputs.length === 0) {
