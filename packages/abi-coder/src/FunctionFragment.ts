--- conflicted
+++ resolved
@@ -109,11 +109,7 @@
 
         return {
           decoded: [...obj.decoded, decodedValue],
-<<<<<<< HEAD
-          offset: decodedValueByteSize,
-=======
           offset: decodedOffset,
->>>>>>> 8e5ce4eb
         };
       },
       { decoded: [], offset: 0 }
