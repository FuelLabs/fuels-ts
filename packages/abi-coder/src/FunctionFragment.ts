--- conflicted
+++ resolved
@@ -12,19 +12,9 @@
 import { TupleCoder } from './encoding/coders/TupleCoder';
 import type { JsonAbi, JsonAbiFunction, JsonAbiFunctionAttribute } from './types/JsonAbi';
 import type { EncodingVersion } from './utils/constants';
-<<<<<<< HEAD
-import { optionCoderRegex } from './utils/constants';
-import {
-  findFunctionByName,
-  findNonEmptyInputs,
-  findTypeById,
-  getEncodingVersion,
-} from './utils/json-abi';
-=======
 import { getFunctionInputs } from './utils/getFunctionInputs';
 import { findFunctionByName, findNonVoidInputs, getEncodingVersion } from './utils/json-abi';
 import { padValuesWithUndefined } from './utils/padValuesWithUndefined';
->>>>>>> fc39124e
 
 export class FunctionFragment<
   TAbi extends JsonAbi = JsonAbi,
@@ -82,41 +72,8 @@
       })
     );
 
-<<<<<<< HEAD
-    return new TupleCoder(coders).encode(shallowCopyValues);
-  }
-
-  private static verifyArgsAndInputsAlign(
-    args: InputValue[],
-    inputs: readonly JsonAbiArgument[],
-    abi: JsonAbi
-  ) {
-    if (args.length === inputs.length) {
-      return;
-    }
-
-    const inputTypes = inputs.map((input) => findTypeById(abi, input.type));
-    const optionalInputs = inputTypes.filter(
-      (x) => optionCoderRegex.test(x.type) || x.type === '()'
-    );
-    if (optionalInputs.length === inputTypes.length) {
-      return;
-    }
-    if (inputTypes.length - optionalInputs.length === args.length) {
-      return;
-    }
-
-    const errorMsg = `Mismatch between provided arguments and expected ABI inputs. Provided ${
-      args.length
-    } arguments, but expected ${inputs.length - optionalInputs.length} (excluding ${
-      optionalInputs.length
-    } optional inputs).`;
-
-    throw new FuelError(ErrorCode.ABI_TYPES_AND_VALUES_MISMATCH, errorMsg);
-=======
     const argumentValues = padValuesWithUndefined(values, this.jsonFn.inputs);
     return new TupleCoder(coders).encode(argumentValues);
->>>>>>> fc39124e
   }
 
   decodeArguments(data: BytesLike) {
