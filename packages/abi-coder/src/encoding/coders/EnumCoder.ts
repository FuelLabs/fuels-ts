--- conflicted
+++ resolved
@@ -3,11 +3,7 @@
 import { concat } from '@fuel-ts/utils';
 import type { RequireExactlyOne } from 'type-fest';
 
-<<<<<<< HEAD
-import { optionCoderRegex } from '../../utils/constants';
-=======
-import { OPTION_CODER_TYPE, VOID_TYPE } from '../../utils/constants';
->>>>>>> fc39124e
+import { OPTION_CODER_TYPE, optionCoderRegex, VOID_TYPE } from '../../utils/constants';
 import { hasNestedOption } from '../../utils/utilities';
 
 import type { TypesOfCoder } from './AbstractCoder';
@@ -47,15 +43,7 @@
 
   // Checks that we're handling a native enum that is of type void.
   #isNativeEnum(coder: Coder): boolean {
-<<<<<<< HEAD
-    if (!optionCoderRegex.test(this.type) && coder.type === '()') {
-      const tupleCoder = coder as TupleCoder<[]>;
-      return tupleCoder.coders.length === 0;
-    }
-    return false;
-=======
     return this.type !== OPTION_CODER_TYPE && coder.type === VOID_TYPE;
->>>>>>> fc39124e
   }
 
   #encodeNativeEnum(value: string): Uint8Array {
