{
  "name": "@fuel-ts/abi-coder",
  "version": "0.94.3",
  "description": "",
  "author": "Fuel Labs <contact@fuel.sh> (https://fuel.network/)",
  "main": "dist/index.js",
  "module": "dist/index.mjs",
  "types": "dist/index.d.ts",
  "engines": {
    "node": "^18.20.3 || ^20.0.0 || ^22.0.0"
  },
  "exports": {
    ".": {
      "require": "./dist/index.js",
      "import": "./dist/index.mjs",
      "types": "./dist/index.d.ts"
    }
  },
  "files": [
    "dist"
  ],
  "scripts": {
    "pretest": "pnpm build:forc",
    "build:forc": "pnpm fuels-forc build -p test/fixtures/forc-projects --release",
    "build": "tsup",
    "postbuild": "tsx ../../scripts/postbuild.ts"
  },
  "license": "Apache-2.0",
  "dependencies": {
    "@fuel-ts/crypto": "workspace:*",
    "@fuel-ts/errors": "workspace:*",
    "@fuel-ts/hasher": "workspace:^",
    "@fuel-ts/interfaces": "workspace:*",
    "@fuel-ts/math": "workspace:*",
    "@fuel-ts/utils": "workspace:*",
<<<<<<< HEAD
    "restify": "^11.1.0",
    "type-fest": "^3.1.0"
=======
    "type-fest": "^4.24.0"
>>>>>>> d19736b7
  }
}<|MERGE_RESOLUTION|>--- conflicted
+++ resolved
@@ -33,11 +33,7 @@
     "@fuel-ts/interfaces": "workspace:*",
     "@fuel-ts/math": "workspace:*",
     "@fuel-ts/utils": "workspace:*",
-<<<<<<< HEAD
     "restify": "^11.1.0",
-    "type-fest": "^3.1.0"
-=======
     "type-fest": "^4.24.0"
->>>>>>> d19736b7
   }
 }