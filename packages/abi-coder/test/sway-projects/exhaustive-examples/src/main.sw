--- conflicted
+++ resolved
@@ -133,13 +133,9 @@
     fn struct_generic_simple(x: StructB<u8>) -> StructB<u8>;
     fn struct_with_tuple(x: StructB<(bool, u64)>) -> StructB<(bool, u64)>;
     fn struct_with_implicitGenerics(arg: StructWithImplicitGenerics<b256, u8>) -> StructWithImplicitGenerics<b256, u8>;
-<<<<<<< HEAD
     fn bytes(arg: Bytes) -> Bytes;
     fn raw_slice(arg: raw_slice) -> raw_slice;
     
-=======
-
->>>>>>> 1078ab58
     fn tuple_as_param(x: (u8, StructA<StructB<u64>, str[3]>)) -> (u8, StructA<StructB<u64>, str[3]>);
     fn array_simple(x: [u8; 4]) -> [u8; 4];
     fn array_struct(x: [SimpleStruct; 3]) -> [SimpleStruct; 3];
@@ -173,7 +169,6 @@
 }
 
 impl MyContract for Contract {
-<<<<<<< HEAD
     fn test_function() -> bool {true}
     fn u_8(arg: u8) -> u8 {arg}
     fn u_16(arg: u16) -> u16 {arg}
@@ -206,7 +201,6 @@
     fn u32_then_three_vectors_u64(x: u32, y: Vec<u64>, z: Vec<u64>, q: Vec<u64>) -> (u32, Vec<u64>, Vec<u64>, Vec<u64>) {(x, y, z, q)}
     
     
-=======
     fn test_function() -> bool {
         true
     }
@@ -297,7 +291,6 @@
         (x, y, z, q)
     }
 
->>>>>>> 1078ab58
     fn return_configurables() -> (u8, bool, [u32; 3], str[4], StructA<u8, bool>) {
         (U8, BOOL, ARRAY, STR_4, STRUCT)
     }
