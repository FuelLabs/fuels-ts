--- conflicted
+++ resolved
@@ -373,13 +373,7 @@
         {
           fn: exhaustiveExamplesInterface.functions.vector_boolean,
           title: '[vector] boolean',
-<<<<<<< HEAD
           value: { x: [true, false, true, true] },
-          // eslint-disable-next-line @typescript-eslint/ban-ts-comment
-          // @ts-ignore
-=======
-          value: [[true, false, true, true]],
->>>>>>> c64d93e2
           encodedValue: () => {
             const vector = encodeVectorFully(
               [BOOL_TRUE_ENCODED, EMPTY_U8_ARRAY, BOOL_TRUE_ENCODED, BOOL_TRUE_ENCODED],
@@ -422,13 +416,7 @@
         {
           fn: exhaustiveExamplesInterface.functions.vector_u8_then_arg,
           title: '[vector] Vector u8 and then b256',
-<<<<<<< HEAD
           value: { x: [U8_MAX, 0, U8_MAX, U8_MAX], y: B256_DECODED },
-          // eslint-disable-next-line @typescript-eslint/ban-ts-comment
-          // @ts-ignore
-=======
-          value: [[U8_MAX, 0, U8_MAX, U8_MAX], B256_DECODED],
->>>>>>> c64d93e2
           encodedValue: () => {
             const fullyEncodedVector = encodeVectorFully(
               [U8_MAX_ENCODED, EMPTY_U8_ARRAY, U8_MAX_ENCODED, U8_MAX_ENCODED],
@@ -460,13 +448,7 @@
         {
           fn: exhaustiveExamplesInterface.functions.u32_then_three_vectors_u64,
           title: '[vector] arg u32 and then three vectors u64',
-<<<<<<< HEAD
           value: { x: 33, y: [450, 202, 340], z: [12, 13, 14], q: [11, 9] },
-          // eslint-disable-next-line @typescript-eslint/ban-ts-comment
-          // @ts-ignore
-=======
-          value: [33, [450, 202, 340], [12, 13, 14], [11, 9]],
->>>>>>> c64d93e2
           encodedValue: () => {
             const EXPECTED: Uint8Array[] = [
               new Uint8Array([0, 0, 0, 0, 0, 0, 0, 33]),
@@ -501,14 +483,9 @@
           // @ts-expect-error value is an intersection of all parameterized tests and it's breaking TS
           const encoded = fn.encodeArguments(value);
 
-<<<<<<< HEAD
           const encodedVal = encodedValue instanceof Function ? encodedValue() : encodedValue;
           const expectedEncoded =
-            encodedValue instanceof Uint8Array ? encodedVal : concat(encodedVal);
-=======
-        const encodedVal = encodedValue instanceof Function ? encodedValue() : encodedValue;
-        const expectedEncoded = encodedVal instanceof Uint8Array ? encodedVal : concat(encodedVal);
->>>>>>> c64d93e2
+            encodedVal instanceof Uint8Array ? encodedVal : concat(encodedVal);
 
           expect(encoded).toEqual(expectedEncoded);
 
