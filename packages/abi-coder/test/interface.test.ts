--- conflicted
+++ resolved
@@ -590,17 +590,10 @@
             arg: {
               vec: [3, 9, 6, 4],
             },
-<<<<<<< HEAD
           },
           encodedValue: (input?: any) => {
             const vec = input.arg.vec;
 
-=======
-          ],
-          encodedValue: (input?: any, _offset: number = 0) => {
-            // eslint-disable-next-line no-param-reassign
-            input = input[0];
->>>>>>> b4d78c14
             const enumCaseOne = [0, 0, 0, 0, 0, 0, 0, 1];
             const pointer = [0, 0, 0, 0, 0, 0, 0, 32];
             const capacity = [0, 0, 0, 0, 0, 0, 0, vec.length];
@@ -659,34 +652,29 @@
           offset: 16,
           skipDecoding: true,
         },
-<<<<<<< HEAD
-      ])('$title: $value', ({ fn, value, encodedValue, decodedTransformer, skipDecoding }) => {
-        // @ts-expect-error value is an intersection of all parameterized tests and it's breaking TS
-        const encoded = fn.encodeArguments(value);
-=======
       ])(
         '$title: $value',
-        ({ fn, title: _, value, encodedValue, decodedTransformer, skipDecoding, offset }) => {
-          const encoded = Array.isArray(value)
-            ? fn.encodeArguments(value, offset)
-            : fn.encodeArguments([value], offset);
->>>>>>> b4d78c14
-
-        const encodedVal = encodedValue instanceof Function ? encodedValue(value) : encodedValue;
-        const expectedEncoded = encodedVal instanceof Uint8Array ? encodedVal : concat(encodedVal);
-
-        expect(encoded).toEqual(expectedEncoded);
-
-        if (skipDecoding) return; // Vectors don't have implemented decoding
-
-        let decoded = fn.decodeArguments(expectedEncoded);
-
-        if (decodedTransformer) decoded = decodedTransformer(decoded);
-
-        const expectedDecoded = Object.values(value);
-
-        expect(decoded).toEqual(expectedDecoded);
-      });
+        ({ fn, title: _, value, encodedValue, decodedTransformer, skipDecoding }) => {
+          // @ts-expect-error value is an intersection of all parameterized tests and it's breaking TS
+          const encoded = fn.encodeArguments(value);
+
+          const encodedVal = encodedValue instanceof Function ? encodedValue(value) : encodedValue;
+          const expectedEncoded =
+            encodedVal instanceof Uint8Array ? encodedVal : concat(encodedVal);
+
+          expect(encoded).toEqual(expectedEncoded);
+
+          if (skipDecoding) return; // Vectors don't have implemented decoding
+
+          let decoded = fn.decodeArguments(expectedEncoded);
+
+          if (decodedTransformer) decoded = decodedTransformer(decoded);
+
+          const expectedDecoded = Object.values(value);
+
+          expect(decoded).toEqual(expectedDecoded);
+        }
+      );
     });
 
     describe('fails when encoding', () => {
