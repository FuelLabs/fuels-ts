/* eslint-disable @typescript-eslint/no-explicit-any */
import type { BN } from '@fuel-ts/math';
import { concat } from '@fuel-ts/utils';

import { Interface } from '../src/Interface';
import type { JsonAbiConfigurable } from '../src/types/JsonAbi';
import type { AbiFunction } from '../src/types/JsonAbiNew';

import { AbiCoderProjectsEnum, getCoderForcProject } from './fixtures/forc-projects';
import {
  B256_DECODED,
  B256_ENCODED,
  B256_ZERO_DECODED,
  B256_ZERO_ENCODED,
  B512_DECODED,
  B512_ENCODED,
  B512_ZERO_DECODED,
  B512_ZERO_ENCODED,
  BOOL_FALSE_ENCODED,
  BOOL_TRUE_ENCODED,
  ENUM_FIRST_INDEX,
  ENUM_SECOND_INDEX,
  ENUM_THIRD_INDEX,
  U16_MAX,
  U16_MAX_ENCODED,
  U16_MIN_ENCODED,
  U32_MAX,
  U32_MAX_ENCODED,
  U32_MIN_ENCODED,
  U64_MAX,
  U64_MAX_ENCODED,
  U64_MIN_ENCODED,
  U8_MAX,
  U8_MAX_ENCODED,
  U8_MIN_ENCODED,
} from './utils/constants';

const exhaustiveExamplesAbi = getCoderForcProject(
  AbiCoderProjectsEnum.EXHAUSTIVE_EXAMPLES
).abiContents;

const exhaustiveExamplesInterface = new Interface(exhaustiveExamplesAbi);

/**
 * @group node
 */
describe('Abi interface', () => {
  it('can retrieve a function fragment', () => {
    const fn = exhaustiveExamplesInterface.functions.entry_one;

    expect(fn.name).toBe('entry_one');
  });

  describe('getting function via name/signature/selector', () => {
    it.each([
      'entry_one',
      'entry_one(u64)',
      '0x000000000c36cb9c',

      'sum',
      'sum(u64,u64)',
      '0x00000000e6af18d7',

      'sum_test',
      'sum_test(s(u64,u64))',
      '0x00000000fd5ec586',

      'takes_array',
      'takes_array(a[str[3];3])',
      '0x00000000f152ad85',

      'take_enum',
      'take_enum(e(bool,bool))',
      '0x00000000424d6522',

      'my_struct',
      'my_struct(u64,s(bool,u64))',
      '0x00000000fb356c4a',

      'array_of_structs',
      'array_of_structs(a[s(str[3],e(u64,bool,bool));3])',
      '0x00000000c2d8ff3d',

      'complex_function',
      'complex_function(s<a[b256;3],u8>(a[b256;3],e<u64>(u64,bool)),a[s<u64,bool>(u64,e<u64>(u64,bool));4],(str[5],bool),s(u64))',
      '0x0000000051fdfdad',

      'simple_vector',
      'simple_vector(s<u8>(s<u8>(rawptr,u64),u64))',
      '0x00000000dd1b1a41',

      'struct_with_implicit_generics',
      'struct_with_implicit_generics(s<b256,u8>(a[b256;3],<b256,u8>(b256,u8)))',
      '0x0000000032ef2da0',
    ])('%p', (nameOrSignatureOrSelector: string) => {
      const fn = exhaustiveExamplesInterface.getFunction(nameOrSignatureOrSelector);

      const works =
        fn.name === nameOrSignatureOrSelector ||
        fn.signature === nameOrSignatureOrSelector ||
        fn.selector === nameOrSignatureOrSelector;

      expect(works).toEqual(true);
    });

    it('raises an error when function is not found', () => {
      const fnName = 'doesnt_exist';
      expect(() => exhaustiveExamplesInterface.getFunction(fnName)).toThrow();
    });
  });

  describe('configurables', () => {
    it('sets configurables as dictionary', () => {
      const dict = exhaustiveExamplesAbi.configurables.reduce((obj, val) => {
        const o: Record<string, JsonAbiConfigurable> = obj;
        o[val.name] = val;
        return o;
      }, {});
      expect(exhaustiveExamplesInterface.configurables).toEqual(dict);
    });

    it('encodes configurables', () => {
      const encoded = exhaustiveExamplesInterface.encodeConfigurable('U8', 55);
      expect(encoded).toEqual(new Uint8Array([55]));
    });

    it('throws when encoding non-existent configurable', () => {
      expect(() => exhaustiveExamplesInterface.encodeConfigurable('futile_effort', 3)).toThrow(
        "A configurable with the 'futile_effort' was not found in the ABI."
      );
    });
  });

  describe('encoding/decoding', () => {
    describe('encodes and decodes', () => {
      it.each([
        {
          fn: exhaustiveExamplesInterface.functions.u_8,
          title: '[u8]',
          value: 0,
          encodedValue: U8_MIN_ENCODED,
        },
        {
          fn: exhaustiveExamplesInterface.functions.u_8,
          title: '[u8]',
          value: U8_MAX,
          encodedValue: Uint8Array.from(U8_MAX_ENCODED),
        },
        {
          fn: exhaustiveExamplesInterface.functions.u_16,
          title: '[u16]',
          value: 0,
          encodedValue: Uint8Array.from(U16_MIN_ENCODED),
        },
        {
          fn: exhaustiveExamplesInterface.functions.u_16,
          title: '[u16]',
          value: U16_MAX,
          encodedValue: U16_MAX_ENCODED,
        },
        {
          fn: exhaustiveExamplesInterface.functions.u_32,
          title: '[u32]',
          value: 0,
          encodedValue: U32_MIN_ENCODED,
        },
        {
          fn: exhaustiveExamplesInterface.functions.u_32,
          title: '[u32]',
          value: U32_MAX,
          encodedValue: U32_MAX_ENCODED,
        },
        {
          fn: exhaustiveExamplesInterface.functions.u_64,
          title: '[u64]',
          value: 0,
          encodedValue: U64_MIN_ENCODED,
          decodedTransformer: (decoded: unknown | undefined) =>
            (decoded as BN).toNumber() as number,
        },
        {
          fn: exhaustiveExamplesInterface.functions.u_64,
          title: '[u64]',
          value: U8_MAX,
          encodedValue: Uint8Array.from([0, 0, 0, 0, 0, 0, 0, U8_MAX]),
          decodedTransformer: (decoded: unknown | undefined) => (decoded as BN).toNumber(),
        },
        {
          fn: exhaustiveExamplesInterface.functions.u_64,
          title: '[u64]',
          value: U16_MAX,
          encodedValue: Uint8Array.from([0, 0, 0, 0, 0, 0, U8_MAX, U8_MAX]),
          decodedTransformer: (decoded: unknown | undefined) => (decoded as BN).toNumber(),
        },
        {
          fn: exhaustiveExamplesInterface.functions.u_64,
          title: '[u64]',
          value: U32_MAX,
          encodedValue: Uint8Array.from([0, 0, 0, 0, U8_MAX, U8_MAX, U8_MAX, U8_MAX]),
          decodedTransformer: (decoded: unknown | undefined) => (decoded as BN).toNumber(),
        },
        {
          fn: exhaustiveExamplesInterface.functions.u_64,
          title: '[u64]',
          value: U64_MAX,
          encodedValue: U64_MAX_ENCODED,
        },
        {
          fn: exhaustiveExamplesInterface.functions.boolean,
          title: '[bool]',
          value: false,
          encodedValue: BOOL_FALSE_ENCODED,
        },
        {
          fn: exhaustiveExamplesInterface.functions.boolean,
          title: '[bool]',
          value: true,
          encodedValue: BOOL_TRUE_ENCODED,
        },
        {
          fn: exhaustiveExamplesInterface.functions.b_256,
          title: '[b256]',
          value: B256_DECODED,
          encodedValue: B256_ENCODED,
        },
        {
          fn: exhaustiveExamplesInterface.functions.b_256,
          title: '[b256]',
          value: B256_ZERO_DECODED,
          encodedValue: B256_ZERO_ENCODED,
        },
        {
          fn: exhaustiveExamplesInterface.functions.b_512,
          title: '[b512]',
          value: B512_ZERO_DECODED,
          encodedValue: B512_ZERO_ENCODED,
        },
        {
          fn: exhaustiveExamplesInterface.functions.b_512,
          title: '[b512]',
          value: B512_DECODED,
          encodedValue: B512_ENCODED,
        },
        {
          fn: exhaustiveExamplesInterface.functions.two_args,
          title: 'two arguments',
          value: [B256_DECODED, false],
          encodedValue: [B256_ENCODED, BOOL_FALSE_ENCODED],
        },
        {
          fn: exhaustiveExamplesInterface.functions.struct_simple,
          title: '[struct] simple',
          value: { a: true, b: U32_MAX },
          encodedValue: [BOOL_TRUE_ENCODED, U32_MAX_ENCODED],
        },
        {
          fn: exhaustiveExamplesInterface.functions.struct_simple,
          title: '[struct] simple',
          value: { b: U32_MAX, a: true }, // checks that property order doesn't matter
          encodedValue: [BOOL_TRUE_ENCODED, U32_MAX_ENCODED],
        },
        {
          fn: exhaustiveExamplesInterface.functions.struct_generic_simple,
          title: '[struct] simple generic',
          value: { propB1: U8_MAX },
          encodedValue: U8_MAX_ENCODED,
        },
        {
          fn: exhaustiveExamplesInterface.functions.struct_with_tuple,
          title: '[struct] with [tuple]',
          value: { propB1: [true, U64_MAX] },
          encodedValue: [BOOL_TRUE_ENCODED, U64_MAX_ENCODED],
        },
        {
          fn: exhaustiveExamplesInterface.functions.struct_with_implicit_generics,
          title: '[struct] with implicit generics',
          value: { arr: [B256_DECODED, B256_DECODED, B256_DECODED], tuple: [B256_DECODED, U8_MAX] },
          encodedValue: [B256_ENCODED, B256_ENCODED, B256_ENCODED, B256_ENCODED, U8_MAX_ENCODED],
        },
        {
          fn: exhaustiveExamplesInterface.functions.bytes,
          title: '[struct Bytes]',
          value: [[1, 2, 3]],
          encodedValue: new Uint8Array([0, 0, 0, 0, 0, 0, 0, 3, 1, 2, 3]),
          decodedTransformer: (decoded: unknown | undefined) => {
            const data = (decoded as BN[]).slice(0, 3);
            return Array.from(data);
          },
        },
        {
          fn: exhaustiveExamplesInterface.functions.raw_slice,
          title: '[raw_slice]',
          value: [[1, 2, 3]],
          encodedValue: new Uint8Array([0, 0, 0, 0, 0, 0, 0, 3, 1, 2, 3]),
          decodedTransformer: (decoded: unknown | undefined) => (decoded as number[]).slice(-3),
        },
        {
          fn: exhaustiveExamplesInterface.functions.dynamic_string,
          title: '[struct String]',
          value: 'H3llo W0rld',
          encodedValue: new Uint8Array([
            0, 0, 0, 0, 0, 0, 0, 11, 72, 51, 108, 108, 111, 32, 87, 48, 114, 108, 100,
          ]),
        },
        {
          fn: exhaustiveExamplesInterface.functions.tuple_as_param,
          title: '[tuple] as param',
          value: [[U8_MAX, { propA1: { propB1: U64_MAX }, propA2: 'aaa' }]],
          encodedValue: [U8_MAX_ENCODED, U64_MAX_ENCODED, Uint8Array.from([97, 97, 97])],
        },
        {
          fn: exhaustiveExamplesInterface.functions.option_u8,
          title: '[option] u8',
          value: undefined,
          encodedValue: ENUM_FIRST_INDEX,
        },
        {
          fn: exhaustiveExamplesInterface.functions.option_u8,
          title: '[option] u8',
          value: U8_MAX,
          encodedValue: [ENUM_SECOND_INDEX, U8_MAX_ENCODED],
        },
        {
          fn: exhaustiveExamplesInterface.functions.enum_simple,
          title: '[enum] simple',
          value: 'Green',
          encodedValue: ENUM_SECOND_INDEX,
        },
        {
          fn: exhaustiveExamplesInterface.functions.enum_with_builtin_type,
          title: '[enum] with builtin type',
          value: { a: true },
          encodedValue: [ENUM_FIRST_INDEX, BOOL_TRUE_ENCODED],
        },
        {
          fn: exhaustiveExamplesInterface.functions.enum_with_builtin_type,
          title: '[enum] with builtin type',
          value: { b: U64_MAX },
          encodedValue: [ENUM_SECOND_INDEX, U64_MAX_ENCODED],
        },
        {
          fn: exhaustiveExamplesInterface.functions.enum_with_structs,
          title: '[enum] with structs',
          value: { c: { propA1: U64_MAX, propA2: { a: true, b: U32_MAX } } },
          encodedValue: [ENUM_THIRD_INDEX, U64_MAX_ENCODED, BOOL_TRUE_ENCODED, U32_MAX_ENCODED],
        },
        {
          fn: exhaustiveExamplesInterface.functions.array_simple,
          title: '[array] simple',
          value: [[1, 2, 3, U8_MAX]],
          encodedValue: Uint8Array.from([1, 2, 3, U8_MAX]),
        },
        {
          fn: exhaustiveExamplesInterface.functions.array_struct,
          title: '[array] with structs',
          value: [
            [
              { a: true, b: 1 },
              { a: false, b: U32_MAX },
              { a: true, b: 2 },
            ],
          ],
          encodedValue: [
            BOOL_TRUE_ENCODED,
            Uint8Array.from([0, 0, 0, 1]),
            BOOL_FALSE_ENCODED,
            U32_MAX_ENCODED,
            BOOL_TRUE_ENCODED,
            Uint8Array.from([0, 0, 0, 2]),
          ],
        },
        {
          fn: exhaustiveExamplesInterface.functions.array_with_generic_struct,
          title: '[array] with generic struct',
          value: [
            {
              a: [
                {
                  bim: B256_DECODED,
                  bam: { propB1: U8_MAX },
                  bom: { propA1: B256_DECODED, propA2: U8_MAX },
                },
                {
                  bim: B256_DECODED,
                  bam: { propB1: 0 },
                  bom: { propA1: B256_DECODED, propA2: U8_MAX },
                },
                {
                  bim: B256_DECODED,
                  bam: { propB1: U8_MAX },
                  bom: { propA1: B256_DECODED, propA2: U8_MAX },
                },
              ],
            },
          ],
          encodedValue: [
            B256_ENCODED,
            U8_MAX_ENCODED,
            B256_ENCODED,
            U8_MAX_ENCODED,
            B256_ENCODED,
            U8_MIN_ENCODED,
            B256_ENCODED,
            U8_MAX_ENCODED,
            B256_ENCODED,
            U8_MAX_ENCODED,
            B256_ENCODED,
            U8_MAX_ENCODED,
          ],
        },
        {
          fn: exhaustiveExamplesInterface.functions.vector_boolean,
          title: '[vector] boolean',
          value: [[true, false, true, true]],
          encodedValue: [
            Uint8Array.from([0, 0, 0, 0, 0, 0, 0, 4]),
            BOOL_TRUE_ENCODED,
            BOOL_FALSE_ENCODED,
            BOOL_TRUE_ENCODED,
            BOOL_TRUE_ENCODED,
          ],
        },
        {
          fn: exhaustiveExamplesInterface.functions.vector_u8,
          title: '[vector] u8',
          value: [[U8_MAX, 0, U8_MAX, U8_MAX]],
          encodedValue: Uint8Array.from([0, 0, 0, 0, 0, 0, 0, 4, U8_MAX, 0, U8_MAX, U8_MAX]),
        },
        {
          fn: exhaustiveExamplesInterface.functions.arg_then_vector_u8,
          title: '[vector] some arg then u8 vector',
          value: [{ a: true, b: U32_MAX }, [U8_MAX, 0, U8_MAX, U8_MAX]],
          encodedValue: [
            BOOL_TRUE_ENCODED,
            U32_MAX_ENCODED,
            Uint8Array.from([0, 0, 0, 0, 0, 0, 0, 4, U8_MAX, 0, U8_MAX, U8_MAX]),
          ],
        },
        {
          fn: exhaustiveExamplesInterface.functions.vector_u8_then_arg,
          title: '[vector] Vector u8 and then b256',
          value: [[U8_MAX, 0, U8_MAX, U8_MAX], B256_DECODED],
          encodedValue: [
            Uint8Array.from([0, 0, 0, 0, 0, 0, 0, 4, U8_MAX, 0, U8_MAX, U8_MAX]),
            B256_ENCODED,
          ],
        },
        {
          fn: exhaustiveExamplesInterface.functions.two_u8_vectors,
          title: '[vector] two u8 vectors',
          value: [
            [U8_MAX, U8_MAX],
            [U8_MAX, 0, U8_MAX, U8_MAX],
          ],
          encodedValue: [
            Uint8Array.from([0, 0, 0, 0, 0, 0, 0, 2, U8_MAX, U8_MAX]),
            Uint8Array.from([0, 0, 0, 0, 0, 0, 0, 4, U8_MAX, 0, U8_MAX, U8_MAX]),
          ],
        },
        {
          fn: exhaustiveExamplesInterface.functions.u32_then_three_vectors_u64,
          title: '[vector] arg u32 and then three vectors u64',
          value: [33, [450, 202, 340], [12, 13, 14], [11, 9]],
          decodedTransformer: (decoded: Array<any>) =>
            decoded.map((v) =>
              Array.isArray(v) ? v.map((bignumber: BN) => bignumber.toNumber()) : v
            ),
          encodedValue: [
            Uint8Array.from([0, 0, 0, 33]),
            Uint8Array.from([
              0, 0, 0, 0, 0, 0, 0, 3, 0, 0, 0, 0, 0, 0, 1, 194, 0, 0, 0, 0, 0, 0, 0, 202, 0, 0, 0,
              0, 0, 0, 1, 84,
            ]),
            Uint8Array.from([
              0, 0, 0, 0, 0, 0, 0, 3, 0, 0, 0, 0, 0, 0, 0, 12, 0, 0, 0, 0, 0, 0, 0, 13, 0, 0, 0, 0,
              0, 0, 0, 14,
            ]),
            Uint8Array.from([
              0, 0, 0, 0, 0, 0, 0, 2, 0, 0, 0, 0, 0, 0, 0, 11, 0, 0, 0, 0, 0, 0, 0, 9,
            ]),
          ],
        },
        {
          fn: exhaustiveExamplesInterface.functions.vector_inside_vector,
          title: '[vector] vector inside vector [with offset]',
          value: [
            [
              [0, 1, 2],
              [6, 7, 8],
            ],
          ],
          encodedValue: (input?: any, _offset: number = 0) => {
            // eslint-disable-next-line no-param-reassign
            input = input[0];
            const length = Uint8Array.from([0, 0, 0, 0, 0, 0, 0, input.length]);
            const lengthVec1 = Uint8Array.from([0, 0, 0, 0, 0, 0, 0, input[0].length]);
            const data1Vec1 = Uint8Array.from([0, 0, 0, input[0][0]]);
            const data2Vec1 = Uint8Array.from([0, 0, 0, input[0][1]]);
            const data3Vec1 = Uint8Array.from([0, 0, 0, input[0][2]]);
            const lengthVec2 = Uint8Array.from([0, 0, 0, 0, 0, 0, 0, input[1].length]);
            const data1Vec2 = Uint8Array.from([0, 0, 0, input[1][0]]);
            const data2Vec2 = Uint8Array.from([0, 0, 0, input[1][1]]);
            const data3Vec2 = Uint8Array.from([0, 0, 0, input[1][2]]);
            const expectedBytes = concat([
              // top level vector
              length,
              // top level vector, index 0 vector
              lengthVec1,
              // index 0 vector's data
              data1Vec1,
              data2Vec1,
              data3Vec1,
              // top level vector, index 1 vector
              lengthVec2,
              // index 1 vector's data
              data1Vec2,
              data2Vec2,
              data3Vec2,
            ]);
            return expectedBytes;
          },
          offset: 100,
        },
        {
          fn: exhaustiveExamplesInterface.functions.vector_inside_array,
          title: '[vector] vector inside array',
          value: [[[5, 6]]],
          encodedValue: (input?: any, _offset: number = 0) => {
            // eslint-disable-next-line no-param-reassign
            input = input[0];
            const length = Uint8Array.from([0, 0, 0, 0, 0, 0, 0, input[0].length]);
            const data1 = Uint8Array.from([0, 0, 0, input[0][0]]);
            const data2 = Uint8Array.from([0, 0, 0, input[0][1]]);
            const expectedBytes = concat([length, data1, data2]);

            return expectedBytes;
          },
          offset: 40,
        },
        {
          fn: exhaustiveExamplesInterface.functions.vector_inside_enum,
          title: '[vector] vector inside enum',
          value: [
            {
              vec: [3, 9, 6, 4],
            },
          ],
          encodedValue: (input?: any, _offset: number = 0) => {
            // eslint-disable-next-line no-param-reassign
            input = input[0];
            const length = Uint8Array.from([0, 0, 0, 0, 0, 0, 0, input.vec.length]);
            const vectorData = Uint8Array.from(input.vec);

            const expectedBytes = concat([ENUM_SECOND_INDEX, length, vectorData]);
            return expectedBytes;
          },
          offset: 0,
        },
        {
          fn: exhaustiveExamplesInterface.functions.vector_inside_struct,
          title: '[vector] vector inside struct [with offset]',
          value: [
            {
              num: 7,
              vec: [3, 9, 6, 4],
            },
          ],
          encodedValue: (input?: any, _offset: number = 0) => {
            // eslint-disable-next-line no-param-reassign
            input = input[0];
            const u8 = Uint8Array.from([7]);
            const length = Uint8Array.from([0, 0, 0, 0, 0, 0, 0, input.vec.length]);
            const vectorData = Uint8Array.from(input.vec);

            const expectedBytes = concat([u8, length, vectorData]);

            return expectedBytes;
          },
          offset: 16,
        },
      ])(
        '$title: $value',
<<<<<<< HEAD
        ({ fn, title: _title, value, encodedValue, decodedTransformer, offset, skipDecoding }) => {
          const fnArguments = Array.isArray(value) ? value : [value];
          const encodedArguments = fn.encodeArguments(fnArguments);
=======
        ({ fn, title: _title, value, encodedValue, decodedTransformer, offset }) => {
          const encoded = Array.isArray(value)
            ? fn.encodeArguments(value)
            : fn.encodeArguments([value]);
>>>>>>> 67013cb8

          const encodedVal =
            encodedValue instanceof Function ? encodedValue(value, offset) : encodedValue;
          const expectedEncoded =
            encodedVal instanceof Uint8Array ? encodedVal : concat(encodedVal);

          expect(encodedArguments).toEqual(expectedEncoded);

          const jsonFn = exhaustiveExamplesInterface.jsonAbi.functions.find(
            (f) => f.name === fn.name
          ) as AbiFunction;

          // test Interface.encodeType
          const argsEncodedAsSingleTypes = jsonFn.inputs
            .map((i) => i.concreteTypeId)
            .map((arg, idx) => exhaustiveExamplesInterface.encodeType(arg, fnArguments[idx]));

          argsEncodedAsSingleTypes?.forEach((arg, idx, arr) => {
            const argOffset = arr.slice(0, idx).reduce((result, val) => result + val.length, 0);

            expect(arg).toEqual(expectedEncoded.slice(argOffset, argOffset + arg.length));
          });

          let decoded = fn.decodeOutput(expectedEncoded)[0];

          if (decodedTransformer) {
            decoded = decodedTransformer(decoded);
          }

          const expectedDecoded = Array.isArray(value) && value.length === 1 ? value[0] : value; // the conditional is when the input is a SINGLE array/tuple - then de-nest it

          expect(decoded).toStrictEqual(expectedDecoded);

          // test Interface.decodeType
          let decodedType = exhaustiveExamplesInterface.decodeType(
            jsonFn.output,
            expectedEncoded
          )[0];

          if (decodedTransformer) {
            decodedType = decodedTransformer(decodedType);
          }

          expect(decodedType).toEqual(expectedDecoded);
        }
      );
    });

    describe('fails when encoding', () => {
      it.each([
        {
          fn: exhaustiveExamplesInterface.functions.u_8,
          title: '[u8] - negative',
          value: -1,
        },
        {
          fn: exhaustiveExamplesInterface.functions.u_8,
          title: '[u8] - over max',
          value: U8_MAX + 1,
        },
        {
          fn: exhaustiveExamplesInterface.functions.u_16,
          title: '[u16] - negative',
          value: -1,
        },
        {
          fn: exhaustiveExamplesInterface.functions.u_16,
          title: '[u16] - over max',
          value: U32_MAX + 1,
        },
        {
          fn: exhaustiveExamplesInterface.functions.u_32,
          title: '[u32] - negative',
          value: -1,
        },
        {
          fn: exhaustiveExamplesInterface.functions.u_32,
          title: '[u32] - over max',
          value: U32_MAX + 1,
        },
        {
          fn: exhaustiveExamplesInterface.functions.u_64,
          title: '[u64] - negative',
          value: -1,
        },
        {
          fn: exhaustiveExamplesInterface.functions.u_64,
          title: '[u64] - over max',
          value: U64_MAX.add(1),
        },
        {
          fn: exhaustiveExamplesInterface.functions.b_256,
          title: '[b256] - too short',
          value: B256_DECODED.slice(0, B256_DECODED.length - 1),
        },
        {
          fn: exhaustiveExamplesInterface.functions.b_256,
          title: '[b256] - too long',
          value: `${B256_DECODED}0`,
        },
        {
          fn: exhaustiveExamplesInterface.functions.b_256,
          title: '[b256] - not hex',
          value: `not a hex string`,
        },
        {
          fn: exhaustiveExamplesInterface.functions.b_512,
          title: '[b512] - too short',
          value: B512_ENCODED.slice(0, B512_ENCODED.length - 1),
        },
        {
          fn: exhaustiveExamplesInterface.functions.b_512,
          title: '[b512] - too long',
          value: `${B512_DECODED}0`,
        },
        {
          fn: exhaustiveExamplesInterface.functions.b_256,
          title: '[b512] - not hex',
          value: `not a hex string`,
        },
        {
          fn: exhaustiveExamplesInterface.functions.boolean,
          title: '[boolean] - not bool',
          value: 'not bool',
        },
        {
          fn: exhaustiveExamplesInterface.functions.enum_simple,
          title: '[enum] - not in values',
          value: "Doesn't exist",
        },
        {
          fn: exhaustiveExamplesInterface.functions.enum_with_builtin_type,
          title: '[enum] - multiple values selected',
          value: { a: true, b: 1 },
        },
        {
          fn: exhaustiveExamplesInterface.functions.struct_simple,
          title: '[struct] - missing property',
          value: { a: true },
        },
        {
          fn: exhaustiveExamplesInterface.functions.struct_with_tuple,
          title: '[tuple] - extra element',
          value: { propB1: [true, U64_MAX, 'extra element'] },
        },
        {
          fn: exhaustiveExamplesInterface.functions.struct_with_tuple,
          title: '[tuple] - missing element',
          value: { propB1: [true] },
        },
        {
          fn: exhaustiveExamplesInterface.functions.array_simple,
          title: '[array] - input not array',
          value: { 0: 'element', 1: 'e', 2: 'e', 3: 'e' },
        },
        {
          fn: exhaustiveExamplesInterface.functions.array_simple,
          title: '[array] - not enough elements',
          value: [[1, 2, 3]],
        },
        {
          fn: exhaustiveExamplesInterface.functions.array_simple,
          title: '[array] - too many elements',
          value: [[1, 2, 3, 4, 5]],
        },
      ])('$title', ({ fn, value }) => {
        expect(() =>
          Array.isArray(value) ? fn.encodeArguments(value) : fn.encodeArguments([value])
        ).toThrow();
      });
    });
  });
});<|MERGE_RESOLUTION|>--- conflicted
+++ resolved
@@ -580,16 +580,9 @@
         },
       ])(
         '$title: $value',
-<<<<<<< HEAD
-        ({ fn, title: _title, value, encodedValue, decodedTransformer, offset, skipDecoding }) => {
+        ({ fn, title: _title, value, encodedValue, decodedTransformer, offset }) => {
           const fnArguments = Array.isArray(value) ? value : [value];
           const encodedArguments = fn.encodeArguments(fnArguments);
-=======
-        ({ fn, title: _title, value, encodedValue, decodedTransformer, offset }) => {
-          const encoded = Array.isArray(value)
-            ? fn.encodeArguments(value)
-            : fn.encodeArguments([value]);
->>>>>>> 67013cb8
 
           const encodedVal =
             encodedValue instanceof Function ? encodedValue(value, offset) : encodedValue;
