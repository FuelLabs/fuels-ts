--- conflicted
+++ resolved
@@ -1,8 +1,3 @@
 export * from './utils/capitalizeString';
 export * from './utils/chunkAndPadBytes';
-<<<<<<< HEAD
-export * from './utils/normalizeString';
-export * from './utils/concatBytes';
-=======
-export * from './utils/concat';
->>>>>>> 41fb8ee7
+export * from './utils/concat';