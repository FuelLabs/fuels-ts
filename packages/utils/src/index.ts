--- conflicted
+++ resolved
@@ -1,9 +1,6 @@
 export * from './utils/capitalizeString';
 export * from './utils/chunkAndPadBytes';
 export * from './utils/concat';
-<<<<<<< HEAD
 export * from './utils/arrayify';
 export * from './utils/hexlify';
-=======
-export * from './utils/normalizeString';
->>>>>>> fe579dcf
+export * from './utils/normalizeString';