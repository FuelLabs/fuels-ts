--- conflicted
+++ resolved
@@ -13,32 +13,27 @@
   getProjectTempDir,
 } from './getForcProject';
 
-jest.mock('path', () => ({
+vi.mock('path', () => ({
   __esModule: true,
-  ...jest.requireActual('path'),
+  ...vi.requireActual('path'),
 }));
 
-<<<<<<< HEAD
+vi.mock('fs', () => ({
+  __esModule: true,
+  ...vi.requireActual('fs'),
+}));
+
 /**
  * @group node
  */
-describe('getForcProject.js', () => {
-  const PROJECT_DIR = join(__dirname, '..', '..', 'test', 'forc-projects', 'simple');
-=======
-jest.mock('fs', () => ({
-  __esModule: true,
-  ...jest.requireActual('fs'),
-}));
->>>>>>> 03010f88
-
 describe('getForcProject', () => {
-  afterEach(jest.restoreAllMocks);
+  afterEach(vi.restoreAllMocks);
 
   it('should return the correct temporary directory path on getProjectTempDir', () => {
     const params = { projectDir: '/path/to/project', projectName: 'myProject' };
     const expectedPath = '/path/to/project/out/debug/__temp__';
 
-    jest.spyOn(path, 'join').mockImplementation((...segments) => segments.join('/'));
+    vi.spyOn(path, 'join').mockImplementation((...segments) => segments.join('/'));
 
     const tempDir = getProjectTempDir(params);
 
@@ -49,7 +44,7 @@
     const params = { projectDir: '/path/to/project', projectName: 'myProject' };
     const expectedPath = '/path/to/project/out/debug/myProject-abi.json';
 
-    jest.spyOn(path, 'join').mockImplementation((...segments) => segments.join('/'));
+    vi.spyOn(path, 'join').mockImplementation((...segments) => segments.join('/'));
 
     const abiPath = getProjectAbiPath(params);
 
@@ -60,7 +55,7 @@
     const params = { projectDir: '/path/to/project', projectName: 'myProject' };
     const expectedPath = '/path/to/project/out/debug/myProject.bin';
 
-    jest.spyOn(path, 'join').mockImplementation((...segments) => segments.join('/'));
+    vi.spyOn(path, 'join').mockImplementation((...segments) => segments.join('/'));
 
     const binPath = getProjectBinPath(params);
 
@@ -71,7 +66,7 @@
     const params = { projectDir: '/path/to/project', projectName: 'myProject' };
     const expectedPath = '/path/to/project/out/debug/myProject-storage_slots.json';
 
-    jest.spyOn(path, 'join').mockImplementation((...segments) => segments.join('/'));
+    vi.spyOn(path, 'join').mockImplementation((...segments) => segments.join('/'));
 
     const storageSlotsPath = getProjectStorageSlotsPath(params);
 
@@ -92,9 +87,9 @@
     const expectedPath = '/path/to/project/out/debug/myProject-storage_slots.json';
     const fakeStorageSlots = [{ key: 'key1', value: 'value1' }];
 
-    jest.spyOn(fs, 'existsSync').mockReturnValue(true);
+    vi.spyOn(fs, 'existsSync').mockReturnValue(true);
 
-    const readFileSyncSpy = jest
+    const readFileSyncSpy = vi
       .spyOn(fs, 'readFileSync')
       .mockReturnValue(JSON.stringify(fakeStorageSlots));
 
@@ -105,7 +100,7 @@
   });
 
   it('should return the correct debug directory path', () => {
-    const joinSpy = jest
+    const joinSpy = vi
       .spyOn(path, 'join')
       .mockImplementation((...segments) => segments.join('/'));
 
@@ -121,8 +116,8 @@
   it('should return an empty array if the storage slots file does not exist', () => {
     const params = { projectDir: '/path/to/project', projectName: 'myProject' };
 
-    jest.spyOn(fs, 'existsSync').mockReturnValue(false);
-    const readFileSyncSpy = jest.spyOn(fs, 'readFileSync');
+    vi.spyOn(fs, 'existsSync').mockReturnValue(false);
+    const readFileSyncSpy = vi.spyOn(fs, 'readFileSync');
 
     const storageSlots = getProjectStorageSlots(params);
 
@@ -135,9 +130,9 @@
     const fakeAbiContent = { contracts: {} };
     const fakeStorageSlots = [{ key: 'key1', value: 'value1' }];
 
-    jest.spyOn(ethers, 'hexlify').mockImplementation((param) => param as string);
-    jest.spyOn(path, 'join').mockImplementation((...segments) => segments.join('/'));
-    jest.spyOn(fs, 'readFileSync').mockImplementation((pathParam) => {
+    vi.spyOn(ethers, 'hexlify').mockImplementation((param) => param as string);
+    vi.spyOn(path, 'join').mockImplementation((...segments) => segments.join('/'));
+    vi.spyOn(fs, 'readFileSync').mockImplementation((pathParam) => {
       if ((<string>pathParam).endsWith('.bin')) {
         return fakeBinContent;
       }
@@ -150,7 +145,7 @@
       throw new Error('File not found');
     });
 
-    jest
+    vi
       .spyOn(fs, 'existsSync')
       .mockImplementation((pathParam) => (<string>pathParam).endsWith('-storage_slots.json'));
 
