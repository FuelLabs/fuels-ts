--- conflicted
+++ resolved
@@ -17,6 +17,7 @@
   __esModule: true,
   ...jest.requireActual('path'),
 }));
+
 jest.mock('fs', () => ({
   __esModule: true,
   ...jest.requireActual('fs'),
@@ -150,14 +151,7 @@
       projectName: 'myProject',
     };
 
-<<<<<<< HEAD
-    expect(project.binPath).toEqual(binPath);
-    expect(project.binHexlified).toEqual(
-      '0x740000034700000000000000000000445dfcc00110fff3005d4060495d47f001134904407648000272f0007b36f000001aec5000910000005c43f00024400000470000000100000000000000000000002151bd4b'
-    );
-=======
     const project = getForcProject(forcProject);
->>>>>>> 4f4b3284
 
     expect(project.name).toEqual(forcProject.projectName);
     expect(project.debugDir).toContain('fuel_gauge/out/debug');
