--- conflicted
+++ resolved
@@ -46,8 +46,6 @@
     expect(binPath).toEqual(cmdPath);
   });
 
-<<<<<<< HEAD
-=======
   it('should find bin path two dir up', () => {
     const base = join(__dirname, '..', '..'); // two dirs up
     const { cmdName, cmdPath, resetDisk } = bootstrap(base);
@@ -57,7 +55,6 @@
     expect(binPath).toEqual(cmdPath);
   });
 
->>>>>>> 2d3587bb
   it('should throw for bin path not found', async () => {
     const cmdName = 'non-existent';
     const { error } = await safeExec(() => findBinPath(cmdName, __dirname));
