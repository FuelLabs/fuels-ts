{
  "name": "@fuel-ts/utils",
  "version": "0.72.0",
  "description": "Utilities (and test utilities) collection",
  "author": "Fuel Labs <contact@fuel.sh> (https://fuel.network/)",
  "main": "dist/index.js",
  "module": "dist/index.mjs",
  "types": "dist/index.d.ts",
  "engines": {
    "node": "^18.18.2 || ^20.0.0"
  },
  "exports": {
    ".": {
      "require": "./dist/index.js",
      "import": "./dist/index.mjs",
      "types": "./dist/index.d.ts"
    },
    "./test-utils": {
      "require": "./dist/test-utils.js",
      "import": "./dist/test-utils.mjs",
      "types": "./dist/test-utils.d.ts"
    },
    "./cli-utils": {
      "require": "./dist/cli-utils.js",
      "import": "./dist/cli-utils.mjs",
      "types": "./dist/cli-utils.d.ts"
    }
  },
  "typesVersions": {
    "*": {
      "test-utils": [
        "./dist/test-utils.d.ts"
      ],
      "cli-utils": [
        "./dist/cli-utils.d.ts"
      ]
    }
  },
  "files": [
    "dist"
  ],
  "scripts": {
    "pretest": "pnpm build:forc",
    "build": "tsup",
    "build:forc": "pnpm fuels-forc build -p test/fixtures/forc-projects",
    "postbuild": "tsx ../../scripts/postbuild.ts"
  },
  "license": "Apache-2.0",
  "dependencies": {
    "@fuel-ts/interfaces": "workspace:*",
<<<<<<< HEAD
=======
    "@fuel-ts/errors": "workspace:*",
>>>>>>> d2611549
    "ramda": "^0.29.0",
    "rimraf": "^3.0.2"
  }
}<|MERGE_RESOLUTION|>--- conflicted
+++ resolved
@@ -48,10 +48,7 @@
   "license": "Apache-2.0",
   "dependencies": {
     "@fuel-ts/interfaces": "workspace:*",
-<<<<<<< HEAD
-=======
     "@fuel-ts/errors": "workspace:*",
->>>>>>> d2611549
     "ramda": "^0.29.0",
     "rimraf": "^3.0.2"
   }
