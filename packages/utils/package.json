--- conflicted
+++ resolved
@@ -39,12 +39,7 @@
     "rimraf": "^3.0.2"
   },
   "devDependencies": {
-<<<<<<< HEAD
     "@ethersproject/bytes": "^5.7.0",
-    "@fuel-ts/errors": "workspace:*",
-    "@types/lodash.upperfirst": "^4.3.7"
-=======
-    "@ethersproject/bytes": "^5.7.0"
->>>>>>> 6c22b7c5
+    "@fuel-ts/errors": "workspace:*"
   }
 }