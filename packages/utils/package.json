--- conflicted
+++ resolved
@@ -48,12 +48,9 @@
   "license": "Apache-2.0",
   "dependencies": {
     "@fuel-ts/errors": "workspace:*",
-<<<<<<< HEAD
     "@fuel-ts/math": "workspace:*",
     "ramda": "^0.29.0",
-    "rimraf": "^3.0.2"
-=======
+    "rimraf": "^3.0.2",
     "@fuel-ts/interfaces": "workspace:*"
->>>>>>> 124099b1
   }
 }