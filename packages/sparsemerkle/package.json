{
  "name": "@fuel-ts/sparsemerkle",
  "version": "0.37.0",
  "description": "",
  "author": "Fuel Labs <contact@fuel.sh> (https://fuel.network/)",
  "typedoc": {
    "entryPoint": "src/index.ts"
  },
  "exports": {
<<<<<<< HEAD
    ".": {
      "require": "./dist/cjs/index.js",
      "import": "./dist/esm/index.js",
      "types": "./dist/cjs/index.d.ts"
=======
    ".": "./src/index.ts"
  },
  "typesVersions": {
    "*": {
      "*": [
        "./dist/index.d.ts"
      ]
    }
  },
  "publishConfig": {
    "main": "dist/index.js",
    "module": "dist/index.mjs",
    "types": "dist/index.d.ts",
    "exports": {
      ".": {
        "import": "./dist/index.mjs",
        "require": "./dist/index.js",
        "types": "./dist/index.d.ts"
      }
>>>>>>> 0f75954a
    }
  },
  "scripts": {
    "dev": "run-p 'build:* --watch'",
    "build": "run-p build:*",
    "build:cjs": "tsc -m commonjs -p tsconfig.build.json --outDir dist/cjs",
    "build:esm": "tsc -m esnext -p tsconfig.build.json --outDir dist/esm"
  },
  "files": [
    "dist"
  ],
  "license": "Apache-2.0",
  "dependencies": {
    "@fuel-ts/math": "workspace:*",
    "@fuel-ts/merkle-shared": "workspace:*"
  }
}<|MERGE_RESOLUTION|>--- conflicted
+++ resolved
@@ -7,32 +7,17 @@
     "entryPoint": "src/index.ts"
   },
   "exports": {
-<<<<<<< HEAD
     ".": {
       "require": "./dist/cjs/index.js",
       "import": "./dist/esm/index.js",
       "types": "./dist/cjs/index.d.ts"
-=======
-    ".": "./src/index.ts"
+    }
   },
   "typesVersions": {
     "*": {
       "*": [
-        "./dist/index.d.ts"
+        "./dist/cjs/index.d.ts"
       ]
-    }
-  },
-  "publishConfig": {
-    "main": "dist/index.js",
-    "module": "dist/index.mjs",
-    "types": "dist/index.d.ts",
-    "exports": {
-      ".": {
-        "import": "./dist/index.mjs",
-        "require": "./dist/index.js",
-        "types": "./dist/index.d.ts"
-      }
->>>>>>> 0f75954a
     }
   },
   "scripts": {
