import { safeExec } from '@fuel-ts/errors/test-utils';

import type { IType } from '../types/interfaces/IType';
import type { JsonAbiType } from '../types/interfaces/JsonAbi';

import { findType } from './findType';
import { makeType } from './makeType';

/**
 * @group node
 */
describe('findType.ts', () => {
  test('should find type', () => {
<<<<<<< HEAD
    const rawAbiType = {
=======
    const rawAbiType: JsonAbiType = {
>>>>>>> da1cc3b3
      type: 'u8',
      typeId: '1',
      components: null,
      typeParameters: null,
    };

    const type: IType = makeType({ rawAbiType });

    const parseComponentsAttributesSpy = vi.spyOn(type, 'parseComponentsAttributes');

    const typeId = '1';
    const types: IType[] = [type]; // array with type to be found

    const found = findType({ typeId, types });

    expect(found).toBeTruthy();
    expect(parseComponentsAttributesSpy).toHaveBeenCalledTimes(1);
  });

  test('should throw for type not found', async () => {
    const typeId = '1';
    const types: IType[] = []; // empty array here, will error

    const fn = () => findType({ typeId, types });
    const { error, result } = await safeExec(fn);

    expect(error).toBeTruthy();
    expect(result).toBeFalsy();
  });
});<|MERGE_RESOLUTION|>--- conflicted
+++ resolved
@@ -11,11 +11,7 @@
  */
 describe('findType.ts', () => {
   test('should find type', () => {
-<<<<<<< HEAD
-    const rawAbiType = {
-=======
     const rawAbiType: JsonAbiType = {
->>>>>>> da1cc3b3
       type: 'u8',
       typeId: '1',
       components: null,
