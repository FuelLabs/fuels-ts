--- conflicted
+++ resolved
@@ -3,11 +3,7 @@
   getTypegenForcProject,
 } from '../../test/fixtures/forc-projects/index';
 import { TargetEnum } from '../types/enums/TargetEnum';
-<<<<<<< HEAD
-import type { JsonAbiComponent, JsonAbiType } from '../types/interfaces/JsonAbiNew';
-=======
 import type { JsonAbiType, JsonAbiArgument } from '../types/interfaces/JsonAbi';
->>>>>>> da1cc3b3
 
 import { makeType } from './makeType';
 import { parseTypeArguments } from './parseTypeArguments';
@@ -80,11 +76,7 @@
 
   function getTypeComponents(params: { typeId: string }) {
     const found = defautRawTypes.find((rt) => rt.typeId === params.typeId);
-<<<<<<< HEAD
-    return (found as JsonAbiType).components as JsonAbiComponent[];
-=======
     return (found as JsonAbiType).components as JsonAbiArgument[];
->>>>>>> da1cc3b3
   }
 
   /*
