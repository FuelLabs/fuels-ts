--- conflicted
+++ resolved
@@ -1,10 +1,6 @@
 import { Function } from '../abi/functions/Function';
 import type { IType } from '../types/interfaces/IType';
-<<<<<<< HEAD
-import type { JsonAbiFunction } from '../types/interfaces/JsonAbiNew';
-=======
 import type { JsonAbiFunction } from '../types/interfaces/JsonAbi';
->>>>>>> da1cc3b3
 
 export function makeFunction(params: { types: IType[]; rawAbiFunction: JsonAbiFunction }) {
   const { types, rawAbiFunction } = params;
