import type { IType } from '../types/interfaces/IType';
import type { JsonAbiFunction, JsonAbiType } from '../types/interfaces/JsonAbi';

import { makeFunction } from './makeFunction';
import { makeType } from './makeType';

/**
 * @group node
 */
describe('functions.ts', () => {
  test('should instantiate a new Function instance', () => {
    const rawU8: JsonAbiType = {
      typeId: 1,
      type: 'u8',
      components: null,
      typeParameters: null,
    };

    const rawU16: JsonAbiType = {
      typeId: 2,
      type: 'u16',
      components: null,
      typeParameters: null,
    };

    const typeU8 = makeType({ rawAbiType: rawU8 });
    const typeU16 = makeType({ rawAbiType: rawU16 });

    const types: IType[] = [typeU8, typeU16];

    const rawAbiFunction: JsonAbiFunction = {
      name: 'f1',
      inputs: [{ name: 'u8', type: 1, typeArguments: null }],
      output: { name: 'u8', type: 1, typeArguments: null },
<<<<<<< HEAD
      attributes: null,
=======
      attributes: [],
>>>>>>> 01e2f0e7
    };

    expect(makeFunction({ rawAbiFunction, types })).toBeTruthy();
  });
});<|MERGE_RESOLUTION|>--- conflicted
+++ resolved
@@ -32,11 +32,7 @@
       name: 'f1',
       inputs: [{ name: 'u8', type: 1, typeArguments: null }],
       output: { name: 'u8', type: 1, typeArguments: null },
-<<<<<<< HEAD
-      attributes: null,
-=======
       attributes: [],
->>>>>>> 01e2f0e7
     };
 
     expect(makeFunction({ rawAbiFunction, types })).toBeTruthy();
