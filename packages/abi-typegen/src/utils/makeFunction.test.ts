import type { IType } from '../types/interfaces/IType';
import type { JsonAbiFunction, JsonAbiType } from '../types/interfaces/JsonAbi';

import { makeFunction } from './makeFunction';
import { makeType } from './makeType';

/**
 * @group node
 */
describe('functions.ts', () => {
  test('should instantiate a new Function instance', () => {
<<<<<<< HEAD
    const rawU8 = {
      typeId: '1',
=======
    const rawU8: JsonAbiType = {
      typeId: 1,
>>>>>>> da1cc3b3
      type: 'u8',
      components: null,
      typeParameters: null,
    };

<<<<<<< HEAD
    const rawU16 = {
      typeId: '2',
=======
    const rawU16: JsonAbiType = {
      typeId: 2,
>>>>>>> da1cc3b3
      type: 'u16',
      components: null,
      typeParameters: null,
    };

    const typeU8 = makeType({ rawAbiType: rawU8 });
    const typeU16 = makeType({ rawAbiType: rawU16 });

    const types: IType[] = [typeU8, typeU16];

<<<<<<< HEAD
    const rawAbiFunction = {
=======
    const rawAbiFunction: JsonAbiFunction = {
>>>>>>> da1cc3b3
      name: 'f1',
      attributes: [],
      inputs: [{ name: 'u8', type: '1', typeArguments: null }],
      output: { type: '1', typeArguments: null },
    };

    expect(makeFunction({ rawAbiFunction, types })).toBeTruthy();
  });
});<|MERGE_RESOLUTION|>--- conflicted
+++ resolved
@@ -9,25 +9,15 @@
  */
 describe('functions.ts', () => {
   test('should instantiate a new Function instance', () => {
-<<<<<<< HEAD
-    const rawU8 = {
-      typeId: '1',
-=======
     const rawU8: JsonAbiType = {
       typeId: 1,
->>>>>>> da1cc3b3
       type: 'u8',
       components: null,
       typeParameters: null,
     };
 
-<<<<<<< HEAD
-    const rawU16 = {
-      typeId: '2',
-=======
     const rawU16: JsonAbiType = {
       typeId: 2,
->>>>>>> da1cc3b3
       type: 'u16',
       components: null,
       typeParameters: null,
@@ -38,11 +28,7 @@
 
     const types: IType[] = [typeU8, typeU16];
 
-<<<<<<< HEAD
-    const rawAbiFunction = {
-=======
     const rawAbiFunction: JsonAbiFunction = {
->>>>>>> da1cc3b3
       name: 'f1',
       attributes: [],
       inputs: [{ name: 'u8', type: '1', typeArguments: null }],
