<<<<<<< HEAD
import type { IType } from '../types/interfaces/IType';
import type { JsonAbi } from '../types/interfaces/JsonAbiNew';
=======
import type { IConfigurable } from '../types/interfaces/IConfigurable';
import type { IType } from '../types/interfaces/IType';
import type { JsonAbiConfigurable } from '../types/interfaces/JsonAbi';
>>>>>>> da1cc3b3

import { makeConfigurable } from './makeConfigurable';

export function parseConfigurables(params: {
  types: IType[];
<<<<<<< HEAD
  rawAbiConfigurables: JsonAbi['configurables'];
=======
  rawAbiConfigurables: readonly JsonAbiConfigurable[];
>>>>>>> da1cc3b3
}) {
  const { types, rawAbiConfigurables } = params;

  const configurables = rawAbiConfigurables.map((rawAbiConfigurable) =>
    makeConfigurable({ types, rawAbiConfigurable })
  );

  return configurables;
}<|MERGE_RESOLUTION|>--- conflicted
+++ resolved
@@ -1,21 +1,12 @@
-<<<<<<< HEAD
-import type { IType } from '../types/interfaces/IType';
-import type { JsonAbi } from '../types/interfaces/JsonAbiNew';
-=======
 import type { IConfigurable } from '../types/interfaces/IConfigurable';
 import type { IType } from '../types/interfaces/IType';
 import type { JsonAbiConfigurable } from '../types/interfaces/JsonAbi';
->>>>>>> da1cc3b3
 
 import { makeConfigurable } from './makeConfigurable';
 
 export function parseConfigurables(params: {
   types: IType[];
-<<<<<<< HEAD
-  rawAbiConfigurables: JsonAbi['configurables'];
-=======
   rawAbiConfigurables: readonly JsonAbiConfigurable[];
->>>>>>> da1cc3b3
 }) {
   const { types, rawAbiConfigurables } = params;
 
