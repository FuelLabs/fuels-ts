import type { BinaryVersions } from '@fuel-ts/versions';
import { join } from 'path';

import type { Abi } from '../abi/Abi';
import type { IFile } from '../index';
import { renderCommonTemplate } from '../templates/common/common';
import { renderIndexTemplate } from '../templates/common/index';
import { renderMainTemplate } from '../templates/script/main';

/**
 * Render all Script-related templates and returns
 * an array of `IFile` with them all. For here on,
 * the only thing missing is to write them to disk.
 */
export function assembleScripts(params: {
  abis: Abi[];
  outputDir: string;
  versions: BinaryVersions;
}) {
  const { abis, outputDir, versions } = params;

  const files: IFile[] = [];
  const usesCommonTypes = abis.find((a) => a.commonTypesInUse.length > 0);

  abis.forEach((abi) => {
    const { capitalizedName } = abi;

    const factoryFilepath = `${outputDir}/${capitalizedName}.ts`;

    const factory: IFile = {
      path: factoryFilepath,
<<<<<<< HEAD
      contents: renderFactoryTemplate({ abi, versions }),
=======
      contents: renderMainTemplate({ abi }),
>>>>>>> 1e93dac1
    };

    files.push(factory);
  });

  // Includes index file
  const indexFile: IFile = {
    path: `${outputDir}/index.ts`,
<<<<<<< HEAD
    contents: renderIndexTemplate({ abis, versions }),
=======
    contents: renderIndexTemplate({ files }),
>>>>>>> 1e93dac1
  };

  files.push(indexFile);

  // Conditionally includes `common.d.ts` file if needed
  if (usesCommonTypes) {
    const commonsFilepath = join(outputDir, 'common.d.ts');
    const file: IFile = {
      path: commonsFilepath,
      contents: renderCommonTemplate({ versions }),
    };
    files.push(file);
  }

  return files;
}<|MERGE_RESOLUTION|>--- conflicted
+++ resolved
@@ -29,11 +29,7 @@
 
     const factory: IFile = {
       path: factoryFilepath,
-<<<<<<< HEAD
-      contents: renderFactoryTemplate({ abi, versions }),
-=======
-      contents: renderMainTemplate({ abi }),
->>>>>>> 1e93dac1
+      contents: renderMainTemplate({ abi, versions }),
     };
 
     files.push(factory);
@@ -42,11 +38,7 @@
   // Includes index file
   const indexFile: IFile = {
     path: `${outputDir}/index.ts`,
-<<<<<<< HEAD
-    contents: renderIndexTemplate({ abis, versions }),
-=======
-    contents: renderIndexTemplate({ files }),
->>>>>>> 1e93dac1
+    contents: renderIndexTemplate({ files, versions }),
   };
 
   files.push(indexFile);
