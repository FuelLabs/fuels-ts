--- conflicted
+++ resolved
@@ -1,8 +1,4 @@
-<<<<<<< HEAD
-import type { JsonAbiType } from '../types/interfaces/JsonAbiNew';
-=======
 import type { JsonAbiType } from '../types/interfaces/JsonAbi';
->>>>>>> da1cc3b3
 
 import { parseTypes } from './parseTypes';
 
@@ -12,33 +8,21 @@
 describe('types.ts', () => {
   test('should parse an array of raw abi types', () => {
     const rawU8: JsonAbiType = {
-<<<<<<< HEAD
-      typeId: '1',
-=======
       typeId: 1,
->>>>>>> da1cc3b3
       type: 'u8',
       components: null,
       typeParameters: null,
     };
 
     const rawStr: JsonAbiType = {
-<<<<<<< HEAD
-      typeId: '2',
-=======
       typeId: 2,
->>>>>>> da1cc3b3
       type: 'str[2]',
       components: null,
       typeParameters: null,
     };
 
     const rawVec: JsonAbiType = {
-<<<<<<< HEAD
-      typeId: '3',
-=======
       typeId: 3,
->>>>>>> da1cc3b3
       type: 'struct RawVec',
       components: null,
       typeParameters: null,
