import type { BinaryVersions } from '@fuel-ts/versions';
import { join } from 'path';

import type { Abi } from '../abi/Abi';
import type { IFile } from '../index';
import { renderCommonTemplate } from '../templates/common/common';
import { renderIndexTemplate } from '../templates/common/index';
import { renderFactoryTemplate } from '../templates/contract/factory';
import { renderMainTemplate } from '../templates/contract/main';

/**
 * Render all Contract-related templates and returns
 * an array of `IFile` with them all. For here on,
 * the only thing missing is to write them to disk.
 */
export function assembleContracts(params: {
  abis: Abi[];
  outputDir: string;
  versions: BinaryVersions;
}) {
  const { abis, outputDir, versions } = params;

  const files: IFile[] = [];
  const usesCommonTypes = abis.find((a) => a.commonTypesInUse.length > 0);

  abis.forEach((abi) => {
    const { capitalizedName } = abi;

    const mainFilepath = `${outputDir}/${capitalizedName}.ts`;
    const factoryFilepath = `${outputDir}/${capitalizedName}Factory.ts`;

<<<<<<< HEAD
    const dts: IFile = {
      path: dtsFilepath,
      contents: renderDtsTemplate({ abi, versions }),
=======
    const main: IFile = {
      path: mainFilepath,
      contents: renderMainTemplate({ abi }),
>>>>>>> 1e93dac1
    };

    const factory: IFile = {
      path: factoryFilepath,
      contents: renderFactoryTemplate({ abi, versions }),
    };

<<<<<<< HEAD
    const hexBinFile: IFile = {
      path: hexBinFilePath,
      contents: renderBytecodeTemplate({
        hexlifiedBytecode: abi.hexlifiedBinContents as string,
        versions,
      }),
    };

    files.push(dts);
=======
    files.push(main);
>>>>>>> 1e93dac1
    files.push(factory);
  });

  // Includes index file
  const indexFile: IFile = {
    path: `${outputDir}/index.ts`,
<<<<<<< HEAD
    contents: renderIndexTemplate({ abis, versions }),
=======
    contents: renderIndexTemplate({ files }),
>>>>>>> 1e93dac1
  };

  files.push(indexFile);

  // Conditionally includes `common.d.ts` file if needed
  if (usesCommonTypes) {
    const commonsFilepath = join(outputDir, 'common.d.ts');
    const file: IFile = {
      path: commonsFilepath,
      contents: renderCommonTemplate({ versions }),
    };
    files.push(file);
  }

  return files;
}<|MERGE_RESOLUTION|>--- conflicted
+++ resolved
@@ -29,15 +29,9 @@
     const mainFilepath = `${outputDir}/${capitalizedName}.ts`;
     const factoryFilepath = `${outputDir}/${capitalizedName}Factory.ts`;
 
-<<<<<<< HEAD
-    const dts: IFile = {
-      path: dtsFilepath,
-      contents: renderDtsTemplate({ abi, versions }),
-=======
     const main: IFile = {
       path: mainFilepath,
-      contents: renderMainTemplate({ abi }),
->>>>>>> 1e93dac1
+      contents: renderMainTemplate({ abi, versions }),
     };
 
     const factory: IFile = {
@@ -45,30 +39,14 @@
       contents: renderFactoryTemplate({ abi, versions }),
     };
 
-<<<<<<< HEAD
-    const hexBinFile: IFile = {
-      path: hexBinFilePath,
-      contents: renderBytecodeTemplate({
-        hexlifiedBytecode: abi.hexlifiedBinContents as string,
-        versions,
-      }),
-    };
-
-    files.push(dts);
-=======
     files.push(main);
->>>>>>> 1e93dac1
     files.push(factory);
   });
 
   // Includes index file
   const indexFile: IFile = {
     path: `${outputDir}/index.ts`,
-<<<<<<< HEAD
-    contents: renderIndexTemplate({ abis, versions }),
-=======
-    contents: renderIndexTemplate({ files }),
->>>>>>> 1e93dac1
+    contents: renderIndexTemplate({ files, versions }),
   };
 
   files.push(indexFile);
