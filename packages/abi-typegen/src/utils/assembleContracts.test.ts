import { getNewAbiTypegen } from '../../test/utils/getNewAbiTypegen';
import { mockVersions } from '../../test/utils/mockVersions';
import * as renderCommonTemplateMod from '../templates/common/common';
import * as renderIndexTemplateMod from '../templates/common/index';
import * as renderMainTemplateMod from '../templates/contract/main';
import { ProgramTypeEnum } from '../types/enums/ProgramTypeEnum';

import { assembleContracts } from './assembleContracts';

/**
 * @group node
 */
describe('assembleContracts.ts', () => {
  function mockAllDeps() {
    vi.resetAllMocks();

    const renderCommonTemplate = vi
      .spyOn(renderCommonTemplateMod, 'renderCommonTemplate')
      .mockReturnValue('');

    const renderFactoryTemplate = vi
      .spyOn(renderMainTemplateMod, 'renderMainTemplate')
      .mockReturnValue('');

    const renderIndexTemplate = vi
      .spyOn(renderIndexTemplateMod, 'renderIndexTemplate')
      .mockReturnValue('');

    return {
      renderCommonTemplate,
      renderFactoryTemplate,
      renderIndexTemplate,
    };
  }

  test('should assemble all files from Contract ABI ', () => {
    const {
      typegen: { abis, outputDir },
    } = getNewAbiTypegen({
      programType: ProgramTypeEnum.CONTRACT,
      includeOptionType: false, // will prevent `common` template from being included
    });

<<<<<<< HEAD
    const {
      renderCommonTemplate,
      renderFactoryTemplate,
      renderIndexTemplate,
      renderBytecodeTemplate,
    } = mockAllDeps();
    const { versions } = mockVersions();
=======
    const { renderCommonTemplate, renderFactoryTemplate, renderIndexTemplate } = mockAllDeps();
>>>>>>> 1e93dac1

    const files = assembleContracts({ abis, outputDir, versions });

    expect(files.length).toEqual(5); // 2x main, 2x factory, 1x index

    expect(renderCommonTemplate).toHaveBeenCalledTimes(0);
    expect(renderFactoryTemplate).toHaveBeenCalledTimes(2);
    expect(renderIndexTemplate).toHaveBeenCalledTimes(1);
  });

  test('should assemble all files from Contract ABI, including `common` file', () => {
    const {
      typegen: { abis, outputDir },
    } = getNewAbiTypegen({
      programType: ProgramTypeEnum.CONTRACT,
      includeOptionType: true, // will cause `common` template to be included
    });

<<<<<<< HEAD
    const {
      renderCommonTemplate,
      renderFactoryTemplate,
      renderIndexTemplate,
      renderBytecodeTemplate,
    } = mockAllDeps();
    const { versions } = mockVersions();
=======
    const { renderCommonTemplate, renderFactoryTemplate, renderIndexTemplate } = mockAllDeps();
>>>>>>> 1e93dac1

    const files = assembleContracts({ abis, outputDir, versions });

    expect(files.length).toEqual(6); // 2x main, 2x factory, 1x index, 1x common

    expect(renderCommonTemplate).toHaveBeenCalledTimes(1); // must have been called
    expect(renderFactoryTemplate).toHaveBeenCalledTimes(2);
    expect(renderIndexTemplate).toHaveBeenCalledTimes(1);
  });
});<|MERGE_RESOLUTION|>--- conflicted
+++ resolved
@@ -34,6 +34,7 @@
   }
 
   test('should assemble all files from Contract ABI ', () => {
+    const { versions } = mockVersions();
     const {
       typegen: { abis, outputDir },
     } = getNewAbiTypegen({
@@ -41,17 +42,7 @@
       includeOptionType: false, // will prevent `common` template from being included
     });
 
-<<<<<<< HEAD
-    const {
-      renderCommonTemplate,
-      renderFactoryTemplate,
-      renderIndexTemplate,
-      renderBytecodeTemplate,
-    } = mockAllDeps();
-    const { versions } = mockVersions();
-=======
     const { renderCommonTemplate, renderFactoryTemplate, renderIndexTemplate } = mockAllDeps();
->>>>>>> 1e93dac1
 
     const files = assembleContracts({ abis, outputDir, versions });
 
@@ -63,6 +54,7 @@
   });
 
   test('should assemble all files from Contract ABI, including `common` file', () => {
+    const { versions } = mockVersions();
     const {
       typegen: { abis, outputDir },
     } = getNewAbiTypegen({
@@ -70,17 +62,7 @@
       includeOptionType: true, // will cause `common` template to be included
     });
 
-<<<<<<< HEAD
-    const {
-      renderCommonTemplate,
-      renderFactoryTemplate,
-      renderIndexTemplate,
-      renderBytecodeTemplate,
-    } = mockAllDeps();
-    const { versions } = mockVersions();
-=======
     const { renderCommonTemplate, renderFactoryTemplate, renderIndexTemplate } = mockAllDeps();
->>>>>>> 1e93dac1
 
     const files = assembleContracts({ abis, outputDir, versions });
 
