--- conflicted
+++ resolved
@@ -5,11 +5,7 @@
 import type { IConfigurable } from '../types/interfaces/IConfigurable';
 import type { IFunction } from '../types/interfaces/IFunction';
 import type { IType } from '../types/interfaces/IType';
-<<<<<<< HEAD
-import type { JsonAbi } from '../types/interfaces/JsonAbiNew';
-=======
 import type { JsonAbi } from '../types/interfaces/JsonAbi';
->>>>>>> da1cc3b3
 import { parseConfigurables } from '../utils/parseConfigurables';
 import { parseFunctions } from '../utils/parseFunctions';
 import { parseTypes } from '../utils/parseTypes';
