<<<<<<< HEAD
=======
import type { JsonAbiType } from '../..';
>>>>>>> da1cc3b3
import type { IType } from '../../types/interfaces/IType';
import type { JsonAbiType } from '../../types/interfaces/JsonAbiNew';

import { AType } from './AType';

export class EmptyType extends AType implements IType {
  public static swayType = '()';

  public name = 'empty';

  static MATCH_REGEX: RegExp = /^\(\)$/m;

  constructor(params: { rawAbiType: JsonAbiType }) {
    super(params);
    this.attributes = {
      /**
       * The empty type is always ignored in function inputs. If it makes
       * its way into a function's inputs list, it's a bug in the typegen.
       */
      inputLabel: `never`,
      outputLabel: `void`,
    };
  }

  static isSuitableFor(params: { type: string }) {
    return EmptyType.MATCH_REGEX.test(params.type);
  }

  public parseComponentsAttributes(_params: { types: IType[] }) {
    return this.attributes;
  }
}<|MERGE_RESOLUTION|>--- conflicted
+++ resolved
@@ -1,7 +1,4 @@
-<<<<<<< HEAD
-=======
 import type { JsonAbiType } from '../..';
->>>>>>> da1cc3b3
 import type { IType } from '../../types/interfaces/IType';
 import type { JsonAbiType } from '../../types/interfaces/JsonAbiNew';
 
