/**
 * Types for Fuel JSON ABI Format as defined on:
 * https://github.com/FuelLabs/fuel-specs/blob/b40d87d2515727188b9ae2dd23602316c50519c0/src/abi/json-abi-format.md
 */
export interface JsonAbiOld {
  readonly types: readonly JsonAbiType[];
  readonly loggedTypes: readonly JsonAbiLoggedType[];
  readonly functions: readonly JsonAbiFunction[];
  readonly messagesTypes: readonly JsonAbiMessagesType[];
  readonly configurables: readonly JsonAbiConfigurable[];
  readonly errorCodes?: Record<string, JsonAbiErrorCode>;
  readonly encoding?: string;
}

export interface JsonAbiType {
  readonly typeId: number;
  readonly type: string;
  readonly components: readonly JsonAbiArgument[] | null;
  readonly typeParameters: readonly number[] | null;
}

export interface JsonAbiArgument {
  readonly type: number;
  readonly name: string;
  readonly typeArguments: readonly JsonAbiArgument[] | null;
}

export interface JsonAbiArgumentWithoutName {
  readonly type: number;
  readonly typeArguments: readonly JsonAbiArgumentWithoutName[] | null;
}

export interface JsonAbiLoggedType {
  readonly logId: string;
  readonly loggedType: JsonAbiArgument;
}

export interface JsonAbiMessagesType {
  readonly messageDataType: JsonAbiArgumentWithoutName;
}

export interface JsonAbiFunction {
  readonly name: string;
  readonly inputs: readonly JsonAbiArgument[];
  readonly output: JsonAbiArgument;
  readonly attributes: readonly JsonAbiFunctionAttribute[] | null;
}

export interface JsonAbiFunctionAttribute {
  readonly name: string;
  readonly arguments: ReadonlyArray<string>;
}

export interface JsonAbiConfigurable {
  name: string;
  configurableType: JsonAbiArgument;
  offset: number;
<<<<<<< HEAD
  indirect?: boolean;
=======
}

export interface JsonAbiErrorCode {
  pos: {
    pkg: string;
    file: string;
    line: number;
    column: number;
  };
  logId: string | null;
  msg: string | null;
>>>>>>> 4e018a57
}<|MERGE_RESOLUTION|>--- conflicted
+++ resolved
@@ -55,9 +55,7 @@
   name: string;
   configurableType: JsonAbiArgument;
   offset: number;
-<<<<<<< HEAD
   indirect?: boolean;
-=======
 }
 
 export interface JsonAbiErrorCode {
@@ -69,5 +67,4 @@
   };
   logId: string | null;
   msg: string | null;
->>>>>>> 4e018a57
 }