<<<<<<< HEAD
import type { JsonAbiType } from './JsonAbiNew';
=======
import type { JsonAbiType } from './JsonAbi';
>>>>>>> da1cc3b3

export interface ITypeAttributes {
  inputLabel: string;
  outputLabel: string;
  structName?: string;
  /*
    If `structName` is set, input/output labels will mirror it.
  */
}

export interface IType {
  name: string;
  attributes: ITypeAttributes;
  rawAbiType: JsonAbiType;
  requiredFuelsMembersImports: string[];

  parseComponentsAttributes(params: { types: IType[] }): ITypeAttributes;

  // Methods only present in `EnumType` and `StructType` classes
  getStructName?(): string;
  getStructContents?(params: { types: IType[] }): string;

  /*
    Have in mind, all types also need the following static members:

      static MATCH_REGEX: RegExp
      static IGNORE_REGEX?: RegExp
      static isSuitableFor (params: { type: text }): Boolean

  */
}<|MERGE_RESOLUTION|>--- conflicted
+++ resolved
@@ -1,8 +1,4 @@
-<<<<<<< HEAD
-import type { JsonAbiType } from './JsonAbiNew';
-=======
 import type { JsonAbiType } from './JsonAbi';
->>>>>>> da1cc3b3
 
 export interface ITypeAttributes {
   inputLabel: string;
