import { stderr } from 'process';

import { getProjectResources, ForcProjectsEnum } from '../test/fixtures/forc-projects/index';

import { run, runCliAction } from './cli';
import * as runTypegenMod from './runTypegen';
import { ProgramTypeEnum } from './types/enums/ProgramTypeEnum';

/**
 * @group node
 */
describe('cli.ts', () => {
<<<<<<< HEAD
  function mockDeps() {
    const runTypegen = vi
      .spyOn(runTypegenMod, 'runTypegen')
      .mockImplementation(vi.fn().mockResolvedValue({}));

    const exit = vi.spyOn(process, 'exit').mockImplementation(vi.fn());

    const err = vi.spyOn(stderr, 'write').mockImplementation(vi.fn().mockResolvedValue({}));
=======
  function mockDeps(params?: { runTypegenError: Error }) {
    const runTypegen = jest.spyOn(runTypegenMod, 'runTypegen').mockImplementation(() => {
      if (params?.runTypegenError) {
        throw params?.runTypegenError;
      }
    });
    const exit = jest.spyOn(process, 'exit').mockImplementation();
    const err = jest.spyOn(stderr, 'write').mockImplementation();
>>>>>>> 3a14e5c8

    return { exit, err, runTypegen };
  }

  beforeEach(() => {
    vi.resetAllMocks();
  });
  afterEach(() => {
    vi.restoreAllMocks();
  });

  test('should call runTypegen with proper params: for Contracts', async () => {
    const { runTypegen } = mockDeps();

    const project = getProjectResources(ForcProjectsEnum.FULL);
    const inputs = [project.inputGlobal];
    const output = project.tempDir;

    const argv = ['node', 'fuels-typegen', '-i', inputs.join(' '), '-o', output, '-c'];

    await run({ argv, programName: 'cli.js:test' });

    expect(runTypegen).toHaveBeenNthCalledWith(1, {
      cwd: process.cwd(),
      inputs,
      output,
      programType: ProgramTypeEnum.CONTRACT,
      silent: false,
    });
  });

  test('should call runTypegen with proper params: for Scripts', async () => {
    const { runTypegen, exit } = mockDeps();

    const project = getProjectResources(ForcProjectsEnum.FULL);
    const inputs = [project.inputGlobal];
    const output = project.tempDir;

    const argv = ['node', 'fuels-typegen', '-i', inputs.join(' '), '-o', output, '-s'];

    await run({ argv, programName: 'cli.js:test' });

    expect(runTypegen).toHaveBeenNthCalledWith(1, {
      cwd: process.cwd(),
      inputs,
      output,
      programType: ProgramTypeEnum.SCRIPT,
      silent: false,
    });

    expect(exit).toHaveBeenCalledTimes(0);
  });

  test('should call runTypegen with proper params: for Predicates', async () => {
    const { runTypegen, exit } = mockDeps();

    const project = getProjectResources(ForcProjectsEnum.FULL);
    const inputs = [project.inputGlobal];
    const output = project.tempDir;

    const argv = ['node', 'fuels-typegen', '-i', inputs.join(' '), '-o', output, '-p'];

    await run({ argv, programName: 'cli.js:test' });

    expect(runTypegen).toHaveBeenNthCalledWith(1, {
      cwd: process.cwd(),
      inputs,
      output,
      programType: ProgramTypeEnum.PREDICATE,
      silent: false,
    });

    expect(exit).toHaveBeenCalledTimes(0);
  });

  test('should error if called with incompatible parameters: -s, -c', async () => {
    const { exit, err } = mockDeps();

    const project = getProjectResources(ForcProjectsEnum.FULL);
    const inputs = [project.inputGlobal];
    const output = project.tempDir;

    const argv = ['node', 'fuels-typegen', '-i', inputs.join(' '), '-o', output, '-s', '-c'];

    await run({ argv, programName: 'cli.js:test' });

    expect(exit).toHaveBeenNthCalledWith(1, 1);
    expect(err).toHaveBeenCalledTimes(2);

    const err1 = /error: option '-c, --contract' cannot be used with option '-s, --script/;
    expect(err.mock.calls[0][0].toString()).toMatch(err1);

    const err2 = /error: option '-s, --script' cannot be used with option '-c, --contract/m;
    expect(err.mock.calls[1][0].toString()).toMatch(err2);
  });

  test('should error if called with incompatible parameters: -s, -p', async () => {
    const { exit, err } = mockDeps();

    const project = getProjectResources(ForcProjectsEnum.FULL);
    const inputs = [project.inputGlobal];
    const output = project.tempDir;

    const argv = ['node', 'fuels-typegen', '-i', inputs.join(' '), '-o', output, '-s', '-p'];

    await run({ argv, programName: 'cli.js:test' });

    expect(exit).toHaveBeenNthCalledWith(1, 1);
    expect(err).toHaveBeenCalledTimes(2);

    const err1 = /error: option '-s, --script' cannot be used with option '-p, --predicate/m;
    expect(err.mock.calls[0][0].toString()).toMatch(err1);

    const err2 = /error: option '-p, --predicate' cannot be used with option '-s, --script/;
    expect(err.mock.calls[1][0].toString()).toMatch(err2);
  });

  test('should error if called with incompatible parameters: -p, -c', async () => {
    const { exit, err } = mockDeps();

    const project = getProjectResources(ForcProjectsEnum.FULL);
    const inputs = [project.inputGlobal];
    const output = project.tempDir;

    const argv = ['node', 'fuels-typegen', '-i', inputs.join(' '), '-o', output, '-c', '-p'];

    await run({ argv, programName: 'cli.js:test' });

    expect(exit).toHaveBeenNthCalledWith(1, 1);
    expect(err).toHaveBeenCalledTimes(2);

    const err1 = /error: option '-c, --contract' cannot be used with option '-p, --predicate/m;
    expect(err.mock.calls[0][0].toString()).toMatch(err1);

    const err2 = /error: option '-p, --predicate' cannot be used with option '-c, --contract/;
    expect(err.mock.calls[1][0].toString()).toMatch(err2);
  });

  test('should handle errors when running cli action', () => {
    const runTypegenError = new Error('Pretty message');

    const { exit, err } = mockDeps({ runTypegenError });

    const inputs = ['*-no-abis-here.json'];
    const output = './aything';

    runCliAction({
      inputs,
      output,
    });

    expect(exit).toBeCalledWith(1);
    expect(err).toBeCalledWith(`error: ${runTypegenError.message}\n`);
  });
});<|MERGE_RESOLUTION|>--- conflicted
+++ resolved
@@ -10,25 +10,15 @@
  * @group node
  */
 describe('cli.ts', () => {
-<<<<<<< HEAD
-  function mockDeps() {
-    const runTypegen = vi
-      .spyOn(runTypegenMod, 'runTypegen')
-      .mockImplementation(vi.fn().mockResolvedValue({}));
-
-    const exit = vi.spyOn(process, 'exit').mockImplementation(vi.fn());
-
-    const err = vi.spyOn(stderr, 'write').mockImplementation(vi.fn().mockResolvedValue({}));
-=======
   function mockDeps(params?: { runTypegenError: Error }) {
-    const runTypegen = jest.spyOn(runTypegenMod, 'runTypegen').mockImplementation(() => {
+    const runTypegen = vi.spyOn(runTypegenMod, 'runTypegen').mockImplementation(() => {
       if (params?.runTypegenError) {
         throw params?.runTypegenError;
       }
     });
-    const exit = jest.spyOn(process, 'exit').mockImplementation();
-    const err = jest.spyOn(stderr, 'write').mockImplementation();
->>>>>>> 3a14e5c8
+
+    const exit = vi.spyOn(process, 'exit').mockImplementation(vi.fn());
+    const err = vi.spyOn(stderr, 'write').mockResolvedValue(true);
 
     return { exit, err, runTypegen };
   }
@@ -36,6 +26,7 @@
   beforeEach(() => {
     vi.resetAllMocks();
   });
+
   afterEach(() => {
     vi.restoreAllMocks();
   });
