<<<<<<< HEAD
import type { BinaryVersions } from '@fuel-ts/versions';
=======
import { compressBytecode } from '@fuel-ts/utils';
>>>>>>> 1d2abd7d

import type { Abi } from '../../abi/Abi';
import { renderHbsTemplate } from '../renderHbsTemplate';

import factoryTemplate from './factory.hbs';

export function renderFactoryTemplate(params: { abi: Abi; versions: BinaryVersions }) {
  const { versions, abi } = params;
  const {
    camelizedName,
    capitalizedName,
    rawContents,
    storageSlotsContents,
    hexlifiedBinContents: hexlifiedBinString,
  } = abi;

  const abiJsonString = JSON.stringify(rawContents, null, 2);
  const storageSlotsJsonString = storageSlotsContents ?? '[]';

  const text = renderHbsTemplate({
    template: factoryTemplate,
    versions,
    data: {
      camelizedName,
      capitalizedName,
      abiJsonString,
      storageSlotsJsonString,
      compressedBytecode: compressBytecode(hexlifiedBinString),
    },
  });

  return text;
}<|MERGE_RESOLUTION|>--- conflicted
+++ resolved
@@ -1,8 +1,5 @@
-<<<<<<< HEAD
+import { compressBytecode } from '@fuel-ts/utils';
 import type { BinaryVersions } from '@fuel-ts/versions';
-=======
-import { compressBytecode } from '@fuel-ts/utils';
->>>>>>> 1d2abd7d
 
 import type { Abi } from '../../abi/Abi';
 import { renderHbsTemplate } from '../renderHbsTemplate';
