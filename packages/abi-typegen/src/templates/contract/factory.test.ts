import { join } from 'path';

import {
  AbiTypegenProjectsEnum,
  getTypegenForcProject,
} from '../../../test/fixtures/forc-projects/index';
import factoryTemplate from '../../../test/fixtures/templates/contract/factory.hbs';
import { mockVersions } from '../../../test/utils/mockVersions';
import { autoUpdateFixture } from '../../../test/utils/updateFixture';
import { Abi } from '../../abi/Abi';
import { ProgramTypeEnum } from '../../types/enums/ProgramTypeEnum';

import { renderFactoryTemplate } from './factory';

/**
 * @group node
 */
describe('templates/factory', () => {
  test('should render factory template', () => {
    // mocking
    const { versions, restore } = mockVersions();

    // executing
    const project = getTypegenForcProject(AbiTypegenProjectsEnum.MINIMAL);
    const rawContents = project.abiContents;

    // executing
    const abi = new Abi({
      filepath: './my-contract-abi.json',
      outputDir: 'stdout',
      rawContents,
      hexlifiedBinContents: '0x-bytecode-here',
      programType: ProgramTypeEnum.CONTRACT,
    });

<<<<<<< HEAD
    const rendered = renderFactoryTemplate({ abi, versions });
=======
    let rendered = renderFactoryTemplate({ abi });

    rendered = autoUpdateFixture(
      join(__dirname, '../../../test/fixtures/templates/contract/factory.hbs'),
      rendered
    );
>>>>>>> 1e93dac1

    // validating
    restore();

    expect(rendered).toEqual(factoryTemplate);
  });
});<|MERGE_RESOLUTION|>--- conflicted
+++ resolved
@@ -33,16 +33,12 @@
       programType: ProgramTypeEnum.CONTRACT,
     });
 
-<<<<<<< HEAD
-    const rendered = renderFactoryTemplate({ abi, versions });
-=======
-    let rendered = renderFactoryTemplate({ abi });
+    let rendered = renderFactoryTemplate({ abi, versions });
 
     rendered = autoUpdateFixture(
       join(__dirname, '../../../test/fixtures/templates/contract/factory.hbs'),
       rendered
     );
->>>>>>> 1e93dac1
 
     // validating
     restore();
