--- conflicted
+++ resolved
@@ -24,13 +24,9 @@
   });
 
   test('should render main template', () => {
-<<<<<<< HEAD
-    const { versions, restore } = mockVersions();
-=======
     vi.spyOn(utilsMod, 'compressBytecode').mockReturnValueOnce('0x-bytecode-here');
 
-    const { restore } = mockVersions();
->>>>>>> 1d2abd7d
+    const { versions, restore } = mockVersions();
 
     const project = getTypegenForcProject(AbiTypegenProjectsEnum.PREDICATE);
 
@@ -57,13 +53,9 @@
   });
 
   test('should render main template with configurable', () => {
-<<<<<<< HEAD
-    const { versions, restore } = mockVersions();
-=======
     vi.spyOn(utilsMod, 'compressBytecode').mockReturnValueOnce('0x-bytecode-here');
 
-    const { restore } = mockVersions();
->>>>>>> 1d2abd7d
+    const { versions, restore } = mockVersions();
 
     const project = getTypegenForcProject(AbiTypegenProjectsEnum.PREDICATE_WITH_CONFIGURABLE);
 
