<<<<<<< HEAD
import type { BinaryVersions } from '@fuel-ts/versions';

import type { Abi } from '../../abi/Abi';
import { ProgramTypeEnum } from '../../types/enums/ProgramTypeEnum';
=======
import type { IFile } from '../../types/interfaces/IFile';
>>>>>>> 1e93dac1
import { renderHbsTemplate } from '../renderHbsTemplate';

import indexTemplate from './index.hbs';

<<<<<<< HEAD
export function renderIndexTemplate(params: { abis: Abi[]; versions: BinaryVersions }) {
  const { abis, versions } = params;
=======
export function renderIndexTemplate(params: { files: Pick<IFile, 'path'>[] }) {
  const { files } = params;
>>>>>>> 1e93dac1

  const members = files.map((f) => f.path.match(/([^/]+)\.ts$/m)?.[1]);

  const text = renderHbsTemplate({
    template: indexTemplate,
<<<<<<< HEAD
    versions,
    data: { abis, isGeneratingContracts, isGeneratingPredicates },
=======
    data: {
      members,
    },
>>>>>>> 1e93dac1
  });

  return text;
}<|MERGE_RESOLUTION|>--- conflicted
+++ resolved
@@ -1,35 +1,24 @@
-<<<<<<< HEAD
 import type { BinaryVersions } from '@fuel-ts/versions';
 
-import type { Abi } from '../../abi/Abi';
-import { ProgramTypeEnum } from '../../types/enums/ProgramTypeEnum';
-=======
 import type { IFile } from '../../types/interfaces/IFile';
->>>>>>> 1e93dac1
 import { renderHbsTemplate } from '../renderHbsTemplate';
 
 import indexTemplate from './index.hbs';
 
-<<<<<<< HEAD
-export function renderIndexTemplate(params: { abis: Abi[]; versions: BinaryVersions }) {
-  const { abis, versions } = params;
-=======
-export function renderIndexTemplate(params: { files: Pick<IFile, 'path'>[] }) {
-  const { files } = params;
->>>>>>> 1e93dac1
+export function renderIndexTemplate(params: {
+  files: Pick<IFile, 'path'>[];
+  versions: BinaryVersions;
+}) {
+  const { files, versions } = params;
 
   const members = files.map((f) => f.path.match(/([^/]+)\.ts$/m)?.[1]);
 
   const text = renderHbsTemplate({
     template: indexTemplate,
-<<<<<<< HEAD
     versions,
-    data: { abis, isGeneratingContracts, isGeneratingPredicates },
-=======
     data: {
       members,
     },
->>>>>>> 1e93dac1
   });
 
   return text;
