--- conflicted
+++ resolved
@@ -156,11 +156,7 @@
   });
 
   test('should log messages to stdout', async () => {
-<<<<<<< HEAD
-    const stdoutWrite = vi.spyOn(process.stdout, 'write').mockImplementation(() => {});
-=======
     const stdoutWrite = vi.spyOn(process.stdout, 'write').mockImplementation();
->>>>>>> ea219a51
 
     // setup temp sway project
     const project = getProjectResources(ForcProjectsEnum.SCRIPT);
