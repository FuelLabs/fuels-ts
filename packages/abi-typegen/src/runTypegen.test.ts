--- conflicted
+++ resolved
@@ -1,14 +1,9 @@
 import { safeExec } from '@fuel-ts/errors/test-utils';
-<<<<<<< HEAD
-import { AbiTypegenProjectsEnum } from '@fuel-ts/utils/test-utils';
-import { existsSync } from 'fs';
-=======
 import { cpSync, existsSync, renameSync } from 'fs';
->>>>>>> 3c1920e7
 import { globSync } from 'glob';
 import { join } from 'path';
 
-import { getProjectResources } from '../test/fixtures/forc-projects/index';
+import { AbiTypegenProjectsEnum, getProjectResources } from '../test/fixtures/forc-projects/index';
 
 import { runTypegen } from './runTypegen';
 import { ProgramTypeEnum } from './types/enums/ProgramTypeEnum';
@@ -161,7 +156,7 @@
     const stdoutWrite = jest.spyOn(process.stdout, 'write').mockImplementation();
 
     // setup temp sway project
-    const project = getProjectResources(ForcProjectsEnum.SCRIPT);
+    const project = getProjectResources(AbiTypegenProjectsEnum.SCRIPT);
 
     // compute filepaths
     const cwd = process.cwd();
