contract;
use libs_for_testing::ExternalStruct;
use libs_for_testing::ExternalEnum;
use std::vm::evm::evm_address::EvmAddress;
use std::b512::B512;
use std::string::String;
use std::bytes::Bytes;

enum MyEnum {
    Checked: (),
    Pending: (),
}

enum GenericEnum<T1, T2> {
    a: T1,
    b: T2,
}

enum EnumWithVector {
    num: u8,
    vec: Vec<u8>,
}

struct GenericStructWithEnum<T1, T2> {
    a: T1,
    b: GenericEnum<T1, T2>,
}

struct MyStruct {
    x: u8,
    y: u8,
    state: MyEnum,
}

struct StructWithMultiOption {
    multiple: [Option<u8>; 5],
}

struct StructWithSingleOption {
    single: Option<StructWithMultiOption>,
}

enum MyContractError {
    DivisionByZero: (),
}

fn divide(numerator: u64, denominator: u64) -> Result<u64, MyContractError> {
    if (denominator == 0) {
        return Err(MyContractError::DivisionByZero);
    } else {
        Ok(numerator / denominator)
    }
}

abi MyContract {
    fn types_empty(x: ()) -> ();
    fn types_empty_then_value(x: (), y: u8) -> ();
    fn types_value_then_empty(x: u8, y: ()) -> ();
    fn types_value_then_empty_then_value(x: u8, y: (), z: u8) -> ();
    fn types_u8(x: u8) -> u8;
    fn types_u16(x: u16) -> u16;
    fn types_u32(x: u32) -> u32;
    fn types_u64(x: u64) -> u64;
    fn types_u256(x: u256) -> u256;
    fn types_str(x: str[5]) -> str[5];
    fn types_asset_id(x: AssetId) -> AssetId;
    fn types_bool(x: bool) -> bool;
    fn types_b256(x: b256) -> b256;
    fn types_b512(x: B512) -> B512;
    fn types_struct(x: MyStruct) -> MyStruct;
    fn types_array(x: [u8; 3]) -> [u8; 3];
    fn types_tuple(x: (u8, u8, u8)) -> (u8, u8, u8);
    fn types_enum(x: MyEnum) -> MyEnum;
    fn types_enum_with_vector(x: EnumWithVector) -> EnumWithVector;
    fn types_vector_u8(x: Vec<u8>) -> Vec<u8>;
    fn types_vector_geo(x: Vec<MyStruct>) -> Vec<MyStruct>;
    fn types_vector_option(x: Vec<StructWithMultiOption>) -> Vec<StructWithMultiOption>;
    fn types_option(x: Option<u8>) -> Option<u8>;
    fn types_option_geo(x: Option<MyStruct>) -> Option<MyStruct>;
    fn types_evm_address(x: EvmAddress) -> EvmAddress;
    fn types_bytes(x: Bytes) -> Bytes;
    fn types_raw_slice(x: raw_slice) -> raw_slice;
    fn types_std_string(x: String) -> String;
    fn types_result(x: Result<u64, u32>) -> Result<u64, str[10]>;
<<<<<<< HEAD
    fn type_address(x: Address) -> Address;
    fn type_contract_id(x: ContractId) -> ContractId;
    fn type_identity(x: Identity) -> Identity;
    fn type_external_struct(x: ExternalStruct) -> ExternalStruct;
    fn type_external_enum(x: ExternalEnum) -> ExternalEnum;
=======
    fn types_generic_enum(x: GenericEnum<u8, u16>) -> GenericEnum<u8, u16>;
    fn types_generic_struct(x: GenericStructWithEnum<u8, u16>) -> GenericStructWithEnum<u8, u16>;
>>>>>>> 4d65c8c7
}

impl MyContract for Contract {
    fn types_empty(x: ()) -> () {
        x
    }
    fn types_empty_then_value(x: (), y: u8) -> () {
        ()
    }
    fn types_value_then_empty(x: u8, y: ()) -> () {
        ()
    }
    fn types_value_then_empty_then_value(x: u8, y: (), z: u8) -> () {
        ()
    }

    fn types_u8(x: u8) -> u8 {
        255
    }
    fn types_u16(x: u16) -> u16 {
        65535
    }
    fn types_u32(x: u32) -> u32 {
        4294967295
    }
    fn types_u64(x: u64) -> u64 {
        4294967295000
    }
    fn types_u256(x: u256) -> u256 {
        0xFFFFFFFFFFFFFFFFFFFFFFFFFFFFFFFFFFFFFFFFFFFFFFFFFFFFFFFFFFFFFFFFu256
    }
    fn types_str(x: str[5]) -> str[5] {
        __to_str_array("Hello")
    }
    fn types_bool(x: bool) -> bool {
        true
    }
    fn types_asset_id(x: AssetId) -> AssetId {
        x
    }
    fn types_b256(x: b256) -> b256 {
        0x0000000000000000000000000000000000000000000000000000000000000000
    }
    fn types_b512(x: B512) -> B512 {
        x
    }
    fn types_array(x: [u8; 3]) -> [u8; 3] {
        x
    }
    fn types_tuple(x: (u8, u8, u8)) -> (u8, u8, u8) {
        (x.0, x.1, x.2)
    }
    fn types_struct(x: MyStruct) -> MyStruct {
        x
    }
    fn types_enum(x: MyEnum) -> MyEnum {
        x
    }
    fn types_enum_with_vector(x: EnumWithVector) -> EnumWithVector {
        x
    }

    fn types_vector_u8(x: Vec<u8>) -> Vec<u8> {
        x
    }
    fn types_vector_geo(x: Vec<MyStruct>) -> Vec<MyStruct> {
        x
    }
    fn types_vector_option(x: Vec<StructWithMultiOption>) -> Vec<StructWithMultiOption> {
        x
    }
    fn types_option(x: Option<u8>) -> Option<u8> {
        x
    }
    fn types_option_geo(x: Option<MyStruct>) -> Option<MyStruct> {
        x
    }
    fn types_evm_address(x: EvmAddress) -> EvmAddress {
        EvmAddress::from(0x0606060606060606060606060606060606060606060606060606060606060606)
    }
    fn types_bytes(x: Bytes) -> Bytes {
        x
    }
    fn types_raw_slice(x: raw_slice) -> raw_slice {
        x
    }
    fn types_std_string(x: String) -> String {
        x
    }
    fn types_result(x: Result<u64, u32>) -> Result<u64, str[10]> {
        if (x.is_err()) {
            return Err(__to_str_array("InputError"));
        }

        let result = divide(20, x.unwrap());
        match result {
            Ok(value) => Ok(value),
            Err(MyContractError::DivisionByZero) => Err(__to_str_array("DivisError")),
        }
    }
<<<<<<< HEAD
    fn type_address(x: Address) -> Address {
        x
    }
    fn type_contract_id(x: ContractId) -> ContractId {
        x
    }
    fn type_identity(x: Identity) -> Identity {
        x
    }
    fn type_external_enum(x: ExternalEnum) -> ExternalEnum {
        x
    }
    fn type_external_struct(x: ExternalStruct) -> ExternalStruct {
=======
    fn types_generic_enum(x: GenericEnum<u8, u16>) -> GenericEnum<u8, u16> {
        x
    }
    fn types_generic_struct(x: GenericStructWithEnum<u8, u16>) -> GenericStructWithEnum<u8, u16> {
>>>>>>> 4d65c8c7
        x
    }
}<|MERGE_RESOLUTION|>--- conflicted
+++ resolved
@@ -82,16 +82,13 @@
     fn types_raw_slice(x: raw_slice) -> raw_slice;
     fn types_std_string(x: String) -> String;
     fn types_result(x: Result<u64, u32>) -> Result<u64, str[10]>;
-<<<<<<< HEAD
     fn type_address(x: Address) -> Address;
     fn type_contract_id(x: ContractId) -> ContractId;
     fn type_identity(x: Identity) -> Identity;
     fn type_external_struct(x: ExternalStruct) -> ExternalStruct;
     fn type_external_enum(x: ExternalEnum) -> ExternalEnum;
-=======
     fn types_generic_enum(x: GenericEnum<u8, u16>) -> GenericEnum<u8, u16>;
     fn types_generic_struct(x: GenericStructWithEnum<u8, u16>) -> GenericStructWithEnum<u8, u16>;
->>>>>>> 4d65c8c7
 }
 
 impl MyContract for Contract {
@@ -192,7 +189,6 @@
             Err(MyContractError::DivisionByZero) => Err(__to_str_array("DivisError")),
         }
     }
-<<<<<<< HEAD
     fn type_address(x: Address) -> Address {
         x
     }
@@ -206,12 +202,12 @@
         x
     }
     fn type_external_struct(x: ExternalStruct) -> ExternalStruct {
-=======
+        x
+    }
     fn types_generic_enum(x: GenericEnum<u8, u16>) -> GenericEnum<u8, u16> {
         x
     }
     fn types_generic_struct(x: GenericStructWithEnum<u8, u16>) -> GenericStructWithEnum<u8, u16> {
->>>>>>> 4d65c8c7
         x
     }
 }