--- conflicted
+++ resolved
@@ -29,7 +29,7 @@
 export type ValidationInput = { has_account: boolean, total_complete: BigNumberish };
 export type ValidationOutput = { has_account: boolean, total_complete: BN };
 
-export type MyPredicateConfigurables = undefined;
+export type MyPredicateConfigurables = {};
 
 export type MyPredicateInputs = [vec: Vec<ValidationInput>, enm: MyGenericEnumInput<BigNumberish>, opt: Option<BigNumberish>, res: Result<MyGenericStructInput<string>, BigNumberish>];
 
@@ -304,21 +304,13 @@
   static readonly abi = abi;
   static readonly bytecode = bytecode;
 
-<<<<<<< HEAD
   constructor(provider: Provider, params?: MyPredicateParameters) {
-=======
-  constructor(provider: Provider, predicateData?: MyPredicateInputs) {
->>>>>>> 80413bcc
     super({
       abi,
       bytecode,
       provider,
-<<<<<<< HEAD
       data: params?.data,
       configurableConstants: params?.configurableConstants,
-=======
-      inputData: predicateData,
->>>>>>> 80413bcc
     });
   }
 }