{
  "extends": "../../tsconfig.base.json",

  "compilerOptions": {
    "outDir": "./dist"
  },
<<<<<<< HEAD
  "ts-node": {
    "transpileOnly": true,
    "require": ["./tsnode.hbs.ts"]
  },
  "include": ["src", "test"]
=======
  "include": ["src", "test", "scripts"]
>>>>>>> 3dd245e1
}<|MERGE_RESOLUTION|>--- conflicted
+++ resolved
@@ -1,16 +1,7 @@
 {
   "extends": "../../tsconfig.base.json",
-
   "compilerOptions": {
     "outDir": "./dist"
   },
-<<<<<<< HEAD
-  "ts-node": {
-    "transpileOnly": true,
-    "require": ["./tsnode.hbs.ts"]
-  },
   "include": ["src", "test"]
-=======
-  "include": ["src", "test", "scripts"]
->>>>>>> 3dd245e1
 }