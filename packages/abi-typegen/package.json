--- conflicted
+++ resolved
@@ -42,12 +42,7 @@
   "scripts": {
     "pretest": "pnpm forc build -p test/fixtures/forc-projects",
     "build": "tsup",
-<<<<<<< HEAD
-    "build:watch": "tsup --watch",
-    "pretest": "pnpm fuels-forc build -p test/fixtures/forc-projects"
-=======
     "postbuild": "tsx ../../scripts/postbuild.ts"
->>>>>>> c431cccc
   },
   "license": "Apache-2.0",
   "dependencies": {
