{
  "name": "@fuel-ts/abi-typegen",
  "version": "0.37.0",
  "description": "Generates Typescript definitions from Sway ABI Json files",
  "author": "Fuel Labs <contact@fuel.sh> (https://fuel.network/)",
  "typedoc": {
    "entryPoint": "src/index.ts"
  },
  "bin": {
    "fuels-typegen": "dist/cjs/bin.js"
  },
  "exports": {
<<<<<<< HEAD
    ".": {
      "require": "./dist/cjs/index.js",
      "import": "./dist/esm/index.js",
      "types": "./dist/cjs/index.d.ts"
    },
    "./cli": {
      "require": "./dist/cjs/cli.js",
      "import": "./dist/esm/cli.js",
      "types": "./dist/cjs/cli.d.ts"
=======
    ".": "./src/index.ts",
    "./cli": "./src/cli.ts",
    "./runTypegen": "./src/runTypegen.ts"
  },
  "typesVersions": {
    "*": {
      "*": [
        "./dist/index.d.ts"
      ],
      "cli": [
        "./dist/cli.d.ts"
      ],
      "runTypegen": [
        "./dist/runTypegen.d.ts"
      ]
    }
  },
  "publishConfig": {
    "main": "dist/index.js",
    "module": "dist/index.mjs",
    "types": "dist/index.d.ts",
    "bin": {
      "fuels-typegen": "dist/bin.js"
>>>>>>> 0f75954a
    },
    "./runTypegen": {
      "require": "./dist/cjs/runTypegen.js",
      "import": "./dist/esm/runTypegen.js",
      "types": "./dist/cjs/runTypegen.d.ts"
    }
  },
  "scripts": {
    "dev": "run-p 'build:* --watch'",
    "build": "run-p build:*",
    "build:cjs": "tsc -m commonjs -p tsconfig.build.json --outDir dist/cjs",
    "build:esm": "tsc -m esnext -p tsconfig.build.json --outDir dist/esm",
    "pretest": "pnpm forc build -p test/fixtures/forc-projects"
  },
  "files": [
    "dist"
  ],
  "license": "Apache-2.0",
  "dependencies": {
    "@ethersproject/bytes": "^5.7.0",
    "@fuel-ts/versions": "workspace:*",
    "commander": "^9.4.1",
    "glob": "^8.0.3",
    "handlebars": "^4.7.7",
    "lodash.uniq": "^4.5.0",
    "lodash.upperfirst": "^4.3.1",
    "mkdirp": "^1.0.4",
    "rimraf": "^3.0.2"
  },
  "devDependencies": {
    "@types/glob": "^8.0.0",
    "@types/lodash.uniq": "^4.5.7",
    "@types/lodash.upperfirst": "^4.3.7",
    "@types/mkdirp": "^1.0.2",
    "@types/rimraf": "^3.0.2",
    "forc-bin": "workspace:*"
  }
}<|MERGE_RESOLUTION|>--- conflicted
+++ resolved
@@ -10,7 +10,6 @@
     "fuels-typegen": "dist/cjs/bin.js"
   },
   "exports": {
-<<<<<<< HEAD
     ".": {
       "require": "./dist/cjs/index.js",
       "import": "./dist/esm/index.js",
@@ -20,36 +19,24 @@
       "require": "./dist/cjs/cli.js",
       "import": "./dist/esm/cli.js",
       "types": "./dist/cjs/cli.d.ts"
-=======
-    ".": "./src/index.ts",
-    "./cli": "./src/cli.ts",
-    "./runTypegen": "./src/runTypegen.ts"
-  },
-  "typesVersions": {
-    "*": {
-      "*": [
-        "./dist/index.d.ts"
-      ],
-      "cli": [
-        "./dist/cli.d.ts"
-      ],
-      "runTypegen": [
-        "./dist/runTypegen.d.ts"
-      ]
-    }
-  },
-  "publishConfig": {
-    "main": "dist/index.js",
-    "module": "dist/index.mjs",
-    "types": "dist/index.d.ts",
-    "bin": {
-      "fuels-typegen": "dist/bin.js"
->>>>>>> 0f75954a
     },
     "./runTypegen": {
       "require": "./dist/cjs/runTypegen.js",
       "import": "./dist/esm/runTypegen.js",
       "types": "./dist/cjs/runTypegen.d.ts"
+    }
+  },
+  "typesVersions": {
+    "*": {
+      "*": [
+        "./dist/cjs/index.d.ts"
+      ],
+      "cli": [
+        "./dist/cjs/cli.d.ts"
+      ],
+      "runTypegen": [
+        "./dist/cjs/runTypegen.d.ts"
+      ]
     }
   },
   "scripts": {
