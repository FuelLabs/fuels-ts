{
  "name": "@fuel-ts/abi-typegen",
  "version": "0.57.0",
  "description": "Generates Typescript definitions from Sway ABI Json files",
  "author": "Fuel Labs <contact@fuel.sh> (https://fuel.network/)",
  "bin": {
    "fuels-typegen": "typegen.js"
  },
  "main": "dist/index.js",
  "module": "dist/index.mjs",
  "types": "dist/index.d.ts",
  "exports": {
    ".": {
      "require": "./dist/index.js",
      "import": "./dist/index.mjs",
      "types": "./dist/index.d.ts"
    },
    "./cli": {
      "require": "./dist/cli.js",
      "import": "./dist/cli.mjs",
      "types": "./dist/cli.d.ts"
    },
    "./runTypegen": {
      "require": "./dist/runTypegen.js",
      "import": "./dist/runTypegen.mjs",
      "types": "./dist/runTypegen.d.ts"
    }
  },
  "typesVersions": {
    "*": {
      "cli": [
        "./dist/cli.d.ts"
      ],
      "runTypegen": [
        "./dist/runTypegen.d.ts"
      ]
    }
  },
  "files": [
    "dist"
  ],
  "scripts": {
    "pretest": "pnpm fuels-forc build -p test/fixtures/forc-projects",
    "build": "tsup",
    "postbuild": "tsx ../../scripts/postbuild.ts"
  },
  "license": "Apache-2.0",
  "devDependencies": {
    "@ethersproject/bytes": "^5.7.0",
    "@fuel-ts/utils": "workspace:*",
    "@fuel-ts/versions": "workspace:*",
    "@fuel-ts/errors": "workspace:*",
    "commander": "^9.4.1",
    "glob": "^10.2.6",
    "handlebars": "^4.7.7",
    "mkdirp": "^1.0.4",
<<<<<<< HEAD
    "rimraf": "^3.0.2",
    "@types/glob": "^8.0.0",
    "@types/lodash.uniq": "^4.5.7",
    "@types/lodash.upperfirst": "^4.3.7",
=======
    "ramda": "^0.29.0",
    "rimraf": "^3.0.2"
  },
  "devDependencies": {
    "@fuel-ts/forc": "workspace:*",
>>>>>>> b3b59e27
    "@types/mkdirp": "^1.0.2",
    "@types/ramda": "^0.29.3",
    "@types/rimraf": "^3.0.2"
  }
}<|MERGE_RESOLUTION|>--- conflicted
+++ resolved
@@ -45,7 +45,7 @@
     "postbuild": "tsx ../../scripts/postbuild.ts"
   },
   "license": "Apache-2.0",
-  "devDependencies": {
+  "dependencies": {
     "@ethersproject/bytes": "^5.7.0",
     "@fuel-ts/utils": "workspace:*",
     "@fuel-ts/versions": "workspace:*",
@@ -54,18 +54,11 @@
     "glob": "^10.2.6",
     "handlebars": "^4.7.7",
     "mkdirp": "^1.0.4",
-<<<<<<< HEAD
-    "rimraf": "^3.0.2",
-    "@types/glob": "^8.0.0",
-    "@types/lodash.uniq": "^4.5.7",
-    "@types/lodash.upperfirst": "^4.3.7",
-=======
     "ramda": "^0.29.0",
     "rimraf": "^3.0.2"
   },
   "devDependencies": {
     "@fuel-ts/forc": "workspace:*",
->>>>>>> b3b59e27
     "@types/mkdirp": "^1.0.2",
     "@types/ramda": "^0.29.3",
     "@types/rimraf": "^3.0.2"
