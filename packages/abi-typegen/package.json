{
  "name": "@fuel-ts/abi-typegen",
  "version": "0.97.2",
  "description": "Generates Typescript definitions from Sway ABI Json files",
  "author": "Fuel Labs <contact@fuel.sh> (https://fuel.network/)",
  "bin": {
    "fuels-typegen": "typegen.js"
  },
  "main": "dist/index.js",
  "module": "dist/index.mjs",
  "types": "dist/index.d.ts",
  "engines": {
    "node": "^18.20.3 || ^20.0.0 || ^22.0.0"
  },
  "exports": {
    ".": {
      "types": "./dist/index.d.ts",
      "require": "./dist/index.js",
      "import": "./dist/index.mjs"
    },
    "./cli": {
      "types": "./dist/cli.d.ts",
      "require": "./dist/cli.js",
      "import": "./dist/cli.mjs"
    },
    "./runTypegen": {
      "types": "./dist/runTypegen.d.ts",
      "require": "./dist/runTypegen.js",
      "import": "./dist/runTypegen.mjs"
    }
  },
  "typesVersions": {
    "*": {
      "cli": [
        "./dist/cli.d.ts"
      ],
      "runTypegen": [
        "./dist/runTypegen.d.ts"
      ]
    }
  },
  "files": [
    "dist"
  ],
  "scripts": {
    "pretest": "pnpm build:forc",
    "test": "cd ../.. && pnpm run test:filter packages/abi-typegen",
    "test:update-fixtures": "UPDATE_FIXTURES=true pnpm run test",
    "build": "tsup",
    "build:forc": "pnpm fuels-forc build -p test/fixtures/forc-projects --release",
    "postbuild": "tsx ../../scripts/postbuild.ts"
  },
  "license": "Apache-2.0",
  "dependencies": {
    "@fuel-ts/errors": "workspace:*",
<<<<<<< HEAD
=======
    "@fuel-ts/interfaces": "workspace:*",
>>>>>>> 458b7cf9
    "@fuel-ts/utils": "workspace:*",
    "@fuel-ts/versions": "workspace:*",
    "commander": "12.1.0",
    "glob": "10.4.5",
    "handlebars": "4.7.8",
    "mkdirp": "3.0.1",
    "ramda": "0.30.1",
    "rimraf": "5.0.10"
  },
  "devDependencies": {
    "@internal/forc": "workspace:*",
    "@types/ramda": "0.30.2",
    "@types/rimraf": "3.0.2"
  }
}<|MERGE_RESOLUTION|>--- conflicted
+++ resolved
@@ -53,10 +53,6 @@
   "license": "Apache-2.0",
   "dependencies": {
     "@fuel-ts/errors": "workspace:*",
-<<<<<<< HEAD
-=======
-    "@fuel-ts/interfaces": "workspace:*",
->>>>>>> 458b7cf9
     "@fuel-ts/utils": "workspace:*",
     "@fuel-ts/versions": "workspace:*",
     "commander": "12.1.0",
