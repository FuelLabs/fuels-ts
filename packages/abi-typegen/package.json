--- conflicted
+++ resolved
@@ -26,11 +26,7 @@
   "typesVersions": {
     "*": {
       "*": [
-<<<<<<< HEAD
-        "./dist/cjs/index.d.ts"
-=======
-        "./dist/*"
->>>>>>> a381c42a
+        "./dist/cjs/*"
       ],
       "cli": [
         "./dist/cjs/cli.d.ts"
