import { readVersionsFromFiles } from '../../scripts/rewriteVersions';

import { getSupportedVersions } from './getSupportedVersions';

describe('getSupportedVersions.js', () => {
<<<<<<< HEAD
  test('should return received version of default', () => {
    expect(thisVersionOrDefault()).toEqual('0.0.0');
    expect(thisVersionOrDefault('true')).toEqual('0.0.0');
    expect(thisVersionOrDefault(undefined)).toEqual('0.0.0');
    expect(thisVersionOrDefault('1.1.1')).toEqual('1.1.1');
  });

  test('should get versions just fine', () => {
    // mocking
    const envBackup = { ...process.env };

    const BUILD_VERSION = '9.9.9';
    const FORC_VERSION = '8.8.8';
    const FUEL_CORE_VERSION = '7.7.7';

    process.env.BUILD_VERSION = BUILD_VERSION;
    process.env.FORC_VERSION = FORC_VERSION;
    process.env.FUEL_CORE_VERSION = FUEL_CORE_VERSION;

    // executing
    const env = getSupportedVersions();

    // restoring
    process.env = envBackup;
=======
  test('should return received version of default', async () => {
    const versions = getSupportedVersions();
    const versionsFromFiles = readVersionsFromFiles();
>>>>>>> 32f3e710

    expect(versions.FORC).toEqual(versionsFromFiles.FORC);
    expect(versions.FUEL_CORE).toEqual(versionsFromFiles.FUEL_CORE);
    expect(versions.FUELS).toEqual(versionsFromFiles.FUELS);
  });
});<|MERGE_RESOLUTION|>--- conflicted
+++ resolved
@@ -3,36 +3,9 @@
 import { getSupportedVersions } from './getSupportedVersions';
 
 describe('getSupportedVersions.js', () => {
-<<<<<<< HEAD
   test('should return received version of default', () => {
-    expect(thisVersionOrDefault()).toEqual('0.0.0');
-    expect(thisVersionOrDefault('true')).toEqual('0.0.0');
-    expect(thisVersionOrDefault(undefined)).toEqual('0.0.0');
-    expect(thisVersionOrDefault('1.1.1')).toEqual('1.1.1');
-  });
-
-  test('should get versions just fine', () => {
-    // mocking
-    const envBackup = { ...process.env };
-
-    const BUILD_VERSION = '9.9.9';
-    const FORC_VERSION = '8.8.8';
-    const FUEL_CORE_VERSION = '7.7.7';
-
-    process.env.BUILD_VERSION = BUILD_VERSION;
-    process.env.FORC_VERSION = FORC_VERSION;
-    process.env.FUEL_CORE_VERSION = FUEL_CORE_VERSION;
-
-    // executing
-    const env = getSupportedVersions();
-
-    // restoring
-    process.env = envBackup;
-=======
-  test('should return received version of default', async () => {
     const versions = getSupportedVersions();
     const versionsFromFiles = readVersionsFromFiles();
->>>>>>> 32f3e710
 
     expect(versions.FORC).toEqual(versionsFromFiles.FORC);
     expect(versions.FUEL_CORE).toEqual(versionsFromFiles.FUEL_CORE);
