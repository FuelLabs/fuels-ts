--- conflicted
+++ resolved
@@ -1,17 +1,9 @@
 import { readVersionsFromFiles } from '../../scripts/rewriteVersions';
-<<<<<<< HEAD
-
-import { getSupportedVersions } from './getSupportedVersions';
-
-describe('getSupportedVersions.js', () => {
-  test('should return received version of default', async () => {
-=======
 
 import { getSupportedVersions } from './getSupportedVersions';
 
 describe('getSupportedVersions.js', () => {
   test('should return received version of default', () => {
->>>>>>> 07d07f9e
     const versions = getSupportedVersions();
     const versionsFromFiles = readVersionsFromFiles();
 
