import { compareSystemVersions } from './compareSystemVersions';
import * as getBuiltinVersionsMod from './getBuiltinVersions';

/**
 * @group node
 */
describe('compareSystemVersions.js', () => {
  /*
    Hooks
  */
  beforeEach(() => {
    const v = '1.0.0';
    const spy = vi.spyOn(getBuiltinVersionsMod, 'getBuiltinVersions');
    spy.mockImplementation(() => ({ FUELS: v, FORC: v, FUEL_CORE: v }));
  });

<<<<<<< HEAD
  afterEach(vi.restoreAllMocks);
=======
  beforeEach(() => {
    vi.restoreAllMocks();
  });
>>>>>>> ea219a51

  /*
    Tests
  */
  test('should compare against: newer versions', () => {
    const comparisons = compareSystemVersions({
      systemForcVersion: '1.0.1',
      systemFuelCoreVersion: '1.0.1',
    });

    expect(comparisons.systemForcIsGt).toEqual(true);
    expect(comparisons.systemForcIsEq).toEqual(false);

    expect(comparisons.systemFuelCoreIsGt).toEqual(true);
    expect(comparisons.systemFuelCoreIsEq).toEqual(false);
  });

  test('should compare against: exact versions', () => {
    const comparisons = compareSystemVersions({
      systemForcVersion: '1.0.0',
      systemFuelCoreVersion: '1.0.0',
    });

    expect(comparisons.systemForcIsGt).toEqual(false);
    expect(comparisons.systemForcIsEq).toEqual(true);

    expect(comparisons.systemFuelCoreIsGt).toEqual(false);
    expect(comparisons.systemFuelCoreIsEq).toEqual(true);
  });

  test('should compare against: older versions', () => {
    const comparisons = compareSystemVersions({
      systemForcVersion: '0.0.1',
      systemFuelCoreVersion: '0.0.1',
    });

    expect(comparisons.systemForcIsGt).toEqual(false);
    expect(comparisons.systemForcIsEq).toEqual(false);

    expect(comparisons.systemFuelCoreIsGt).toEqual(false);
    expect(comparisons.systemFuelCoreIsEq).toEqual(false);
  });
});<|MERGE_RESOLUTION|>--- conflicted
+++ resolved
@@ -14,13 +14,9 @@
     spy.mockImplementation(() => ({ FUELS: v, FORC: v, FUEL_CORE: v }));
   });
 
-<<<<<<< HEAD
-  afterEach(vi.restoreAllMocks);
-=======
   beforeEach(() => {
     vi.restoreAllMocks();
   });
->>>>>>> ea219a51
 
   /*
     Tests
