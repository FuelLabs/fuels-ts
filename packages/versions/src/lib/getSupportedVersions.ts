export function getSupportedVersions() {
  return {
<<<<<<< HEAD
    FORC: '0.40.1',
    FUEL_CORE: '0.18.1',
    FUELS: '0.44.1',
=======
    FORC: '0.35.5',
    FUEL_CORE: '0.17.3',
    FUELS: '0.44.2',
>>>>>>> bc0594e5
  };
}<|MERGE_RESOLUTION|>--- conflicted
+++ resolved
@@ -1,13 +1,7 @@
 export function getSupportedVersions() {
   return {
-<<<<<<< HEAD
     FORC: '0.40.1',
     FUEL_CORE: '0.18.1',
-    FUELS: '0.44.1',
-=======
-    FORC: '0.35.5',
-    FUEL_CORE: '0.17.3',
     FUELS: '0.44.2',
->>>>>>> bc0594e5
   };
 }