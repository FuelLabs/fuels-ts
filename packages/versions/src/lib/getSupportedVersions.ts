--- conflicted
+++ resolved
@@ -1,12 +1,7 @@
 export function getSupportedVersions() {
   return {
     FORC: '0.40.1',
-<<<<<<< HEAD
     FUEL_CORE: '0.20.1',
-    FUELS: '0.49.0',
-=======
-    FUEL_CORE: '0.19.1',
     FUELS: '0.49.1',
->>>>>>> bfd71316
   };
 }