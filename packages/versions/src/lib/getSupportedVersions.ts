export function getSupportedVersions() {
  return {
    FORC: '0.40.1',
<<<<<<< HEAD
    FUEL_CORE: '0.17.3',
=======
    FUEL_CORE: '0.18.1',
>>>>>>> 01b4db65
    FUELS: '0.44.2',
  };
}<|MERGE_RESOLUTION|>--- conflicted
+++ resolved
@@ -1,11 +1,7 @@
 export function getSupportedVersions() {
   return {
     FORC: '0.40.1',
-<<<<<<< HEAD
-    FUEL_CORE: '0.17.3',
-=======
     FUEL_CORE: '0.18.1',
->>>>>>> 01b4db65
     FUELS: '0.44.2',
   };
 }