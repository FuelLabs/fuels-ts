--- conflicted
+++ resolved
@@ -3,12 +3,7 @@
 export function getBuiltinVersions(): Versions {
   return {
     FORC: '0.63.3',
-<<<<<<< HEAD
     FUEL_CORE: '0.35.0',
-    FUELS: '0.94.2',
-=======
-    FUEL_CORE: '0.34.0',
     FUELS: '0.94.3',
->>>>>>> b6b83f43
   };
 }