--- conflicted
+++ resolved
@@ -2,13 +2,8 @@
 
 export function getBuiltinVersions(): Versions {
   return {
-<<<<<<< HEAD
     FORC: 'git:esdrubal/abi_changes',
-    FUEL_CORE: '0.31.0',
-=======
-    FORC: '0.62.0',
     FUEL_CORE: '0.32.1',
->>>>>>> a467d540
     FUELS: '0.93.0',
   };
 }