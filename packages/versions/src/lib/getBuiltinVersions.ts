--- conflicted
+++ resolved
@@ -3,11 +3,7 @@
 export function getBuiltinVersions(): Versions {
   return {
     FUEL_CORE: '0.43.1',
-<<<<<<< HEAD
-    FORC: '0.68.0',
-=======
     FORC: '0.68.1',
->>>>>>> 640d6131
     FUELS: '0.100.3',
   };
 }