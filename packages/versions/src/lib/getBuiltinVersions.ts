--- conflicted
+++ resolved
@@ -3,13 +3,8 @@
 const FUEL_CORE = `0.41.9`;
 export function getBuiltinVersions(): Versions {
   return {
-<<<<<<< HEAD
     FUEL_CORE: 'git:master',
-    FORC: '0.66.7',
-=======
-    FUEL_CORE: '0.41.9',
     FORC: '0.67.0',
->>>>>>> 6b3753da
     FUELS: '0.99.0',
     // @ts-expect-error - overriding until 0.42.0 is released
     // because a lot of tests are failing
