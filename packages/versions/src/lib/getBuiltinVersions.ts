import type { Versions } from './types';

export function getBuiltinVersions(): Versions {
  return {
<<<<<<< HEAD
    FORC: '0.66.4',
    FUEL_CORE: '0.40.2',
    FUELS: '0.97.1',
=======
    FORC: '0.66.5',
    FUEL_CORE: '0.40.1',
    FUELS: '0.97.2',
>>>>>>> 41c72fba
  };
}<|MERGE_RESOLUTION|>--- conflicted
+++ resolved
@@ -2,14 +2,8 @@
 
 export function getBuiltinVersions(): Versions {
   return {
-<<<<<<< HEAD
-    FORC: '0.66.4',
+    FORC: '0.66.5',
     FUEL_CORE: '0.40.2',
-    FUELS: '0.97.1',
-=======
-    FORC: '0.66.5',
-    FUEL_CORE: '0.40.1',
     FUELS: '0.97.2',
->>>>>>> 41c72fba
   };
 }