--- conflicted
+++ resolved
@@ -1,10 +1,6 @@
 export function getBuiltinVersions() {
   return {
-<<<<<<< HEAD
-    FORC: 'git:xunilrj/encoding-contract-call',
-=======
     FORC: '0.49.3',
->>>>>>> 4a449100
     FUEL_CORE: '0.22.1',
     FUELS: '0.79.0',
   };
