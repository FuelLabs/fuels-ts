--- conflicted
+++ resolved
@@ -2,12 +2,8 @@
 
 export function getBuiltinVersions(): Versions {
   return {
-    FUEL_CORE: '0.41.7',
+    FUEL_CORE: 'git:master',
     FORC: '0.66.7',
-<<<<<<< HEAD
-    FUEL_CORE: 'git:master',
-=======
->>>>>>> fee5967a
     FUELS: '0.99.0',
   };
 }