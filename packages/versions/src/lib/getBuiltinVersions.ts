--- conflicted
+++ resolved
@@ -2,13 +2,8 @@
 
 export function getBuiltinVersions(): Versions {
   return {
-<<<<<<< HEAD
     FUEL_CORE: '0.41.6',
-    FORC: '0.66.6',
-=======
     FORC: '0.66.7',
-    FUEL_CORE: '0.40.4',
->>>>>>> ff97a6e4
     FUELS: '0.99.0',
   };
 }