--- conflicted
+++ resolved
@@ -2,13 +2,8 @@
 
 export function getBuiltinVersions(): Versions {
   return {
-<<<<<<< HEAD
     FUEL_CORE: '0.44.0',
-    FORC: '0.68.1',
-=======
-    FUEL_CORE: '0.43.1',
     FORC: '0.68.6',
->>>>>>> 34b77dc3
     FUELS: '0.101.1',
   };
 }