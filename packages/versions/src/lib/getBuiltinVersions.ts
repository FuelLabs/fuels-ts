--- conflicted
+++ resolved
@@ -3,12 +3,7 @@
 export function getBuiltinVersions(): Versions {
   return {
     FORC: '0.63.1',
-<<<<<<< HEAD
     FUEL_CORE: '0.34.0',
-    FUELS: '0.94.0',
-=======
-    FUEL_CORE: '0.33.0',
     FUELS: '0.94.1',
->>>>>>> 682d62eb
   };
 }