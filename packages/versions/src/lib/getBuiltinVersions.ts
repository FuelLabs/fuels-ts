export function getBuiltinVersions() {
  return {
<<<<<<< HEAD
    FORC: '0.50.0',
    FUEL_CORE: 'git:master',
=======
    FORC: '0.51.1',
    FUEL_CORE: '0.22.1',
>>>>>>> ef168fc9
    FUELS: '0.75.0',
  };
}<|MERGE_RESOLUTION|>--- conflicted
+++ resolved
@@ -1,12 +1,7 @@
 export function getBuiltinVersions() {
   return {
-<<<<<<< HEAD
-    FORC: '0.50.0',
     FUEL_CORE: 'git:master',
-=======
     FORC: '0.51.1',
-    FUEL_CORE: '0.22.1',
->>>>>>> ef168fc9
     FUELS: '0.75.0',
   };
 }