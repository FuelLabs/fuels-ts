export function getBuiltinVersions() {
  return {
<<<<<<< HEAD
    FORC: '0.53.0',
=======
    FORC: '0.55.0',
>>>>>>> 9e14db5c
    FUEL_CORE: '0.22.1',
    FUELS: '0.81.0',
  };
}<|MERGE_RESOLUTION|>--- conflicted
+++ resolved
@@ -1,10 +1,6 @@
 export function getBuiltinVersions() {
   return {
-<<<<<<< HEAD
-    FORC: '0.53.0',
-=======
     FORC: '0.55.0',
->>>>>>> 9e14db5c
     FUEL_CORE: '0.22.1',
     FUELS: '0.81.0',
   };
