export function getBuiltinVersions() {
  return {
    FUEL_CORE: 'git:master',
    FORC: '0.51.1',
<<<<<<< HEAD
    FUELS: '0.75.0',
=======
    FUEL_CORE: '0.22.1',
    FUELS: '0.76.0',
>>>>>>> 7d22fc51
  };
}<|MERGE_RESOLUTION|>--- conflicted
+++ resolved
@@ -2,11 +2,6 @@
   return {
     FUEL_CORE: 'git:master',
     FORC: '0.51.1',
-<<<<<<< HEAD
-    FUELS: '0.75.0',
-=======
-    FUEL_CORE: '0.22.1',
     FUELS: '0.76.0',
->>>>>>> 7d22fc51
   };
 }