import type { Versions } from './types';

export function getBuiltinVersions(): Versions {
  return {
<<<<<<< HEAD
    FORC: '0.66.5',
    FUEL_CORE: '0.41.0',
=======
    FORC: '0.66.6',
    FUEL_CORE: '0.40.2',
>>>>>>> 68e4b5aa
    FUELS: '0.98.0',
  };
}<|MERGE_RESOLUTION|>--- conflicted
+++ resolved
@@ -2,13 +2,8 @@
 
 export function getBuiltinVersions(): Versions {
   return {
-<<<<<<< HEAD
-    FORC: '0.66.5',
     FUEL_CORE: '0.41.0',
-=======
     FORC: '0.66.6',
-    FUEL_CORE: '0.40.2',
->>>>>>> 68e4b5aa
     FUELS: '0.98.0',
   };
 }