import type { Versions } from './types';

export function getBuiltinVersions(): Versions {
  return {
    FORC: '0.65.2',
    FUEL_CORE: '0.39.0',
<<<<<<< HEAD
    FUELS: '0.95.0',
=======
    FUELS: '0.96.0',
>>>>>>> 6b7b6ded
  };
}<|MERGE_RESOLUTION|>--- conflicted
+++ resolved
@@ -4,10 +4,6 @@
   return {
     FORC: '0.65.2',
     FUEL_CORE: '0.39.0',
-<<<<<<< HEAD
-    FUELS: '0.95.0',
-=======
     FUELS: '0.96.0',
->>>>>>> 6b7b6ded
   };
 }