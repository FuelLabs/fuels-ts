--- conflicted
+++ resolved
@@ -2,14 +2,8 @@
 
 export function getBuiltinVersions(): Versions {
   return {
-<<<<<<< HEAD
     FUEL_CORE: '0.44.0',
-    FORC: '0.68.6',
-    FUELS: '0.101.1',
-=======
-    FUEL_CORE: '0.43.1',
     FORC: '0.68.7',
     FUELS: '0.101.2',
->>>>>>> b0aa1065
   };
 }