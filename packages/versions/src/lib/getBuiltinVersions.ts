--- conflicted
+++ resolved
@@ -2,13 +2,8 @@
 
 export function getBuiltinVersions(): Versions {
   return {
-<<<<<<< HEAD
-    FORC: '0.65.2',
+    FORC: '0.66.2',
     FUEL_CORE: '0.40.0',
-=======
-    FORC: '0.66.2',
-    FUEL_CORE: '0.39.0',
->>>>>>> 7c162deb
     FUELS: '0.96.1',
   };
 }