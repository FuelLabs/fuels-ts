--- conflicted
+++ resolved
@@ -12,11 +12,7 @@
   it('should validate all possible version mismatches', () => {
     const supportedVersion = '0.1.2';
 
-<<<<<<< HEAD
-    vi.spyOn(getSupportedVersionsMod, 'getSupportedVersions').mockImplementation(() => ({
-=======
-    jest.spyOn(getBuiltinVersionsMod, 'getBuiltinVersions').mockImplementation(() => ({
->>>>>>> c07b065f
+    vi.spyOn(getBuiltinVersionsMod, 'getBuiltinVersions').mockImplementation(() => ({
       FUELS: '1', // not under test
       FORC: '1', // not under test
       FUEL_CORE: supportedVersion,
