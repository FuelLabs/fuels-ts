--- conflicted
+++ resolved
@@ -45,35 +45,19 @@
       ({ version }) => version
     );
 
-<<<<<<< HEAD
-    vi.spyOn(compareUserVersionsMod, 'compareUserVersions').mockImplementation(() => ({
-      userForcIsGt,
-      userFuelCoreIsGt,
-      userForcIsEq,
-      userFuelCoreIsEq,
-    }));
-
-    vi.spyOn(getUserVersionsMod, 'getUserVersions').mockImplementation(() => ({
-      userForcVersion,
-      userFuelCoreVersion,
-    }));
-
-    vi.spyOn(getSupportedVersionsMod, 'getSupportedVersions').mockImplementation(() => ({
-=======
-    jest.spyOn(compareSystemVersionsMod, 'compareSystemVersions').mockImplementation(() => ({
+    vi.spyOn(compareSystemVersionsMod, 'compareSystemVersions').mockImplementation(() => ({
       systemForcIsGt,
       systemFuelCoreIsGt,
       systemForcIsEq,
       systemFuelCoreIsEq,
     }));
 
-    jest.spyOn(getSystemVersionsMod, 'getSystemVersions').mockImplementation(() => ({
+    vi.spyOn(getSystemVersionsMod, 'getSystemVersions').mockImplementation(() => ({
       systemForcVersion,
       systemFuelCoreVersion,
     }));
 
-    jest.spyOn(getBuiltinVersionsMod, 'getBuiltinVersions').mockImplementation(() => ({
->>>>>>> fe579dcf
+    vi.spyOn(getBuiltinVersionsMod, 'getBuiltinVersions').mockImplementation(() => ({
       FORC: '1.0.0',
       FUEL_CORE: '1.0.0',
       FUELS: '1.0.0',
