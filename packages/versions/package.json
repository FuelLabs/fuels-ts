--- conflicted
+++ resolved
@@ -33,6 +33,7 @@
   },
   "scripts": {
     "dev": "run-p 'build:* --watch'",
+    "prebuild": "ts-node ./scripts/rewriteVersions.ts",
     "build": "run-p build:*",
     "build:cjs": "tsc -m commonjs -p tsconfig.build.json --outDir dist/cjs",
     "build:esm": "tsc -m esnext -p tsconfig.build.json --outDir dist/esm"
@@ -49,12 +50,5 @@
   "devDependencies": {
     "@types/cli-table": "^0.3.1",
     "@types/semver": "^7.3.13"
-<<<<<<< HEAD
-=======
-  },
-  "scripts": {
-    "prebuild": "ts-node ./scripts/rewriteVersions.ts",
-    "build": "tsup --dts"
->>>>>>> c7f8433f
   }
 }