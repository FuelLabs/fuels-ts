{
  "name": "@fuel-ts/versions",
  "version": "0.37.0",
  "description": "Validates supported versions of the Fuel toolchain",
  "author": "Fuel Labs <contact@fuel.sh> (https://fuel.network/)",
  "typedoc": {
    "entryPoint": "src/index.ts"
  },
  "bin": {
    "fuels-versions": "dist/cjs/bin.js"
  },
  "exports": {
<<<<<<< HEAD
    ".": {
      "require": "./dist/cjs/index.js",
      "import": "./dist/esm/index.js",
      "types": "./dist/cjs/index.d.ts"
=======
    ".": "./src/index.ts",
    "./cli": "./src/cli.ts"
  },
  "typesVersions": {
    "*": {
      "*": [
        "./dist/index.d.ts"
      ],
      "cli": [
        "./dist/cli.d.ts"
      ]
    }
  },
  "publishConfig": {
    "main": "dist/index.js",
    "module": "dist/index.mjs",
    "types": "dist/index.d.ts",
    "bin": {
      "fuels-versions": "dist/bin.js"
>>>>>>> 0f75954a
    },
    "./cli": {
      "require": "./dist/cjs/cli.js",
      "import": "./dist/esm/cli.js",
      "types": "./dist/cjs/cli.d.ts"
    }
  },
  "scripts": {
    "dev": "run-p 'build:* --watch'",
    "build": "run-p build:*",
    "build:cjs": "tsc -m commonjs -p tsconfig.build.json --outDir dist/cjs",
    "build:esm": "tsc -m esnext -p tsconfig.build.json --outDir dist/esm"
  },
  "files": [
    "dist"
  ],
  "license": "Apache-2.0",
  "dependencies": {
    "chalk": "4",
    "cli-table": "^0.3.11",
    "semver": "^7.3.8"
  },
  "devDependencies": {
    "@types/cli-table": "^0.3.1",
    "@types/semver": "^7.3.13"
  }
}<|MERGE_RESOLUTION|>--- conflicted
+++ resolved
@@ -10,37 +10,25 @@
     "fuels-versions": "dist/cjs/bin.js"
   },
   "exports": {
-<<<<<<< HEAD
     ".": {
       "require": "./dist/cjs/index.js",
       "import": "./dist/esm/index.js",
       "types": "./dist/cjs/index.d.ts"
-=======
-    ".": "./src/index.ts",
-    "./cli": "./src/cli.ts"
-  },
-  "typesVersions": {
-    "*": {
-      "*": [
-        "./dist/index.d.ts"
-      ],
-      "cli": [
-        "./dist/cli.d.ts"
-      ]
-    }
-  },
-  "publishConfig": {
-    "main": "dist/index.js",
-    "module": "dist/index.mjs",
-    "types": "dist/index.d.ts",
-    "bin": {
-      "fuels-versions": "dist/bin.js"
->>>>>>> 0f75954a
     },
     "./cli": {
       "require": "./dist/cjs/cli.js",
       "import": "./dist/esm/cli.js",
       "types": "./dist/cjs/cli.d.ts"
+    }
+  },
+  "typesVersions": {
+    "*": {
+      "*": [
+        "./dist/cjs/index.d.ts"
+      ],
+      "cli": [
+        "./dist/cjs/cli.d.ts"
+      ]
     }
   },
   "scripts": {
