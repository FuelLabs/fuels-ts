--- conflicted
+++ resolved
@@ -4,32 +4,16 @@
   "description": "Validates supported versions of the Fuel toolchain",
   "author": "Fuel Labs <contact@fuel.sh> (https://fuel.network/)",
   "bin": {
-<<<<<<< HEAD
-    "fuels-versions": "dist/bin.js"
-=======
     "fuels-versions": "versions.js"
->>>>>>> 996034a7
   },
   "main": "dist/index.js",
   "module": "dist/index.mjs",
   "types": "dist/index.d.ts",
   "exports": {
-<<<<<<< HEAD
-    ".": "./dist/index.js",
-    "./cli": "./dist/cli.js"
-  },
-  "publishConfig": {
-    "main": "dist/index.js",
-    "module": "dist/index.mjs",
-    "types": "dist/index.d.ts",
-    "bin": {
-      "fuels-versions": "dist/bin.js"
-=======
     ".": {
       "require": "./dist/index.js",
       "import": "./dist/index.mjs",
       "types": "./dist/index.d.ts"
->>>>>>> 996034a7
     },
     "./cli": {
       "require": "./dist/cli.js",
