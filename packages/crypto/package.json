--- conflicted
+++ resolved
@@ -30,13 +30,7 @@
   "dependencies": {
     "@fuel-ts/errors": "workspace:*",
     "@fuel-ts/interfaces": "workspace:*",
-<<<<<<< HEAD
     "@fuel-ts/utils": "workspace:^",
     "@noble/hashes": "^1.5.0"
-=======
-    "@fuel-ts/math": "workspace:*",
-    "@fuel-ts/utils": "workspace:*",
-    "@noble/hashes": "1.5.0"
->>>>>>> 458b7cf9
   }
 }