--- conflicted
+++ resolved
@@ -26,13 +26,8 @@
   "license": "Apache-2.0",
   "dependencies": {
     "@ethersproject/bytes": "^5.7.0",
-<<<<<<< HEAD
     "ethereum-cryptography": "^2.1.2",
-    "ethers": "^6.7.1"
-=======
-    "@ethersproject/pbkdf2": "^5.7.0",
-    "ethereum-cryptography": "^2.1.2",
+    "ethers": "^6.7.1",
     "@fuel-ts/errors": "workspace:*"
->>>>>>> 5310e8b5
   }
 }