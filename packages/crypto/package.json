{
  "name": "@fuel-ts/crypto",
  "version": "0.97.2",
  "description": "Utilities for encrypting and decrypting data",
  "author": "Fuel Labs <contact@fuel.sh> (https://fuel.network/)",
  "main": "dist/index.js",
  "module": "dist/index.mjs",
  "types": "dist/index.d.ts",
  "engines": {
    "node": "^18.20.3 || ^20.0.0 || ^22.0.0"
  },
  "browser": {
    "./dist/index.mjs": "./dist/index.browser.mjs"
  },
  "exports": {
    ".": {
      "types": "./dist/index.d.ts",
      "require": "./dist/index.js",
      "import": "./dist/index.mjs"
    }
  },
  "files": [
    "dist"
  ],
  "scripts": {
    "build": "tsup",
    "postbuild": "tsx ../../scripts/postbuild.ts"
  },
  "license": "Apache-2.0",
  "dependencies": {
    "@fuel-ts/errors": "workspace:*",
<<<<<<< HEAD
    "@fuel-ts/interfaces": "workspace:*",
=======
    "@fuel-ts/math": "workspace:*",
>>>>>>> a5bb56fb
    "@fuel-ts/utils": "workspace:*",
    "@noble/hashes": "1.5.0"
  }
}<|MERGE_RESOLUTION|>--- conflicted
+++ resolved
@@ -29,11 +29,7 @@
   "license": "Apache-2.0",
   "dependencies": {
     "@fuel-ts/errors": "workspace:*",
-<<<<<<< HEAD
-    "@fuel-ts/interfaces": "workspace:*",
-=======
     "@fuel-ts/math": "workspace:*",
->>>>>>> a5bb56fb
     "@fuel-ts/utils": "workspace:*",
     "@noble/hashes": "1.5.0"
   }
