--- conflicted
+++ resolved
@@ -1,13 +1,8 @@
-import { resolveEnvAppropriateModules } from './utils';
+import { envs } from './envs';
 
 /**
  * @group node
  */
-<<<<<<< HEAD
-describe('encryptJsonWalletData', async () => {
-  const { encryptJsonWalletData, decryptJsonWalletData, randomBytes } =
-    await resolveEnvAppropriateModules();
-=======
 describe('encryptJsonWalletData', () => {
   it.each(envs)(
     'should encrypt and decrypt json wallet data correctly in %s environment',
@@ -15,17 +10,12 @@
       const testData = new Uint8Array([104, 101, 108, 108, 111]);
       const testKey = randomBytes(16);
       const testIv = randomBytes(16);
->>>>>>> ce44adf5
 
-  it('should encrypt and decrypt json wallet data correctly in %s environment', async () => {
-    const testData = new Uint8Array([104, 101, 108, 108, 111]);
-    const testKey = randomBytes(16);
-    const testIv = randomBytes(16);
+      const encryptedData = await encryptJsonWalletData(testData, testKey, testIv);
+      expect(encryptedData).not.toEqual(testData); // ensure data was encrypted
 
-    const encryptedData = await encryptJsonWalletData(testData, testKey, testIv);
-    expect(encryptedData).not.toEqual(testData); // ensure data was encrypted
-
-    const decryptedData = await decryptJsonWalletData(encryptedData, testKey, testIv);
-    expect(decryptedData).toEqual(testData); // ensure data was decrypted correctly
-  });
+      const decryptedData = await decryptJsonWalletData(encryptedData, testKey, testIv);
+      expect(decryptedData).toEqual(testData); // ensure data was decrypted correctly
+    }
+  );
 });