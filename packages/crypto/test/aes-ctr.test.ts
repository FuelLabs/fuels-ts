--- conflicted
+++ resolved
@@ -1,17 +1,10 @@
-import { resolveEnvAppropriateModules } from './utils';
+import { envs } from './envs';
 
 /**
  * @group node
  */
-<<<<<<< HEAD
-describe('Keystore', async () => {
-  const { encrypt, decrypt } = await resolveEnvAppropriateModules();
-
-  it('Encrypt and Decrypt', async () => {
-=======
 describe('Keystore', () => {
   it.each(envs)('Encrypt and Decrypt', async ({ encrypt, decrypt }) => {
->>>>>>> ce44adf5
     const password = '0b540281-f87b-49ca-be37-2264c7f260f7';
     const data = {
       name: 'test',
@@ -27,7 +20,7 @@
     expect(decryptedResult).toEqual(data);
   });
 
-  it('Decrypt with wrong password should throw', async () => {
+  it.each(envs)('Decrypt with wrong password should throw', async ({ encrypt, decrypt }) => {
     const password = '0b540281-f87b-49ca-be37-2264c7f260f7';
     const data = {
       name: 'test',
@@ -37,7 +30,7 @@
     await expect(decrypt(`${password}123`, encryptedResult)).rejects.toThrow('Invalid credentials');
   });
 
-  it('Decrypt Loop', async () => {
+  it.each(envs)('Decrypt Loop', async ({ decrypt }) => {
     const INPUTS = [
       {
         data: '07yJczBTonXWyKdJfEcx',
