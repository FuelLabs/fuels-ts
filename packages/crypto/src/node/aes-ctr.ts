--- conflicted
+++ resolved
@@ -1,9 +1,5 @@
 import { arrayify } from '@ethersproject/bytes';
-<<<<<<< HEAD
-=======
-import { pbkdf2 } from '@ethersproject/pbkdf2';
 import { FuelError, ErrorCode } from '@fuel-ts/errors';
->>>>>>> 5310e8b5
 import crypto from 'crypto';
 import { pbkdf2 } from 'ethers';
 
