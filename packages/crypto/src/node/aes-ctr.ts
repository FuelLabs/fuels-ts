--- conflicted
+++ resolved
@@ -1,10 +1,4 @@
 import crypto from 'crypto';
-<<<<<<< HEAD
-import { ErrorCode, FuelError } from '@fuel-ts/errors';
-import { arrayify } from '@fuel-ts/utils';
-import { pbkdf2 } from 'ethers';
-=======
->>>>>>> 316c757b
 
 import type { CryptoApi, Keystore } from '../types';
 
