--- conflicted
+++ resolved
@@ -1,22 +1,14 @@
-<<<<<<< HEAD
-import { keccak256, scrypt } from '../shared';
-=======
 import { scrypt, keccak256, ripemd160 } from '../shared';
->>>>>>> 316c757b
 import type { CryptoApi } from '../types';
 
 import { decrypt, encrypt, keyFromPassword } from './aes-ctr';
 import { bufferFromString } from './bufferFromString';
-<<<<<<< HEAD
 import {
   decryptJsonWalletData,
   encryptJsonWalletData,
 } from './encryptJsonWalletData';
-=======
-import { decryptJsonWalletData, encryptJsonWalletData } from './encryptJsonWalletData';
 import { computeHmac } from './hmac';
 import { pbkdf2 } from './pbkdf2';
->>>>>>> 316c757b
 import { randomBytes } from './randomBytes';
 import { stringFromBuffer } from './stringFromBuffer';
 
