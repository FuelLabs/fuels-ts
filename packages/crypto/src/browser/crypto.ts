<<<<<<< HEAD
// eslint-disable-next-line @typescript-eslint/no-explicit-any
const { crypto } = globalThis as any;

export { crypto };
=======
import { ErrorCode, FuelError } from '@fuel-ts/errors';

const { crypto, btoa } = globalThis;

if (!crypto) {
  throw new FuelError(
    ErrorCode.ENV_DEPENDENCY_MISSING,
    `Could not find 'crypto' in current browser environment.`
  );
}

if (!btoa) {
  throw new FuelError(
    ErrorCode.ENV_DEPENDENCY_MISSING,
    `Could not find 'btoa' in current browser environment.`
  );
}

export { crypto, btoa };
>>>>>>> 30076e6f
<|MERGE_RESOLUTION|>--- conflicted
+++ resolved
@@ -1,9 +1,3 @@
-<<<<<<< HEAD
-// eslint-disable-next-line @typescript-eslint/no-explicit-any
-const { crypto } = globalThis as any;
-
-export { crypto };
-=======
 import { ErrorCode, FuelError } from '@fuel-ts/errors';
 
 const { crypto, btoa } = globalThis;
@@ -22,5 +16,4 @@
   );
 }
 
-export { crypto, btoa };
->>>>>>> 30076e6f
+export { crypto, btoa };