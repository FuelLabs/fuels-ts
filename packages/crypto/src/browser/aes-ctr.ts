import { arrayify } from '@ethersproject/bytes';
import { pbkdf2 } from '@ethersproject/pbkdf2';
import type { Encoding } from 'crypto';

import type { CryptoApi, Keystore } from '../types';

import { bufferFromString } from './bufferFromString';
import { randomBytes } from './randomBytes';
import { stringFromBuffer } from './stringFromBuffer';

const ALGORITHM = 'AES-CTR';

<<<<<<< HEAD
export const bufferFromString: CryptoApi['bufferFromString'] = (
  string: string,
  encoding: Encoding = 'base64'
): Uint8Array => {
  if (encoding === 'utf-8') {
    return new TextEncoder().encode(string);
  }

  return new Uint8Array(
    atob(string)
      .split('')
      .map((c) => c.charCodeAt(0))
  );
};

export const stringFromBuffer: CryptoApi['stringFromBuffer'] = (
  buffer: Uint8Array,
  _encoding: Encoding = 'base64'
): string => btoa(String.fromCharCode.apply(null, new Uint8Array(buffer) as unknown as number[]));

=======
>>>>>>> 0eb466a3
/**
 * Generate a pbkdf2 key from a password and random salt
 */
export const keyFromPassword: CryptoApi['keyFromPassword'] = (
  password: string,
  saltBuffer: Uint8Array
): Uint8Array => {
  const passBuffer = bufferFromString(String(password).normalize('NFKC'), 'utf-8');
  const key = pbkdf2(passBuffer, saltBuffer, 100000, 32, 'sha256');

  return arrayify(key);
};

/**
 * Encrypts a data object that can be any serializable value using
 * a provided password.
 *
 * @returns Promise<Keystore> object
 */
export const encrypt: CryptoApi['encrypt'] = async <T>(
  password: string,
  data: T
): Promise<Keystore> => {
  const iv = randomBytes(16);
  const salt = randomBytes(32);
  const secret = keyFromPassword(password, salt);
  const dataString = JSON.stringify(data);
  const dataBuffer = bufferFromString(dataString, 'utf-8');
  const alg = {
    name: ALGORITHM,
    counter: iv,
    length: 64,
  };
  const key = await crypto.subtle.importKey('raw', secret, alg, false, ['encrypt']);
  const encBuffer = await crypto.subtle.encrypt(alg, key, dataBuffer);

  return {
    data: stringFromBuffer(encBuffer),
    iv: stringFromBuffer(iv),
    salt: stringFromBuffer(salt),
  };
};

/**
 * Given a password and a keystore object, decrypts the text and returns
 * the resulting value
 */
export const decrypt: CryptoApi['decrypt'] = async <T>(
  password: string,
  keystore: Keystore
): Promise<T> => {
  const iv = bufferFromString(keystore.iv);
  const salt = bufferFromString(keystore.salt);
  const secret = keyFromPassword(password, salt);
  const encryptedText = bufferFromString(keystore.data);

  const alg = {
    name: ALGORITHM,
    counter: iv,
    length: 64,
  };
  const key = await crypto.subtle.importKey('raw', secret, alg, false, ['decrypt']);

  const ptBuffer = await crypto.subtle.decrypt(alg, key, encryptedText);
  const decryptedData = new TextDecoder().decode(ptBuffer);

  try {
    return JSON.parse(decryptedData);
  } catch {
    throw new Error('Invalid credentials');
  }
};<|MERGE_RESOLUTION|>--- conflicted
+++ resolved
@@ -1,6 +1,5 @@
 import { arrayify } from '@ethersproject/bytes';
 import { pbkdf2 } from '@ethersproject/pbkdf2';
-import type { Encoding } from 'crypto';
 
 import type { CryptoApi, Keystore } from '../types';
 
@@ -10,29 +9,6 @@
 
 const ALGORITHM = 'AES-CTR';
 
-<<<<<<< HEAD
-export const bufferFromString: CryptoApi['bufferFromString'] = (
-  string: string,
-  encoding: Encoding = 'base64'
-): Uint8Array => {
-  if (encoding === 'utf-8') {
-    return new TextEncoder().encode(string);
-  }
-
-  return new Uint8Array(
-    atob(string)
-      .split('')
-      .map((c) => c.charCodeAt(0))
-  );
-};
-
-export const stringFromBuffer: CryptoApi['stringFromBuffer'] = (
-  buffer: Uint8Array,
-  _encoding: Encoding = 'base64'
-): string => btoa(String.fromCharCode.apply(null, new Uint8Array(buffer) as unknown as number[]));
-
-=======
->>>>>>> 0eb466a3
 /**
  * Generate a pbkdf2 key from a password and random salt
  */
