--- conflicted
+++ resolved
@@ -4,7 +4,6 @@
   salt: string;
 }
 
-<<<<<<< HEAD
 export interface IScryptParams {
   password: Uint8Array;
   salt: Uint8Array;
@@ -14,10 +13,7 @@
   dklen: number;
 }
 
-type Encoding = 'utf-8' | 'base64' | 'hex';
-=======
 export type Encoding = 'utf-8' | 'base64' | 'hex';
->>>>>>> 0eb466a3
 
 export interface CryptoApi {
   bufferFromString(string: string, encoding?: Encoding): Uint8Array;
