--- conflicted
+++ resolved
@@ -1,21 +1,7 @@
-<<<<<<< HEAD
-import * as ethereumCryptography from 'ethereum-cryptography/keccak';
-
-import { resolveEnvAppropriateModules } from '../../test/utils';
-=======
 import { bufferFromString } from '..';
->>>>>>> ce44adf5
 
 import { keccak256 as keccak } from './keccak256';
 
-<<<<<<< HEAD
-/**
- * @group node
- */
-describe('keccak256', async () => {
-  const { bufferFromString } = await resolveEnvAppropriateModules();
-
-=======
 const data = bufferFromString('hashedKey');
 
 vi.mock('ethereum-cryptography/keccak', () => ({
@@ -26,20 +12,13 @@
  * @group node
  */
 describe('keccak256', () => {
->>>>>>> ce44adf5
   afterEach(() => {
     vi.restoreAllMocks();
   });
 
   it('hashes using keccak256', () => {
-<<<<<<< HEAD
-    const data = bufferFromString('aGVsbG8='); // hello str
-    const hashedKey = keccak256(data);
-    expect(hashedKey).toEqual(ethereumCryptography.keccak256(data));
-=======
     const hashedKey = keccak(data);
 
     expect(hashedKey).toEqual(data);
->>>>>>> ce44adf5
   });
 });