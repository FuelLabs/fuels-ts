--- conflicted
+++ resolved
@@ -30,11 +30,7 @@
     "forc": "./forc.js"
   },
   "config": {
-<<<<<<< HEAD
-    "forcVersion": "0.33.1"
-=======
     "forcVersion": "0.35.3"
->>>>>>> ec8acd7e
   },
   "dependencies": {
     "node-fetch": "^2.6.7",
