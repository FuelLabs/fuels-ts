--- conflicted
+++ resolved
@@ -1,11 +1,7 @@
 {
   "private": true,
   "name": "forc-bin",
-<<<<<<< HEAD
-  "version": "0.18.0",
-=======
   "version": "0.18.1",
->>>>>>> 19dee437
   "description": "",
   "author": "Fuel Labs <contact@fuel.sh> (https://fuel.network/)",
   "typedocMain": "src/index.ts",
