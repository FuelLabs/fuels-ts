{
  "name": "@fuel-ts/mnemonic",
  "version": "0.57.0",
  "description": "Mnemonic implementation from BIP39",
  "author": "Fuel Labs <contact@fuel.sh> (https://fuel.network/)",
  "main": "dist/index.js",
  "module": "dist/index.mjs",
  "types": "dist/index.d.ts",
  "exports": {
    ".": {
      "require": "./dist/index.js",
      "import": "./dist/index.mjs",
      "types": "./dist/index.d.ts"
    }
  },
  "files": [
    "dist"
  ],
  "scripts": {
    "build": "tsup",
    "postbuild": "tsx ../../scripts/postbuild.ts"
  },
  "license": "Apache-2.0",
  "dependencies": {
    "@ethersproject/bytes": "^5.7.0",
    "@fuel-ts/crypto": "workspace:*",
    "@fuel-ts/wordlists": "workspace:*",
<<<<<<< HEAD
    "ethers": "^6.7.1"
=======
    "@fuel-ts/errors": "workspace:*"
>>>>>>> 5310e8b5
  }
}<|MERGE_RESOLUTION|>--- conflicted
+++ resolved
@@ -25,10 +25,7 @@
     "@ethersproject/bytes": "^5.7.0",
     "@fuel-ts/crypto": "workspace:*",
     "@fuel-ts/wordlists": "workspace:*",
-<<<<<<< HEAD
+    "@fuel-ts/errors": "workspace:*",
     "ethers": "^6.7.1"
-=======
-    "@fuel-ts/errors": "workspace:*"
->>>>>>> 5310e8b5
   }
 }