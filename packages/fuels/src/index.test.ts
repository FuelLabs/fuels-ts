import * as fuels from './index';

/**
 * @group node
 */
describe('index.js', () => {
  test('should export everything', () => {
    expect(fuels.hexlify).toBeTruthy();
    expect(fuels.arrayify).toBeTruthy();
<<<<<<< HEAD

    expect(fuels.AbiCoder).toBeTruthy();
=======
    expect(fuels.concat).toBeTruthy();
    expect(fuels.Interface).toBeTruthy();
>>>>>>> b965ef15
    expect(fuels.Address).toBeTruthy();
    expect(fuels.FuelError).toBeTruthy();
    expect(fuels.Contract).toBeTruthy();
    expect(fuels.Predicate).toBeTruthy();
    expect(fuels.Account).toBeTruthy();
    expect(fuels.Provider).toBeTruthy();
    expect(fuels.Wallet).toBeTruthy();
    expect(fuels.TransactionType).toBeTruthy();
    expect(fuels.Script).toBeTruthy();
    expect(fuels.FunctionInvocationScope).toBeTruthy();
    expect(fuels.Src14OwnedProxy).toBeTruthy();
  });
});<|MERGE_RESOLUTION|>--- conflicted
+++ resolved
@@ -7,13 +7,9 @@
   test('should export everything', () => {
     expect(fuels.hexlify).toBeTruthy();
     expect(fuels.arrayify).toBeTruthy();
-<<<<<<< HEAD
+    expect(fuels.concat).toBeTruthy();
 
     expect(fuels.AbiCoder).toBeTruthy();
-=======
-    expect(fuels.concat).toBeTruthy();
-    expect(fuels.Interface).toBeTruthy();
->>>>>>> b965ef15
     expect(fuels.Address).toBeTruthy();
     expect(fuels.FuelError).toBeTruthy();
     expect(fuels.Contract).toBeTruthy();
@@ -24,6 +20,5 @@
     expect(fuels.TransactionType).toBeTruthy();
     expect(fuels.Script).toBeTruthy();
     expect(fuels.FunctionInvocationScope).toBeTruthy();
-    expect(fuels.Src14OwnedProxy).toBeTruthy();
   });
 });