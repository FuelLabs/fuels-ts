--- conflicted
+++ resolved
@@ -2,16 +2,6 @@
 
 describe('index.js', () => {
   test('should export everything', async () => {
-<<<<<<< HEAD
-    expect(fuels.AbiCoder);
-    expect(fuels.Address);
-    expect(fuels.Contract);
-    expect(fuels.Predicate);
-    expect(fuels.Provider);
-    expect(fuels.Wallet);
-    expect(fuels.TransactionType);
-    expect(fuels.ScriptResultDecoderError);
-=======
     expect(fuels.AbiCoder).toBeTruthy();
     expect(fuels.Address).toBeTruthy();
     expect(fuels.Contract).toBeTruthy();
@@ -20,6 +10,5 @@
     expect(fuels.Wallet).toBeTruthy();
     expect(fuels.TransactionType).toBeTruthy();
     expect(fuels.ScriptResultDecoderError).toBeTruthy();
->>>>>>> fa973831
   });
 });