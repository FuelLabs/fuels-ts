--- conflicted
+++ resolved
@@ -8,17 +8,6 @@
 import type { FuelCoreNode } from './autoStartFuelCore';
 import { autoStartFuelCore } from './autoStartFuelCore';
 
-<<<<<<< HEAD
-vi.mock('@fuel-ts/account/test-utils', async () => {
-  const mod = await vi.importActual('@fuel-ts/account/test-utils');
-  return {
-    __esModule: true,
-    ...mod,
-  };
-});
-
-=======
->>>>>>> d2611549
 /**
  * @group node
  */
