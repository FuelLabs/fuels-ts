import { safeExec } from '@fuel-ts/errors/test-utils';

import { fuelsConfig } from '../../../../test/fixtures/config/fuels.config';
import { mockLogger } from '../../../../test/utils/mockLogger';
import * as loadConfigMod from '../../config/loadConfig';
import type { FuelsConfig } from '../../types';
import * as withConfigMod from '../withConfig';

import * as indexMod from '.';
import type { FuelCoreNode } from './startFuelCore';

/**
 * @group node
 */
describe('dev', () => {
  beforeEach(() => {
    vi.restoreAllMocks();
  });

  function mockAll() {
    // eslint-disable-next-line @typescript-eslint/no-explicit-any
    const killChildProcess: any = vi.fn();
<<<<<<< HEAD
    const closeAllFileHandlers = vi
      .spyOn(indexMod, 'closeAllFileHandlers')
      .mockImplementation(() => {});
=======
    const closeAllFileHandlers = vi.spyOn(indexMod, 'closeAllFileHandlers').mockImplementation();
>>>>>>> ea219a51
    const fuelCore = { killChildProcess } as FuelCoreNode;
    const onFailure = vi.fn();

    const withConfigErrorHandler = vi
      .spyOn(withConfigMod, 'withConfigErrorHandler')
      .mockImplementation(() => {});

    const loadConfig = vi
      .spyOn(loadConfigMod, 'loadConfig')
      .mockReturnValue(Promise.resolve(fuelsConfig));

    const dev = vi.spyOn(indexMod, 'dev').mockImplementation(() => {
      throw new Error('The sky became purple');
    });

    return {
      closeAllFileHandlers,
      dev,
      fuelCore,
      killChildProcess,
      loadConfig,
      onFailure,
      withConfigErrorHandler,
    };
  }

  const { workspaceFileChanged } = indexMod;

  test('workspaceFileChanged should log change and call `buildAndDeploy`', async () => {
    const { log } = mockLogger();

<<<<<<< HEAD
    const buildAndDeploy = vi.spyOn(indexMod, 'buildAndDeploy').mockImplementation(() => {});
=======
    const buildAndDeploy = vi.spyOn(indexMod, 'buildAndDeploy').mockImplementation();
>>>>>>> ea219a51

    await workspaceFileChanged({ config: fuelsConfig, watchHandlers: [] })('event', 'some/path');

    expect(log).toHaveBeenCalledTimes(1);
    expect(buildAndDeploy).toHaveBeenCalledTimes(1);
  });

  test('dev should handle and log error from `buildAndDeploy`', async () => {
    const err = new Error('something happened');

    const { error } = mockLogger();

    vi.spyOn(indexMod, 'buildAndDeploy').mockImplementation(() => {
      throw err;
    });

    const configCopy: FuelsConfig = { ...fuelsConfig, autoStartFuelCore: false };

    const { result, error: safeError } = await safeExec(() => indexMod.dev(configCopy));

    expect(result).not.toBeTruthy();
    expect(safeError).toEqual(err);

    expect(error).toHaveBeenCalledTimes(1);
    expect(error.mock.calls[0][0]).toEqual(err);
  });

  test('should call `close` on all file handlers', () => {
    const close = vi.fn();

    // eslint-disable-next-line @typescript-eslint/no-explicit-any
    const handlers: any = [{ close }, { close }, { close }];

    indexMod.closeAllFileHandlers(handlers);

    expect(close).toHaveBeenCalledTimes(3);
  });

  test('should restart everything when config file changes', async () => {
    const { closeAllFileHandlers, dev, fuelCore, killChildProcess, loadConfig } = mockAll();
    const { log } = mockLogger();

    const config = structuredClone(fuelsConfig);

    await indexMod.configFileChanged({ config, fuelCore, watchHandlers: [] })('event', 'some/path');

    expect(closeAllFileHandlers).toHaveBeenCalledTimes(1);
    expect(killChildProcess).toHaveBeenCalledTimes(1);
    expect(dev).toHaveBeenCalledTimes(1);
    expect(log).toHaveBeenCalledTimes(1);
    expect(loadConfig).toHaveBeenCalledTimes(1);
  });

  test('should restart everything and handle errors', async () => {
    const {
      closeAllFileHandlers,
      dev,
      fuelCore,
      killChildProcess,
      loadConfig,
      onFailure,
      withConfigErrorHandler,
    } = mockAll();

    const { log } = mockLogger();

    const config = { onFailure, ...structuredClone(fuelsConfig) };

    await indexMod.configFileChanged({ config, fuelCore, watchHandlers: [] })('event', 'some/path');

    expect(log).toHaveBeenCalledTimes(1);

    expect(closeAllFileHandlers).toHaveBeenCalledTimes(1);
    expect(killChildProcess).toHaveBeenCalledTimes(1);

    expect(loadConfig).toHaveBeenCalledTimes(1);
    expect(dev).toHaveBeenCalledTimes(1);

    expect(withConfigErrorHandler).toHaveBeenCalledTimes(1);
  });

  test('should collect only non-null config paths', () => {
    const config = structuredClone(fuelsConfig);

    config.chainConfig = undefined;
    expect(indexMod.getConfigFilepathsToWatch(config)).toHaveLength(1);

    config.chainConfig = '/some/path/to/chainConfig.json';
    expect(indexMod.getConfigFilepathsToWatch(config)).toHaveLength(2);
  });
});<|MERGE_RESOLUTION|>--- conflicted
+++ resolved
@@ -20,13 +20,7 @@
   function mockAll() {
     // eslint-disable-next-line @typescript-eslint/no-explicit-any
     const killChildProcess: any = vi.fn();
-<<<<<<< HEAD
-    const closeAllFileHandlers = vi
-      .spyOn(indexMod, 'closeAllFileHandlers')
-      .mockImplementation(() => {});
-=======
     const closeAllFileHandlers = vi.spyOn(indexMod, 'closeAllFileHandlers').mockImplementation();
->>>>>>> ea219a51
     const fuelCore = { killChildProcess } as FuelCoreNode;
     const onFailure = vi.fn();
 
@@ -58,11 +52,7 @@
   test('workspaceFileChanged should log change and call `buildAndDeploy`', async () => {
     const { log } = mockLogger();
 
-<<<<<<< HEAD
-    const buildAndDeploy = vi.spyOn(indexMod, 'buildAndDeploy').mockImplementation(() => {});
-=======
     const buildAndDeploy = vi.spyOn(indexMod, 'buildAndDeploy').mockImplementation();
->>>>>>> ea219a51
 
     await workspaceFileChanged({ config: fuelsConfig, watchHandlers: [] })('event', 'some/path');
 
