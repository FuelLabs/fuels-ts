import { safeExec } from '@fuel-ts/errors/test-utils';
import * as childProcessMod from 'child_process';

import { fuelsConfig } from '../../../../test/fixtures/config/fuels.config';
import { mockLogger } from '../../../../test/utils/mockLogger';
import { resetDiskAndMocks } from '../../../../test/utils/resetDiskAndMocks';
import type { FuelsConfig } from '../../types';
import { configureLogging, loggingConfig } from '../../utils/logger';

import { killNode, startFuelCore } from './startFuelCore';

type ChildProcessWithoutNullStreams = childProcessMod.ChildProcessWithoutNullStreams;

<<<<<<< HEAD
vi.mock('child_process', () => ({
  __esModule: true,
  ...vi.requireActual('child_process'),
}));

=======
vi.mock('child_process', async () => {
  const mod = await vi.importActual('child_process');
  return {
    __esModule: true,
    // @ts-expect-error spreading module import
    ...mod,
  };
});

/**
 * @group node
 */
>>>>>>> ea219a51
describe('startFuelCore', () => {
  const loggingConfigBkp = loggingConfig;

  afterEach(() => {
    configureLogging(loggingConfigBkp);
    resetDiskAndMocks();
  });

  /**
   * This should mimic the stderr.on('data') event, returning both
   * success and error messages, as strings. These messages are like
   * the ones from `fuel-core` startup log messages. We filter them
   * to know fuel-core state.
   */
  function mockSpawn(params: { shouldError: boolean } = { shouldError: false }) {
    // eslint-disable-next-line @typescript-eslint/no-explicit-any
    const stderrOn = (eventName: string, fn: (data: any) => void) => {
      if (eventName === 'data') {
        if (params.shouldError) {
          // The `IO error` message simulates a possible fuel-core error log message
          fn('IO error');
        } else {
          // The `Binding GraphQL provider to` message simulates a fuel-core
          // successful startup log message, usually meaning that the node
          // is up and waiting for connections
          fn('Binding GraphQL provider to');
        }
      }
    };

    const innerMocks = {
      on: vi.fn(),
      stderr: {
        pipe: vi.fn(),
        on: vi.fn(stderrOn),
      },
      stdout: {
        pipe: vi.fn(),
      },
    };

    const spawn = vi
      .spyOn(childProcessMod, 'spawn')
      .mockImplementation((..._) => innerMocks as unknown as ChildProcessWithoutNullStreams);

    return { spawn, innerMocks };
  }

  test('should start `fuel-core` node using built-in binary', async () => {
    mockSpawn();
    mockLogger();

    const copyConfig: FuelsConfig = structuredClone(fuelsConfig);
    copyConfig.useBuiltinFuelCore = true;

    // this will cause it to autofind a free port
    copyConfig.fuelCorePort = undefined;
    delete copyConfig.fuelCorePort;

    const core = await startFuelCore(copyConfig);

    expect(core.bindIp).toEqual('0.0.0.0');
    expect(core.accessIp).toEqual('127.0.0.1');
    expect(core.port).toBeGreaterThanOrEqual(4000);
    expect(core.providerUrl).toMatch(/http:\/\/127\.0\.0\.1:([0-9]+)\/graphql/);
    expect(core.killChildProcess).toBeTruthy();

    core.killChildProcess();
  });

  test('should start `fuel-core` node using system binary', async () => {
    mockLogger();

    const { spawn, innerMocks } = mockSpawn();

    await startFuelCore({
      ...structuredClone(fuelsConfig),
      useBuiltinFuelCore: false,
    });

    expect(spawn).toHaveBeenCalledTimes(1);
    expect(spawn.mock.calls[0][0]).toMatch(/^fuel-core$/m);

    expect(innerMocks.on).toHaveBeenCalledTimes(1);
    expect(innerMocks.stderr.pipe).toHaveBeenCalledTimes(1);
    expect(innerMocks.stdout.pipe).toHaveBeenCalledTimes(0);
  });

  test('should throw on error', async () => {
    const { innerMocks } = mockSpawn({ shouldError: true });
    const { error } = mockLogger();

    const { error: safeError, result } = await safeExec(async () => startFuelCore(fuelsConfig));

    expect(safeError).toBeTruthy();
    expect(result).not.toBeTruthy();

    expect(error).toHaveBeenCalledTimes(1);

    expect(innerMocks.on).toHaveBeenCalledTimes(1);
    expect(innerMocks.stderr.pipe).toHaveBeenCalledTimes(1);
    expect(innerMocks.stdout.pipe).toHaveBeenCalledTimes(0);
  });

  test('should pipe stdout', async () => {
    mockLogger();

<<<<<<< HEAD
    vi.spyOn(process.stdout, 'write').mockImplementation(() => {});
=======
    vi.spyOn(process.stdout, 'write').mockImplementation();
>>>>>>> ea219a51

    configureLogging({ isDebugEnabled: false, isLoggingEnabled: true });

    const { innerMocks } = mockSpawn();

    await startFuelCore(fuelsConfig);

    expect(innerMocks.stderr.pipe).toHaveBeenCalledTimes(1);
    expect(innerMocks.stdout.pipe).toHaveBeenCalledTimes(0);
  });

  test('should pipe stdout and stderr', async () => {
    mockLogger();

<<<<<<< HEAD
    vi.spyOn(process.stderr, 'write').mockImplementation(() => {});
    vi.spyOn(process.stdout, 'write').mockImplementation(() => {});
=======
    vi.spyOn(process.stderr, 'write').mockImplementation();
    vi.spyOn(process.stdout, 'write').mockImplementation();
>>>>>>> ea219a51

    configureLogging({ isDebugEnabled: true, isLoggingEnabled: true });

    const { innerMocks } = mockSpawn();

    await startFuelCore(fuelsConfig);

    expect(innerMocks.stderr.pipe).toHaveBeenCalledTimes(1);
    expect(innerMocks.stdout.pipe).toHaveBeenCalledTimes(1);
  });

  test('should kill process only if PID exists', () => {
    const kill = vi.fn();

    const mock1 = { pid: undefined } as ChildProcessWithoutNullStreams;
    killNode(mock1, kill)();
    expect(kill).toHaveBeenCalledTimes(0);

    const mock2 = { pid: 1 } as ChildProcessWithoutNullStreams;
    killNode(mock2, kill)();
    expect(kill).toHaveBeenCalledTimes(1);
  });
});<|MERGE_RESOLUTION|>--- conflicted
+++ resolved
@@ -11,13 +11,6 @@
 
 type ChildProcessWithoutNullStreams = childProcessMod.ChildProcessWithoutNullStreams;
 
-<<<<<<< HEAD
-vi.mock('child_process', () => ({
-  __esModule: true,
-  ...vi.requireActual('child_process'),
-}));
-
-=======
 vi.mock('child_process', async () => {
   const mod = await vi.importActual('child_process');
   return {
@@ -30,7 +23,6 @@
 /**
  * @group node
  */
->>>>>>> ea219a51
 describe('startFuelCore', () => {
   const loggingConfigBkp = loggingConfig;
 
@@ -138,11 +130,7 @@
   test('should pipe stdout', async () => {
     mockLogger();
 
-<<<<<<< HEAD
-    vi.spyOn(process.stdout, 'write').mockImplementation(() => {});
-=======
     vi.spyOn(process.stdout, 'write').mockImplementation();
->>>>>>> ea219a51
 
     configureLogging({ isDebugEnabled: false, isLoggingEnabled: true });
 
@@ -157,13 +145,8 @@
   test('should pipe stdout and stderr', async () => {
     mockLogger();
 
-<<<<<<< HEAD
-    vi.spyOn(process.stderr, 'write').mockImplementation(() => {});
-    vi.spyOn(process.stdout, 'write').mockImplementation(() => {});
-=======
     vi.spyOn(process.stderr, 'write').mockImplementation();
     vi.spyOn(process.stdout, 'write').mockImplementation();
->>>>>>> ea219a51
 
     configureLogging({ isDebugEnabled: true, isLoggingEnabled: true });
 
