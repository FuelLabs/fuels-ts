--- conflicted
+++ resolved
@@ -1,9 +1,4 @@
-<<<<<<< HEAD
-import { findBinPath } from '@fuel-ts/utils/cli-utils';
 import type { spawn } from 'child_process';
-=======
-import { spawn } from 'child_process';
->>>>>>> 20d73c58
 
 import type { FuelsConfig } from '../../types';
 import { debug, loggingConfig } from '../../utils/logger';
@@ -22,11 +17,7 @@
 
   return new Promise<void>((resolve, reject) => {
     const args = ['build', '-p', path].concat(config.forcBuildFlags);
-<<<<<<< HEAD
-    const forc = spawnFn(command, args, { stdio: 'pipe' });
-=======
-    const forc = spawn(config.forcPath, args, { stdio: 'pipe' });
->>>>>>> 20d73c58
+    const forc = spawnFn(config.forcPath, args, { stdio: 'pipe' });
 
     if (loggingConfig.isLoggingEnabled) {
       forc.stderr?.pipe(process.stderr);
