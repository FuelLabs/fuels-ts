--- conflicted
+++ resolved
@@ -1,14 +1,9 @@
-<<<<<<< HEAD
-import type { FuelsConfig } from '../../types';
-import { getBinarySource } from '../../utils/getBinarySource';
-import { log } from '../../utils/logger';
-=======
 import { spawn } from 'child_process';
 
 import type { FuelsConfig } from '../../types';
 import { findBinPath } from '../../utils/findBinPath';
 import { getBinarySource } from '../../utils/getBinarySource';
-import { debug, error, log, loggingConfig } from '../../utils/logger';
+import { log, debug, error, loggingConfig } from '../../utils/logger';
 
 type OnResultFn = () => void;
 type OnErrorFn = (reason?: number | Error) => void;
@@ -47,9 +42,11 @@
 
     const onExit = onForcExit(resolve, reject);
     const onError = onForcError(reject);
->>>>>>> 03010f88
 
-import { buildSwayProgram } from './buildSwayProgram';
+    forc.on('exit', onExit);
+    forc.on('error', onError);
+  });
+};
 
 export async function buildSwayPrograms(config: FuelsConfig) {
   log(`Building Sway programs using ${getBinarySource(config.useBuiltinFuelCore)} 'forc' binary`);
