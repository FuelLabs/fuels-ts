import * as getSystemForcMod from '@fuel-ts/versions/cli';

import { mockLogger } from '../../../../test/utils/mockLogger';

import { shouldUseBuiltinForc } from './shouldUseBuiltinForc';

<<<<<<< HEAD
vi.mock('@fuel-ts/versions/cli', async () => {
  const mod = await vi.importActual('@fuel-ts/versions/cli');
  return {
    __esModule: true,
    ...mod,
  };
});

=======
>>>>>>> d2611549
/**
 * @group node
 */
describe('shouldUseBuiltinForc', () => {
  beforeEach(() => {
    vi.restoreAllMocks();
  });

  function mockAll(returns: { getSystemForc: string | null }) {
    const getSystemForc = vi
      .spyOn(getSystemForcMod, 'getSystemForc')
      .mockReturnValue({ error: null, systemForcVersion: returns.getSystemForc });

    const { error } = mockLogger();

    return {
      getSystemForc,
      error,
    };
  }

  it('should select [built-in] forc', () => {
    const { getSystemForc, error } = mockAll({ getSystemForc: null });

    const useBuiltinForc = shouldUseBuiltinForc();

    expect(useBuiltinForc).toEqual(true);
    expect(getSystemForc).toHaveBeenCalledTimes(1);

    expect(error).toHaveBeenCalledTimes(0);
  });

  it('should select [system] forc', () => {
    const { getSystemForc, error } = mockAll({ getSystemForc: '1.0.0' });

    const useBuiltinForc = shouldUseBuiltinForc();

    expect(useBuiltinForc).toEqual(false);
    expect(getSystemForc).toHaveBeenCalledTimes(1);

    expect(error).toHaveBeenCalledTimes(0);
  });
});<|MERGE_RESOLUTION|>--- conflicted
+++ resolved
@@ -4,17 +4,6 @@
 
 import { shouldUseBuiltinForc } from './shouldUseBuiltinForc';
 
-<<<<<<< HEAD
-vi.mock('@fuel-ts/versions/cli', async () => {
-  const mod = await vi.importActual('@fuel-ts/versions/cli');
-  return {
-    __esModule: true,
-    ...mod,
-  };
-});
-
-=======
->>>>>>> d2611549
 /**
  * @group node
  */
