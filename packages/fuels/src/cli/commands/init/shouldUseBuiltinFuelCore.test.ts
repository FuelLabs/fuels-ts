--- conflicted
+++ resolved
@@ -4,15 +4,6 @@
 
 import { shouldUseBuiltinForc } from './shouldUseBuiltinForc';
 
-<<<<<<< HEAD
-vi.mock('@fuel-ts/versions/cli', () => ({
-  __esModule: true,
-  ...vi.requireActual('@fuel-ts/versions/cli'),
-}));
-
-describe('shouldUseBuiltinForc', () => {
-  beforeEach(vi.restoreAllMocks);
-=======
 vi.mock('@fuel-ts/versions/cli', async () => {
   const mod = await vi.importActual('@fuel-ts/versions/cli');
   return {
@@ -29,7 +20,6 @@
   beforeEach(() => {
     vi.restoreAllMocks();
   });
->>>>>>> ea219a51
 
   function mockAll(returns: { getSystemForc: string | null }) {
     const getSystemForc = vi
