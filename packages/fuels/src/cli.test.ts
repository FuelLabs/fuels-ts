--- conflicted
+++ resolved
@@ -8,41 +8,15 @@
  * @group node
  */
 describe('cli.js', () => {
-<<<<<<< HEAD
-  test('should call `versions` sub-program', () => {
-    // mocking
-    const name = vi.spyOn(Command.prototype, 'name');
-    const version = vi.spyOn(Command.prototype, 'version');
-    const command = vi.spyOn(Command.prototype, 'command');
-    const description = vi.spyOn(Command.prototype, 'description');
-    const action = vi.spyOn(Command.prototype, 'action');
-    const parse = vi.spyOn(Command.prototype, 'parse').mockImplementation(() => []);
-
-    // executing
-    const argv = ['a', 'b', 'c'];
-    run(argv);
-
-    // validating
-    expect(name).toHaveBeenCalledWith('fuels');
-    expect(version).toHaveBeenCalledWith(versions.FUELS);
-
-    expect(command).toHaveBeenNthCalledWith(1, 'versions');
-    expect(description).toHaveBeenNthCalledWith(1, 'check for version incompatibilities');
-
-    expect(command).toHaveBeenNthCalledWith(2, 'typegen');
-    expect(description).toHaveBeenNthCalledWith(
-      2,
-      'generate typescript from contract abi json files'
-    );
-
-    expect(action).toHaveBeenCalledTimes(2);
-    expect(parse).toHaveBeenCalledTimes(1);
-    expect(parse).toHaveBeenCalledWith(argv);
-=======
   const { configureCli, run, onPreAction } = cliMod;
 
-  beforeEach(() => jest.resetAllMocks());
-  afterAll(() => jest.resetAllMocks());
+  beforeEach(() => {
+    vi.resetAllMocks();
+  });
+
+  afterEach(() => {
+    vi.restoreAllMocks();
+  });
 
   it('shoud configure cli', () => {
     const program = configureCli();
@@ -107,6 +81,5 @@
 
     expect($configureCli).toHaveBeenCalledTimes(1);
     expect(parseAsync).toHaveBeenCalledTimes(1);
->>>>>>> fe579dcf
   });
 });