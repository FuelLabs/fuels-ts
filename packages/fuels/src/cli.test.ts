--- conflicted
+++ resolved
@@ -8,105 +8,79 @@
  * @group node
  */
 describe('cli.js', () => {
-<<<<<<< HEAD
   test('should call `versions` sub-program', () => {
-    // mocking
-    const name = vi.spyOn(Command.prototype, 'name');
-    const version = vi.spyOn(Command.prototype, 'version');
-    const command = vi.spyOn(Command.prototype, 'command');
-    const description = vi.spyOn(Command.prototype, 'description');
-    const action = vi.spyOn(Command.prototype, 'action');
-    const parse = vi.spyOn(Command.prototype, 'parse').mockImplementation(() => []);
+    const { configureCli, run, onPreAction } = cliMod;
 
-    // executing
-    const argv = ['a', 'b', 'c'];
-    run(argv);
-
-    // validating
-    expect(name).toHaveBeenCalledWith('fuels');
-    expect(version).toHaveBeenCalledWith(versions.FUELS);
-
-    expect(command).toHaveBeenNthCalledWith(1, 'versions');
-    expect(description).toHaveBeenNthCalledWith(1, 'check for version incompatibilities');
-
-    expect(command).toHaveBeenNthCalledWith(2, 'typegen');
-    expect(description).toHaveBeenNthCalledWith(
-      2,
-      'generate typescript from contract abi json files'
-    );
-
-    expect(action).toHaveBeenCalledTimes(2);
-    expect(parse).toHaveBeenCalledTimes(1);
-    expect(parse).toHaveBeenCalledWith(argv);
-=======
-  const { configureCli, run, onPreAction } = cliMod;
-
-  beforeEach(() => jest.resetAllMocks());
-  afterAll(() => jest.resetAllMocks());
-
-  it('shoud configure cli', () => {
-    const program = configureCli();
-
-    // top level props and opts
-    expect(program.name()).toEqual('fuels');
-    expect(program.opts()).toEqual({
-      debug: false,
-      silent: false,
+    beforeEach(() => {
+      vi.resetAllMocks();
+    });
+    afterAll(() => {
+      vi.resetAllMocks();
     });
 
-    // checks if all commands are defined
-    const cmds = program.commands;
-    const cmd = (name: string) => cmds.find((c) => c.name() === name);
+    it('shoud configure cli', () => {
+      const program = configureCli();
 
-    const init = cmd(Commands.init);
-    const dev = cmd(Commands.dev);
-    const build = cmd(Commands.build);
-    const deploy = cmd(Commands.deploy);
-    const forc = cmd('forc');
-    const core = cmd('core');
+      // top level props and opts
+      expect(program.name()).toEqual('fuels');
+      expect(program.opts()).toEqual({
+        debug: false,
+        silent: false,
+      });
 
-    expect(init).toBeTruthy();
-    expect(dev).toBeTruthy();
-    expect(build).toBeTruthy();
-    expect(deploy).toBeTruthy();
-    expect(forc).toBeTruthy();
-    expect(core).toBeTruthy();
+      // checks if all commands are defined
+      const cmds = program.commands;
+      const cmd = (name: string) => cmds.find((c) => c.name() === name);
 
-    // checking default options
-    const path = process.cwd();
+      const init = cmd(Commands.init);
+      const dev = cmd(Commands.dev);
+      const build = cmd(Commands.build);
+      const deploy = cmd(Commands.deploy);
+      const forc = cmd('forc');
+      const core = cmd('core');
 
-    expect(init?.opts()).toEqual({ path });
-    expect(dev?.opts()).toEqual({ path });
-    expect(build?.opts()).toEqual({ path });
-    expect(deploy?.opts()).toEqual({ path });
-    expect(forc?.opts()).toEqual({});
-    expect(core?.opts()).toEqual({});
-  });
+      expect(init).toBeTruthy();
+      expect(dev).toBeTruthy();
+      expect(build).toBeTruthy();
+      expect(deploy).toBeTruthy();
+      expect(forc).toBeTruthy();
+      expect(core).toBeTruthy();
 
-  it('preAction should configure logging', () => {
-    const spy = jest.spyOn(loggingMod, 'configureLogging');
+      // checking default options
+      const path = process.cwd();
 
-    const command = new Command();
-    command.option('-D, --debug', 'Enables verbose logging', false);
-    command.option('-S, --silent', 'Omit output messages', false);
-    command.parse([]);
+      expect(init?.opts()).toEqual({ path });
+      expect(dev?.opts()).toEqual({ path });
+      expect(build?.opts()).toEqual({ path });
+      expect(deploy?.opts()).toEqual({ path });
+      expect(forc?.opts()).toEqual({});
+      expect(core?.opts()).toEqual({});
+    });
 
-    onPreAction(command);
-    expect(spy).toBeCalledWith({
-      isDebugEnabled: false,
-      isLoggingEnabled: true,
+    it('preAction should configure logging', () => {
+      const spy = vi.spyOn(loggingMod, 'configureLogging');
+
+      const command = new Command();
+      command.option('-D, --debug', 'Enables verbose logging', false);
+      command.option('-S, --silent', 'Omit output messages', false);
+      command.parse([]);
+
+      onPreAction(command);
+      expect(spy).toBeCalledWith({
+        isDebugEnabled: false,
+        isLoggingEnabled: true,
+      });
+    });
+
+    it('should run cli program', async () => {
+      const command = new Command();
+      const parseAsync = vi.spyOn(command, 'parseAsync');
+      const $configureCli = vi.spyOn(cliMod, 'configureCli').mockReturnValue(command);
+
+      await run([]);
+
+      expect($configureCli).toHaveBeenCalledTimes(1);
+      expect(parseAsync).toHaveBeenCalledTimes(1);
     });
   });
-
-  it('should run cli program', async () => {
-    const command = new Command();
-    const parseAsync = jest.spyOn(command, 'parseAsync');
-    const $configureCli = jest.spyOn(cliMod, 'configureCli').mockReturnValue(command);
-
-    await run([]);
-
-    expect($configureCli).toHaveBeenCalledTimes(1);
-    expect(parseAsync).toHaveBeenCalledTimes(1);
->>>>>>> c07b065f
-  });
 });