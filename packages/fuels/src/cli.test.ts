import { Command } from 'commander';

import * as cliMod from './cli';
import { Commands } from './cli/types';
import * as loggingMod from './cli/utils/logger';

/**
 * @group node
 */
describe('cli.js', () => {
  test('should call `versions` sub-program', () => {
    const { configureCli, run, onPreAction } = cliMod;

<<<<<<< HEAD
    beforeEach(() => {
      vi.resetAllMocks();
    });
    afterAll(() => {
      vi.resetAllMocks();
=======
  beforeEach(() => {
    vi.resetAllMocks();
  });

  afterEach(() => {
    vi.restoreAllMocks();
  });

  it('shoud configure cli', () => {
    const program = configureCli();

    // top level props and opts
    expect(program.name()).toEqual('fuels');
    expect(program.opts()).toEqual({
      debug: false,
      silent: false,
>>>>>>> ea219a51
    });

    it('shoud configure cli', () => {
      const program = configureCli();

      // top level props and opts
      expect(program.name()).toEqual('fuels');
      expect(program.opts()).toEqual({
        debug: false,
        silent: false,
      });

      // checks if all commands are defined
      const cmds = program.commands;
      const cmd = (name: string) => cmds.find((c) => c.name() === name);

      const init = cmd(Commands.init);
      const dev = cmd(Commands.dev);
      const build = cmd(Commands.build);
      const deploy = cmd(Commands.deploy);
      const forc = cmd('forc');
      const core = cmd('core');

      expect(init).toBeTruthy();
      expect(dev).toBeTruthy();
      expect(build).toBeTruthy();
      expect(deploy).toBeTruthy();
      expect(forc).toBeTruthy();
      expect(core).toBeTruthy();

      // checking default options
      const path = process.cwd();

      expect(init?.opts()).toEqual({ path });
      expect(dev?.opts()).toEqual({ path });
      expect(build?.opts()).toEqual({ path });
      expect(deploy?.opts()).toEqual({ path });
      expect(forc?.opts()).toEqual({});
      expect(core?.opts()).toEqual({});
    });

<<<<<<< HEAD
    it('preAction should configure logging', () => {
      const spy = vi.spyOn(loggingMod, 'configureLogging');
=======
  it('preAction should configure logging', () => {
    const spy = vi.spyOn(loggingMod, 'configureLogging');
>>>>>>> ea219a51

      const command = new Command();
      command.option('-D, --debug', 'Enables verbose logging', false);
      command.option('-S, --silent', 'Omit output messages', false);
      command.parse([]);

      onPreAction(command);
      expect(spy).toBeCalledWith({
        isDebugEnabled: false,
        isLoggingEnabled: true,
      });
    });

<<<<<<< HEAD
    it('should run cli program', async () => {
      const command = new Command();
      const parseAsync = vi.spyOn(command, 'parseAsync');
      const $configureCli = vi.spyOn(cliMod, 'configureCli').mockReturnValue(command);
=======
  it.only('should run cli program', async () => {
    const command = new Command();
    const parseAsync = vi.spyOn(command, 'parseAsync');
    const $configureCli = vi.spyOn(cliMod, 'configureCli').mockReturnValue(command);
>>>>>>> ea219a51

      await run([]);

      expect($configureCli).toHaveBeenCalledTimes(1);
      expect(parseAsync).toHaveBeenCalledTimes(1);
    });
  });
});<|MERGE_RESOLUTION|>--- conflicted
+++ resolved
@@ -8,16 +8,8 @@
  * @group node
  */
 describe('cli.js', () => {
-  test('should call `versions` sub-program', () => {
-    const { configureCli, run, onPreAction } = cliMod;
+  const { configureCli, run, onPreAction } = cliMod;
 
-<<<<<<< HEAD
-    beforeEach(() => {
-      vi.resetAllMocks();
-    });
-    afterAll(() => {
-      vi.resetAllMocks();
-=======
   beforeEach(() => {
     vi.resetAllMocks();
   });
@@ -34,7 +26,6 @@
     expect(program.opts()).toEqual({
       debug: false,
       silent: false,
->>>>>>> ea219a51
     });
 
     it('shoud configure cli', () => {
@@ -65,8 +56,8 @@
       expect(forc).toBeTruthy();
       expect(core).toBeTruthy();
 
-      // checking default options
-      const path = process.cwd();
+  it('preAction should configure logging', () => {
+    const spy = vi.spyOn(loggingMod, 'configureLogging');
 
       expect(init?.opts()).toEqual({ path });
       expect(dev?.opts()).toEqual({ path });
@@ -76,13 +67,10 @@
       expect(core?.opts()).toEqual({});
     });
 
-<<<<<<< HEAD
-    it('preAction should configure logging', () => {
-      const spy = vi.spyOn(loggingMod, 'configureLogging');
-=======
-  it('preAction should configure logging', () => {
-    const spy = vi.spyOn(loggingMod, 'configureLogging');
->>>>>>> ea219a51
+  it.only('should run cli program', async () => {
+    const command = new Command();
+    const parseAsync = vi.spyOn(command, 'parseAsync');
+    const $configureCli = vi.spyOn(cliMod, 'configureCli').mockReturnValue(command);
 
       const command = new Command();
       command.option('-D, --debug', 'Enables verbose logging', false);
@@ -96,17 +84,10 @@
       });
     });
 
-<<<<<<< HEAD
     it('should run cli program', async () => {
       const command = new Command();
       const parseAsync = vi.spyOn(command, 'parseAsync');
       const $configureCli = vi.spyOn(cliMod, 'configureCli').mockReturnValue(command);
-=======
-  it.only('should run cli program', async () => {
-    const command = new Command();
-    const parseAsync = vi.spyOn(command, 'parseAsync');
-    const $configureCli = vi.spyOn(cliMod, 'configureCli').mockReturnValue(command);
->>>>>>> ea219a51
 
       await run([]);
 
