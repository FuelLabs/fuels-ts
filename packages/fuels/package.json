{
  "name": "fuels",
  "version": "0.45.0",
  "description": "Fuel TS SDK",
  "author": "Fuel Labs <contact@fuel.sh> (https://fuel.network/)",
  "bin": {
    "fuels": "fuels.js"
  },
<<<<<<< HEAD
  "types": "src/index.ts",
  "module": "dist/index.mjs",
  "main": "dist/index.js",
=======
  "main": "dist/index.js",
  "module": "dist/index.mjs",
  "types": "dist/index.d.ts",
>>>>>>> 99e5b75e
  "exports": {
    ".": {
      "require": "./dist/index.js",
      "import": "./dist/index.mjs",
      "types": "./dist/index.d.ts"
    },
    "./cli": {
      "require": "./dist/cli.js",
      "import": "./dist/cli.mjs",
      "types": "./dist/cli.d.ts"
    }
  },
  "typesVersions": {
    "*": {
      "cli": [
        "./dist/cli.d.ts"
      ]
    }
  },
<<<<<<< HEAD
  "publishConfig": {
    "types": "dist/index.d.ts",
    "typesVersions": {
      "*": {
        "index": [
          "./dist/index.d.ts"
        ],
        "cli": [
          "./dist/cli.d.ts"
        ]
      }
    }
  },
=======
>>>>>>> 99e5b75e
  "files": [
    "dist"
  ],
  "scripts": {
    "build": "tsup",
    "postbuild": "tsc --emitDeclarationOnly -p tsconfig.dts.json",
    "prepublishOnly": "cp ../../README.md ./README.md"
  },
  "license": "Apache-2.0",
  "dependencies": {
    "@ethersproject/bytes": "^5.7.0",
    "@fuel-ts/abi-coder": "workspace:*",
    "@fuel-ts/abi-typegen": "workspace:*",
    "@fuel-ts/address": "workspace:*",
    "@fuel-ts/contract": "workspace:*",
    "@fuel-ts/hasher": "workspace:*",
    "@fuel-ts/hdwallet": "workspace:*",
    "@fuel-ts/interfaces": "workspace:*",
    "@fuel-ts/keystore": "workspace:*",
    "@fuel-ts/math": "workspace:*",
    "@fuel-ts/merkle": "workspace:*",
    "@fuel-ts/mnemonic": "workspace:*",
    "@fuel-ts/predicate": "workspace:*",
    "@fuel-ts/program": "workspace:*",
    "@fuel-ts/providers": "workspace:*",
    "@fuel-ts/script": "workspace:*",
    "@fuel-ts/signer": "workspace:*",
    "@fuel-ts/testcases": "workspace:*",
    "@fuel-ts/transactions": "workspace:*",
    "@fuel-ts/versions": "workspace:*",
    "@fuel-ts/wallet": "workspace:*",
    "@fuel-ts/wallet-manager": "workspace:*",
    "@fuel-ts/wordlists": "workspace:*",
    "commander": "^9.4.1"
  }
}<|MERGE_RESOLUTION|>--- conflicted
+++ resolved
@@ -6,15 +6,9 @@
   "bin": {
     "fuels": "fuels.js"
   },
-<<<<<<< HEAD
-  "types": "src/index.ts",
-  "module": "dist/index.mjs",
-  "main": "dist/index.js",
-=======
   "main": "dist/index.js",
   "module": "dist/index.mjs",
   "types": "dist/index.d.ts",
->>>>>>> 99e5b75e
   "exports": {
     ".": {
       "require": "./dist/index.js",
@@ -34,22 +28,6 @@
       ]
     }
   },
-<<<<<<< HEAD
-  "publishConfig": {
-    "types": "dist/index.d.ts",
-    "typesVersions": {
-      "*": {
-        "index": [
-          "./dist/index.d.ts"
-        ],
-        "cli": [
-          "./dist/cli.d.ts"
-        ]
-      }
-    }
-  },
-=======
->>>>>>> 99e5b75e
   "files": [
     "dist"
   ],
