{
  "name": "fuels",
  "version": "0.23.0",
  "description": "",
  "author": "Fuel Labs <contact@fuel.sh> (https://fuel.network/)",
  "typedoc": {
    "entryPoint": "src/index.ts"
  },
  "main": "src/index.ts",
<<<<<<< HEAD
  "bin": "./bin.mjs",
=======
  "bin": "./dist/bin.js",
>>>>>>> 02ac98ea
  "publishConfig": {
    "main": "dist/index.js",
    "module": "dist/index.mjs",
    "types": "dist/index.d.ts",
    "typings": "dist/index.d.ts",
    "exports": {
      ".": {
        "require": "./dist/index.js",
        "default": "./dist/index.mjs"
      }
    }
  },
  "files": [
    "dist"
  ],
  "license": "Apache-2.0",
  "dependencies": {
    "@ethersproject/bytes": "^5.7.0",
    "@fuel-ts/abi-coder": "workspace:*",
    "@fuel-ts/abi-typegen": "workspace:*",
    "@fuel-ts/address": "workspace:*",
    "@fuel-ts/constants": "workspace:*",
    "@fuel-ts/contract": "workspace:*",
    "@fuel-ts/hasher": "workspace:*",
    "@fuel-ts/hdwallet": "workspace:*",
    "@fuel-ts/interfaces": "workspace:*",
    "@fuel-ts/keystore": "workspace:*",
    "@fuel-ts/math": "workspace:*",
    "@fuel-ts/merkle-shared": "workspace:*",
    "@fuel-ts/merkle": "workspace:*",
    "@fuel-ts/merklesum": "workspace:*",
    "@fuel-ts/mnemonic": "workspace:*",
    "@fuel-ts/predicate": "workspace:*",
    "@fuel-ts/providers": "workspace:*",
    "@fuel-ts/script": "workspace:*",
    "@fuel-ts/signer": "workspace:*",
    "@fuel-ts/sparsemerkle": "workspace:*",
    "@fuel-ts/testcases": "workspace:*",
    "@fuel-ts/transactions": "workspace:*",
    "@fuel-ts/versions": "workspace:*",
    "@fuel-ts/wallet-manager": "workspace:*",
    "@fuel-ts/wallet": "workspace:*",
    "@fuel-ts/wordlists": "workspace:*",
    "commander": "^9.4.1"
  },
  "devDependencies": {
    "@jest/types": "28.1.0",
    "@types/commander": "^2.12.2",
    "jest": "28.1.0",
    "ts-jest": "28.0.2",
    "typescript": "^4.8.4"
  },
  "scripts": {
    "build": "tsup --dts",
    "test": "jest test --coverage",
    "test:watch": "jest test --watch --coverage"
  }
}<|MERGE_RESOLUTION|>--- conflicted
+++ resolved
@@ -7,11 +7,7 @@
     "entryPoint": "src/index.ts"
   },
   "main": "src/index.ts",
-<<<<<<< HEAD
-  "bin": "./bin.mjs",
-=======
   "bin": "./dist/bin.js",
->>>>>>> 02ac98ea
   "publishConfig": {
     "main": "dist/index.js",
     "module": "dist/index.mjs",
