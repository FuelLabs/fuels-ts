--- conflicted
+++ resolved
@@ -21,11 +21,7 @@
   "typesVersions": {
     "*": {
       "*": [
-<<<<<<< HEAD
-        "./dist/cjs/index.d.ts"
-=======
-        "./dist/*"
->>>>>>> a381c42a
+        "./dist/cjs/*"
       ],
       "cli": [
         "./dist/cjs/cli.d.ts"
