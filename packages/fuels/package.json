--- conflicted
+++ resolved
@@ -48,12 +48,9 @@
     "@fuel-ts/address": "workspace:*",
     "@fuel-ts/contract": "workspace:*",
     "@fuel-ts/crypto": "workspace:*",
-<<<<<<< HEAD
     "@fuel-ts/errors": "workspace:*",
     "@fuel-ts/forc": "workspace:*",
     "@fuel-ts/fuel-core": "workspace:*",
-=======
->>>>>>> 17da654d
     "@fuel-ts/hasher": "workspace:*",
     "@fuel-ts/hdwallet": "workspace:*",
     "@fuel-ts/interfaces": "workspace:*",
@@ -69,15 +66,15 @@
     "@fuel-ts/transactions": "workspace:*",
     "@fuel-ts/utils": "workspace:*",
     "@fuel-ts/versions": "workspace:*",
+    "@fuel-ts/wallet-manager": "workspace:*",
     "@fuel-ts/wallet": "workspace:*",
-    "@fuel-ts/wallet-manager": "workspace:*",
     "@fuel-ts/wordlists": "workspace:*",
-<<<<<<< HEAD
     "bundle-require": "^4.0.1",
     "chalk": "4",
     "chokidar": "^3.5.3",
     "commander": "^9.4.1",
     "esbuild": "^0.19.3",
+    "ethers": "^6.7.1",
     "glob": "^10.2.6",
     "handlebars": "^4.7.7",
     "joycon": "^3.1.1",
@@ -93,9 +90,5 @@
     "@types/lodash.camelcase": "^4.3.7",
     "@types/prompts": "^2.4.5",
     "@types/rimraf": "^3.0.2"
-=======
-    "commander": "^9.4.1",
-    "ethers": "^6.7.1"
->>>>>>> 17da654d
   }
 }