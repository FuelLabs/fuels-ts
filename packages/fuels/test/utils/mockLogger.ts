--- conflicted
+++ resolved
@@ -1,17 +1,10 @@
 import * as logger from '../../src/cli/utils/logger';
 
 export function mockLogger() {
-<<<<<<< HEAD
-  const error = vi.spyOn(logger, 'error').mockImplementation(() => {});
-  const warn = vi.spyOn(logger, 'warn').mockImplementation(() => {});
-  const log = vi.spyOn(logger, 'log').mockImplementation(() => {});
-  const debug = vi.spyOn(logger, 'debug').mockImplementation(() => {});
-=======
   const error = vi.spyOn(logger, 'error').mockImplementation();
   const warn = vi.spyOn(logger, 'warn').mockImplementation();
   const log = vi.spyOn(logger, 'log').mockImplementation();
   const debug = vi.spyOn(logger, 'debug').mockImplementation();
->>>>>>> ea219a51
   return {
     error,
     warn,
