import chalk from 'chalk';
import { existsSync, readFileSync } from 'fs';

import { mockLogger } from '../utils/mockLogger';
import { resetDiskAndMocks } from '../utils/resetDiskAndMocks';
import {
  fuelsConfigPath,
  generatedDir,
  initFlagsAutoStartFuelCore,
  initFlagsWorkspace,
  runInit,
} from '../utils/runCommands';

/**
 * @group node
 */
describe('init', () => {
  beforeEach(() => {
    mockLogger();
  });
  afterEach(() => {
    resetDiskAndMocks();
  });

  it('should run `init` command', async () => {
    await runInit([initFlagsWorkspace, initFlagsAutoStartFuelCore].flat());
    expect(existsSync(fuelsConfigPath)).toBeTruthy();
    const fuelsContents = readFileSync(fuelsConfigPath, 'utf-8');
    expect(fuelsContents).toMatch(`workspace: './project',`);
    expect(fuelsContents).toMatch(`output: './generated',`);
    expect(fuelsContents).not.toMatch(`useBuiltinForc: true,`);
    expect(fuelsContents).not.toMatch(`useBuiltinFuelCore: true,`);
  });

  it('should run `init` command using built-in flags', async () => {
    await runInit();
    expect(existsSync(fuelsConfigPath)).toBeTruthy();
    const fuelsContents = readFileSync(fuelsConfigPath, 'utf-8');
    expect(fuelsContents).toMatch(`workspace: './project',`);
    expect(fuelsContents).toMatch(`output: './generated',`);
    expect(fuelsContents).toMatch(`useBuiltinForc: true,`);
    expect(fuelsContents).toMatch(`useBuiltinFuelCore: true,`);
  });

  it('should run `init` command and throw for existent config file', async () => {
    const { error } = mockLogger();

    await runInit();
    expect(error).toHaveBeenCalledTimes(0);

    // second time will trigger error
    await runInit();
    expect(error).toHaveBeenCalledTimes(1);
    expect(chalk.reset(error.mock.calls[0][0])).toMatch(/Config file exists, aborting/);
  });

  it('should error if no inputs/workspace is supplied', async () => {
<<<<<<< HEAD
    const write = vi.spyOn(process.stdout, 'write').mockImplementation(() => {});
    const exit = vi.spyOn(process, 'exit').mockImplementation(() => {});
=======
    const write = vi.spyOn(process.stdout, 'write').mockImplementation();
    const exit = vi.spyOn(process, 'exit').mockImplementation();
>>>>>>> ea219a51

    await runInit(['-o', generatedDir].flat());

    expect(exit).toHaveBeenCalledTimes(1);
    expect(exit).toHaveBeenCalledWith(1);

    expect(write).toHaveBeenCalledTimes(1);
    expect(write).toHaveBeenCalledWith(
      `error: required option '-w, --workspace <path>' not specified\r`
    );
  });
});<|MERGE_RESOLUTION|>--- conflicted
+++ resolved
@@ -55,13 +55,8 @@
   });
 
   it('should error if no inputs/workspace is supplied', async () => {
-<<<<<<< HEAD
-    const write = vi.spyOn(process.stdout, 'write').mockImplementation(() => {});
-    const exit = vi.spyOn(process, 'exit').mockImplementation(() => {});
-=======
     const write = vi.spyOn(process.stdout, 'write').mockImplementation();
     const exit = vi.spyOn(process, 'exit').mockImplementation();
->>>>>>> ea219a51
 
     await runInit(['-o', generatedDir].flat());
 
