--- conflicted
+++ resolved
@@ -8,12 +8,6 @@
 import { resetDiskAndMocks } from '../utils/resetDiskAndMocks';
 import { runInit, runDev } from '../utils/runCommands';
 
-<<<<<<< HEAD
-vi.mock('chokidar', () => ({
-  __esModule: true,
-  ...vi.requireActual('chokidar'),
-}));
-=======
 vi.mock('chokidar', async () => {
   const mod = await vi.importActual('chokidar');
   return {
@@ -22,7 +16,6 @@
     ...mod,
   };
 });
->>>>>>> ea219a51
 
 /**
  * @group node
@@ -51,13 +44,8 @@
         })
       );
 
-<<<<<<< HEAD
-    const build = vi.spyOn(buildMod, 'build').mockImplementation(() => {});
-    const deploy = vi.spyOn(deployMod, 'deploy').mockImplementation(() => {});
-=======
     const build = vi.spyOn(buildMod, 'build').mockImplementation();
     const deploy = vi.spyOn(deployMod, 'deploy').mockImplementation();
->>>>>>> ea219a51
 
     // eslint-disable-next-line @typescript-eslint/no-explicit-any
     const on: any = vi.fn(() => ({ on }));
