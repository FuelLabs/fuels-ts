import * as chokidar from 'chokidar';

import * as buildMod from '../../src/cli/commands/build/index';
import * as deployMod from '../../src/cli/commands/deploy/index';
import { mockLogger } from '../utils/mockLogger';
import { mockStartFuelCore } from '../utils/mockStartFuelCore';
import { resetDiskAndMocks } from '../utils/resetDiskAndMocks';
import { runInit, runDev } from '../utils/runCommands';

vi.mock('chokidar', async () => {
  const mod = await vi.importActual('chokidar');
  return {
    __esModule: true,
    // @ts-expect-error spreading module import
    ...mod,
  };
});

/**
 * @group node
 */
describe('dev', () => {
  beforeEach(() => {
    mockLogger();
  });
  beforeEach(() => {
    resetDiskAndMocks();
  });

  function mockAll() {
    mockLogger();

<<<<<<< HEAD
    const startFuelCore = vi
      .spyOn(startCoreMod, 'startFuelCore')
      .mockImplementation((_config: FuelsConfig) =>
        Promise.resolve({
          bindIp: '0.0.0.0',
          accessIp: '127.0.0.1',
          port: 4000,
          providerUrl: `http://127.0.0.1:4000/graphql`,
          killChildProcess: vi.fn(),
          chainConfig: '/some/path/chainConfig.json',
        })
      );
=======
    const { startFuelCore, killChildProcess } = mockStartFuelCore();
>>>>>>> c02e7b7a

    const build = vi.spyOn(buildMod, 'build').mockImplementation();
    const deploy = vi.spyOn(deployMod, 'deploy').mockImplementation();

    // eslint-disable-next-line @typescript-eslint/no-explicit-any
    const on: any = vi.fn(() => ({ on }));
    // eslint-disable-next-line @typescript-eslint/no-explicit-any
    const watch = vi.spyOn(chokidar, 'watch').mockReturnValue({ on } as any);

    return { startFuelCore, killChildProcess, build, deploy, on, watch };
  }

  it('should run `dev` command', async () => {
    const { startFuelCore, killChildProcess, build, deploy, on, watch } = mockAll();

    await runInit();
    await runDev();

    expect(startFuelCore).toHaveBeenCalledTimes(1);
    expect(killChildProcess).toHaveBeenCalledTimes(0);
    expect(build).toHaveBeenCalledTimes(1);
    expect(deploy).toHaveBeenCalledTimes(1);

    expect(watch).toHaveBeenCalledTimes(2);
    expect(on).toHaveBeenCalledTimes(2);
  });
});<|MERGE_RESOLUTION|>--- conflicted
+++ resolved
@@ -30,22 +30,7 @@
   function mockAll() {
     mockLogger();
 
-<<<<<<< HEAD
-    const startFuelCore = vi
-      .spyOn(startCoreMod, 'startFuelCore')
-      .mockImplementation((_config: FuelsConfig) =>
-        Promise.resolve({
-          bindIp: '0.0.0.0',
-          accessIp: '127.0.0.1',
-          port: 4000,
-          providerUrl: `http://127.0.0.1:4000/graphql`,
-          killChildProcess: vi.fn(),
-          chainConfig: '/some/path/chainConfig.json',
-        })
-      );
-=======
     const { startFuelCore, killChildProcess } = mockStartFuelCore();
->>>>>>> c02e7b7a
 
     const build = vi.spyOn(buildMod, 'build').mockImplementation();
     const deploy = vi.spyOn(deployMod, 'deploy').mockImplementation();
