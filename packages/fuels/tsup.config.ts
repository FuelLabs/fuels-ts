import { indexBinAndCli } from '@internal/tsup';

<<<<<<< HEAD
export default defineConfig((options) => ({
  entry: {
    index: 'src/index.ts',
    cli: 'src/cli.ts',
    bin: 'src/bin.ts',
  },
  format: ['cjs', 'esm'],
  splitting: false,
  sourcemap: true,
  clean: true,
  minify: !options.watch,
  loader: {
    '.hbs': 'text',
  },
}));
=======
export default indexBinAndCli;
>>>>>>> 996034a7
<|MERGE_RESOLUTION|>--- conflicted
+++ resolved
@@ -1,21 +1,4 @@
-import { indexBinAndCli } from '@internal/tsup';
+import { getIndexBinAndCliConfig } from '@internal/tsup';
 
-<<<<<<< HEAD
-export default defineConfig((options) => ({
-  entry: {
-    index: 'src/index.ts',
-    cli: 'src/cli.ts',
-    bin: 'src/bin.ts',
-  },
-  format: ['cjs', 'esm'],
-  splitting: false,
-  sourcemap: true,
-  clean: true,
-  minify: !options.watch,
-  loader: {
-    '.hbs': 'text',
-  },
-}));
-=======
-export default indexBinAndCli;
->>>>>>> 996034a7
+
+export default (options) => getIndexBinAndCliConfig(options);