{
  "name": "@fuel-ts/abi",
  "private": true,
  "version": "0.0.0",
  "description": "",
  "author": "Fuel Labs <contact@fuel.sh> (https://fuel.network/)",
  "license": "Apache-2.0",
  "main": "dist/index.js",
  "module": "dist/index.mjs",
  "types": "dist/index.d.ts",
  "engines": {
    "node": "^18.20.3 || ^20.0.0 || ^22.0.0"
  },
  "exports": {
    ".": {
      "require": "./dist/index.js",
      "import": "./dist/index.mjs",
      "types": "./dist/index.d.ts"
    }
  },
  "files": [
    "dist"
  ],
  "scripts": {
    "build": "tsup",
    "postbuild": "tsx ../../scripts/postbuild.ts"
  },
  "dependencies": {
    "@fuel-ts/utils": "workspace:*",
    "@fuel-ts/versions": "workspace:*",
    "handlebars": "^4.7.8"
<<<<<<< HEAD
  }
=======
  },
  "devDependencies": {}
>>>>>>> e8f7b116
}<|MERGE_RESOLUTION|>--- conflicted
+++ resolved
@@ -29,10 +29,6 @@
     "@fuel-ts/utils": "workspace:*",
     "@fuel-ts/versions": "workspace:*",
     "handlebars": "^4.7.8"
-<<<<<<< HEAD
-  }
-=======
   },
   "devDependencies": {}
->>>>>>> e8f7b116
 }