export type SwayType =
  | 'void'
  | 'bool'
  | 'u8'
  | 'u16'
  | 'u32'
  | 'u64'
  | 'u256'
  | 'b256'
  | 'generic'
  | 'string'
  | 'str'
  | 'stdString'
  | 'option'
  | 'result'
  | 'enum'
  | 'struct'
  | 'b512'
  | 'bytes'
  | 'vector'
  | 'tuple'
  | 'array'
  | 'assetId'
  | 'evmAddress'
<<<<<<< HEAD
  | 'rawUntypedPtr' // might not need it
=======
  | 'rawUntypedPtr'
>>>>>>> 54b5dd2a
  | 'rawUntypedSlice';

type Matcher = (type: string) => boolean;

const voidMatcher: Matcher = (type) => type === '()';
const bool: Matcher = (type) => type === 'bool';
const u8: Matcher = (type) => type === 'u8';
const u16: Matcher = (type) => type === 'u16';
const u32: Matcher = (type) => type === 'u32';
const u64: Matcher = (type) => type === 'u64';
const u256: Matcher = (type) => type === 'u256';
const b256: Matcher = (type) => type === 'b256';

export const GENERIC_REGEX = /^generic ([^\s]+)$/m;
const generic: Matcher = (type) => GENERIC_REGEX.test(type);

export const STRING_REGEX = /^str\[(?<length>[0-9]+)\]/;
const string: Matcher = (type) => STRING_REGEX.test(type);

const str: Matcher = (type) => type === 'str';

export const TUPLE_REGEX = /^\((?<items>.+)\)$/m;
const tuple: Matcher = (type) => TUPLE_REGEX.test(type);

export const ARRAY_REGEX = /\[(?<item>[\w\s\\[\]]+);\s*(?<length>[0-9]+)\]/;
const array: Matcher = (type) => ARRAY_REGEX.test(type);

export const STRUCT_REGEX = /^struct (.+::)?(?<name>.+)$/m;
const STRUCT_STD_REGEX =
  /^struct std::.*(AssetId|B512|Vec|RawVec|EvmAddress|Bytes|String|RawBytes)$/m;
const struct: Matcher = (type) => STRUCT_REGEX.test(type) && !STRUCT_STD_REGEX.test(type);
const assetId: Matcher = (type) => type === 'struct std::asset_id::AssetId';
const b512: Matcher = (type) => type === 'struct std::b512::B512';
const bytes: Matcher = (type) => type === 'struct std::bytes::Bytes';
const evmAddress: Matcher = (type) => type === 'struct std::vm::evm::evm_address::EvmAddress';
const stdString: Matcher = (type) => type === 'struct std::string::String';
const vector: Matcher = (type) => type === 'struct std::vec::Vec';

const option: Matcher = (type) => type === 'enum std::option::Option';
const result: Matcher = (type) => type === 'enum std::result::Result';

export const ENUM_REGEX = /^enum (.+::)?(?<name>.+)$/m;
const enumMatcher: Matcher = (type) => !option(type) && !result(type) && ENUM_REGEX.test(type);

const rawUntypedPtr: Matcher = (type) => type === 'raw untyped ptr';
const rawUntypedSlice: Matcher = (type) => type === 'raw untyped slice';

export const swayTypeMatchers: Record<SwayType, Matcher> = {
  void: voidMatcher,
  generic,
  bool,
  u8,
  u16,
  u32,
  u64,
  u256,
  b256,
  str,

  string,
  tuple,
  array,

  struct,
  assetId,
  b512,
  bytes,
  evmAddress,
  stdString,
  vector,

  enum: enumMatcher,
  option,
  result,

  rawUntypedPtr,
  rawUntypedSlice,
};

const swayTypeMatcherEntries = Object.entries(swayTypeMatchers);

export function createMatcher<T>(mappings: Record<SwayType, T>) {
  return (opts: { swayType: string }): T => {
    const { swayType } = opts;

    for (const [key, matcher] of swayTypeMatcherEntries) {
      if (matcher(swayType)) {
<<<<<<< HEAD
        const mapping = mappings[key as SwayType];
        if (mapping !== undefined) {
          return mapping;
=======
        if (key in mappings) {
          return mappings[key as SwayType];
>>>>>>> 54b5dd2a
        }
        break;
      }
    }

    throw new Error(`Matcher not found for sway type ${swayType}.`);
  };
}<|MERGE_RESOLUTION|>--- conflicted
+++ resolved
@@ -22,11 +22,7 @@
   | 'array'
   | 'assetId'
   | 'evmAddress'
-<<<<<<< HEAD
-  | 'rawUntypedPtr' // might not need it
-=======
   | 'rawUntypedPtr'
->>>>>>> 54b5dd2a
   | 'rawUntypedSlice';
 
 type Matcher = (type: string) => boolean;
@@ -114,14 +110,8 @@
 
     for (const [key, matcher] of swayTypeMatcherEntries) {
       if (matcher(swayType)) {
-<<<<<<< HEAD
-        const mapping = mappings[key as SwayType];
-        if (mapping !== undefined) {
-          return mapping;
-=======
         if (key in mappings) {
           return mappings[key as SwayType];
->>>>>>> 54b5dd2a
         }
         break;
       }
