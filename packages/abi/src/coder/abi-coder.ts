--- conflicted
+++ resolved
@@ -1,12 +1,5 @@
 import { FuelError } from '@fuel-ts/errors';
 
-<<<<<<< HEAD
-import type { Matcher } from '../matchers/sway-type-matchers';
-import type { Abi, AbiSpecification } from '../parser';
-import { AbiParser } from '../parser';
-
-import type { AbiCoderConfigurable, AbiCoderFunction, AbiCoderLog } from './abi-coder-types';
-=======
 import type { Abi, AbiSpecification } from '../parser';
 import { AbiParser } from '../parser';
 
@@ -16,15 +9,11 @@
   AbiCoderLog,
   AbiCoderType,
 } from './abi-coder-types';
->>>>>>> b873484a
 import { AbiEncoding } from './encoding/encoding';
 import { makeConfigurable } from './utils/createConfigurable';
 import { makeFunction } from './utils/createFunction';
 import { makeLog } from './utils/createLog';
-<<<<<<< HEAD
-=======
 import { makeType } from './utils/createType';
->>>>>>> b873484a
 
 export class AbiCoder {
   // Internal properties
@@ -99,8 +88,6 @@
 
     return log;
   }
-<<<<<<< HEAD
-=======
 
   public getType(concreteTypeId: string): AbiCoderType {
     const type = this.abi.types.find((t) => t.concreteTypeId === concreteTypeId);
@@ -113,5 +100,4 @@
 
     return makeType(type, this.encoding);
   }
->>>>>>> b873484a
 }