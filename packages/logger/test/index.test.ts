--- conflicted
+++ resolved
@@ -1,7 +1,4 @@
-<<<<<<< HEAD
 import { Address } from '@fuel-ts/address';
-=======
->>>>>>> 458b7cf9
 import { BN } from '@fuel-ts/math';
 import debug from 'debug';
 import type { MockInstance } from 'vitest';
@@ -102,20 +99,6 @@
     expect(formatted).toBe('undefined');
   });
 
-<<<<<<< HEAD
-  it('should format Address to bech32 string using formatter c', () => {
-    const address = new Address('fuel1qqqqqqqqqqqqqqqqqqqqqqqqqqqqqqqqqqqqqqqqqqqqqqqqqq4qvpkv30');
-    const formatted = debug.formatters.c(address);
-    expect(formatted).toBe('fuel1qqqqqqqqqqqqqqqqqqqqqqqqqqqqqqqqqqqqqqqqqqqqqqqqqq4qvpkv30');
-  });
-
-  it('should return undefined for null input using formatter c', () => {
-    const formatted = debug.formatters.c(null);
-    expect(formatted).toBe('undefined');
-  });
-
-=======
->>>>>>> 458b7cf9
   it('should format BN to hex string using formatter h', () => {
     const bnValue = new BN('255');
     const formatted = debug.formatters.h(bnValue);
