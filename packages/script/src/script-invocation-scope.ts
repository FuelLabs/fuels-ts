/* eslint-disable @typescript-eslint/no-explicit-any */
import type { AbstractScript } from '@fuel-ts/interfaces';
import {
  ScriptRequest,
  assert,
  FunctionInvocationScope,
  FunctionInvocationResult,
} from '@fuel-ts/program';
import type { InvocationScopeLike } from '@fuel-ts/program';
<<<<<<< HEAD
import type { Provider } from '@fuel-ts/providers';
=======
import { ByteArrayCoder } from '@fuel-ts/transactions';
>>>>>>> 13b8959a

export class ScriptInvocationScope<
  TArgs extends Array<any> = Array<any>,
  TReturn = any
> extends FunctionInvocationScope<TArgs, TReturn> {
  scriptRequest!: ScriptRequest<TArgs, TReturn>;

  protected updateScriptRequest() {
    if (!this.scriptRequest) {
      this.buildScriptRequest();
    }

    this.transactionRequest.setScript(this.scriptRequest, this.args);
  }

  private buildScriptRequest() {
    const programBytes = (this.program as AbstractScript).bytes;
<<<<<<< HEAD
    const consensusParamsCache = (this.program.provider as Provider).consensusParamsCache;

    if (!consensusParamsCache) {
      throw new Error('Provider must have consensus params cache');
    }

    const maxInputs = consensusParamsCache.maxInputs.toNumber();

=======
    const byteLength = new ByteArrayCoder(programBytes.length).encodedLength;
>>>>>>> 13b8959a
    this.scriptRequest = new ScriptRequest(
      programBytes,
      (args: TArgs) =>
        this.func.encodeArguments(
          args,
<<<<<<< HEAD
          ScriptRequest.getScriptDataOffsetWithBytes(programBytes, maxInputs)
=======
          ScriptRequest.getScriptDataOffsetWithScriptBytes(byteLength)
>>>>>>> 13b8959a
        ),
      () => [] as unknown as TReturn
    );
  }

  /**
   * Submits a script transaction to the blockchain.
   */
  async call<T = TReturn>(): Promise<FunctionInvocationResult<T>> {
    assert(this.program.account, 'Provider is required!');

    const transactionRequest = await this.getTransactionRequest();
    const response = await this.program.account.sendTransaction(transactionRequest);

    return FunctionInvocationResult.build<T>(
      this as unknown as InvocationScopeLike,
      response,
      false,
      this.program
    );
  }
}<|MERGE_RESOLUTION|>--- conflicted
+++ resolved
@@ -7,11 +7,8 @@
   FunctionInvocationResult,
 } from '@fuel-ts/program';
 import type { InvocationScopeLike } from '@fuel-ts/program';
-<<<<<<< HEAD
 import type { Provider } from '@fuel-ts/providers';
-=======
 import { ByteArrayCoder } from '@fuel-ts/transactions';
->>>>>>> 13b8959a
 
 export class ScriptInvocationScope<
   TArgs extends Array<any> = Array<any>,
@@ -29,7 +26,6 @@
 
   private buildScriptRequest() {
     const programBytes = (this.program as AbstractScript).bytes;
-<<<<<<< HEAD
     const consensusParamsCache = (this.program.provider as Provider).consensusParamsCache;
 
     if (!consensusParamsCache) {
@@ -38,19 +34,13 @@
 
     const maxInputs = consensusParamsCache.maxInputs.toNumber();
 
-=======
     const byteLength = new ByteArrayCoder(programBytes.length).encodedLength;
->>>>>>> 13b8959a
     this.scriptRequest = new ScriptRequest(
       programBytes,
       (args: TArgs) =>
         this.func.encodeArguments(
           args,
-<<<<<<< HEAD
-          ScriptRequest.getScriptDataOffsetWithBytes(programBytes, maxInputs)
-=======
-          ScriptRequest.getScriptDataOffsetWithScriptBytes(byteLength)
->>>>>>> 13b8959a
+          ScriptRequest.getScriptDataOffsetWithScriptBytes(byteLength, maxInputs)
         ),
       () => [] as unknown as TReturn
     );
