--- conflicted
+++ resolved
@@ -30,12 +30,6 @@
       );
     }
 
-<<<<<<< HEAD
-=======
-    const maxInputs = chainInfoCache.consensusParameters.txParameters.maxInputs.toNumber();
-
-    const byteLength = new ByteArrayCoder(programBytes.length).encodedLength;
->>>>>>> e9ee1d09
     this.scriptRequest = new ScriptRequest(
       programBytes,
       (args: TArgs) => this.func.encodeArguments(args),
