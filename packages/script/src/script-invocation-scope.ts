/* eslint-disable @typescript-eslint/no-explicit-any */
import type { AbstractScript } from '@fuel-ts/interfaces';
import {
  ScriptRequest,
  assert,
  FunctionInvocationScope,
  FunctionInvocationResult,
} from '@fuel-ts/program';
import type { InvocationScopeLike } from '@fuel-ts/program';
import { ByteArrayCoder } from '@fuel-ts/transactions';

export class ScriptInvocationScope<
  TArgs extends Array<any> = Array<any>,
  TReturn = any
> extends FunctionInvocationScope<TArgs, TReturn> {
  scriptRequest!: ScriptRequest<TArgs, TReturn>;

  protected updateScriptRequest() {
    if (!this.scriptRequest) {
      this.buildScriptRequest();
    }

    this.transactionRequest.setScript(this.scriptRequest, this.args);
  }

  private buildScriptRequest() {
    const programBytes = (this.program as AbstractScript).bytes;
    const byteLength = new ByteArrayCoder(programBytes.length).encodedLength;
    this.scriptRequest = new ScriptRequest(
      programBytes,
      (args: TArgs) =>
<<<<<<< HEAD
        this.program.interface.encodeFunctionData(
          this.func,
          args,
          ScriptRequest.getScriptDataOffsetWithBytes(programBytes)
=======
        this.func.encodeArguments(
          args,
          ScriptRequest.getScriptDataOffsetWithScriptBytes(byteLength)
>>>>>>> 0dc052a1
        ),
      () => [] as unknown as TReturn
    );
  }

  /**
   * Submits a script transaction to the blockchain.
   */
  async call<T = TReturn>(): Promise<FunctionInvocationResult<T>> {
    assert(this.program.account, 'Provider is required!');

    const transactionRequest = await this.getTransactionRequest();
    const response = await this.program.account.sendTransaction(transactionRequest);

    return FunctionInvocationResult.build<T>(
      this as unknown as InvocationScopeLike,
      response,
      false,
      this.program
    );
  }
}<|MERGE_RESOLUTION|>--- conflicted
+++ resolved
@@ -29,16 +29,10 @@
     this.scriptRequest = new ScriptRequest(
       programBytes,
       (args: TArgs) =>
-<<<<<<< HEAD
         this.program.interface.encodeFunctionData(
           this.func,
           args,
-          ScriptRequest.getScriptDataOffsetWithBytes(programBytes)
-=======
-        this.func.encodeArguments(
-          args,
           ScriptRequest.getScriptDataOffsetWithScriptBytes(byteLength)
->>>>>>> 0dc052a1
         ),
       () => [] as unknown as TReturn
     );
