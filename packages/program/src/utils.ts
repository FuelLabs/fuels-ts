--- conflicted
+++ resolved
@@ -1,43 +1,9 @@
-<<<<<<< HEAD
-=======
-import type { JsonAbisFromAllCalls, TransactionResult } from '@fuel-ts/account';
->>>>>>> df882f14
+import type { JsonAbisFromAllCalls } from '@fuel-ts/account';
 import { ErrorCode, FuelError } from '@fuel-ts/errors';
 import type { AbstractContract } from '@fuel-ts/interfaces';
 
-<<<<<<< HEAD
-=======
-import { PANIC_REASONS, PANIC_DOC_URL } from './configs';
 import type { InvocationScopeLike } from './types';
 
-/**
- * @hidden
- */
-const getFailureReason = (reason: string): string => {
-  if (PANIC_REASONS.includes(reason)) {
-    return reason;
-  }
-
-  return reason === 'Revert(123)' ? 'MismatchedSelector' : 'unknown';
-};
-
-/**
- * @hidden
- */
-export const getDocs = (
-  status: TransactionResult['gqlTransaction']['status']
-): { doc: string; reason: string } => {
-  if (status?.type === 'FailureStatus') {
-    const reason = getFailureReason(status.reason);
-    return {
-      doc: reason !== 'unknown' ? `${PANIC_DOC_URL}#variant.${reason}` : PANIC_DOC_URL,
-      reason,
-    };
-  }
-  return { doc: PANIC_DOC_URL, reason: 'unknown' };
-};
-
->>>>>>> df882f14
 /**
  * @hidden
  *
