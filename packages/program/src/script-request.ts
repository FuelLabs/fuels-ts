--- conflicted
+++ resolved
@@ -202,35 +202,28 @@
     this.scriptResultDecoder = scriptResultDecoder;
   }
 
-<<<<<<< HEAD
+  /**
+   * Gets the script data offset for the given bytes.
+   *
+   * @param bytes - The bytes of the script.
+   * @param maxInputs - The maxInputs value from the chain's consensus params.
+   * @returns The script data offset.
+   */
   static getScriptDataOffsetWithBytes(bytes: Uint8Array, maxInputs: number): number {
     const VM_TX_MEMORY = calculateVmTxMemory({ maxInputs });
-=======
-  /**
-   * Gets the script data offset for the given bytes.
-   *
-   * @param bytes - The bytes of the script.
-   * @returns The script data offset.
-   */
-  static getScriptDataOffsetWithBytes(bytes: Uint8Array): number {
->>>>>>> abcc11c9
     return (
       VM_TX_MEMORY + TRANSACTION_SCRIPT_FIXED_SIZE + new ByteArrayCoder(bytes.length).encodedLength
     );
   }
-
-<<<<<<< HEAD
+  
+  /**
+   * Gets the script data offset.
+   *
+   * @param maxInputs - The maxInputs value from the chain's consensus params.
+   * @returns The script data offset.
+   */
   getScriptDataOffset(maxInputs: number) {
     return ScriptRequest.getScriptDataOffsetWithBytes(this.bytes, maxInputs);
-=======
-  /**
-   * Gets the script data offset.
-   *
-   * @returns The script data offset.
-   */
-  getScriptDataOffset() {
-    return ScriptRequest.getScriptDataOffsetWithBytes(this.bytes);
->>>>>>> abcc11c9
   }
 
   /**
