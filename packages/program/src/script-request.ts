--- conflicted
+++ resolved
@@ -237,19 +237,6 @@
   }
 
   /**
-<<<<<<< HEAD
-   * Gets the offset for the contract call argument (used for struct inputs).
-   *
-   * @returns The memory offset.
-   */
-  // getArgOffset() {
-  //   const callDataOffset = this.getScriptDataOffset() + ASSET_ID_LEN + WORD_SIZE;
-  //   return callDataOffset + CONTRACT_ID_LEN + WORD_SIZE + WORD_SIZE;
-  // }
-
-  /**
-=======
->>>>>>> f1bb197b
    * Encodes the data for a script call.
    *
    * @param data - The script data.
