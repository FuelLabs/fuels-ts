--- conflicted
+++ resolved
@@ -28,15 +28,10 @@
 
 const logger = new Logger(versions.FUELS);
 
-<<<<<<< HEAD
 export const SCRIPT_DATA_BASE_OFFSET = VM_TX_MEMORY + SCRIPT_FIXED_SIZE;
-export const POINTER_DATA_OFFSET = ASSET_ID_LEN + 2 * WORD_SIZE + CONTRACT_ID_LEN + 2 * WORD_SIZE;
-
-=======
-export const SCRIPT_DATA_BASE_OFFSET = VM_TX_MEMORY + TRANSACTION_SCRIPT_FIXED_SIZE;
 export const POINTER_DATA_OFFSET =
   WORD_SIZE + ASSET_ID_LEN + CONTRACT_ID_LEN + WORD_SIZE + WORD_SIZE;
->>>>>>> e49d63c0
+
 /**
  * Represents a script result, containing information about the script execution.
  */
