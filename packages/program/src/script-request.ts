--- conflicted
+++ resolved
@@ -28,15 +28,12 @@
 
 const logger = new Logger(versions.FUELS);
 
-<<<<<<< HEAD
 export const SCRIPT_DATA_BASE_OFFSET = VM_TX_MEMORY + TRANSACTION_SCRIPT_FIXED_SIZE;
 export const POINTER_DATA_OFFSET = ASSET_ID_LEN + 2 * WORD_SIZE + CONTRACT_ID_LEN + 2 * WORD_SIZE;
 
-=======
 /**
  * Represents a script result, containing information about the script execution.
  */
->>>>>>> abcc11c9
 export type ScriptResult = {
   code: BN;
   gasUsed: BN;
@@ -97,9 +94,6 @@
   return scriptResult;
 }
 
-<<<<<<< HEAD
-export function decodeCallResult<TResult>(
-=======
 /**
  * Decodes a CallResult using the provided decoder function.
  *
@@ -109,8 +103,7 @@
  * @returns The decoded result.
  * @throws Throws an error if decoding fails.
  */
-function decodeCallResult<TResult>(
->>>>>>> abcc11c9
+export function decodeCallResult<TResult>(
   callResult: CallResult,
   decoder: (scriptResult: ScriptResult) => TResult,
   logs: Array<any> = []
@@ -179,35 +172,28 @@
   );
 }
 
-<<<<<<< HEAD
 export type EncodedScriptCall = Uint8Array | { data: Uint8Array; script: Uint8Array };
 
-=======
 /**
  * `ScriptRequest` provides functionality to encode and decode script data and results.
  *
  * @template TData - Type of the script data.
  * @template TResult - Type of the script result.
  */
->>>>>>> abcc11c9
 export class ScriptRequest<TData = void, TResult = void> {
   /**
    * The bytes of the script.
    */
   bytes: Uint8Array;
-<<<<<<< HEAD
+
+  /**
+   * A function to encode the script data.
+   */
   scriptDataEncoder: (data: TData) => EncodedScriptCall;
-=======
-
-  /**
-   * A function to encode the script data.
-   */
-  scriptDataEncoder: (data: TData) => Uint8Array;
 
   /**
    * A function to decode the script result.
    */
->>>>>>> abcc11c9
   scriptResultDecoder: (scriptResult: ScriptResult) => TResult;
 
   /**
@@ -227,21 +213,14 @@
     this.scriptResultDecoder = scriptResultDecoder;
   }
 
-<<<<<<< HEAD
+  /**
+   * Gets the script data offset for the given bytes.
+   *
+   * @param bytes - The bytes of the script.
+   * @returns The script data offset.
+   */
   static getScriptDataOffsetWithScriptBytes(byteLength: number): number {
     return SCRIPT_DATA_BASE_OFFSET + byteLength;
-=======
-  /**
-   * Gets the script data offset for the given bytes.
-   *
-   * @param bytes - The bytes of the script.
-   * @returns The script data offset.
-   */
-  static getScriptDataOffsetWithBytes(bytes: Uint8Array): number {
-    return (
-      VM_TX_MEMORY + TRANSACTION_SCRIPT_FIXED_SIZE + new ByteArrayCoder(bytes.length).encodedLength
-    );
->>>>>>> abcc11c9
   }
 
   /**
