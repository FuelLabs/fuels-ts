/* eslint-disable @typescript-eslint/no-explicit-any */
import type { BytesLike } from '@ethersproject/bytes';
import { arrayify } from '@ethersproject/bytes';
import { Logger } from '@ethersproject/logger';
import { TRANSACTION_SCRIPT_FIXED_SIZE, calculateVmTxMemory } from '@fuel-ts/abi-coder';
import type { BN } from '@fuel-ts/math';
import type {
  TransactionResultReturnDataReceipt,
  TransactionResultRevertReceipt,
  CallResult,
  TransactionResultReceipt,
  TransactionResultReturnReceipt,
  TransactionResultScriptResultReceipt,
  TransactionResult,
} from '@fuel-ts/providers';
import type { ReceiptScriptResult } from '@fuel-ts/transactions';
import { ReceiptType } from '@fuel-ts/transactions';
import { versions } from '@fuel-ts/versions';

import { ScriptResultDecoderError } from './errors';
import type { CallConfig } from './types';

const logger = new Logger(versions.FUELS);

export const SCRIPT_DATA_BASE_OFFSET = VM_TX_MEMORY + TRANSACTION_SCRIPT_FIXED_SIZE;
export const POINTER_DATA_OFFSET = ASSET_ID_LEN + 2 * WORD_SIZE + CONTRACT_ID_LEN + 2 * WORD_SIZE;

/**
 * Represents a script result, containing information about the script execution.
 */
export type ScriptResult = {
  code: BN;
  gasUsed: BN;
  receipts: TransactionResultReceipt[];
  scriptResultReceipt: TransactionResultScriptResultReceipt;
  returnReceipt:
    | TransactionResultReturnReceipt
    | TransactionResultReturnDataReceipt
    | TransactionResultRevertReceipt;
  callResult: CallResult;
};

/**
 * Converts a CallResult to a ScriptResult by extracting relevant information.
 *
 * @param callResult - The CallResult from the script call.
 * @returns The converted ScriptResult.
 */
function callResultToScriptResult(callResult: CallResult): ScriptResult {
  const receipts = [...callResult.receipts];

  let scriptResultReceipt: ReceiptScriptResult | undefined;
  let returnReceipt:
    | TransactionResultReturnReceipt
    | TransactionResultReturnDataReceipt
    | TransactionResultRevertReceipt
    | undefined;

  receipts.forEach((receipt) => {
    if (receipt.type === ReceiptType.ScriptResult) {
      scriptResultReceipt = receipt;
    } else if (
      receipt.type === ReceiptType.Return ||
      receipt.type === ReceiptType.ReturnData ||
      receipt.type === ReceiptType.Revert
    ) {
      returnReceipt = receipt;
    }
  });

  if (!scriptResultReceipt) {
    throw new Error(`Expected scriptResultReceipt`);
  }

  if (!returnReceipt) {
    throw new Error(`Expected returnReceipt`);
  }

  const scriptResult: ScriptResult = {
    code: scriptResultReceipt.result,
    gasUsed: scriptResultReceipt.gasUsed,
    receipts,
    scriptResultReceipt,
    returnReceipt,
    callResult,
  };

  return scriptResult;
}

/**
 * Decodes a CallResult using the provided decoder function.
 *
 * @param callResult - The CallResult to decode.
 * @param decoder - The decoding function to apply on the ScriptResult.
 * @param logs - Optional logs associated with the decoding.
 * @returns The decoded result.
 * @throws Throws an error if decoding fails.
 */
export function decodeCallResult<TResult>(
  callResult: CallResult,
  decoder: (scriptResult: ScriptResult) => TResult,
  logs: Array<any> = []
): TResult {
  try {
    const scriptResult = callResultToScriptResult(callResult);
    return decoder(scriptResult);
  } catch (error) {
    throw new ScriptResultDecoderError(
      callResult as TransactionResult,
      (error as Error).message,
      logs
    );
  }
}

/**
 * Converts a CallResult to an invocation result based on the provided call configuration.
 *
 * @param callResult - The CallResult from the script call.
 * @param call - The call configuration.
 * @param logs - Optional logs associated with the decoding.
 * @returns The decoded invocation result.
 */
export function callResultToInvocationResult<TReturn>(
  callResult: CallResult,
  call: CallConfig,
  logs?: unknown[]
): TReturn {
  return decodeCallResult(
    callResult,
    (scriptResult: ScriptResult) => {
      if (scriptResult.returnReceipt.type === ReceiptType.Revert) {
        logger.throwError('Script Reverted', Logger.errors.CALL_EXCEPTION, logs);
      }

      if (
        scriptResult.returnReceipt.type !== ReceiptType.Return &&
        scriptResult.returnReceipt.type !== ReceiptType.ReturnData
      ) {
        logger.throwError(
          `Script Return Type [${scriptResult.returnReceipt.type}] Invalid`,
          Logger.errors.CALL_EXCEPTION,
          {
            logs,
            receipt: scriptResult.returnReceipt,
          }
        );
      }

      let value;
      if (scriptResult.returnReceipt.type === ReceiptType.Return) {
        value = scriptResult.returnReceipt.val;
      }
      if (scriptResult.returnReceipt.type === ReceiptType.ReturnData) {
        const decoded = call.program.interface.decodeFunctionResult(
          call.func,
          scriptResult.returnReceipt.data
        );
        value = (decoded as [TReturn])[0];
      }

      return value as TReturn;
    },
    logs
  );
}

export type EncodedScriptCall = Uint8Array | { data: Uint8Array; script: Uint8Array };

/**
 * `ScriptRequest` provides functionality to encode and decode script data and results.
 *
 * @template TData - Type of the script data.
 * @template TResult - Type of the script result.
 */
export class ScriptRequest<TData = void, TResult = void> {
  /**
   * The bytes of the script.
   */
  bytes: Uint8Array;

  /**
   * A function to encode the script data.
   */
  scriptDataEncoder: (data: TData) => EncodedScriptCall;

  /**
   * A function to decode the script result.
   */
  scriptResultDecoder: (scriptResult: ScriptResult) => TResult;

  /**
   * Creates an instance of the ScriptRequest class.
   *
   * @param bytes - The bytes of the script.
   * @param scriptDataEncoder - The script data encoder function.
   * @param scriptResultDecoder - The script result decoder function.
   */
  constructor(
    bytes: BytesLike,
    scriptDataEncoder: (data: TData) => EncodedScriptCall,
    scriptResultDecoder: (scriptResult: ScriptResult) => TResult
  ) {
    this.bytes = arrayify(bytes);
    this.scriptDataEncoder = scriptDataEncoder;
    this.scriptResultDecoder = scriptResultDecoder;
  }

  /**
   * Gets the script data offset for the given bytes.
   *
   * @param bytes - The bytes of the script.
   * @param maxInputs - The maxInputs value from the chain's consensus params.
   * @returns The script data offset.
   */
<<<<<<< HEAD
  static getScriptDataOffsetWithBytes(bytes: Uint8Array, maxInputs: number): number {
    const VM_TX_MEMORY = calculateVmTxMemory({ maxInputs });
    return (
      VM_TX_MEMORY + TRANSACTION_SCRIPT_FIXED_SIZE + new ByteArrayCoder(bytes.length).encodedLength
    );
=======
  static getScriptDataOffsetWithScriptBytes(byteLength: number): number {
    return SCRIPT_DATA_BASE_OFFSET + byteLength;
>>>>>>> 13b8959a
  }
  
  /**
   * Gets the script data offset.
   *
   * @param maxInputs - The maxInputs value from the chain's consensus params.
   * @returns The script data offset.
   */
<<<<<<< HEAD
  getScriptDataOffset(maxInputs: number) {
    return ScriptRequest.getScriptDataOffsetWithBytes(this.bytes, maxInputs);
=======
  getScriptDataOffset() {
    return ScriptRequest.getScriptDataOffsetWithScriptBytes(this.bytes.length);
>>>>>>> 13b8959a
  }

  /**
   * Gets the offset for the contract call argument (used for struct inputs).
   *
   * @returns The memory offset.
   */
  // getArgOffset() {
  //   const callDataOffset = this.getScriptDataOffset() + ASSET_ID_LEN + WORD_SIZE;
  //   return callDataOffset + CONTRACT_ID_LEN + WORD_SIZE + WORD_SIZE;
  // }

  /**
   * Encodes the data for a script call.
   *
   * @param data - The script data.
   * @returns The encoded data.
   */
  encodeScriptData(data: TData): Uint8Array {
    const callScript = this.scriptDataEncoder(data);
    // if Uint8Array
    if (ArrayBuffer.isView(callScript)) {
      return callScript;
    }

    // object
    this.bytes = arrayify(callScript.script);
    return callScript.data;
  }

  /**
   * Decodes the result of a script call.
   *
   * @param callResult - The CallResult from the script call.
   * @param logs - Optional logs associated with the decoding.
   * @returns The decoded result.
   */
  decodeCallResult(callResult: CallResult, logs: Array<any> = []): TResult {
    return decodeCallResult(callResult, this.scriptResultDecoder, logs);
  }
}<|MERGE_RESOLUTION|>--- conflicted
+++ resolved
@@ -2,7 +2,14 @@
 import type { BytesLike } from '@ethersproject/bytes';
 import { arrayify } from '@ethersproject/bytes';
 import { Logger } from '@ethersproject/logger';
-import { TRANSACTION_SCRIPT_FIXED_SIZE, calculateVmTxMemory } from '@fuel-ts/abi-coder';
+import {
+  ASSET_ID_LEN,
+  CONTRACT_ID_LEN,
+  TRANSACTION_SCRIPT_FIXED_SIZE,
+  VM_TX_MEMORY,
+  WORD_SIZE,
+  calculateVmTxMemory,
+} from '@fuel-ts/abi-coder';
 import type { BN } from '@fuel-ts/math';
 import type {
   TransactionResultReturnDataReceipt,
@@ -210,35 +217,23 @@
   /**
    * Gets the script data offset for the given bytes.
    *
-   * @param bytes - The bytes of the script.
+   * @param byteLength - The byte length of the script.
    * @param maxInputs - The maxInputs value from the chain's consensus params.
    * @returns The script data offset.
    */
-<<<<<<< HEAD
-  static getScriptDataOffsetWithBytes(bytes: Uint8Array, maxInputs: number): number {
-    const VM_TX_MEMORY = calculateVmTxMemory({ maxInputs });
-    return (
-      VM_TX_MEMORY + TRANSACTION_SCRIPT_FIXED_SIZE + new ByteArrayCoder(bytes.length).encodedLength
-    );
-=======
-  static getScriptDataOffsetWithScriptBytes(byteLength: number): number {
-    return SCRIPT_DATA_BASE_OFFSET + byteLength;
->>>>>>> 13b8959a
-  }
-  
+  static getScriptDataOffsetWithScriptBytes(byteLength: number, maxInputs: number): number {
+    const scriptDataBaseOffset = calculateVmTxMemory({ maxInputs }) + TRANSACTION_SCRIPT_FIXED_SIZE;
+    return scriptDataBaseOffset + byteLength;
+  }
+
   /**
    * Gets the script data offset.
    *
    * @param maxInputs - The maxInputs value from the chain's consensus params.
    * @returns The script data offset.
    */
-<<<<<<< HEAD
   getScriptDataOffset(maxInputs: number) {
-    return ScriptRequest.getScriptDataOffsetWithBytes(this.bytes, maxInputs);
-=======
-  getScriptDataOffset() {
-    return ScriptRequest.getScriptDataOffsetWithScriptBytes(this.bytes.length);
->>>>>>> 13b8959a
+    return ScriptRequest.getScriptDataOffsetWithScriptBytes(this.bytes.length, maxInputs);
   }
 
   /**
