/* eslint-disable @typescript-eslint/no-explicit-any */
import { arrayify } from '@ethersproject/bytes';
import {
  VM_TX_MEMORY,
  ASSET_ID_LEN,
  CONTRACT_ID_LEN,
  SCRIPT_FIXED_SIZE,
  WORD_SIZE,
  calculateVmTxMemory,
} from '@fuel-ts/abi-coder';
import { ErrorCode, FuelError } from '@fuel-ts/errors';
import type { BN } from '@fuel-ts/math';
import type {
  TransactionResultReturnDataReceipt,
  TransactionResultRevertReceipt,
  CallResult,
  TransactionResultReceipt,
  TransactionResultReturnReceipt,
  TransactionResultScriptResultReceipt,
  TransactionResult,
} from '@fuel-ts/providers';
import type { ReceiptScriptResult } from '@fuel-ts/transactions';
import { ReceiptType } from '@fuel-ts/transactions';
<<<<<<< HEAD
import { versions } from '@fuel-ts/versions';
import type { BytesLike } from 'ethers';
=======
>>>>>>> c49f9663

import { ScriptResultDecoderError } from './errors';
import type { CallConfig } from './types';

export const SCRIPT_DATA_BASE_OFFSET = VM_TX_MEMORY + SCRIPT_FIXED_SIZE;
export const POINTER_DATA_OFFSET =
  WORD_SIZE + ASSET_ID_LEN + CONTRACT_ID_LEN + WORD_SIZE + WORD_SIZE;
/**
 * Represents a script result, containing information about the script execution.
 */
export type ScriptResult = {
  code: BN;
  gasUsed: BN;
  receipts: TransactionResultReceipt[];
  scriptResultReceipt: TransactionResultScriptResultReceipt;
  returnReceipt:
    | TransactionResultReturnReceipt
    | TransactionResultReturnDataReceipt
    | TransactionResultRevertReceipt;
  callResult: CallResult;
};

/**
 * Converts a CallResult to a ScriptResult by extracting relevant information.
 *
 * @param callResult - The CallResult from the script call.
 * @returns The converted ScriptResult.
 */
function callResultToScriptResult(callResult: CallResult): ScriptResult {
  const receipts = [...callResult.receipts];

  let scriptResultReceipt: ReceiptScriptResult | undefined;
  let returnReceipt:
    | TransactionResultReturnReceipt
    | TransactionResultReturnDataReceipt
    | TransactionResultRevertReceipt
    | undefined;

  receipts.forEach((receipt) => {
    if (receipt.type === ReceiptType.ScriptResult) {
      scriptResultReceipt = receipt;
    } else if (
      receipt.type === ReceiptType.Return ||
      receipt.type === ReceiptType.ReturnData ||
      receipt.type === ReceiptType.Revert
    ) {
      returnReceipt = receipt;
    }
  });

  if (!scriptResultReceipt) {
    throw new FuelError(
      ErrorCode.TRANSACTION_ERROR,
      `The script call result does not contain a 'scriptResultReceipt'.`
    );
  }

  if (!returnReceipt) {
    throw new FuelError(
      ErrorCode.TRANSACTION_ERROR,
      `The script call result does not contain a 'returnReceipt'.`
    );
  }

  const scriptResult: ScriptResult = {
    code: scriptResultReceipt.result,
    gasUsed: scriptResultReceipt.gasUsed,
    receipts,
    scriptResultReceipt,
    returnReceipt,
    callResult,
  };

  return scriptResult;
}

/**
 * Decodes a CallResult using the provided decoder function.
 *
 * @param callResult - The CallResult to decode.
 * @param decoder - The decoding function to apply on the ScriptResult.
 * @param logs - Optional logs associated with the decoding.
 * @returns The decoded result.
 * @throws Throws an error if decoding fails.
 */
export function decodeCallResult<TResult>(
  callResult: CallResult,
  decoder: (scriptResult: ScriptResult) => TResult,
  logs: Array<any> = []
): TResult {
  try {
    const scriptResult = callResultToScriptResult(callResult);
    return decoder(scriptResult);
  } catch (error) {
    throw new ScriptResultDecoderError(
      callResult as TransactionResult,
      (error as Error).message,
      logs
    );
  }
}

/**
 * Converts a CallResult to an invocation result based on the provided call configuration.
 *
 * @param callResult - The CallResult from the script call.
 * @param call - The call configuration.
 * @param logs - Optional logs associated with the decoding.
 * @returns The decoded invocation result.
 */
export function callResultToInvocationResult<TReturn>(
  callResult: CallResult,
  call: CallConfig,
  logs?: unknown[]
): TReturn {
  return decodeCallResult(
    callResult,
    (scriptResult: ScriptResult) => {
      if (scriptResult.returnReceipt.type === ReceiptType.Revert) {
        throw new FuelError(
          ErrorCode.SCRIPT_REVERTED,
          `Script Reverted. Logs: ${JSON.stringify(logs)}`
        );
      }

      if (
        scriptResult.returnReceipt.type !== ReceiptType.Return &&
        scriptResult.returnReceipt.type !== ReceiptType.ReturnData
      ) {
        const { type } = scriptResult.returnReceipt;
        throw new FuelError(
          ErrorCode.SCRIPT_REVERTED,
          `Script Return Type [${type}] Invalid. Logs: ${JSON.stringify({
            logs,
            receipt: scriptResult.returnReceipt,
          })}`
        );
      }

      let value;
      if (scriptResult.returnReceipt.type === ReceiptType.Return) {
        value = scriptResult.returnReceipt.val;
      }
      if (scriptResult.returnReceipt.type === ReceiptType.ReturnData) {
        const decoded = call.func.decodeOutput(scriptResult.returnReceipt.data);
        value = decoded[0];
      }

      return value as TReturn;
    },
    logs
  );
}

export type EncodedScriptCall = Uint8Array | { data: Uint8Array; script: Uint8Array };

/**
 * `ScriptRequest` provides functionality to encode and decode script data and results.
 *
 * @template TData - Type of the script data.
 * @template TResult - Type of the script result.
 */
export class ScriptRequest<TData = void, TResult = void> {
  /**
   * The bytes of the script.
   */
  bytes: Uint8Array;

  /**
   * A function to encode the script data.
   */
  scriptDataEncoder: (data: TData) => EncodedScriptCall;

  /**
   * A function to decode the script result.
   */
  scriptResultDecoder: (scriptResult: ScriptResult) => TResult;

  /**
   * Creates an instance of the ScriptRequest class.
   *
   * @param bytes - The bytes of the script.
   * @param scriptDataEncoder - The script data encoder function.
   * @param scriptResultDecoder - The script result decoder function.
   */
  constructor(
    bytes: BytesLike,
    scriptDataEncoder: (data: TData) => EncodedScriptCall,
    scriptResultDecoder: (scriptResult: ScriptResult) => TResult
  ) {
    this.bytes = arrayify(bytes);
    this.scriptDataEncoder = scriptDataEncoder;
    this.scriptResultDecoder = scriptResultDecoder;
  }

  /**
   * Gets the script data offset for the given bytes.
   *
   * @param byteLength - The byte length of the script.
   * @param maxInputs - The maxInputs value from the chain's consensus params.
   * @returns The script data offset.
   */
  static getScriptDataOffsetWithScriptBytes(byteLength: number, maxInputs: number): number {
    const scriptDataBaseOffset = calculateVmTxMemory({ maxInputs }) + SCRIPT_FIXED_SIZE;
    return scriptDataBaseOffset + byteLength;
  }

  /**
   * Gets the script data offset.
   *
   * @param maxInputs - The maxInputs value from the chain's consensus params.
   * @returns The script data offset.
   */
  getScriptDataOffset(maxInputs: number) {
    return ScriptRequest.getScriptDataOffsetWithScriptBytes(this.bytes.length, maxInputs);
  }

  /**
   * Encodes the data for a script call.
   *
   * @param data - The script data.
   * @returns The encoded data.
   */
  encodeScriptData(data: TData): Uint8Array {
    const callScript = this.scriptDataEncoder(data);
    // if Uint8Array
    if (ArrayBuffer.isView(callScript)) {
      return callScript;
    }

    // object
    this.bytes = arrayify(callScript.script);
    return callScript.data;
  }

  /**
   * Decodes the result of a script call.
   *
   * @param callResult - The CallResult from the script call.
   * @param logs - Optional logs associated with the decoding.
   * @returns The decoded result.
   */
  decodeCallResult(callResult: CallResult, logs: Array<any> = []): TResult {
    return decodeCallResult(callResult, this.scriptResultDecoder, logs);
  }
}<|MERGE_RESOLUTION|>--- conflicted
+++ resolved
@@ -21,11 +21,7 @@
 } from '@fuel-ts/providers';
 import type { ReceiptScriptResult } from '@fuel-ts/transactions';
 import { ReceiptType } from '@fuel-ts/transactions';
-<<<<<<< HEAD
-import { versions } from '@fuel-ts/versions';
 import type { BytesLike } from 'ethers';
-=======
->>>>>>> c49f9663
 
 import { ScriptResultDecoderError } from './errors';
 import type { CallConfig } from './types';
