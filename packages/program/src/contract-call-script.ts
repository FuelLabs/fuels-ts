--- conflicted
+++ resolved
@@ -187,23 +187,9 @@
           scriptData.push(new U64Coder().encode(pointerInputOffset));
         }
 
-<<<<<<< HEAD
-        const scriptCall = {
-          contract_id: { value: call.contractId },
-          fn_selector: bn(call.fnSelector),
-          fn_arg: fnArg,
-          parameters: {
-            amount: call.amount ? bn(call.amount) : undefined,
-            asset_id: call.assetId ? call.assetId : undefined,
-            gas: call.gas ? bn(call.gas) : undefined,
-            is_return_data_on_heap: true,
-          },
-        };
-=======
         /// 7. Encoded arguments (optional) (variable length)
         const args = arrayify(call.data);
         scriptData.push(args);
->>>>>>> 1422e847
 
         // move offset for next call
         segmentOffset = dataOffset + concat(scriptData).byteLength;
