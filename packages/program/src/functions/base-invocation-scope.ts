--- conflicted
+++ resolved
@@ -309,19 +309,6 @@
     // Adding required number of OutputVariables
     transactionRequest.addVariableOutputs(outputVariables);
 
-<<<<<<< HEAD
-    const optimizeGas = this.txParameters?.optimizeGas ?? true;
-    if (this.txParameters?.gasLimit && !optimizeGas) {
-      transactionRequest.gasLimit = bn(this.txParameters.gasLimit);
-      const { maxFee: maxFeeForGasLimit } =
-        await this.getProvider().estimateTxGasAndFee({
-          transactionRequest,
-        });
-      transactionRequest.maxFee = maxFeeForGasLimit;
-    }
-
-=======
->>>>>>> ee969d31
     await this.program.account?.fund(transactionRequest, txCost);
 
     if (this.addSignersCallback) {
@@ -533,11 +520,7 @@
     } else if (setGasLimit.lt(gasUsed)) {
       throw new FuelError(
         ErrorCode.GAS_LIMIT_TOO_LOW,
-<<<<<<< HEAD
-        `Gas limit '${gasLimit}' is lower than the required: '${gasUsed}'.`,
-=======
         `Gas limit '${setGasLimit}' is lower than the required: '${gasUsed}'.`
->>>>>>> ee969d31
       );
     }
 
