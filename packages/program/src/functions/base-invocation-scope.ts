/* eslint-disable no-param-reassign */
/* eslint-disable @typescript-eslint/no-explicit-any */
import type { InputValue, JsonAbi } from '@fuel-ts/abi-coder';
import type {
  Provider,
  CoinQuantity,
  CallResult,
<<<<<<< HEAD
  TransferParams,
  TransactionCost,
  Account,
} from '@fuel-ts/account';
import { ScriptTransactionRequest, Wallet } from '@fuel-ts/account';
=======
  Account,
  TransferParams,
  TransactionResponse,
} from '@fuel-ts/account';
import { ScriptTransactionRequest } from '@fuel-ts/account';
>>>>>>> 77e910f0
import { Address } from '@fuel-ts/address';
import { ErrorCode, FuelError } from '@fuel-ts/errors';
import type { AbstractAccount, AbstractContract, AbstractProgram } from '@fuel-ts/interfaces';
import type { BN } from '@fuel-ts/math';
import { bn } from '@fuel-ts/math';
import { InputType, TransactionType } from '@fuel-ts/transactions';
import { isDefined } from '@fuel-ts/utils';
import * as asm from '@fuels/vm-asm';
import { clone } from 'ramda';

import { getContractCallScript } from '../contract-call-script';
import { buildDryRunResult, buildFunctionResult } from '../response';
import type {
  ContractCall,
  InvocationScopeLike,
  TxParams,
  FunctionResult,
  DryRunResult,
} from '../types';
import { assert, getAbisFromAllCalls } from '../utils';

/**
 * Creates a contract call object based on the provided invocation scope.
 *
 * @param funcScope - The invocation scope containing the necessary information for the contract call.
 * @returns The contract call object.
 */
function createContractCall(funcScope: InvocationScopeLike): ContractCall {
  const { program, args, forward, func, callParameters, externalAbis } = funcScope.getCallConfig();
  const data = func.encodeArguments(args as Array<InputValue>);

  return {
    contractId: (program as AbstractContract).id,
    fnSelectorBytes: func.selectorBytes,
    data,
    assetId: forward?.assetId,
    amount: forward?.amount,
    gas: callParameters?.gasLimit,
    externalContractsAbis: externalAbis,
  };
}

/**
 * Base class for managing invocation scopes and preparing transactions.
 */
export class BaseInvocationScope<TReturn = any> {
  protected transactionRequest: ScriptTransactionRequest;
  protected program: AbstractProgram;
  protected functionInvocationScopes: Array<InvocationScopeLike> = [];
  protected txParameters?: TxParams;
  protected requiredCoins: CoinQuantity[] = [];
  protected isMultiCall: boolean = false;
  protected hasCallParamsGasLimit: boolean = false; // flag to check if any of the callParams has gasLimit set
  protected externalAbis: Record<string, JsonAbi> = {};
  private addSignersCallback?: (
    txRequest: ScriptTransactionRequest
  ) => Promise<ScriptTransactionRequest>;

  /**
   * Constructs an instance of BaseInvocationScope.
   *
   * @param program - The abstract program to be invoked.
   * @param isMultiCall - A flag indicating whether the invocation is a multi-call.
   */
  constructor(program: AbstractProgram, isMultiCall: boolean) {
    this.program = program;
    this.isMultiCall = isMultiCall;
    this.transactionRequest = new ScriptTransactionRequest();
  }

  /**
   * Getter for the contract calls.
   *
   * @returns An array of contract calls.
   */
  protected get calls() {
    const provider = this.getProvider();
    const consensusParams = provider.getChain();
    // TODO: Remove this error since it is already handled on Provider class
    if (!consensusParams) {
      throw new FuelError(
        FuelError.CODES.CHAIN_INFO_CACHE_EMPTY,
        'Provider chain info cache is empty. Please make sure to initialize the `Provider` properly by running `await Provider.create()``'
      );
    }
    return this.functionInvocationScopes.map((funcScope) => createContractCall(funcScope));
  }

  /**
   * Updates the script request with the current contract calls.
   */
  protected updateScriptRequest() {
    const provider = this.getProvider();
    const {
      consensusParameters: {
        txParameters: { maxInputs },
      },
    } = provider.getChain();
    const contractCallScript = getContractCallScript(this.functionInvocationScopes, maxInputs);
    this.transactionRequest.setScript(contractCallScript, this.calls);
  }

  /**
   * Updates the transaction request with the current input/output.
   */
  protected updateContractInputAndOutput() {
    const calls = this.calls;
    calls.forEach((c) => {
      if (c.contractId) {
        this.transactionRequest.addContractInputAndOutput(c.contractId);
      }
      if (c.externalContractsAbis) {
        Object.keys(c.externalContractsAbis).forEach((contractId) =>
          this.transactionRequest.addContractInputAndOutput(Address.fromB256(contractId))
        );
      }
    });
  }

  /**
   * Gets the required coins for the transaction.
   *
   * @returns An array of required coin quantities.
   */
  protected getRequiredCoins(): Array<CoinQuantity> {
    const forwardingAssets = this.calls
      .map((call) => ({
        assetId: String(call.assetId),
        amount: bn(call.amount || 0),
      }))
      .filter(({ assetId, amount }) => assetId && !bn(amount).isZero());
    return forwardingAssets;
  }

  /**
   * Updates the required coins for the transaction.
   */
  protected updateRequiredCoins() {
    const assets = this.getRequiredCoins();
    const reduceForwardCoins = (
      requiredCoins: Map<any, CoinQuantity>,
      { assetId, amount }: CoinQuantity
    ) => {
      const currentAmount = requiredCoins.get(assetId)?.amount || bn(0);

      return requiredCoins.set(assetId, {
        assetId: String(assetId),
        amount: currentAmount.add(amount),
      });
    };
    this.requiredCoins = Array.from(
      assets.reduce(reduceForwardCoins, new Map<any, CoinQuantity>()).values()
    );
  }

  /**
   * Adds a single call to the invocation scope.
   *
   * @param funcScope - The function scope to add.
   * @returns The current instance of the class.
   */
  protected addCall(funcScope: InvocationScopeLike) {
    this.addCalls([funcScope]);
    return this;
  }

  /**
   * Adds multiple calls to the invocation scope.
   *
   * @param funcScopes - An array of function scopes to add.
   * @returns The current instance of the class.
   */
  protected addCalls(funcScopes: Array<InvocationScopeLike>) {
    this.functionInvocationScopes.push(...funcScopes);
    this.updateContractInputAndOutput();
    this.updateRequiredCoins();
    return this;
  }

  /**
   * Prepares the transaction by updating the script request, required coins, and checking the gas limit.
   */
  protected async prepareTransaction() {
    // @ts-expect-error Property 'initWasm' does exist on type and is defined
    await asm.initWasm();

    // Update request scripts before call
    this.updateScriptRequest();

    // Update required coins before call
    this.updateRequiredCoins();

    // Check if gasLimit is less than the
    // sum of all call gasLimits
    this.checkGasLimitTotal();

    if (this.transactionRequest.type === TransactionType.Script) {
      this.transactionRequest.abis = getAbisFromAllCalls(this.functionInvocationScopes);
    }
  }

  /**
   * Checks if the total gas limit is within the acceptable range.
   */
  protected checkGasLimitTotal() {
    const gasLimitOnCalls = this.calls.reduce((total, call) => total.add(call.gas || 0), bn(0));

    if (this.transactionRequest.gasLimit.eq(0)) {
      this.transactionRequest.gasLimit = gasLimitOnCalls;
    } else if (gasLimitOnCalls.gt(this.transactionRequest.gasLimit)) {
      throw new FuelError(
        ErrorCode.TRANSACTION_ERROR,
        "Transaction's gasLimit must be equal to or greater than the combined forwarded gas of all calls."
      );
    }
  }

  /**
   * Gets the transaction cost for dry running the transaction.
   *
   * @param options - Optional transaction cost options.
   * @returns The transaction cost details.
   */
  async getTransactionCost(): Promise<TransactionCost> {
    const request = clone(await this.getTransactionRequest());
    const account: AbstractAccount =
      this.program.account ?? Wallet.generate({ provider: this.getProvider() });
    return account.getTransactionCost(request, {
      quantitiesToContract: this.getRequiredCoins(),
      signatureCallback: this.addSignersCallback,
    });
  }

  /**
   * Funds the transaction with the required coins.
   *
   * @returns The current instance of the class.
   */
  async fundWithRequiredCoins() {
    let transactionRequest = await this.getTransactionRequest();
    transactionRequest = clone(transactionRequest);

    const txCost = await this.getTransactionCost();
    const { gasUsed, missingContractIds, outputVariables, maxFee } = txCost;
    this.setDefaultTxParams(transactionRequest, gasUsed, maxFee);
    // Clean coin inputs before add new coins to the request
    transactionRequest.inputs = transactionRequest.inputs.filter((i) => i.type !== InputType.Coin);

    // Adding missing contract ids
    missingContractIds.forEach((contractId) => {
      transactionRequest.addContractInputAndOutput(Address.fromString(contractId));
    });

    // Adding required number of OutputVariables
    transactionRequest.addVariableOutputs(outputVariables);

    await this.program.account?.fund(transactionRequest, txCost);

    if (this.addSignersCallback) {
      await this.addSignersCallback(transactionRequest);
    }
    return transactionRequest;
  }

  /**
   * Sets the transaction parameters.
   *
   * @param txParams - The transaction parameters to set.
   * @returns The current instance of the class.
   */
  txParams(txParams: TxParams) {
    this.txParameters = txParams;
    const request = this.transactionRequest;

    request.tip = bn(txParams.tip || request.tip);
    request.gasLimit = bn(txParams.gasLimit || request.gasLimit);
    request.maxFee = txParams.maxFee ? bn(txParams.maxFee) : request.maxFee;
    request.witnessLimit = txParams.witnessLimit ? bn(txParams.witnessLimit) : request.witnessLimit;
    request.maturity = txParams.maturity || request.maturity;

    request.addVariableOutputs(this.txParameters?.variableOutputs || 0);

    return this;
  }

  /**
   * Adds contracts to the invocation scope.
   *
   * @param contracts - An array of contracts to add.
   * @returns The current instance of the class.
   */
  addContracts(contracts: Array<AbstractContract>) {
    contracts.forEach((contract) => {
      this.transactionRequest.addContractInputAndOutput(contract.id);
      this.externalAbis[contract.id.toB256()] = contract.interface.jsonAbi;
    });
    return this;
  }

  /**
   * Adds an asset transfer to an Account on the contract call transaction request.
   *
   * @param transferParams - The object representing the transfer to be made.
   * @returns The current instance of the class.
   */
  addTransfer(transferParams: TransferParams) {
    const { amount, destination, assetId } = transferParams;
    const baseAssetId = this.getProvider().getBaseAssetId();
    this.transactionRequest = this.transactionRequest.addCoinOutput(
      Address.fromAddressOrString(destination),
      amount,
      assetId || baseAssetId
    );

    return this;
  }

  /**
   * Adds multiple transfers to the contract call transaction request.
   *
   * @param transferParams - An array of `TransferParams` objects representing the transfers to be made.
   * @returns The current instance of the class.
   */
  addBatchTransfer(transferParams: TransferParams[]) {
    const baseAssetId = this.getProvider().getBaseAssetId();
    transferParams.forEach(({ destination, amount, assetId }) => {
      this.transactionRequest = this.transactionRequest.addCoinOutput(
        Address.fromAddressOrString(destination),
        amount,
        assetId || baseAssetId
      );
    });

    return this;
  }

  addSigners(signers: Account | Account[]) {
    this.addSignersCallback = async (transactionRequest) =>
      transactionRequest.addAccountWitnesses(signers);

    return this;
  }

  /**
   * Prepares and returns the transaction request object.
   *
   * @returns The prepared transaction request.
   */
  async getTransactionRequest(): Promise<ScriptTransactionRequest> {
    await this.prepareTransaction();
    return this.transactionRequest;
  }

  /**
   * Submits the contract call transaction and returns a promise that resolves to an object
   * containing the transaction ID and a function to wait for the result. The promise will resolve
   * as soon as the transaction is submitted to the node.
   *
   * @returns A promise that resolves to an object containing:
   * - `transactionId`: The ID of the submitted transaction.
   * - `waitForResult`: A function that waits for the transaction result.
   * @template T - The type of the return value.
   */
  async call<T = TReturn>(): Promise<{
    transactionId: string;
    waitForResult: () => Promise<FunctionResult<T>>;
  }> {
    assert(this.program.account, 'Wallet is required!');

    const transactionRequest = await this.fundWithRequiredCoins();

    const response = (await this.program.account.sendTransaction(transactionRequest, {
      awaitExecution: false,
      estimateTxDependencies: false,
    })) as TransactionResponse;

    const transactionId = response.id;

    return {
      transactionId,
      waitForResult: async () =>
        buildFunctionResult<T>({
          funcScope: this.functionInvocationScopes,
          isMultiCall: this.isMultiCall,
          program: this.program,
          transactionResponse: response,
        }),
    };
  }

  /**
   * Simulates a transaction.
   *
   * @returns The result of the invocation call.
   */
  async simulate<T = TReturn>(): Promise<DryRunResult<T>> {
    assert(this.program.account, 'Wallet is required!');

    if (!('populateTransactionWitnessesSignature' in this.program.account)) {
      throw new FuelError(
        ErrorCode.ABI_MAIN_METHOD_MISSING,
        'An unlocked wallet is required to simulate a contract call.'
      );
    }
    const transactionRequest = await this.fundWithRequiredCoins();

    const callResult = await this.program.account.simulateTransaction(transactionRequest, {
      estimateTxDependencies: false,
    });

    return buildDryRunResult<T>({
      funcScopes: this.functionInvocationScopes,
      callResult,
      isMultiCall: this.isMultiCall,
    });
  }

  /**
   * Executes a transaction in dry run mode.
   *
   * @returns The result of the invocation call.
   */
  async dryRun<T = TReturn>(): Promise<DryRunResult<T>> {
    const { receipts } = await this.getTransactionCost();

    const callResult: CallResult = {
      receipts,
    };

    return buildDryRunResult<T>({
      funcScopes: this.functionInvocationScopes,
      callResult,
      isMultiCall: this.isMultiCall,
    });
  }

  async get<T = TReturn>(): Promise<DryRunResult<T>> {
    const { receipts } = await this.getTransactionCost();

    const callResult: CallResult = {
      receipts,
    };

    return buildDryRunResult<T>({
      funcScopes: this.functionInvocationScopes,
      callResult,
      isMultiCall: this.isMultiCall,
    });
  }

  getProvider(): Provider {
    const provider = <Provider>this.program.provider;

    return provider;
  }

  /**
   * Obtains the ID of a transaction.
   *
   * @param chainId - the chainId to use to hash the transaction with
   * @returns the ID of the transaction.
   */
  async getTransactionId(chainId?: number): Promise<string> {
    const chainIdToHash = chainId ?? (await this.getProvider().getChainId());

    const transactionRequest = await this.getTransactionRequest();
    return transactionRequest.getTransactionId(chainIdToHash);
  }

  /**
   * In case the gasLimit is *not* set by the user, this method sets a default value.
   */
  private setDefaultTxParams(
    transactionRequest: ScriptTransactionRequest,
    gasUsed: BN,
    maxFee: BN
  ) {
    const gasLimitSpecified = isDefined(this.txParameters?.gasLimit) || this.hasCallParamsGasLimit;
    const maxFeeSpecified = isDefined(this.txParameters?.maxFee);

    const { gasLimit: setGasLimit, maxFee: setMaxFee } = transactionRequest;

    if (!gasLimitSpecified) {
      transactionRequest.gasLimit = gasUsed;
    } else if (setGasLimit.lt(gasUsed)) {
      throw new FuelError(
        ErrorCode.GAS_LIMIT_TOO_LOW,
        `Gas limit '${setGasLimit}' is lower than the required: '${gasUsed}'.`
      );
    }

    if (!maxFeeSpecified) {
      transactionRequest.maxFee = maxFee;
    } else if (maxFee.gt(setMaxFee)) {
      throw new FuelError(
        ErrorCode.MAX_FEE_TOO_LOW,
        `Max fee '${setMaxFee}' is lower than the required: '${maxFee}'.`
      );
    }
  }
}<|MERGE_RESOLUTION|>--- conflicted
+++ resolved
@@ -5,19 +5,11 @@
   Provider,
   CoinQuantity,
   CallResult,
-<<<<<<< HEAD
-  TransferParams,
-  TransactionCost,
-  Account,
-} from '@fuel-ts/account';
-import { ScriptTransactionRequest, Wallet } from '@fuel-ts/account';
-=======
   Account,
   TransferParams,
   TransactionResponse,
 } from '@fuel-ts/account';
 import { ScriptTransactionRequest } from '@fuel-ts/account';
->>>>>>> 77e910f0
 import { Address } from '@fuel-ts/address';
 import { ErrorCode, FuelError } from '@fuel-ts/errors';
 import type { AbstractAccount, AbstractContract, AbstractProgram } from '@fuel-ts/interfaces';
