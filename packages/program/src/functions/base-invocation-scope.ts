--- conflicted
+++ resolved
@@ -1,12 +1,7 @@
 /* eslint-disable no-param-reassign */
 /* eslint-disable @typescript-eslint/no-explicit-any */
-<<<<<<< HEAD
 import type { InputValue, JsonAbi } from '@fuel-ts/abi-coder';
-import type { Provider, CoinQuantity, CallResult } from '@fuel-ts/account';
-=======
-import type { InputValue } from '@fuel-ts/abi-coder';
 import type { Provider, CoinQuantity, CallResult, Account } from '@fuel-ts/account';
->>>>>>> 48b337aa
 import { ScriptTransactionRequest } from '@fuel-ts/account';
 import { Address } from '@fuel-ts/address';
 import { ErrorCode, FuelError } from '@fuel-ts/errors';
@@ -65,13 +60,10 @@
   protected requiredCoins: CoinQuantity[] = [];
   protected isMultiCall: boolean = false;
   protected hasCallParamsGasLimit: boolean = false; // flag to check if any of the callParams has gasLimit set
-<<<<<<< HEAD
   protected externalAbis: Record<string, JsonAbi> = {};
-=======
   private addSignersCallback?: (
     txRequest: ScriptTransactionRequest
   ) => Promise<ScriptTransactionRequest>;
->>>>>>> 48b337aa
 
   /**
    * Constructs an instance of BaseInvocationScope.
