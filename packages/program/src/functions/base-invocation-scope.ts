/* eslint-disable no-param-reassign */
/* eslint-disable @typescript-eslint/no-explicit-any */
import type { InputValue, JsonAbi } from '@fuel-ts/abi-coder';
import type {
  Provider,
  CoinQuantity,
  CallResult,
  Account,
  TransferParams,
  TransactionResponse,
  TransactionCost,
  AbstractAccount,
} from '@fuel-ts/account';
import { mergeQuantities, ScriptTransactionRequest, Wallet } from '@fuel-ts/account';
import { Address } from '@fuel-ts/address';
import { ErrorCode, FuelError } from '@fuel-ts/errors';
import type { BN } from '@fuel-ts/math';
import { bn } from '@fuel-ts/math';
<<<<<<< HEAD
import { TransactionType } from '@fuel-ts/transactions';
=======
import { InputType, OutputType, TransactionType } from '@fuel-ts/transactions';
>>>>>>> 37703c9a
import { isDefined } from '@fuel-ts/utils';
import * as asm from '@fuels/vm-asm';
import { clone } from 'ramda';

import { getContractCallScript } from '../contract-call-script';
import { buildDryRunResult, buildFunctionResult } from '../response';
import type {
  ContractCall,
  InvocationScopeLike,
  TxParams,
  FunctionResult,
  DryRunResult,
  AbstractContract,
  AbstractProgram,
} from '../types';
import { assert, getAbisFromAllCalls } from '../utils';

/**
 * Creates a contract call object based on the provided invocation scope.
 *
 * @param funcScope - The invocation scope containing the necessary information for the contract call.
 * @returns The contract call object.
 */
function createContractCall(funcScope: InvocationScopeLike): ContractCall {
  const { program, args, forward, func, callParameters, externalAbis } = funcScope.getCallConfig();
  const data = func.encodeArguments(args as Array<InputValue>);

  return {
    contractId: (program as AbstractContract).id,
    fnSelectorBytes: func.selectorBytes,
    data,
    assetId: forward?.assetId,
    amount: forward?.amount,
    gas: callParameters?.gasLimit,
    externalContractsAbis: externalAbis,
  };
}

/**
 * Base class for managing invocation scopes and preparing transactions.
 */
export class BaseInvocationScope<TReturn = any> {
  protected transactionRequest: ScriptTransactionRequest;
  protected program: AbstractProgram;
  protected functionInvocationScopes: Array<InvocationScopeLike> = [];
  protected txParameters?: TxParams;
  protected requiredCoins: CoinQuantity[] = [];
  protected isMultiCall: boolean = false;
  protected hasCallParamsGasLimit: boolean = false; // flag to check if any of the callParams has gasLimit set
  protected externalAbis: Record<string, JsonAbi> = {};
  private addSignersCallback?: (
    txRequest: ScriptTransactionRequest
  ) => Promise<ScriptTransactionRequest>;

  /**
   * Constructs an instance of BaseInvocationScope.
   *
   * @param program - The abstract program to be invoked.
   * @param isMultiCall - A flag indicating whether the invocation is a multi-call.
   */
  constructor(program: AbstractProgram, isMultiCall: boolean) {
    this.program = program;
    this.isMultiCall = isMultiCall;
    this.transactionRequest = new ScriptTransactionRequest();
  }

  /**
   * Getter for the contract calls.
   *
   * @returns An array of contract calls.
   */
  protected get calls() {
    return this.functionInvocationScopes.map((funcScope) => createContractCall(funcScope));
  }

  /**
   * Updates the script request with the current contract calls.
   */
  protected async updateScriptRequest() {
    const provider = this.getProvider();
    const {
      consensusParameters: {
        txParameters: { maxInputs },
      },
    } = await provider.getChain();
    const contractCallScript = getContractCallScript(this.functionInvocationScopes, maxInputs);
    this.transactionRequest.setScript(contractCallScript, this.calls);
  }

  /**
   * Updates the transaction request with the current input/output.
   */
  protected updateContractInputAndOutput() {
    const calls = this.calls;
    calls.forEach((c) => {
      if (c.contractId) {
        this.transactionRequest.addContractInputAndOutput(c.contractId);
      }
      if (c.externalContractsAbis) {
        Object.keys(c.externalContractsAbis).forEach((contractId) =>
          this.transactionRequest.addContractInputAndOutput(new Address(contractId))
        );
      }
    });
  }

  /**
   * Gets the required coins for the transaction.
   *
   * @returns An array of required coin quantities.
   */
  protected getRequiredCoins(): Array<CoinQuantity> {
    const forwardingAssets = this.calls
      .map((call) => ({
        assetId: String(call.assetId),
        amount: bn(call.amount || 0),
      }))
      .filter(({ assetId, amount }) => assetId && !bn(amount).isZero());
    return forwardingAssets;
  }

  /**
   * Updates the required coins for the transaction.
   */
  protected updateRequiredCoins() {
    const assets = this.getRequiredCoins();
    const reduceForwardCoins = (
      requiredCoins: Map<any, CoinQuantity>,
      { assetId, amount }: CoinQuantity
    ) => {
      const currentAmount = requiredCoins.get(assetId)?.amount || bn(0);

      return requiredCoins.set(assetId, {
        assetId: String(assetId),
        amount: currentAmount.add(amount),
      });
    };
    this.requiredCoins = Array.from(
      assets.reduce(reduceForwardCoins, new Map<any, CoinQuantity>()).values()
    );
  }

  /**
   * Adds a single call to the invocation scope.
   *
   * @param funcScope - The function scope to add.
   * @returns The current instance of the class.
   */
  protected addCall(funcScope: InvocationScopeLike) {
    this.addCalls([funcScope]);
    return this;
  }

  /**
   * Adds multiple calls to the invocation scope.
   *
   * @param funcScopes - An array of function scopes to add.
   * @returns The current instance of the class.
   */
  protected addCalls(funcScopes: Array<InvocationScopeLike>) {
    this.functionInvocationScopes.push(...funcScopes);
    this.updateContractInputAndOutput();
    this.updateRequiredCoins();
    return this;
  }

  /**
   * Prepares the transaction by updating the script request, required coins, and checking the gas limit.
   */
  protected async prepareTransaction() {
    // @ts-expect-error Property 'initWasm' does exist on type and is defined
    await asm.initWasm();

    // Update request scripts before call
    await this.updateScriptRequest();

    // Update required coins before call
    this.updateRequiredCoins();

    // Check if gasLimit is less than the
    // sum of all call gasLimits
    this.checkGasLimitTotal();

    if (this.transactionRequest.type === TransactionType.Script) {
      this.transactionRequest.abis = getAbisFromAllCalls(this.functionInvocationScopes);
    }
  }

  /**
   * Checks if the total gas limit is within the acceptable range.
   */
  protected checkGasLimitTotal() {
    const gasLimitOnCalls = this.calls.reduce((total, call) => total.add(call.gas || 0), bn(0));

    if (this.transactionRequest.gasLimit.eq(0)) {
      this.transactionRequest.gasLimit = gasLimitOnCalls;
    } else if (gasLimitOnCalls.gt(this.transactionRequest.gasLimit)) {
      throw new FuelError(
        ErrorCode.TRANSACTION_ERROR,
        "Transaction's gasLimit must be equal to or greater than the combined forwarded gas of all calls."
      );
    }
  }

  /**
   * Gets the transaction cost for dry running the transaction.
   *
   * @returns The transaction cost details.
   */
  async getTransactionCost(): Promise<TransactionCost> {
    const request = clone(await this.getTransactionRequest());
    const account: AbstractAccount =
      this.program.account ?? Wallet.generate({ provider: this.getProvider() });
    return account.getTransactionCost(request, {
      quantities: this.getRequiredCoins(),
      signatureCallback: this.addSignersCallback,
    });
  }

  /**
   * Costs and funds the underlying transaction request.
   *
   * @returns The invocation scope as a funded transaction request.
   */
  async fundWithRequiredCoins(): Promise<ScriptTransactionRequest> {
    let transactionRequest = await this.getTransactionRequest();
    transactionRequest = clone(transactionRequest);

    const txCost = await this.getTransactionCost();
    const { gasUsed, missingContractIds, outputVariables, maxFee } = txCost;
    this.setDefaultTxParams(transactionRequest, gasUsed, maxFee);

    // Adding missing contract ids
    missingContractIds.forEach((contractId) => {
      transactionRequest.addContractInputAndOutput(new Address(contractId));
    });

    // Adding required number of OutputVariables
    transactionRequest.addVariableOutputs(outputVariables);

    await this.program.account?.fund(transactionRequest, txCost);

    if (this.addSignersCallback) {
      await this.addSignersCallback(transactionRequest);
    }
    return transactionRequest;
  }

  /**
   * Costs and funds the underlying transaction request.
   *
   * @returns The invocation scope as a funded transaction request.
   */
  async assembleTx(): Promise<ScriptTransactionRequest> {
    let request = await this.getTransactionRequest();
    request = clone(request);

    const { gasLimit: setGasLimit, maxFee: setMaxFee } = request;

    request.maxFee = bn(0);
    request.gasLimit = bn(0);

    // Clean coin inputs before add new coins to the request
    request.inputs = request.inputs.filter((i) => i.type !== InputType.Coin);

    const provider = this.getProvider();
    const account = (this.program.account ?? Wallet.generate({ provider })) as Account;
    const baseAssetId = await provider.getBaseAssetId();

    const outputQuantities = request.outputs
      .filter((o) => o.type === OutputType.Coin)
      .map(({ amount, assetId }) => ({ assetId: String(assetId), amount: bn(amount) }));

    const accountCoinQuantities = mergeQuantities(outputQuantities, this.requiredCoins);

    if (!accountCoinQuantities.length) {
      accountCoinQuantities.push({ assetId: baseAssetId, amount: bn(0) });
    }

    // eslint-disable-next-line prefer-const
    let { assembledRequest, gasPrice } = await provider.assembleTx({
      request,
      feePayerAccount: account,
      accountCoinQuantities,
    });

    assembledRequest = assembledRequest as ScriptTransactionRequest;

    await this.setAndValidateGasAndFee(
      setGasLimit,
      setMaxFee,
      assembledRequest.gasLimit,
      assembledRequest.maxFee,
      assembledRequest,
      gasPrice
    );

    return assembledRequest;
  }

  /**
   * Sets the transaction parameters.
   *
   * @param txParams - The transaction parameters to set.
   * @returns The current instance of the class.
   */
  txParams(txParams: TxParams) {
    this.txParameters = txParams;
    const request = this.transactionRequest;

    request.tip = bn(txParams.tip || request.tip);
    request.gasLimit = bn(txParams.gasLimit || request.gasLimit);
    request.maxFee = txParams.maxFee ? bn(txParams.maxFee) : request.maxFee;
    request.witnessLimit = txParams.witnessLimit ? bn(txParams.witnessLimit) : request.witnessLimit;
    request.maturity = txParams.maturity || request.maturity;
    request.expiration = txParams.expiration || request.expiration;

    request.addVariableOutputs(this.txParameters?.variableOutputs || 0);

    return this;
  }

  /**
   * Adds contracts to the invocation scope.
   *
   * @param contracts - An array of contracts to add.
   * @returns The current instance of the class.
   */
  addContracts(contracts: Array<AbstractContract>) {
    contracts.forEach((contract) => {
      this.transactionRequest.addContractInputAndOutput(contract.id);
      this.externalAbis[contract.id.toB256()] = contract.interface.jsonAbi;
    });
    return this;
  }

  /**
   * Adds an asset transfer to an Account on the contract call transaction request.
   *
   * @param transferParams - The object representing the transfer to be made.
   * @returns The current instance of the class.
   */
  addTransfer(transferParams: TransferParams) {
    const { amount, destination, assetId } = transferParams;
    this.transactionRequest = this.transactionRequest.addCoinOutput(
      new Address(destination),
      amount,
      assetId
    );

    return this;
  }

  /**
   * Adds multiple transfers to the contract call transaction request.
   *
   * @param transferParams - An array of `TransferParams` objects representing the transfers to be made.
   * @returns The current instance of the class.
   */
  addBatchTransfer(transferParams: TransferParams[]) {
    transferParams.forEach(({ destination, amount, assetId }) => {
      this.transactionRequest = this.transactionRequest.addCoinOutput(
        new Address(destination),
        amount,
        assetId
      );
    });

    return this;
  }

  addSigners(signers: Account | Account[]) {
    this.addSignersCallback = (transactionRequest) =>
      transactionRequest.addAccountWitnesses(signers);

    return this;
  }

  /**
   * Prepares and returns the transaction request object.
   *
   * @returns The prepared transaction request.
   */
  async getTransactionRequest(): Promise<ScriptTransactionRequest> {
    await this.prepareTransaction();
    return this.transactionRequest;
  }

  /**
   * Submits the contract call transaction and returns a promise that resolves to an object
   * containing the transaction ID and a function to wait for the result. The promise will resolve
   * as soon as the transaction is submitted to the node.
   *
   * @returns A promise that resolves to an object containing:
   * - `transactionId`: The ID of the submitted transaction.
   * - `waitForResult`: A function that waits for the transaction result.
   * @template T - The type of the return value.
   */
  async call<T = TReturn>(): Promise<{
    transactionId: string;
    waitForResult: () => Promise<FunctionResult<T>>;
  }> {
    assert(this.program.account, 'Wallet is required!');

    let transactionRequest: ScriptTransactionRequest;

    if (this.addSignersCallback) {
      transactionRequest = await this.fundWithRequiredCoins();
    } else {
      transactionRequest = await this.assembleTx();
    }

    const response = (await this.program.account.sendTransaction(transactionRequest, {
      estimateTxDependencies: false,
    })) as TransactionResponse;

    const transactionId = response.id;

    return {
      transactionId,
      waitForResult: async () =>
        buildFunctionResult<T>({
          funcScope: this.functionInvocationScopes,
          isMultiCall: this.isMultiCall,
          program: this.program,
          transactionResponse: response,
        }),
    };
  }

  /**
   * Simulates a transaction.
   *
   * @returns The result of the invocation call.
   */
  async simulate<T = TReturn>(): Promise<DryRunResult<T>> {
    assert(this.program.account, 'Wallet is required!');

    if (!('populateTransactionWitnessesSignature' in this.program.account)) {
      throw new FuelError(
        ErrorCode.ABI_MAIN_METHOD_MISSING,
        'An unlocked wallet is required to simulate a contract call.'
      );
    }
    const transactionRequest = await this.fundWithRequiredCoins();

    const callResult = await this.program.account.simulateTransaction(transactionRequest, {
      estimateTxDependencies: false,
    });

    return buildDryRunResult<T>({
      funcScopes: this.functionInvocationScopes,
      callResult,
      isMultiCall: this.isMultiCall,
    });
  }

  /**
   * Executes a transaction in dry run mode.
   *
   * @returns The result of the invocation call.
   */
  async dryRun<T = TReturn>(): Promise<DryRunResult<T>> {
    const { receipts } = await this.getTransactionCost();

    const callResult: CallResult = {
      receipts,
    };

    return buildDryRunResult<T>({
      funcScopes: this.functionInvocationScopes,
      callResult,
      isMultiCall: this.isMultiCall,
    });
  }

  async get<T = TReturn>(): Promise<DryRunResult<T>> {
    let request = await this.getTransactionRequest();
    request = clone(request);

    request.maxFee = bn(0);
    request.gasLimit = bn(0);

    request.inputs = request.inputs.filter((i) => i.type !== InputType.Coin);

    const provider = this.getProvider();
    const account = (this.program.account ?? Wallet.generate({ provider })) as Account;
    const baseAssetId = await provider.getBaseAssetId();

    const allQuantities = request.outputs
      .filter((o) => o.type === OutputType.Coin)
      .map(({ amount, assetId }) => ({ assetId: String(assetId), amount: bn(amount) }))
      .concat(this.requiredCoins);

    const resources = account.generateFakeResources(allQuantities);
    const utxoForBaseAssetId = resources.find((utxo) => utxo.assetId === baseAssetId);
    const amountForFee = bn('1000000000000000');

    if (!utxoForBaseAssetId) {
      const [baseAssetResource] = account.generateFakeResources([
        { assetId: baseAssetId, amount: amountForFee },
      ]);
      resources.push(baseAssetResource);
    } else {
      utxoForBaseAssetId.amount = utxoForBaseAssetId.amount.add(amountForFee);
    }

    request.addResources(resources);

    const { receipts } = await provider.assembleTx({
      request,
      feePayerAccount: account,
      accountCoinQuantities: [{ amount: bn(0), assetId: baseAssetId }],
    });

    return buildDryRunResult<T>({
      funcScopes: this.functionInvocationScopes,
      callResult: { receipts },
      isMultiCall: this.isMultiCall,
    });
  }

  getProvider(): Provider {
    const provider = <Provider>this.program.provider;

    return provider;
  }

  /**
   * Obtains the ID of a transaction.
   *
   * @param chainId - the chainId to use to hash the transaction with
   * @returns the ID of the transaction.
   */
  async getTransactionId(chainId?: number): Promise<string> {
    const chainIdToHash = chainId ?? (await this.getProvider().getChainId());

    const transactionRequest = await this.getTransactionRequest();
    return transactionRequest.getTransactionId(chainIdToHash);
  }

  /**
   * In case the gasLimit is *not* set by the user, this method sets a default value.
   */
  private setDefaultTxParams(
    transactionRequest: ScriptTransactionRequest,
    gasUsed: BN,
    maxFee: BN
  ) {
    const gasLimitSpecified = isDefined(this.txParameters?.gasLimit) || this.hasCallParamsGasLimit;
    const maxFeeSpecified = isDefined(this.txParameters?.maxFee);

    const { gasLimit: setGasLimit, maxFee: setMaxFee } = transactionRequest;

    if (!gasLimitSpecified) {
      transactionRequest.gasLimit = gasUsed;
    } else if (setGasLimit.lt(gasUsed)) {
      throw new FuelError(
        ErrorCode.GAS_LIMIT_TOO_LOW,
        `Gas limit '${setGasLimit}' is lower than the required: '${gasUsed}'.`
      );
    }

    if (!maxFeeSpecified) {
      transactionRequest.maxFee = maxFee;
    } else if (maxFee.gt(setMaxFee)) {
      throw new FuelError(
        ErrorCode.MAX_FEE_TOO_LOW,
        `Max fee '${setMaxFee}' is lower than the required: '${maxFee}'.`
      );
    }
  }

  /**
   * In case the gasLimit is *not* set by the user, this method sets a default value.
   */
  private async setAndValidateGasAndFee(
    setGasLimit: BN,
    setMaxFee: BN,
    estimatedGasUsed: BN,
    estimatedMaxFee: BN,
    transactionRequest: ScriptTransactionRequest,
    gasPrice: BN
  ) {
    const gasLimitSpecified = isDefined(this.txParameters?.gasLimit) || this.hasCallParamsGasLimit;
    const maxFeeSpecified = isDefined(this.txParameters?.maxFee);

    if (gasLimitSpecified) {
      if (setGasLimit.lt(estimatedGasUsed)) {
        throw new FuelError(
          ErrorCode.GAS_LIMIT_TOO_LOW,
          `Gas limit '${setGasLimit}' is lower than the required: '${estimatedGasUsed}'.`
        );
      }

      transactionRequest.gasLimit = setGasLimit;
    }

    if (maxFeeSpecified) {
      if (setMaxFee.lt(estimatedMaxFee)) {
        throw new FuelError(
          ErrorCode.MAX_FEE_TOO_LOW,
          `Max fee '${setMaxFee}' is lower than the required: '${estimatedMaxFee}'.`
        );
      }

      transactionRequest.maxFee = setMaxFee;
    }

    if (gasLimitSpecified && !maxFeeSpecified) {
      const { maxFee: feeForGasPrice } = await this.getProvider().estimateTxGasAndFee({
        transactionRequest,
        gasPrice,
      });

      transactionRequest.maxFee = feeForGasPrice;
    }
  }
}<|MERGE_RESOLUTION|>--- conflicted
+++ resolved
@@ -16,11 +16,7 @@
 import { ErrorCode, FuelError } from '@fuel-ts/errors';
 import type { BN } from '@fuel-ts/math';
 import { bn } from '@fuel-ts/math';
-<<<<<<< HEAD
-import { TransactionType } from '@fuel-ts/transactions';
-=======
 import { InputType, OutputType, TransactionType } from '@fuel-ts/transactions';
->>>>>>> 37703c9a
 import { isDefined } from '@fuel-ts/utils';
 import * as asm from '@fuels/vm-asm';
 import { clone } from 'ramda';
