/* eslint-disable @typescript-eslint/no-explicit-any */
import type { InputValue } from '@fuel-ts/abi-coder';
import type { AbstractContract, AbstractProgram } from '@fuel-ts/interfaces';
import { bn, toNumber } from '@fuel-ts/math';
import type { Provider, CoinQuantity, TransactionRequest } from '@fuel-ts/providers';
import { transactionRequestify, ScriptTransactionRequest } from '@fuel-ts/providers';
import { InputType } from '@fuel-ts/transactions';
import { MAX_GAS_PER_TX } from '@fuel-ts/transactions/configs';
import type { BaseWalletUnlocked } from '@fuel-ts/wallet';

import { getContractCallScript } from '../contract-call-script';
import { POINTER_DATA_OFFSET } from '../script-request';
import type { ContractCall, InvocationScopeLike, TransactionCostOptions, TxParams } from '../types';
import { assert } from '../utils';

import { InvocationCallResult, FunctionInvocationResult } from './invocation-results';

<<<<<<< HEAD
function createContractCall(funcScope: InvocationScopeLike): ContractCall {
  const { program, args, forward, func, callParameters, bytesOffset } = funcScope.getCallConfig();
  const data = program.interface.encodeFunctionData(
    func,
    args as Array<InputValue>,
    contractCallScript.getScriptDataOffset() + bytesOffset
  );
=======
/**
 * Creates a contract call object based on the provided invocation scope.
 *
 * @param funcScope - The invocation scope containing the necessary information for the contract call.
 * @returns The contract call object.
 */
function createContractCall(funcScope: InvocationScopeLike, offset: number): ContractCall {
  const { program, args, forward, func, callParameters } = funcScope.getCallConfig();
  const DATA_POINTER_OFFSET = funcScope.getCallConfig().func.isInputDataPointer()
    ? POINTER_DATA_OFFSET
    : 0;
  const data = func.encodeArguments(args as Array<InputValue>, offset + DATA_POINTER_OFFSET);
>>>>>>> 0dc052a1

  return {
    contractId: (program as AbstractContract).id,
    fnSelector: func.selector,
    data,
    isDataPointer: func.isInputDataPointer(),
    assetId: forward?.assetId,
    amount: forward?.amount,
    gas: callParameters?.gasLimit,
  };
}

/**
 * Base class for managing invocation scopes and preparing transactions.
 */
export class BaseInvocationScope<TReturn = any> {
  transactionRequest: ScriptTransactionRequest;
  protected program: AbstractProgram;
  protected functionInvocationScopes: Array<InvocationScopeLike> = [];
  protected txParameters?: TxParams;
  protected requiredCoins: CoinQuantity[] = [];
  protected isMultiCall: boolean = false;

  /**
   * Constructs an instance of BaseInvocationScope.
   *
   * @param program - The abstract program to be invoked.
   * @param isMultiCall - A flag indicating whether the invocation is a multi-call.
   */
  constructor(program: AbstractProgram, isMultiCall: boolean) {
    this.program = program;
    this.isMultiCall = isMultiCall;
    this.transactionRequest = new ScriptTransactionRequest({
      gasLimit: MAX_GAS_PER_TX,
    });
  }

  /**
   * Getter for the contract calls.
   *
   * @returns An array of contract calls.
   */
  protected get calls() {
    const script = getContractCallScript(this.functionInvocationScopes.length);
    return this.functionInvocationScopes.map((funcScope) =>
      createContractCall(funcScope, script.getScriptDataOffset())
    );
  }

  /**
   * Updates the script request with the current contract calls.
   */
  protected updateScriptRequest() {
    const calls = this.calls;
    calls.forEach((c) => {
      this.transactionRequest.addContractInputAndOutput(c.contractId);
    });
    const contractCallScript = getContractCallScript(this.functionInvocationScopes.length);
    this.transactionRequest.setScript(contractCallScript, calls);
  }

  /**
   * Gets the required coins for the transaction.
   *
   * @returns An array of required coin quantities.
   */
  protected getRequiredCoins(): Array<CoinQuantity> {
    const assets = this.calls
      .map((call) => ({
        assetId: String(call.assetId),
        amount: bn(call.amount || 0),
      }))
      .concat(this.transactionRequest.calculateFee())
      .filter(({ assetId, amount }) => assetId && !bn(amount).isZero());
    return assets;
  }

  /**
   * Updates the required coins for the transaction.
   */
  protected updateRequiredCoins() {
    const assets = this.getRequiredCoins();
    const reduceForwardCoins = (
      requiredCoins: Map<any, CoinQuantity>,
      { assetId, amount }: CoinQuantity
    ) => {
      const currentAmount = requiredCoins.get(assetId)?.amount || bn(0);

      return requiredCoins.set(assetId, {
        assetId: String(assetId),
        amount: currentAmount.add(amount),
      });
    };
    this.requiredCoins = Array.from(
      assets.reduce(reduceForwardCoins, new Map<any, CoinQuantity>()).values()
    );
  }

  /**
   * Adds a single call to the invocation scope.
   *
   * @param funcScope - The function scope to add.
   * @returns The current instance of the class.
   */
  protected addCall(funcScope: InvocationScopeLike) {
    this.addCalls([funcScope]);
    return this;
  }

  /**
   * Adds multiple calls to the invocation scope.
   *
   * @param funcScopes - An array of function scopes to add.
   * @returns The current instance of the class.
   */
  protected addCalls(funcScopes: Array<InvocationScopeLike>) {
    this.functionInvocationScopes.push(...funcScopes);
    this.updateScriptRequest();
    this.updateRequiredCoins();
    return this;
  }

  /**
   * Prepares the transaction by updating the script request, required coins, and checking the gas limit.
   */
  protected async prepareTransaction() {
    // Update request scripts before call
    this.updateScriptRequest();

    // Update required coins before call
    this.updateRequiredCoins();

    // Check if gasLimit is less than the
    // sum of all call gasLimits
    this.checkGasLimitTotal();

    if (this.program.account) {
      await this.fundWithRequiredCoins();
    }
  }

  /**
   * Checks if the total gas limit is within the acceptable range.
   */
  protected checkGasLimitTotal() {
    const gasLimitOnCalls = this.calls.reduce((total, call) => total.add(call.gas || 0), bn(0));
    if (gasLimitOnCalls.gt(this.transactionRequest.gasLimit)) {
      throw new Error(
        "Transaction gasLimit can't be lower than the sum of the forwarded gas of each call"
      );
    }
  }

  /**
   * Gets the transaction cost ny dry running the transaction.
   *
   * @param options - Optional transaction cost options.
   * @returns The transaction cost details.
   */
  async getTransactionCost(options?: TransactionCostOptions) {
    const provider = (this.program.account?.provider || this.program.provider) as Provider;
    assert(provider, 'Wallet or Provider is required!');

    await this.prepareTransaction();
    const request = transactionRequestify(this.transactionRequest);
    request.gasPrice = bn(toNumber(request.gasPrice) || toNumber(options?.gasPrice || 0));
    const txCost = await provider.getTransactionCost(request, options?.tolerance);

    return txCost;
  }

  /**
   * Funds the transaction with the required coins.
   *
   * @returns The current instance of the class.
   */
  async fundWithRequiredCoins() {
    // Clean coin inputs before add new coins to the request
    this.transactionRequest.inputs = this.transactionRequest.inputs.filter(
      (i) => i.type !== InputType.Coin
    );
    const resources = await this.program.account?.getResourcesToSpend(this.requiredCoins);
    this.transactionRequest.addResourceInputsAndOutputs(resources || []);
    return this;
  }

  /**
   * Sets the transaction parameters.
   *
   * @param txParams - The transaction parameters to set.
   * @returns The current instance of the class.
   */
  txParams(txParams: TxParams) {
    this.txParameters = txParams;
    const request = this.transactionRequest;

    request.gasLimit = bn(txParams.gasLimit || request.gasLimit);
    request.gasPrice = bn(txParams.gasPrice || request.gasPrice);
    request.addVariableOutputs(this.txParameters?.variableOutputs || 0);

    return this;
  }

  /**
   * Adds contracts to the invocation scope.
   *
   * @param contracts - An array of contracts to add.
   * @returns The current instance of the class.
   */
  addContracts(contracts: Array<AbstractContract>) {
    contracts.forEach((contract) => {
      this.transactionRequest.addContractInputAndOutput(contract.id);
      this.program.interface.updateExternalLoggedTypes(contract.id.toB256(), contract.interface);
    });
    return this;
  }

  /**
   * Prepares and returns the transaction request object.
   *
   * @returns The prepared transaction request.
   */
  async getTransactionRequest(): Promise<TransactionRequest> {
    await this.prepareTransaction();
    return this.transactionRequest;
  }

  /**
   * Submits a transaction.
   *
   * @returns The result of the function invocation.
   */
  async call<T = TReturn>(): Promise<FunctionInvocationResult<T>> {
    assert(this.program.account, 'Wallet is required!');

    const transactionRequest = await this.getTransactionRequest();
    const response = await this.program.account.sendTransaction(transactionRequest);

    return FunctionInvocationResult.build<T>(
      this.functionInvocationScopes,
      response,
      this.isMultiCall,
      this.program as AbstractContract
    );
  }

  /**
   * Simulates a transaction.
   *
   * @returns The result of the invocation call.
   */
  async simulate<T = TReturn>(): Promise<InvocationCallResult<T>> {
    assert(this.program.account, 'Wallet is required!');
    /**
     * NOTE: Simulating a transaction with UTXOs validation requires the transaction
     * to be signed by the wallet. This is only possible if the wallet is unlocked.
     * Since there is no garantee at this point that the account instance is an unlocked wallet
     * (BaseWalletUnlocked instance), we need to check it before run the simulation. Perhaps
     * we should think in a redesign of the AbstractAccount class to avoid this problem.
     */
    const isUnlockedWallet = (<BaseWalletUnlocked>this.program.account)
      .populateTransactionWitnessesSignature;

    if (!isUnlockedWallet) {
      return this.dryRun<T>();
    }

    const transactionRequest = await this.getTransactionRequest();
    const result = await this.program.account.simulateTransaction(transactionRequest);

    return InvocationCallResult.build<T>(this.functionInvocationScopes, result, this.isMultiCall);
  }

  /**
   * Executes a transaction in dry run mode.
   *
   * @returns The result of the invocation call.
   */
  async dryRun<T = TReturn>(): Promise<InvocationCallResult<T>> {
    const provider = (this.program.account?.provider || this.program.provider) as Provider;
    assert(provider, 'Wallet or Provider is required!');

    const transactionRequest = await this.getTransactionRequest();
    const request = transactionRequestify(transactionRequest);
    const response = await provider.call(request, {
      utxoValidation: false,
    });

    const result = await InvocationCallResult.build<T>(
      this.functionInvocationScopes,
      response,
      this.isMultiCall
    );

    return result;
  }
}<|MERGE_RESOLUTION|>--- conflicted
+++ resolved
@@ -15,15 +15,6 @@
 
 import { InvocationCallResult, FunctionInvocationResult } from './invocation-results';
 
-<<<<<<< HEAD
-function createContractCall(funcScope: InvocationScopeLike): ContractCall {
-  const { program, args, forward, func, callParameters, bytesOffset } = funcScope.getCallConfig();
-  const data = program.interface.encodeFunctionData(
-    func,
-    args as Array<InputValue>,
-    contractCallScript.getScriptDataOffset() + bytesOffset
-  );
-=======
 /**
  * Creates a contract call object based on the provided invocation scope.
  *
@@ -32,11 +23,12 @@
  */
 function createContractCall(funcScope: InvocationScopeLike, offset: number): ContractCall {
   const { program, args, forward, func, callParameters } = funcScope.getCallConfig();
-  const DATA_POINTER_OFFSET = funcScope.getCallConfig().func.isInputDataPointer()
-    ? POINTER_DATA_OFFSET
-    : 0;
-  const data = func.encodeArguments(args as Array<InputValue>, offset + DATA_POINTER_OFFSET);
->>>>>>> 0dc052a1
+  const DATA_POINTER_OFFSET = func.isInputDataPointer() ? POINTER_DATA_OFFSET : 0;
+  const data = program.interface.encodeFunctionData(
+    func,
+    args as Array<InputValue>,
+    offset + DATA_POINTER_OFFSET
+  );
 
   return {
     contractId: (program as AbstractContract).id,
