/* eslint-disable no-param-reassign */
/* eslint-disable @typescript-eslint/no-explicit-any */
import type { InputValue, JsonAbi } from '@fuel-ts/abi-coder';
import type { Provider, CoinQuantity, CallResult, Account } from '@fuel-ts/account';
import { ScriptTransactionRequest } from '@fuel-ts/account';
import { Address } from '@fuel-ts/address';
import { ErrorCode, FuelError } from '@fuel-ts/errors';
import type {
  AbstractAccount,
  AbstractAddress,
  AbstractContract,
  AbstractProgram,
} from '@fuel-ts/interfaces';
import type { BN, BigNumberish } from '@fuel-ts/math';
import { bn } from '@fuel-ts/math';
import { InputType, TransactionType } from '@fuel-ts/transactions';
import { isDefined } from '@fuel-ts/utils';
import * as asm from '@fuels/vm-asm';

import { getContractCallScript } from '../contract-call-script';
import type { ContractCall, InvocationScopeLike, TxParams } from '../types';
import { assert, getAbisFromAllCalls } from '../utils';

import { InvocationCallResult, FunctionInvocationResult } from './invocation-results';

/**
 * Creates a contract call object based on the provided invocation scope.
 *
 * @param funcScope - The invocation scope containing the necessary information for the contract call.
 * @returns The contract call object.
 */
function createContractCall(funcScope: InvocationScopeLike): ContractCall {
  const { program, args, forward, func, callParameters, externalAbis } = funcScope.getCallConfig();
  const data = func.encodeArguments(args as Array<InputValue>);

  return {
    contractId: (program as AbstractContract).id,
    fnSelector: func.selector,
    fnSelectorBytes: func.selectorBytes,
    encoding: func.encoding,
    data,
    assetId: forward?.assetId,
    amount: forward?.amount,
    gas: callParameters?.gasLimit,
    externalContractsAbis: externalAbis,
  };
}

/**
 * Base class for managing invocation scopes and preparing transactions.
 */
export class BaseInvocationScope<TReturn = any> {
  protected transactionRequest: ScriptTransactionRequest;
  protected program: AbstractProgram;
  protected functionInvocationScopes: Array<InvocationScopeLike> = [];
  protected txParameters?: TxParams;
  protected requiredCoins: CoinQuantity[] = [];
  protected isMultiCall: boolean = false;
  protected hasCallParamsGasLimit: boolean = false; // flag to check if any of the callParams has gasLimit set
  protected externalAbis: Record<string, JsonAbi> = {};
  private addSignersCallback?: (
    txRequest: ScriptTransactionRequest
  ) => Promise<ScriptTransactionRequest>;

  /**
   * Constructs an instance of BaseInvocationScope.
   *
   * @param program - The abstract program to be invoked.
   * @param isMultiCall - A flag indicating whether the invocation is a multi-call.
   */
  constructor(program: AbstractProgram, isMultiCall: boolean) {
    this.program = program;
    this.isMultiCall = isMultiCall;
    this.transactionRequest = new ScriptTransactionRequest();
  }

  /**
   * Getter for the contract calls.
   *
   * @returns An array of contract calls.
   */
  protected get calls() {
    const provider = this.getProvider();
    const consensusParams = provider.getChain();
    // TODO: Remove this error since it is already handled on Provider class
    if (!consensusParams) {
      throw new FuelError(
        FuelError.CODES.CHAIN_INFO_CACHE_EMPTY,
        'Provider chain info cache is empty. Please make sure to initialize the `Provider` properly by running `await Provider.create()``'
      );
    }
<<<<<<< HEAD
    return this.functionInvocationScopes.map((funcScope) => createContractCall(funcScope));
=======
    const maxInputs = consensusParams.consensusParameters.txParameters.maxInputs;
    const script = getContractCallScript(this.functionInvocationScopes, maxInputs);
    return this.functionInvocationScopes.map((funcScope) =>
      createContractCall(funcScope, script.getScriptDataOffset(maxInputs.toNumber()))
    );
>>>>>>> e9ee1d09
  }

  /**
   * Updates the script request with the current contract calls.
   */
  protected updateScriptRequest() {
    const provider = this.getProvider();
    const {
      consensusParameters: {
        txParameters: { maxInputs },
      },
    } = provider.getChain();
    const contractCallScript = getContractCallScript(this.functionInvocationScopes, maxInputs);
    this.transactionRequest.setScript(contractCallScript, this.calls);
  }

  /**
   * Updates the transaction request with the current input/output.
   */
  protected updateContractInputAndOutput() {
    const calls = this.calls;
    calls.forEach((c) => {
      if (c.contractId) {
        this.transactionRequest.addContractInputAndOutput(c.contractId);
      }
      if (c.externalContractsAbis) {
        Object.keys(c.externalContractsAbis).forEach((contractId) =>
          this.transactionRequest.addContractInputAndOutput(Address.fromB256(contractId))
        );
      }
    });
  }

  /**
   * Gets the required coins for the transaction.
   *
   * @returns An array of required coin quantities.
   */
  protected getRequiredCoins(): Array<CoinQuantity> {
    const forwardingAssets = this.calls
      .map((call) => ({
        assetId: String(call.assetId),
        amount: bn(call.amount || 0),
      }))
      .filter(({ assetId, amount }) => assetId && !bn(amount).isZero());
    return forwardingAssets;
  }

  /**
   * Updates the required coins for the transaction.
   */
  protected updateRequiredCoins() {
    const assets = this.getRequiredCoins();
    const reduceForwardCoins = (
      requiredCoins: Map<any, CoinQuantity>,
      { assetId, amount }: CoinQuantity
    ) => {
      const currentAmount = requiredCoins.get(assetId)?.amount || bn(0);

      return requiredCoins.set(assetId, {
        assetId: String(assetId),
        amount: currentAmount.add(amount),
      });
    };
    this.requiredCoins = Array.from(
      assets.reduce(reduceForwardCoins, new Map<any, CoinQuantity>()).values()
    );
  }

  /**
   * Adds a single call to the invocation scope.
   *
   * @param funcScope - The function scope to add.
   * @returns The current instance of the class.
   */
  protected addCall(funcScope: InvocationScopeLike) {
    this.addCalls([funcScope]);
    return this;
  }

  /**
   * Adds multiple calls to the invocation scope.
   *
   * @param funcScopes - An array of function scopes to add.
   * @returns The current instance of the class.
   */
  protected addCalls(funcScopes: Array<InvocationScopeLike>) {
    this.functionInvocationScopes.push(...funcScopes);
    this.updateContractInputAndOutput();
    this.updateRequiredCoins();
    return this;
  }

  /**
   * Prepares the transaction by updating the script request, required coins, and checking the gas limit.
   */
  protected async prepareTransaction() {
    // @ts-expect-error Property 'initWasm' does exist on type and is defined
    await asm.initWasm();

    // Update request scripts before call
    this.updateScriptRequest();

    // Update required coins before call
    this.updateRequiredCoins();

    // Check if gasLimit is less than the
    // sum of all call gasLimits
    this.checkGasLimitTotal();

    if (this.transactionRequest.type === TransactionType.Script) {
      this.transactionRequest.abis = getAbisFromAllCalls(this.functionInvocationScopes);
    }
  }

  /**
   * Checks if the total gas limit is within the acceptable range.
   */
  protected checkGasLimitTotal() {
    const gasLimitOnCalls = this.calls.reduce((total, call) => total.add(call.gas || 0), bn(0));

    if (this.transactionRequest.gasLimit.eq(0)) {
      this.transactionRequest.gasLimit = gasLimitOnCalls;
    } else if (gasLimitOnCalls.gt(this.transactionRequest.gasLimit)) {
      throw new FuelError(
        ErrorCode.TRANSACTION_ERROR,
        "Transaction's gasLimit must be equal to or greater than the combined forwarded gas of all calls."
      );
    }
  }

  /**
   * Gets the transaction cost ny dry running the transaction.
   *
   * @param options - Optional transaction cost options.
   * @returns The transaction cost details.
   */
  async getTransactionCost() {
    const provider = this.getProvider();

    const request = await this.getTransactionRequest();
    const txCost = await provider.getTransactionCost(request, {
      resourcesOwner: this.program.account as AbstractAccount,
      quantitiesToContract: this.getRequiredCoins(),
      signatureCallback: this.addSignersCallback,
    });

    return txCost;
  }

  /**
   * Funds the transaction with the required coins.
   *
   * @returns The current instance of the class.
   */
  async fundWithRequiredCoins() {
    const transactionRequest = await this.getTransactionRequest();

    const txCost = await this.getTransactionCost();
    const { gasUsed, missingContractIds, outputVariables, maxFee } = txCost;
    this.setDefaultTxParams(transactionRequest, gasUsed, maxFee);

    // Clean coin inputs before add new coins to the request
    transactionRequest.inputs = transactionRequest.inputs.filter((i) => i.type !== InputType.Coin);

    // Adding missing contract ids
    missingContractIds.forEach((contractId) => {
      transactionRequest.addContractInputAndOutput(Address.fromString(contractId));
    });

    // Adding required number of OutputVariables
    transactionRequest.addVariableOutputs(outputVariables);

    const optimizeGas = this.txParameters?.optimizeGas ?? true;
    if (this.txParameters?.gasLimit && !optimizeGas) {
      transactionRequest.gasLimit = bn(this.txParameters.gasLimit);
      const { maxFee: maxFeeForGasLimit } = await this.getProvider().estimateTxGasAndFee({
        transactionRequest,
      });
      transactionRequest.maxFee = maxFeeForGasLimit;
    }

    await this.program.account?.fund(transactionRequest, txCost);

    if (this.addSignersCallback) {
      await this.addSignersCallback(transactionRequest);
    }

    return transactionRequest;
  }

  /**
   * Sets the transaction parameters.
   *
   * @param txParams - The transaction parameters to set.
   * @returns The current instance of the class.
   */
  txParams(txParams: TxParams) {
    this.txParameters = txParams;
    const request = this.transactionRequest;

    request.tip = bn(txParams.tip || request.tip);
    request.gasLimit = bn(txParams.gasLimit || request.gasLimit);
    request.maxFee = txParams.maxFee ? bn(txParams.maxFee) : request.maxFee;
    request.witnessLimit = txParams.witnessLimit ? bn(txParams.witnessLimit) : request.witnessLimit;
    request.maturity = txParams.maturity || request.maturity;

    request.addVariableOutputs(this.txParameters?.variableOutputs || 0);

    return this;
  }

  /**
   * Adds contracts to the invocation scope.
   *
   * @param contracts - An array of contracts to add.
   * @returns The current instance of the class.
   */
  addContracts(contracts: Array<AbstractContract>) {
    contracts.forEach((contract) => {
      this.transactionRequest.addContractInputAndOutput(contract.id);
      this.externalAbis[contract.id.toB256()] = contract.interface.jsonAbi;
    });
    return this;
  }

  /**
   * Adds an asset transfer to an Account on the contract call transaction request.
   *
   * @param destination - The address of the destination.
   * @param amount - The amount of coins to transfer.
   * @param assetId - The asset ID of the coins to transfer.
   * @returns The current instance of the class.
   */
  addTransfer(destination: string | AbstractAddress, amount: BigNumberish, assetId: string) {
    this.transactionRequest = this.transactionRequest.addCoinOutput(
      Address.fromAddressOrString(destination),
      amount,
      assetId
    );

    return this;
  }

  addSigners(signers: Account | Account[]) {
    this.addSignersCallback = async (transactionRequest) =>
      transactionRequest.addAccountWitnesses(signers);

    return this;
  }

  /**
   * Prepares and returns the transaction request object.
   *
   * @returns The prepared transaction request.
   */
  async getTransactionRequest(): Promise<ScriptTransactionRequest> {
    await this.prepareTransaction();
    return this.transactionRequest;
  }

  /**
   * Submits a transaction.
   *
   * @returns The result of the function invocation.
   */
  async call<T = TReturn>(): Promise<FunctionInvocationResult<T>> {
    assert(this.program.account, 'Wallet is required!');

    const transactionRequest = await this.fundWithRequiredCoins();

    const response = await this.program.account.sendTransaction(transactionRequest, {
      awaitExecution: true,
      estimateTxDependencies: false,
    });

    return FunctionInvocationResult.build<T>(
      this.functionInvocationScopes,
      response,
      this.isMultiCall,
      this.program as AbstractContract
    );
  }

  /**
   * Simulates a transaction.
   *
   * @returns The result of the invocation call.
   */
  async simulate<T = TReturn>(): Promise<InvocationCallResult<T>> {
    assert(this.program.account, 'Wallet is required!');

    if (!('populateTransactionWitnessesSignature' in this.program.account)) {
      throw new FuelError(
        ErrorCode.ABI_MAIN_METHOD_MISSING,
        'An unlocked wallet is required to simulate a contract call.'
      );
    }
    const transactionRequest = await this.fundWithRequiredCoins();

    const result = await this.program.account.simulateTransaction(transactionRequest, {
      estimateTxDependencies: false,
    });

    return InvocationCallResult.build<T>(this.functionInvocationScopes, result, this.isMultiCall);
  }

  /**
   * Executes a transaction in dry run mode.
   *
   * @returns The result of the invocation call.
   */
  async dryRun<T = TReturn>(): Promise<InvocationCallResult<T>> {
    const { receipts } = await this.getTransactionCost();

    const callResult: CallResult = {
      receipts,
    };

    return InvocationCallResult.build<T>(
      this.functionInvocationScopes,
      callResult,
      this.isMultiCall
    );
  }

  async get<T = TReturn>(): Promise<InvocationCallResult<T>> {
    const { receipts } = await this.getTransactionCost();

    const callResult: CallResult = {
      receipts,
    };

    return InvocationCallResult.build<T>(
      this.functionInvocationScopes,
      callResult,
      this.isMultiCall
    );
  }

  getProvider(): Provider {
    const provider = <Provider>this.program.provider;

    return provider;
  }

  /**
   * Obtains the ID of a transaction.
   *
   * @param chainId - the chainId to use to hash the transaction with
   * @returns the ID of the transaction.
   */
  async getTransactionId(chainId?: number): Promise<string> {
    const chainIdToHash = chainId ?? (await this.getProvider().getChainId());

    const transactionRequest = await this.getTransactionRequest();
    return transactionRequest.getTransactionId(chainIdToHash);
  }

  /**
   * In case the gasLimit is *not* set by the user, this method sets a default value.
   */
  private setDefaultTxParams(
    transactionRequest: ScriptTransactionRequest,
    gasUsed: BN,
    maxFee: BN
  ) {
    const gasLimitSpecified = isDefined(this.txParameters?.gasLimit) || this.hasCallParamsGasLimit;
    const maxFeeSpecified = isDefined(this.txParameters?.maxFee);

    const { gasLimit, maxFee: setMaxFee } = transactionRequest;

    if (gasLimitSpecified && gasLimit.lt(gasUsed)) {
      throw new FuelError(
        ErrorCode.GAS_LIMIT_TOO_LOW,
        `Gas limit '${gasLimit}' is lower than the required: '${gasUsed}'.`
      );
    }

    if (maxFeeSpecified && maxFee.gt(setMaxFee)) {
      throw new FuelError(
        ErrorCode.MAX_FEE_TOO_LOW,
        `Max fee '${setMaxFee}' is lower than the required: '${maxFee}'.`
      );
    }

    transactionRequest.gasLimit = gasUsed;
    transactionRequest.maxFee = maxFee;
  }
}<|MERGE_RESOLUTION|>--- conflicted
+++ resolved
@@ -89,15 +89,7 @@
         'Provider chain info cache is empty. Please make sure to initialize the `Provider` properly by running `await Provider.create()``'
       );
     }
-<<<<<<< HEAD
     return this.functionInvocationScopes.map((funcScope) => createContractCall(funcScope));
-=======
-    const maxInputs = consensusParams.consensusParameters.txParameters.maxInputs;
-    const script = getContractCallScript(this.functionInvocationScopes, maxInputs);
-    return this.functionInvocationScopes.map((funcScope) =>
-      createContractCall(funcScope, script.getScriptDataOffset(maxInputs.toNumber()))
-    );
->>>>>>> e9ee1d09
   }
 
   /**
