--- conflicted
+++ resolved
@@ -21,31 +21,12 @@
  * @param funcScope - The invocation scope containing the necessary information for the contract call.
  * @returns The contract call object.
  */
-<<<<<<< HEAD
-function createContractCall(funcScope: InvocationScopeLike): ContractCall {
-  const { program, args, forward, func, callParameters, bytesOffset } = funcScope.getCallConfig();
-
-  const provider = program.provider as Provider;
-  const consensusParams = provider.consensusParamsCache;
-
-  if (!consensusParams) {
-    throw new Error(
-      'Provider consensus params cache empty! Pls make sure you ran `await Provider.connect()` and not just `new Provider()`'
-    );
-  }
-
-  const data = func.encodeArguments(
-    args as Array<InputValue>,
-    contractCallScript.getScriptDataOffset(consensusParams.maxInputs.toNumber()) + bytesOffset
-  );
-=======
 function createContractCall(funcScope: InvocationScopeLike, offset: number): ContractCall {
   const { program, args, forward, func, callParameters } = funcScope.getCallConfig();
   const DATA_POINTER_OFFSET = funcScope.getCallConfig().func.isInputDataPointer()
     ? POINTER_DATA_OFFSET
     : 0;
   const data = func.encodeArguments(args as Array<InputValue>, offset + DATA_POINTER_OFFSET);
->>>>>>> 13b8959a
 
   return {
     contractId: (program as AbstractContract).id,
@@ -90,8 +71,16 @@
    */
   protected get calls() {
     const script = getContractCallScript(this.functionInvocationScopes.length);
+    const provider = this.program.provider as Provider;
+    const consensusParams = provider.consensusParamsCache;
+    if (!consensusParams) {
+      throw new Error(
+        'Provider consensus params cache empty! Pls make sure you ran `await Provider.connect()` and not just `new Provider()`'
+      );
+    }
+    const maxInputs = consensusParams.maxInputs.toNumber();
     return this.functionInvocationScopes.map((funcScope) =>
-      createContractCall(funcScope, script.getScriptDataOffset())
+      createContractCall(funcScope, script.getScriptDataOffset(maxInputs))
     );
   }
 
