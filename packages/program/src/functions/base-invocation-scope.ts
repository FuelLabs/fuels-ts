--- conflicted
+++ resolved
@@ -15,28 +15,19 @@
 
 import { InvocationCallResult, FunctionInvocationResult } from './invocation-results';
 
-<<<<<<< HEAD
+
+/**
+ * Creates a contract call object based on the provided invocation scope.
+ *
+ * @param funcScope - The invocation scope containing the necessary information for the contract call.
+ * @returns The contract call object.
+ */
 function createContractCall(funcScope: InvocationScopeLike, offset: number): ContractCall {
   const { program, args, forward, func, callParameters } = funcScope.getCallConfig();
   const DATA_POINTER_OFFSET = funcScope.getCallConfig().func.isInputDataPointer()
     ? POINTER_DATA_OFFSET
     : 0;
   const data = func.encodeArguments(args as Array<InputValue>, offset + DATA_POINTER_OFFSET);
-=======
-/**
- * Creates a contract call object based on the provided invocation scope.
- *
- * @param funcScope - The invocation scope containing the necessary information for the contract call.
- * @returns The contract call object.
- */
-function createContractCall(funcScope: InvocationScopeLike): ContractCall {
-  const { program, args, forward, func, callParameters, bytesOffset } = funcScope.getCallConfig();
-
-  const data = func.encodeArguments(
-    args as Array<InputValue>,
-    contractCallScript.getScriptDataOffset() + bytesOffset
-  );
->>>>>>> abcc11c9
 
   return {
     contractId: (program as AbstractContract).id,
