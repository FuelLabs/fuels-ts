--- conflicted
+++ resolved
@@ -1,9 +1,5 @@
-<<<<<<< HEAD
-import type { AbiCoderFunction, AbiSpecification } from '@fuel-ts/abi';
-=======
 /* eslint-disable max-classes-per-file */
-import type { FunctionFragment, JsonAbi, Interface } from '@fuel-ts/abi-coder';
->>>>>>> 72e0d586
+import type { AbiCoderFunction, AbiSpecification, AbiCoder } from '@fuel-ts/abi';
 import type {
   CallResult,
   CoinQuantity,
@@ -25,7 +21,7 @@
  */
 export abstract class AbstractProgram {
   abstract account: AbstractAccount | null;
-  abstract interface: Pick<Interface, 'jsonAbi'>;
+  abstract interface: Pick<AbiCoder, 'specification'>;
   abstract provider: Pick<Provider, 'sendTransaction' | 'getTransactionCost'> | null;
 }
 
