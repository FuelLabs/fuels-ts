--- conflicted
+++ resolved
@@ -11,23 +11,7 @@
   "exports": {
     ".": {
       "require": "./dist/index.js",
-<<<<<<< HEAD
       "import": "./dist/index.mjs"
-    },
-    "./configs": {
-      "require": "./dist/configs.js",
-      "import": "./dist/configs.mjs"
-    }
-  },
-  "typesVersions": {
-    "*": {
-      "configs": [
-        "./dist/configs.d.ts"
-      ]
-=======
-      "import": "./dist/index.mjs",
-      "types": "./dist/index.d.ts"
->>>>>>> 0cda64a7
     }
   },
   "files": [
