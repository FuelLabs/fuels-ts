--- conflicted
+++ resolved
@@ -12,10 +12,7 @@
 
 /**
  * @group node
-<<<<<<< HEAD
-=======
  * @group browser
->>>>>>> 901ae9b8
  */
 describe('Predicate', () => {
   describe('Transactions', () => {
