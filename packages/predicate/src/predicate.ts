import type { BytesLike } from '@ethersproject/bytes';
import { arrayify } from '@ethersproject/bytes';
import type { JsonAbiFragmentType } from '@fuel-ts/abi-coder';
import { Address } from '@fuel-ts/address';
import { ContractUtils } from '@fuel-ts/contract';
<<<<<<< HEAD
import type { BigNumberish } from '@fuel-ts/math';
import { bn } from '@fuel-ts/math';
import type {
  CoinQuantityLike,
  TransactionRequestLike,
  TransactionResult,
  Coin,
} from '@fuel-ts/providers';
import { ScriptTransactionRequest } from '@fuel-ts/providers';
import { MAX_GAS_PER_TX } from '@fuel-ts/transactions';
import type { Wallet } from '@fuel-ts/wallet';
=======
import { AbstractPredicate } from '@fuel-ts/interfaces';
import type { AbstractAddress } from '@fuel-ts/interfaces';
>>>>>>> 745e65bc

export class Predicate extends AbstractPredicate {
  bytes: Uint8Array;
  address: AbstractAddress;
  types?: ReadonlyArray<JsonAbiFragmentType>;

  constructor(bytes: BytesLike, types?: ReadonlyArray<JsonAbiFragmentType>) {
    super();
    this.bytes = arrayify(bytes);
    this.address = Address.fromB256(ContractUtils.getContractRoot(this.bytes));
    this.types = types;
  }
<<<<<<< HEAD

  async getPredicateBalance(wallet: Wallet, assetId: BytesLike = NativeAssetId): Promise<string> {
    return wallet.provider.getBalance(this.address, assetId);
  }

  async buildPredicateTransaction(
    wallet: Wallet,
    amountToPredicate: BigNumberish,
    assetId: BytesLike = NativeAssetId,
    predicateOptions?: BuildPredicateOptions
  ): Promise<ScriptTransactionRequest> {
    const options = {
      fundTransaction: true,
      ...predicateOptions,
    };
    const request = new ScriptTransactionRequest({
      gasLimit: MAX_GAS_PER_TX,
      ...options,
    });

    // output is locked behind predicate
    request.addCoinOutput(this.address, amountToPredicate, assetId);

    const requiredCoinQuantities: CoinQuantityLike[] = [];
    if (options.fundTransaction) {
      requiredCoinQuantities.push(request.calculateFee());
    }

    if (requiredCoinQuantities.length) {
      const coins = await wallet.getCoinsToSpend(requiredCoinQuantities);
      request.addCoins(coins);
    }

    return request;
  }

  async submitPredicate(
    wallet: Wallet,
    amountToPredicate: BigNumberish,
    assetId: BytesLike = NativeAssetId,
    options?: BuildPredicateOptions
  ): Promise<TransactionResult<'success'>> {
    const request = await this.buildPredicateTransaction(
      wallet,
      amountToPredicate,
      assetId,
      options
    );

    const response = await wallet.sendTransaction(request);
    return response.waitForResult();
  }

  async buildSpendPredicate(
    wallet: Wallet,
    amountToSpend: BigNumberish,
    receiverAddress: BytesLike,
    predicateData?: InputValue[],
    assetId: BytesLike = NativeAssetId,
    predicateOptions?: BuildPredicateOptions
  ): Promise<ScriptTransactionRequest> {
    const predicateCoins: Coin[] = await wallet.provider.getCoinsToSpend(this.address, [
      [amountToSpend, assetId],
    ]);
    const options = {
      fundTransaction: true,
      ...predicateOptions,
    };
    const request = new ScriptTransactionRequest({
      gasLimit: MAX_GAS_PER_TX,
      ...options,
    });

    let encoded: undefined | Uint8Array;
    if (predicateData && this.types) {
      const abiCoder = new AbiCoder();
      encoded = abiCoder.encode(this.types, predicateData);
    }

    const totalInPredicate = bn(0);
    predicateCoins.forEach((coin: Coin) => {
      totalInPredicate.add(bn(coin.amount));
      request.addCoin({
        ...coin,
        predicate: this.bytes,
        predicateData: encoded,
      } as Coin);
      request.outputs = [];
    });

    // output sent to receiver
    request.addCoinOutput(receiverAddress, totalInPredicate, assetId);

    const requiredCoinQuantities: CoinQuantityLike[] = [];
    if (options.fundTransaction) {
      requiredCoinQuantities.push(request.calculateFee());
    }

    if (requiredCoinQuantities.length) {
      const coins = await wallet.getCoinsToSpend(requiredCoinQuantities);
      request.addCoins(coins);
    }

    return request;
  }

  async submitSpendPredicate(
    wallet: Wallet,
    amountToSpend: BigNumberish,
    receiverAddress: BytesLike,
    predicateData?: InputValue[],
    assetId: BytesLike = NativeAssetId,
    options?: BuildPredicateOptions
  ): Promise<TransactionResult<'success'>> {
    const request = await this.buildSpendPredicate(
      wallet,
      amountToSpend,
      receiverAddress,
      predicateData,
      assetId,
      options
    );

    try {
      const response = await wallet.sendTransaction(request);
      return await response.waitForResult();
      // eslint-disable-next-line @typescript-eslint/no-explicit-any
    } catch (error: any) {
      const errors: { message: string }[] = error?.response?.errors || [];
      if (
        errors.some(({ message }) =>
          message.includes('unexpected block execution error TransactionValidity(InvalidPredicate')
        )
      ) {
        throw new Error('Invalid Predicate');
      }

      throw error;
    }
  }
=======
>>>>>>> 745e65bc
}<|MERGE_RESOLUTION|>--- conflicted
+++ resolved
@@ -3,22 +3,8 @@
 import type { JsonAbiFragmentType } from '@fuel-ts/abi-coder';
 import { Address } from '@fuel-ts/address';
 import { ContractUtils } from '@fuel-ts/contract';
-<<<<<<< HEAD
-import type { BigNumberish } from '@fuel-ts/math';
-import { bn } from '@fuel-ts/math';
-import type {
-  CoinQuantityLike,
-  TransactionRequestLike,
-  TransactionResult,
-  Coin,
-} from '@fuel-ts/providers';
-import { ScriptTransactionRequest } from '@fuel-ts/providers';
-import { MAX_GAS_PER_TX } from '@fuel-ts/transactions';
-import type { Wallet } from '@fuel-ts/wallet';
-=======
 import { AbstractPredicate } from '@fuel-ts/interfaces';
 import type { AbstractAddress } from '@fuel-ts/interfaces';
->>>>>>> 745e65bc
 
 export class Predicate extends AbstractPredicate {
   bytes: Uint8Array;
@@ -31,147 +17,4 @@
     this.address = Address.fromB256(ContractUtils.getContractRoot(this.bytes));
     this.types = types;
   }
-<<<<<<< HEAD
-
-  async getPredicateBalance(wallet: Wallet, assetId: BytesLike = NativeAssetId): Promise<string> {
-    return wallet.provider.getBalance(this.address, assetId);
-  }
-
-  async buildPredicateTransaction(
-    wallet: Wallet,
-    amountToPredicate: BigNumberish,
-    assetId: BytesLike = NativeAssetId,
-    predicateOptions?: BuildPredicateOptions
-  ): Promise<ScriptTransactionRequest> {
-    const options = {
-      fundTransaction: true,
-      ...predicateOptions,
-    };
-    const request = new ScriptTransactionRequest({
-      gasLimit: MAX_GAS_PER_TX,
-      ...options,
-    });
-
-    // output is locked behind predicate
-    request.addCoinOutput(this.address, amountToPredicate, assetId);
-
-    const requiredCoinQuantities: CoinQuantityLike[] = [];
-    if (options.fundTransaction) {
-      requiredCoinQuantities.push(request.calculateFee());
-    }
-
-    if (requiredCoinQuantities.length) {
-      const coins = await wallet.getCoinsToSpend(requiredCoinQuantities);
-      request.addCoins(coins);
-    }
-
-    return request;
-  }
-
-  async submitPredicate(
-    wallet: Wallet,
-    amountToPredicate: BigNumberish,
-    assetId: BytesLike = NativeAssetId,
-    options?: BuildPredicateOptions
-  ): Promise<TransactionResult<'success'>> {
-    const request = await this.buildPredicateTransaction(
-      wallet,
-      amountToPredicate,
-      assetId,
-      options
-    );
-
-    const response = await wallet.sendTransaction(request);
-    return response.waitForResult();
-  }
-
-  async buildSpendPredicate(
-    wallet: Wallet,
-    amountToSpend: BigNumberish,
-    receiverAddress: BytesLike,
-    predicateData?: InputValue[],
-    assetId: BytesLike = NativeAssetId,
-    predicateOptions?: BuildPredicateOptions
-  ): Promise<ScriptTransactionRequest> {
-    const predicateCoins: Coin[] = await wallet.provider.getCoinsToSpend(this.address, [
-      [amountToSpend, assetId],
-    ]);
-    const options = {
-      fundTransaction: true,
-      ...predicateOptions,
-    };
-    const request = new ScriptTransactionRequest({
-      gasLimit: MAX_GAS_PER_TX,
-      ...options,
-    });
-
-    let encoded: undefined | Uint8Array;
-    if (predicateData && this.types) {
-      const abiCoder = new AbiCoder();
-      encoded = abiCoder.encode(this.types, predicateData);
-    }
-
-    const totalInPredicate = bn(0);
-    predicateCoins.forEach((coin: Coin) => {
-      totalInPredicate.add(bn(coin.amount));
-      request.addCoin({
-        ...coin,
-        predicate: this.bytes,
-        predicateData: encoded,
-      } as Coin);
-      request.outputs = [];
-    });
-
-    // output sent to receiver
-    request.addCoinOutput(receiverAddress, totalInPredicate, assetId);
-
-    const requiredCoinQuantities: CoinQuantityLike[] = [];
-    if (options.fundTransaction) {
-      requiredCoinQuantities.push(request.calculateFee());
-    }
-
-    if (requiredCoinQuantities.length) {
-      const coins = await wallet.getCoinsToSpend(requiredCoinQuantities);
-      request.addCoins(coins);
-    }
-
-    return request;
-  }
-
-  async submitSpendPredicate(
-    wallet: Wallet,
-    amountToSpend: BigNumberish,
-    receiverAddress: BytesLike,
-    predicateData?: InputValue[],
-    assetId: BytesLike = NativeAssetId,
-    options?: BuildPredicateOptions
-  ): Promise<TransactionResult<'success'>> {
-    const request = await this.buildSpendPredicate(
-      wallet,
-      amountToSpend,
-      receiverAddress,
-      predicateData,
-      assetId,
-      options
-    );
-
-    try {
-      const response = await wallet.sendTransaction(request);
-      return await response.waitForResult();
-      // eslint-disable-next-line @typescript-eslint/no-explicit-any
-    } catch (error: any) {
-      const errors: { message: string }[] = error?.response?.errors || [];
-      if (
-        errors.some(({ message }) =>
-          message.includes('unexpected block execution error TransactionValidity(InvalidPredicate')
-        )
-      ) {
-        throw new Error('Invalid Predicate');
-      }
-
-      throw error;
-    }
-  }
-=======
->>>>>>> 745e65bc
 }