import type { BytesLike } from '@ethersproject/bytes';
import { hexlify, arrayify } from '@ethersproject/bytes';
import { Logger } from '@ethersproject/logger';
<<<<<<< HEAD
import { Interface } from '@fuel-ts/abi-coder';
import type { InputValue, JsonAbi } from '@fuel-ts/abi-coder';
=======
import {
  AbiCoder,
  Interface,
  TRANSACTION_PREDICATE_COIN_FIXED_SIZE,
  TRANSACTION_SCRIPT_FIXED_SIZE,
  VM_TX_MEMORY,
} from '@fuel-ts/abi-coder';
import type { JsonAbiFragmentType, JsonAbi, InputValue } from '@fuel-ts/abi-coder';
>>>>>>> b1c240ad
import { Address } from '@fuel-ts/address';
import type {
  CallResult,
  Provider,
  TransactionRequestLike,
  TransactionResponse,
} from '@fuel-ts/providers';
import { transactionRequestify } from '@fuel-ts/providers';
import { ByteArrayCoder, InputType } from '@fuel-ts/transactions';
import { versions } from '@fuel-ts/versions';
import { Account } from '@fuel-ts/wallet';

import { getContractRoot } from './utils';

const logger = new Logger(versions.FUELS);

export class Predicate<ARGS extends InputValue[]> extends Account {
  bytes: Uint8Array;
  predicateData: Uint8Array = Uint8Array.from([]);
  interface?: Interface;

  constructor(
    bytes: BytesLike,
    chainId: number,
    jsonAbi?: JsonAbi,
    provider?: string | Provider,
    configurableConstants?: { [name: string]: unknown }
  ) {
    const { predicateBytes, predicateInterface } = Predicate.processPredicateData(
      bytes,
      jsonAbi,
      configurableConstants
    );

    const address = Address.fromB256(getContractRoot(predicateBytes, chainId));
    super(address, provider);

    this.bytes = predicateBytes;
    this.interface = predicateInterface;
  }

  populateTransactionPredicateData(transactionRequestLike: TransactionRequestLike) {
    const request = transactionRequestify(transactionRequestLike);

    request.inputs?.forEach((input) => {
      if (input.type === InputType.Coin && hexlify(input.owner) === this.address.toB256()) {
        // eslint-disable-next-line no-param-reassign
        input.predicate = this.bytes;
        // eslint-disable-next-line no-param-reassign
        input.predicateData = this.predicateData;
      }
    });

    return request;
  }

  sendTransaction(transactionRequestLike: TransactionRequestLike): Promise<TransactionResponse> {
    const transactionRequest = this.populateTransactionPredicateData(transactionRequestLike);
    return super.sendTransaction(transactionRequest);
  }

  simulateTransaction(transactionRequestLike: TransactionRequestLike): Promise<CallResult> {
    const transactionRequest = this.populateTransactionPredicateData(transactionRequestLike);
    return super.simulateTransaction(transactionRequest);
  }

  setData<T extends ARGS>(...args: T) {
<<<<<<< HEAD
    const mainFn = this.interface?.functions.main;
    this.predicateData = mainFn?.encodeArguments(args) || new Uint8Array();
=======
    const paddedCode = new ByteArrayCoder(this.bytes.length).encode(this.bytes);
    const OFFSET =
      VM_TX_MEMORY +
      TRANSACTION_SCRIPT_FIXED_SIZE +
      TRANSACTION_PREDICATE_COIN_FIXED_SIZE +
      paddedCode.byteLength -
      17;
    const abiCoder = new AbiCoder();
    const encoded = abiCoder.encode(this.jsonAbi || [], args, OFFSET);
    this.predicateData = encoded;
>>>>>>> b1c240ad
    return this;
  }

  private static processPredicateData(
    bytes: BytesLike,
    jsonAbi?: JsonAbi,
    configurableConstants?: { [name: string]: unknown }
  ) {
    let predicateBytes = arrayify(bytes);
    let abiInterface: Interface | undefined;

    if (jsonAbi) {
      abiInterface = new Interface(jsonAbi);
      if (abiInterface.functions.main === undefined) {
        logger.throwArgumentError(
          'Cannot use ABI without "main" function',
          'Abi functions',
          abiInterface.functions
        );
      }
    }

    if (configurableConstants && Object.keys(configurableConstants).length) {
      predicateBytes = Predicate.setConfigurableConstants(
        predicateBytes,
        configurableConstants,
        abiInterface
      );
    }

    return {
      predicateBytes,
      predicateInterface: abiInterface,
    };
  }

  private static setConfigurableConstants(
    bytes: Uint8Array,
    configurableConstants: { [name: string]: unknown },
    abiInterface?: Interface
  ) {
    const mutatedBytes = bytes;

    try {
      if (!abiInterface) {
        throw new Error(
          'Unable to validate configurable constants, Predicate instantiated without json ABI'
        );
      }

      if (Object.keys(abiInterface.configurables).length === 0) {
        throw new Error('Predicate has no configurable constants to be set');
      }

      Object.entries(configurableConstants).forEach(([key, value]) => {
        if (!abiInterface?.configurables[key]) {
          throw new Error(`Predicate has no configurable constant named: ${key}`);
        }

        const { offset } = abiInterface.configurables[key];

        const encoded = abiInterface.encodeConfigurable(key, value as InputValue);

        mutatedBytes.set(encoded, offset);
      });
    } catch (err) {
      throw new Error(`Error setting configurable constants: ${err}`);
    }

    return mutatedBytes;
  }
}<|MERGE_RESOLUTION|>--- conflicted
+++ resolved
@@ -1,19 +1,13 @@
 import type { BytesLike } from '@ethersproject/bytes';
 import { hexlify, arrayify } from '@ethersproject/bytes';
 import { Logger } from '@ethersproject/logger';
-<<<<<<< HEAD
-import { Interface } from '@fuel-ts/abi-coder';
-import type { InputValue, JsonAbi } from '@fuel-ts/abi-coder';
-=======
 import {
-  AbiCoder,
   Interface,
   TRANSACTION_PREDICATE_COIN_FIXED_SIZE,
   TRANSACTION_SCRIPT_FIXED_SIZE,
   VM_TX_MEMORY,
 } from '@fuel-ts/abi-coder';
-import type { JsonAbiFragmentType, JsonAbi, InputValue } from '@fuel-ts/abi-coder';
->>>>>>> b1c240ad
+import type { JsonAbi, InputValue } from '@fuel-ts/abi-coder';
 import { Address } from '@fuel-ts/address';
 import type {
   CallResult,
@@ -81,21 +75,17 @@
   }
 
   setData<T extends ARGS>(...args: T) {
-<<<<<<< HEAD
     const mainFn = this.interface?.functions.main;
-    this.predicateData = mainFn?.encodeArguments(args) || new Uint8Array();
-=======
     const paddedCode = new ByteArrayCoder(this.bytes.length).encode(this.bytes);
+
     const OFFSET =
       VM_TX_MEMORY +
       TRANSACTION_SCRIPT_FIXED_SIZE +
       TRANSACTION_PREDICATE_COIN_FIXED_SIZE +
       paddedCode.byteLength -
       17;
-    const abiCoder = new AbiCoder();
-    const encoded = abiCoder.encode(this.jsonAbi || [], args, OFFSET);
-    this.predicateData = encoded;
->>>>>>> b1c240ad
+
+    this.predicateData = mainFn?.encodeArguments(args, OFFSET) || new Uint8Array();
     return this;
   }
 
