<<<<<<< HEAD
import { concat } from '@ethersproject/bytes';
import { hash, uint64ToBytesBE } from '@fuel-ts/hasher';
import { calcRoot } from '@fuel-ts/merkle';
import { chunkAndPadBytes } from '@fuel-ts/utils';
import { getBytes, hexlify } from 'ethers';
=======
import { arrayify } from '@ethersproject/bytes';
import { hash, uint64ToBytesBE } from '@fuel-ts/hasher';
import { calcRoot } from '@fuel-ts/merkle';
import { chunkAndPadBytes } from '@fuel-ts/utils';
import { hexlify, concat } from 'ethers';
>>>>>>> 3f9016a6
import type { BytesLike } from 'ethers';

/**
 * @hidden
 *
 * Calculates the predicate root for a given bytecode and chain ID.
 *
 * @param bytecode - The bytecode represented as a BytesLike object.
 * @param chainId - The ID of the chain associated with the bytecode.
 * @returns The predicate root as a string.
 */
export const getPredicateRoot = (bytecode: BytesLike, chainId: number): string => {
  const chunkSize = 16 * 1024;
  const bytes = getBytes(bytecode);
  const chunks = chunkAndPadBytes(bytes, chunkSize);
  const chainIdBytes = uint64ToBytesBE(chainId);
  const codeRoot = calcRoot(chunks.map((c) => hexlify(c)));

  const predicateRoot = hash(concat(['0x4655454C', chainIdBytes, codeRoot]));
  return predicateRoot;
};<|MERGE_RESOLUTION|>--- conflicted
+++ resolved
@@ -1,16 +1,7 @@
-<<<<<<< HEAD
-import { concat } from '@ethersproject/bytes';
 import { hash, uint64ToBytesBE } from '@fuel-ts/hasher';
 import { calcRoot } from '@fuel-ts/merkle';
 import { chunkAndPadBytes } from '@fuel-ts/utils';
-import { getBytes, hexlify } from 'ethers';
-=======
-import { arrayify } from '@ethersproject/bytes';
-import { hash, uint64ToBytesBE } from '@fuel-ts/hasher';
-import { calcRoot } from '@fuel-ts/merkle';
-import { chunkAndPadBytes } from '@fuel-ts/utils';
-import { hexlify, concat } from 'ethers';
->>>>>>> 3f9016a6
+import { hexlify, concat, getBytes } from 'ethers';
 import type { BytesLike } from 'ethers';
 
 /**
