--- conflicted
+++ resolved
@@ -3,12 +3,6 @@
   "version": "0.37.1",
   "description": "Secp256k1 signer for the Fuel Network",
   "author": "Fuel Labs <contact@fuel.sh> (https://fuel.network/)",
-<<<<<<< HEAD
-  "typedoc": {
-    "entryPoint": "src/index.ts"
-  },
-=======
->>>>>>> 0456e3f8
   "exports": {
     ".": {
       "require": "./dist/cjs/index.js",
