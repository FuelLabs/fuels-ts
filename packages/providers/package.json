--- conflicted
+++ resolved
@@ -38,13 +38,9 @@
     "graphql": "^16.6.0",
     "graphql-request": "^5.0.0",
     "graphql-tag": "^2.12.6",
-<<<<<<< HEAD
     "graphql-sse": "^2.2.1",
-    "lodash.clonedeep": "^4.5.0",
-    "node-fetch": "^2.6.13"
-=======
+    "node-fetch": "^2.6.13",
     "ramda": "^0.29.0"
->>>>>>> 6c22b7c5
   },
   "devDependencies": {
     "@fuel-ts/utils": "workspace:*",
@@ -52,14 +48,9 @@
     "@graphql-codegen/typescript": "^2.8.0",
     "@graphql-codegen/typescript-graphql-request": "^4.5.7",
     "@graphql-codegen/typescript-operations": "^2.5.5",
-<<<<<<< HEAD
-    "@types/lodash.clonedeep": "^4.5.7",
     "@graphql-codegen/typescript-generic-sdk": "^3.1.0",
-    "get-graphql-schema": "^2.1.2"
-=======
     "@types/ramda": "^0.29.3",
     "get-graphql-schema": "^2.1.2",
     "typescript": "^4.8.4"
->>>>>>> 6c22b7c5
   }
 }