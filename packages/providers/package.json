--- conflicted
+++ resolved
@@ -38,14 +38,10 @@
     "graphql": "^16.6.0",
     "graphql-request": "^5.0.0",
     "graphql-tag": "^2.12.6",
-<<<<<<< HEAD
     "graphql-sse": "^2.2.1",
     "node-fetch": "^2.6.13",
-    "ramda": "^0.29.0"
-=======
     "ramda": "^0.29.0",
     "tai64": "^1.0.0"
->>>>>>> f894d074
   },
   "devDependencies": {
     "@fuel-ts/utils": "workspace:*",
