{
  "name": "@fuel-ts/providers",
  "version": "0.60.0",
  "description": "",
  "author": "Fuel Labs <contact@fuel.sh> (https://fuel.network/)",
  "main": "dist/index.js",
  "module": "dist/index.mjs",
  "types": "dist/index.d.ts",
  "exports": {
    ".": {
      "require": "./dist/index.js",
      "import": "./dist/index.mjs",
      "types": "./dist/index.d.ts"
    }
  },
  "files": [
    "dist"
  ],
  "scripts": {
    "prebuild": "pnpm build:operations",
    "build": "tsup",
    "build:schema": "get-graphql-schema http://localhost:4000/graphql > fuel-core-schema.graphql && prettier --write fuel-core-schema.graphql",
    "build:operations": "pnpm graphql-codegen",
    "postbuild": "tsx ../../scripts/postbuild.ts"
  },
  "license": "Apache-2.0",
  "dependencies": {
    "@ethersproject/bytes": "^5.7.0",
    "@fuel-ts/abi-coder": "workspace:*",
    "@fuel-ts/address": "workspace:*",
    "@fuel-ts/crypto": "workspace:*",
    "@fuel-ts/errors": "workspace:*",
    "@fuel-ts/interfaces": "workspace:*",
    "@fuel-ts/math": "workspace:*",
    "@fuel-ts/transactions": "workspace:*",
<<<<<<< HEAD
    "ethers": "^6.7.1",
=======
    "@fuel-ts/versions": "workspace:*",
>>>>>>> c49f9663
    "graphql": "^16.6.0",
    "graphql-request": "^5.0.0",
    "graphql-tag": "^2.12.6",
    "graphql-sse": "^2.2.1",
    "ramda": "^0.29.0",
    "tai64": "^1.0.0"
  },
  "devDependencies": {
    "@fuel-ts/utils": "workspace:*",
    "@graphql-codegen/cli": "^2.13.7",
    "@graphql-codegen/typescript": "^2.8.0",
    "@graphql-codegen/typescript-graphql-request": "^4.5.7",
    "@graphql-codegen/typescript-operations": "^2.5.5",
    "@graphql-codegen/typescript-generic-sdk": "^3.1.0",
    "@types/ramda": "^0.29.3",
    "get-graphql-schema": "^2.1.2"
  }
}<|MERGE_RESOLUTION|>--- conflicted
+++ resolved
@@ -33,11 +33,8 @@
     "@fuel-ts/interfaces": "workspace:*",
     "@fuel-ts/math": "workspace:*",
     "@fuel-ts/transactions": "workspace:*",
-<<<<<<< HEAD
     "ethers": "^6.7.1",
-=======
     "@fuel-ts/versions": "workspace:*",
->>>>>>> c49f9663
     "graphql": "^16.6.0",
     "graphql-request": "^5.0.0",
     "graphql-tag": "^2.12.6",
