--- conflicted
+++ resolved
@@ -10,10 +10,7 @@
 import * as fuelTsVersionsMod from '@fuel-ts/versions';
 import { getBytesCopy, hexlify } from 'ethers';
 import type { BytesLike } from 'ethers';
-<<<<<<< HEAD
 import { parse } from 'graphql';
-=======
->>>>>>> d2611549
 
 import { fromTai64ToDate } from '../src';
 import type { ChainInfo, NodeInfo, TransactionCost, FetchRequestOptions } from '../src/provider';
@@ -28,25 +25,6 @@
 import * as gasMod from '../src/utils/gas';
 
 import { messageProofResponse, messageStatusResponse } from './fixtures';
-<<<<<<< HEAD
-
-vi.mock('@fuel-ts/versions', async () => {
-  const mod = await vi.importActual('@fuel-ts/versions');
-  return {
-    __esModule: true,
-    ...mod,
-  };
-});
-
-vi.mock('@fuel-ts/math', async () => {
-  const mod = await vi.importActual('@fuel-ts/math');
-  return {
-    __esModule: true,
-    ...mod,
-  };
-});
-=======
->>>>>>> d2611549
 
 afterEach(() => {
   vi.restoreAllMocks();
