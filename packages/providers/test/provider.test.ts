import type { BytesLike } from '@ethersproject/bytes';
import { hexlify, arrayify } from '@ethersproject/bytes';
import { Address } from '@fuel-ts/address';
import { BaseAssetId, ZeroBytes32 } from '@fuel-ts/address/configs';
import { randomBytes } from '@fuel-ts/crypto';
import { BN, bn } from '@fuel-ts/math';
import type { Receipt } from '@fuel-ts/transactions';
import { InputType, ReceiptType, TransactionType } from '@fuel-ts/transactions';
import { safeExec } from '@fuel-ts/utils/test-utils';
import * as GraphQL from 'graphql-request';

import Provider from '../src/provider';
import type {
  CoinTransactionRequestInput,
  MessageTransactionRequestInput,
} from '../src/transaction-request';
import { ScriptTransactionRequest } from '../src/transaction-request';
import { fromTai64ToUnix, fromUnixToTai64 } from '../src/utils';

import { messageProofResponse } from './fixtures';

afterEach(() => {
  jest.restoreAllMocks();
});

describe('Provider', () => {
  it('can getVersion()', async () => {
    const provider = new Provider('http://127.0.0.1:4000/graphql');

    const version = await provider.getVersion();

<<<<<<< HEAD
    expect(version).toEqual('0.20.1');
=======
    expect(version).toEqual('0.19.1');
>>>>>>> b7fba686
  });

  it('can call()', async () => {
    const provider = new Provider('http://127.0.0.1:4000/graphql');

    const CoinInputs: CoinTransactionRequestInput[] = [
      {
        type: InputType.Coin,
        id: '0xbc90ada45d89ec6648f8304eaf8fa2b03384d3c0efabc192b849658f4689b9c500',
        owner: BaseAssetId,
        assetId: BaseAssetId,
        txPointer: '0x00000000000000000000000000000000',
        amount: 100,
        witnessIndex: 0,
      },
    ];

    const callResult = await provider.call({
      type: TransactionType.Script,
      gasPrice: 0,
      gasLimit: 1000000,
      script:
        /*
          Opcode::ADDI(0x10, REG_ZERO, 0xCA)
          Opcode::ADDI(0x11, REG_ZERO, 0xBA)
          Opcode::LOG(0x10, 0x11, REG_ZERO, REG_ZERO)
          Opcode::RET(REG_ONE)
        */
        arrayify('0x504000ca504400ba3341100024040000'),
      scriptData: randomBytes(32),
      inputs: CoinInputs,
      witnesses: ['0x'],
    });

    const expectedReceipts: Receipt[] = [
      {
        type: ReceiptType.Log,
        id: ZeroBytes32,
        val0: bn(202),
        val1: bn(186),
        val2: bn(0),
        val3: bn(0),
        pc: bn(0x2870),
        is: bn(0x2868),
      },
      {
        type: ReceiptType.Return,
        id: ZeroBytes32,
        val: bn(1),
        pc: bn(0x2874),
        is: bn(0x2868),
      },
      {
        type: ReceiptType.ScriptResult,
        result: bn(0),
        gasUsed: bn(0x67),
      },
    ];

    expect(callResult.receipts).toStrictEqual(expectedReceipts);
  });

  // TODO: Add tests to provider sendTransaction
  // sendTransaction can't be tested without a valid signature
  // importing and testing it here can generate cycle dependency
  // as we test this in other modules like call contract its ok to
  // skip for now
  it.skip('can sendTransaction()', async () => {
    const provider = new Provider('http://127.0.0.1:4000/graphql');

    const response = await provider.sendTransaction({
      type: TransactionType.Script,
      gasPrice: 0,
      gasLimit: 1000000,
      script:
        /*
          Opcode::ADDI(0x10, REG_ZERO, 0xCA)
          Opcode::ADDI(0x11, REG_ZERO, 0xBA)
          Opcode::LOG(0x10, 0x11, REG_ZERO, REG_ZERO)
          Opcode::RET(REG_ONE)
        */
        arrayify('0x504000ca504400ba3341100024040000'),
      scriptData: randomBytes(32),
    });

    const result = await response.wait();

    expect(result.receipts).toEqual([
      {
        type: ReceiptType.Log,
        id: ZeroBytes32,
        val0: bn(202),
        val1: bn(186),
        val2: bn(0),
        val3: bn(0),
        pc: bn(0x2878),
        is: bn(0x2870),
      },
      {
        type: ReceiptType.Return,
        id: ZeroBytes32,
        val: bn(1),
        pc: bn(0x287c),
        is: bn(0x2870),
      },
      {
        type: ReceiptType.ScriptResult,
        result: bn(0),
        gasUsed: bn(0x2c),
      },
    ]);
  });

  it('can get all chain info', async () => {
    const provider = new Provider('http://127.0.0.1:4000/graphql');
    const { consensusParameters } = await provider.getChain();

    expect(consensusParameters.contractMaxSize).toBeDefined();
    expect(consensusParameters.maxInputs).toBeDefined();
    expect(consensusParameters.maxOutputs).toBeDefined();
    expect(consensusParameters.maxWitnesses).toBeDefined();
    expect(consensusParameters.maxGasPerTx).toBeDefined();
    expect(consensusParameters.maxScriptLength).toBeDefined();
    expect(consensusParameters.maxScriptDataLength).toBeDefined();
    expect(consensusParameters.maxStorageSlots).toBeDefined();
    expect(consensusParameters.maxPredicateLength).toBeDefined();
    expect(consensusParameters.maxPredicateDataLength).toBeDefined();
    expect(consensusParameters.maxGasPerPredicate).toBeDefined();
    expect(consensusParameters.gasPriceFactor).toBeDefined();
    expect(consensusParameters.gasPerByte).toBeDefined();
    expect(consensusParameters.maxMessageDataLength).toBeDefined();
  });

  it('can get node info including some consensus parameters properties', async () => {
    // #region provider-definition
    const provider = new Provider('http://127.0.0.1:4000/graphql');
    const { minGasPrice, gasPerByte, gasPriceFactor, maxGasPerTx, nodeVersion } =
      await provider.getNodeInfo();
    // #endregion provider-definition

    expect(minGasPrice).toBeDefined();
    expect(gasPerByte).toBeDefined();
    expect(gasPriceFactor).toBeDefined();
    expect(maxGasPerTx).toBeDefined();
    expect(nodeVersion).toBeDefined();
  });

  it('can change the provider url of the current instance', () => {
    const providerUrl1 = 'http://127.0.0.1:4000/graphql';
    const providerUrl2 = 'http://127.0.0.1:8080/graphql';
    const provider = new Provider(providerUrl1);
    const spyGraphQLClient = jest.spyOn(GraphQL, 'GraphQLClient');

    expect(provider.url).toBe(providerUrl1);
    provider.connect(providerUrl2);
    expect(provider.url).toBe(providerUrl2);
    expect(spyGraphQLClient).toBeCalledWith(providerUrl2, undefined);
  });

  it('can accept a custom fetch function', async () => {
    const providerUrl = 'http://127.0.0.1:4000/graphql';

    const customFetch = async (
      url: string,
      options: {
        body: string;
        headers: { [key: string]: string };
        [key: string]: unknown;
      }
    ) => {
      const graphqlRequest = JSON.parse(options.body);
      const { operationName } = graphqlRequest;
      if (operationName === 'getVersion') {
        const responseText = JSON.stringify({
          data: { nodeInfo: { nodeVersion: '0.30.0' } },
        });
        const response = Promise.resolve(new Response(responseText, options));

        return response;
      }
      return fetch(url, options);
    };

    const provider = new Provider(providerUrl, { fetch: customFetch });
    expect(await provider.getVersion()).toEqual('0.30.0');
  });

  it('can force-produce blocks', async () => {
    // #region Provider-produce-blocks
    const provider = new Provider('http://127.0.0.1:4000/graphql');

    const block = await provider.getBlock('latest');
    if (!block) {
      throw new Error('No latest block');
    }
    const { height: latestBlockNumberBeforeProduce } = block;

    const amountOfBlocksToProduce = 3;
    const latestBlockNumber = await provider.produceBlocks(amountOfBlocksToProduce);

    expect(latestBlockNumber.toHex()).toEqual(
      latestBlockNumberBeforeProduce.add(amountOfBlocksToProduce).toHex()
    );
    // #endregion Provider-produce-blocks
  });

  // TODO: Add back support for producing blocks with intervals by supporting the new
  // `block_production` config option for `fuel_core`.
  // See: https://github.com/FuelLabs/fuel-core/blob/def8878b986aedad8434f2d1abf059c8cbdbb8e2/crates/services/consensus_module/poa/src/config.rs#L20
  it.skip('can force-produce blocks with custom timestamps', async () => {
    const provider = new Provider('http://127.0.0.1:4000/graphql');

    const block = await provider.getBlock('latest');
    if (!block) {
      throw new Error('No latest block');
    }
    const { time: latestBlockTimestampBeforeProduce, height: latestBlockNumberBeforeProduce } =
      block;
    const latestBlockUnixTimestampBeforeProduce = fromTai64ToUnix(
      latestBlockTimestampBeforeProduce
    );

    const amountOfBlocksToProduce = 3;
    const blockTimeInterval = 100; // 100ms
    const startTime = new Date(latestBlockUnixTimestampBeforeProduce).getTime() + 1000; // 1s after the latest block

    const latestBlockNumber = await provider.produceBlocks(amountOfBlocksToProduce, startTime);

    // Verify that the latest block number is the expected one
    expect(latestBlockNumber.toString(10)).toEqual(
      latestBlockNumberBeforeProduce.add(amountOfBlocksToProduce).toString(10)
    );

    // Verify that the produced blocks have the expected timestamps and block numbers
    const producedBlocks = (
      await Promise.all(
        Array.from({ length: amountOfBlocksToProduce }, (_, i) =>
          provider.getBlock(latestBlockNumberBeforeProduce.add(i + 1).toNumber())
        )
      )
    ).map((producedBlock) => ({
      height: producedBlock?.height.toString(10),
      time: producedBlock?.time,
    }));
    const expectedBlocks = Array.from({ length: amountOfBlocksToProduce }, (_, i) => ({
      height: latestBlockNumberBeforeProduce.add(i + 1).toString(10),
      time: fromUnixToTai64(startTime + i * blockTimeInterval),
    }));
    expect(producedBlocks).toEqual(expectedBlocks);
  });

  it('can cacheUtxo [undefined]', () => {
    const provider = new Provider('http://127.0.0.1:4000/graphql');

    expect(provider.cache).toEqual(undefined);
  });

  it('can cacheUtxo [numerical]', () => {
    const provider = new Provider('http://127.0.0.1:4000/graphql', {
      cacheUtxo: 2500,
    });

    expect(provider.cache).toBeTruthy();
    expect(provider.cache?.ttl).toEqual(2_500);
  });

  it('can cacheUtxo [invalid numerical]', () => {
    expect(() => new Provider('http://127.0.0.1:4000/graphql', { cacheUtxo: -500 })).toThrow(
      'Invalid TTL: -500. Use a value greater than zero.'
    );
  });

  it('can cacheUtxo [will not cache inputs if no cache]', async () => {
    const provider = new Provider('http://127.0.0.1:4000/graphql');
    const transactionRequest = new ScriptTransactionRequest({});

    const { error } = await safeExec(() => provider.sendTransaction(transactionRequest));

    expect(error).toBeTruthy();
    expect(provider.cache).toEqual(undefined);
  });

  it('can cacheUtxo [will not cache inputs cache enabled + no coins]', async () => {
    const provider = new Provider('http://127.0.0.1:4000/graphql', {
      cacheUtxo: 1,
    });
    const MessageInput: MessageTransactionRequestInput = {
      type: InputType.Message,
      amount: 100,
      sender: BaseAssetId,
      recipient: BaseAssetId,
      witnessIndex: 1,
      nonce: BaseAssetId,
    };
    const transactionRequest = new ScriptTransactionRequest({
      inputs: [MessageInput],
    });

    const { error } = await safeExec(() => provider.sendTransaction(transactionRequest));

    expect(error).toBeTruthy();
    expect(provider.cache).toBeTruthy();
    expect(provider.cache?.getActiveData()).toStrictEqual([]);
  });

  it('can cacheUtxo [will cache inputs cache enabled + coins]', async () => {
    const provider = new Provider('http://127.0.0.1:4000/graphql', {
      cacheUtxo: 10000,
    });
    const EXPECTED: BytesLike[] = [
      '0xbc90ada45d89ec6648f8304eaf8fa2b03384d3c0efabc192b849658f4689b9c500',
      '0xbc90ada45d89ec6648f8304eaf8fa2b03384d3c0efabc192b849658f4689b9c501',
      '0xda5d131c490db3868be9f8e228cf279bd98ef1de97129682777ed93fa088bc3f02',
    ];
    const MessageInput: MessageTransactionRequestInput = {
      type: InputType.Message,
      amount: 100,
      sender: BaseAssetId,
      recipient: BaseAssetId,
      witnessIndex: 1,
      nonce: BaseAssetId,
    };
    const CoinInputA: CoinTransactionRequestInput = {
      type: InputType.Coin,
      id: EXPECTED[0],
      owner: BaseAssetId,
      assetId: BaseAssetId,
      txPointer: BaseAssetId,
      witnessIndex: 1,
      amount: 100,
    };
    const CoinInputB: CoinTransactionRequestInput = {
      type: InputType.Coin,
      id: arrayify(EXPECTED[1]),
      owner: BaseAssetId,
      assetId: BaseAssetId,
      txPointer: BaseAssetId,
      witnessIndex: 1,
      amount: 100,
    };
    const CoinInputC: CoinTransactionRequestInput = {
      type: InputType.Coin,
      id: EXPECTED[2],
      owner: BaseAssetId,
      assetId: BaseAssetId,
      txPointer: BaseAssetId,
      witnessIndex: 1,
      amount: 100,
    };
    const transactionRequest = new ScriptTransactionRequest({
      inputs: [MessageInput, CoinInputA, CoinInputB, CoinInputC],
    });

    const { error } = await safeExec(() => provider.sendTransaction(transactionRequest));

    expect(error).toBeTruthy();
    const EXCLUDED = provider.cache?.getActiveData() || [];
    expect(EXCLUDED.length).toEqual(3);
    expect(EXCLUDED.map((value) => hexlify(value))).toStrictEqual(EXPECTED);

    // clear cache
    EXCLUDED.forEach((value) => provider.cache?.del(value));
  });

  it('can cacheUtxo [will cache inputs and also use in exclude list]', async () => {
    const provider = new Provider('http://127.0.0.1:4000/graphql', {
      cacheUtxo: 10000,
    });
    const EXPECTED: BytesLike[] = [
      '0xbc90ada45d89ec6648f8304eaf8fa2b03384d3c0efabc192b849658f4689b9c503',
      '0xbc90ada45d89ec6648f8304eaf8fa2b03384d3c0efabc192b849658f4689b9c504',
      '0xda5d131c490db3868be9f8e228cf279bd98ef1de97129682777ed93fa088bc3505',
    ];
    const MessageInput: MessageTransactionRequestInput = {
      type: InputType.Message,
      amount: 100,
      sender: BaseAssetId,
      recipient: BaseAssetId,
      witnessIndex: 1,
      nonce: BaseAssetId,
    };
    const CoinInputA: CoinTransactionRequestInput = {
      type: InputType.Coin,
      id: EXPECTED[0],
      owner: BaseAssetId,
      assetId: BaseAssetId,
      txPointer: BaseAssetId,
      witnessIndex: 1,
      amount: 100,
    };
    const CoinInputB: CoinTransactionRequestInput = {
      type: InputType.Coin,
      id: arrayify(EXPECTED[1]),
      owner: BaseAssetId,
      assetId: BaseAssetId,
      txPointer: BaseAssetId,
      witnessIndex: 1,
      amount: 100,
    };
    const CoinInputC: CoinTransactionRequestInput = {
      type: InputType.Coin,
      id: EXPECTED[2],
      owner: BaseAssetId,
      assetId: BaseAssetId,
      txPointer: BaseAssetId,
      witnessIndex: 1,
      amount: 100,
    };
    const transactionRequest = new ScriptTransactionRequest({
      inputs: [MessageInput, CoinInputA, CoinInputB, CoinInputC],
    });

    const { error } = await safeExec(() => provider.sendTransaction(transactionRequest));

    expect(error).toBeTruthy();
    const EXCLUDED = provider.cache?.getActiveData() || [];
    expect(EXCLUDED.length).toEqual(3);
    expect(EXCLUDED.map((value) => hexlify(value))).toStrictEqual(EXPECTED);

    const owner = Address.fromRandom();
    const resourcesToSpendMock = jest.fn(() => Promise.resolve({ coinsToSpend: [] }));
    // @ts-expect-error mock
    provider.operations.getCoinsToSpend = resourcesToSpendMock;
    await provider.getResourcesToSpend(owner, []);

    expect(resourcesToSpendMock).toHaveBeenCalledWith({
      owner: owner.toB256(),
      queryPerAsset: [],
      excludedIds: {
        messages: [],
        utxos: EXPECTED,
      },
    });

    // clear cache
    EXCLUDED.forEach((value) => provider.cache?.del(value));
  });

  it('can cacheUtxo [will cache inputs cache enabled + coins]', async () => {
    const provider = new Provider('http://127.0.0.1:4000/graphql', {
      cacheUtxo: 10000,
    });
    const EXPECTED: BytesLike[] = [
      '0xbc90ada45d89ec6648f8304eaf8fa2b03384d3c0efabc192b849658f4689b9c500',
      '0xbc90ada45d89ec6648f8304eaf8fa2b03384d3c0efabc192b849658f4689b9c501',
      '0xda5d131c490db3868be9f8e228cf279bd98ef1de97129682777ed93fa088bc3f02',
    ];
    const MessageInput: MessageTransactionRequestInput = {
      type: InputType.Message,
      amount: 100,
      sender: BaseAssetId,
      recipient: BaseAssetId,
      witnessIndex: 1,
      nonce: BaseAssetId,
    };
    const CoinInputA: CoinTransactionRequestInput = {
      type: InputType.Coin,
      id: EXPECTED[0],
      owner: BaseAssetId,
      assetId: BaseAssetId,
      txPointer: BaseAssetId,
      witnessIndex: 1,
      amount: 100,
    };
    const CoinInputB: CoinTransactionRequestInput = {
      type: InputType.Coin,
      id: arrayify(EXPECTED[1]),
      owner: BaseAssetId,
      assetId: BaseAssetId,
      txPointer: BaseAssetId,
      witnessIndex: 1,
      amount: 100,
    };
    const CoinInputC: CoinTransactionRequestInput = {
      type: InputType.Coin,
      id: EXPECTED[2],
      owner: BaseAssetId,
      assetId: BaseAssetId,
      txPointer: BaseAssetId,
      witnessIndex: 1,
      amount: 100,
    };
    const transactionRequest = new ScriptTransactionRequest({
      inputs: [MessageInput, CoinInputA, CoinInputB, CoinInputC],
    });

    const { error } = await safeExec(() => provider.sendTransaction(transactionRequest));

    expect(error).toBeTruthy();
    const EXCLUDED = provider.cache?.getActiveData() || [];
    expect(EXCLUDED.length).toEqual(3);
    expect(EXCLUDED.map((value) => hexlify(value))).toStrictEqual(EXPECTED);

    // clear cache
    EXCLUDED.forEach((value) => provider.cache?.del(value));
  });

  it('can cacheUtxo [will cache inputs and also merge/de-dupe in exclude list]', async () => {
    const provider = new Provider('http://127.0.0.1:4000/graphql', {
      cacheUtxo: 10000,
    });
    const EXPECTED: BytesLike[] = [
      '0xbc90ada45d89ec6648f8304eaf8fa2b03384d3c0efabc192b849658f4689b9c503',
      '0xbc90ada45d89ec6648f8304eaf8fa2b03384d3c0efabc192b849658f4689b9c504',
      '0xda5d131c490db3868be9f8e228cf279bd98ef1de97129682777ed93fa088bc3505',
    ];
    const MessageInput: MessageTransactionRequestInput = {
      type: InputType.Message,
      amount: 100,
      sender: BaseAssetId,
      recipient: BaseAssetId,
      witnessIndex: 1,
      nonce: BaseAssetId,
    };
    const CoinInputA: CoinTransactionRequestInput = {
      type: InputType.Coin,
      id: EXPECTED[0],
      owner: BaseAssetId,
      assetId: BaseAssetId,
      txPointer: BaseAssetId,
      witnessIndex: 1,
      amount: 100,
    };
    const CoinInputB: CoinTransactionRequestInput = {
      type: InputType.Coin,
      id: arrayify(EXPECTED[1]),
      owner: BaseAssetId,
      assetId: BaseAssetId,
      txPointer: BaseAssetId,
      witnessIndex: 1,
      amount: 100,
    };
    const CoinInputC: CoinTransactionRequestInput = {
      type: InputType.Coin,
      id: EXPECTED[2],
      owner: BaseAssetId,
      assetId: BaseAssetId,
      txPointer: BaseAssetId,
      witnessIndex: 1,
      amount: 100,
    };
    const transactionRequest = new ScriptTransactionRequest({
      inputs: [MessageInput, CoinInputA, CoinInputB, CoinInputC],
    });

    const { error } = await safeExec(() => provider.sendTransaction(transactionRequest));

    expect(error).toBeTruthy();
    const EXCLUDED = provider.cache?.getActiveData() || [];
    expect(EXCLUDED.length).toEqual(3);
    expect(EXCLUDED.map((value) => hexlify(value))).toStrictEqual(EXPECTED);

    const owner = Address.fromRandom();
    const resourcesToSpendMock = jest.fn(() => Promise.resolve({ coinsToSpend: [] }));
    // @ts-expect-error mock
    provider.operations.getCoinsToSpend = resourcesToSpendMock;
    await provider.getResourcesToSpend(owner, [], {
      utxos: [
        '0xbc90ada45d89ec6648f8304eaf8fa2b03384d3c0efabc192b849658f4689b9c503',
        '0xbc90ada45d89ec6648f8304eaf8fa2b03384d3c0efabc192b849658f4689b9c507',
        '0xbc90ada45d89ec6648f8304eaf8fa2b03384d3c0efabc192b849658f4689b9c508',
      ],
    });

    expect(resourcesToSpendMock).toHaveBeenCalledWith({
      owner: owner.toB256(),
      queryPerAsset: [],
      excludedIds: {
        messages: [],
        utxos: [
          '0xbc90ada45d89ec6648f8304eaf8fa2b03384d3c0efabc192b849658f4689b9c503',
          '0xbc90ada45d89ec6648f8304eaf8fa2b03384d3c0efabc192b849658f4689b9c507',
          '0xbc90ada45d89ec6648f8304eaf8fa2b03384d3c0efabc192b849658f4689b9c508',
          EXPECTED[1],
          EXPECTED[2],
        ],
      },
    });

    // clear cache
    EXCLUDED.forEach((value) => provider.cache?.del(value));
  });

  it('can getBlocks', async () => {
    const provider = new Provider('http://127.0.0.1:4000/graphql');
    // Force-producing some blocks to make sure that 10 blocks exist
    await provider.produceBlocks(10);
    // #region Provider-get-blocks
    const blocks = await provider.getBlocks({
      last: 10,
    });
    // #endregion Provider-get-blocks
    expect(blocks.length).toBe(10);
    blocks.forEach((block) => {
      expect(block).toEqual(
        expect.objectContaining({
          id: expect.any(String),
          height: expect.any(BN),
          time: expect.any(String),
          transactionIds: expect.any(Array<string>),
        })
      );
    });
  });

  it('can getMessageProof with all data', async () => {
    // Create a mock provider to return the message proof
    // It test mainly types and converstions
    const provider = new Provider('http://127.0.0.1:4000/graphql', {
      fetch: async (url, options) => {
        const messageProof = JSON.stringify(messageProofResponse);
        return Promise.resolve(new Response(messageProof, options));
      },
    });
    const messageProof = await provider.getMessageProof(
      '0x79c54219a5c910979e5e4c2728df163fa654a1fe03843e6af59daa2c3fcd42ea',
      '0xb33895e6fdf23b5a62c92a1d45c71a11579027f9e5c4dda73c26cf140bcd6895',
      '0xe4dfe8fc1b5de2c669efbcc5e4c0a61db175d1b2f03e3cd46ed4396e76695c5b'
    );
    expect(messageProof).toMatchSnapshot();
  });

  it('estimatePredicates should correctly assign gas to input message', async () => {
    const provider = new Provider('http://127.0.0.1:4000/graphql');
    const inputMessage: MessageTransactionRequestInput = {
      type: InputType.Message,
      amount: bn(0),
      sender: '0x00000000000000000000000059f2f1fcfe2474fd5f0b9ba1e73ca90b143eb8d0',
      recipient: '0x74d9101b542a935ba4151379eaab1aba50a40bb0b960e1b8fe919c547d9f1467',
      witnessIndex: 0,
      data: '0x',
      nonce: '0x0000000000000000000000000000000000000000000000000000000000000002',
      // Predicate that returns true
      predicate: '0x9000000447000000000000000000001c5dfcc00110fff30024040000',
      // Assign zero to gas to ensure that the gas is calculated
      predicateGasUsed: bn(0),
      predicateData: '0x',
    };
    const tx = new ScriptTransactionRequest();
    tx.inputs.push(inputMessage);

    const txEstimated = await provider.estimatePredicates(tx);
    const predicateMessageInput = <MessageTransactionRequestInput>txEstimated.inputs[0];
    expect(Number(predicateMessageInput.predicateGasUsed)).toBeGreaterThan(1);
  });
});<|MERGE_RESOLUTION|>--- conflicted
+++ resolved
@@ -29,11 +29,7 @@
 
     const version = await provider.getVersion();
 
-<<<<<<< HEAD
     expect(version).toEqual('0.20.1');
-=======
-    expect(version).toEqual('0.19.1');
->>>>>>> b7fba686
   });
 
   it('can call()', async () => {
