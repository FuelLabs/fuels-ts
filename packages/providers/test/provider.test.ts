import { Address } from '@fuel-ts/address';
import { BaseAssetId, ZeroBytes32 } from '@fuel-ts/address/configs';
import { randomBytes } from '@fuel-ts/crypto';
import { FuelError, ErrorCode } from '@fuel-ts/errors';
import { expectToThrowFuelError, safeExec } from '@fuel-ts/errors/test-utils';
import { BN, bn } from '@fuel-ts/math';
import type { Receipt } from '@fuel-ts/transactions';
import { InputType, ReceiptType, TransactionType } from '@fuel-ts/transactions';
import { versions } from '@fuel-ts/versions';
import * as fuelTsVersionsMod from '@fuel-ts/versions';
import { getBytesCopy, hexlify } from 'ethers';
import type { BytesLike } from 'ethers';
import * as GraphQL from 'graphql-request';

import type { GqlGetCoinsToSpendQuery } from '../src/__generated__/operations';
import Provider from '../src/provider';
import { setupTestProvider } from '../src/test-utils';
import type {
  CoinTransactionRequestInput,
  MessageTransactionRequestInput,
} from '../src/transaction-request';
import { ScriptTransactionRequest } from '../src/transaction-request';
import { fromTai64ToUnix, fromUnixToTai64 } from '../src/utils';

import { messageProofResponse, messageStatusResponse } from './fixtures';
import { MOCK_CHAIN } from './fixtures/chain';
import { MOCK_NODE_INFO } from './fixtures/nodeInfo';

vi.mock('@fuel-ts/versions', async () => {
  const mod = await vi.importActual('@fuel-ts/versions');
  return {
    __esModule: true,
    ...mod,
  };
});

afterEach(() => {
  vi.restoreAllMocks();
});

const getCustomFetch =
  (expectedOperationName: string, expectedResponse: object) =>
  async (
    url: string,
    options: {
      body: string;
      headers: { [key: string]: string };
      [key: string]: unknown;
    }
  ) => {
    const graphqlRequest = JSON.parse(options.body);
    const { operationName } = graphqlRequest;

    if (operationName === expectedOperationName) {
      const responseText = JSON.stringify({
        data: expectedResponse,
      });
      const response = Promise.resolve(new Response(responseText, options));

      return response;
    }
    return fetch(url, options);
  };

// TODO: Figure out a way to import this constant from `@fuel-ts/wallet/configs`
const FUEL_NETWORK_URL = 'http://127.0.0.1:4000/graphql';

/**
 * @group node
 */
describe('Provider', () => {
  it('can getVersion()', async () => {
    await using provider = await setupTestProvider();

    const version = await provider.getVersion();

    expect(version).toEqual('0.20.7');
  });

  it('can call()', async () => {
    await using provider = await setupTestProvider();

    const CoinInputs: CoinTransactionRequestInput[] = [
      {
        type: InputType.Coin,
        id: '0xbc90ada45d89ec6648f8304eaf8fa2b03384d3c0efabc192b849658f4689b9c500',
        owner: BaseAssetId,
        assetId: BaseAssetId,
        txPointer: '0x00000000000000000000000000000000',
        amount: 100,
        witnessIndex: 0,
      },
    ];

    const callResult = await provider.call({
      type: TransactionType.Script,
      gasPrice: 0,
      gasLimit: 1000000,
      script:
        /*
          Opcode::ADDI(0x10, REG_ZERO, 0xCA)
          Opcode::ADDI(0x11, REG_ZERO, 0xBA)
          Opcode::LOG(0x10, 0x11, REG_ZERO, REG_ZERO)
          Opcode::RET(REG_ONE)
        */
        getBytesCopy('0x504000ca504400ba3341100024040000'),
      scriptData: randomBytes(32),
      inputs: CoinInputs,
      witnesses: ['0x'],
    });

    const expectedReceipts: Receipt[] = [
      {
        type: ReceiptType.Log,
        id: ZeroBytes32,
        val0: bn(202),
        val1: bn(186),
        val2: bn(0),
        val3: bn(0),
        pc: bn(0x2870),
        is: bn(0x2868),
      },
      {
        type: ReceiptType.Return,
        id: ZeroBytes32,
        val: bn(1),
        pc: bn(0x2874),
        is: bn(0x2868),
      },
      {
        type: ReceiptType.ScriptResult,
        result: bn(0),
        gasUsed: bn(0xc),
      },
    ];

    expect(callResult.receipts).toStrictEqual(expectedReceipts);
  });

  // TODO: Add tests to provider sendTransaction
  // sendTransaction can't be tested without a valid signature
  // importing and testing it here can generate cycle dependency
  // as we test this in other modules like call contract its ok to
  // skip for now
  it.skip('can sendTransaction()', async () => {
    await using provider = await setupTestProvider();

    const response = await provider.sendTransaction({
      type: TransactionType.Script,
      gasPrice: 0,
      gasLimit: 1000000,
      script:
        /*
          Opcode::ADDI(0x10, REG_ZERO, 0xCA)
          Opcode::ADDI(0x11, REG_ZERO, 0xBA)
          Opcode::LOG(0x10, 0x11, REG_ZERO, REG_ZERO)
          Opcode::RET(REG_ONE)
        */
        getBytesCopy('0x504000ca504400ba3341100024040000'),
      scriptData: randomBytes(32),
    });

    const result = await response.wait();

    expect(result.receipts).toEqual([
      {
        type: ReceiptType.Log,
        id: ZeroBytes32,
        val0: bn(202),
        val1: bn(186),
        val2: bn(0),
        val3: bn(0),
        pc: bn(0x2878),
        is: bn(0x2870),
      },
      {
        type: ReceiptType.Return,
        id: ZeroBytes32,
        val: bn(1),
        pc: bn(0x287c),
        is: bn(0x2870),
      },
      {
        type: ReceiptType.ScriptResult,
        result: bn(0),
        gasUsed: bn(0x2c),
      },
    ]);
  });

  it('can get all chain info', async () => {
    // #region provider-definition
    await using provider = await setupTestProvider();
    const { consensusParameters } = await provider.getChain();
    // #endregion provider-definition

    expect(consensusParameters.contractMaxSize).toBeDefined();
    expect(consensusParameters.maxInputs).toBeDefined();
    expect(consensusParameters.maxOutputs).toBeDefined();
    expect(consensusParameters.maxWitnesses).toBeDefined();
    expect(consensusParameters.maxGasPerTx).toBeDefined();
    expect(consensusParameters.maxScriptLength).toBeDefined();
    expect(consensusParameters.maxScriptDataLength).toBeDefined();
    expect(consensusParameters.maxStorageSlots).toBeDefined();
    expect(consensusParameters.maxPredicateLength).toBeDefined();
    expect(consensusParameters.maxPredicateDataLength).toBeDefined();
    expect(consensusParameters.maxGasPerPredicate).toBeDefined();
    expect(consensusParameters.gasPriceFactor).toBeDefined();
    expect(consensusParameters.gasPerByte).toBeDefined();
    expect(consensusParameters.maxMessageDataLength).toBeDefined();
  });

  it('can change the provider url of the current instance', async () => {
    const providerUrl1 = FUEL_NETWORK_URL;
    const providerUrl2 = 'http://127.0.0.1:8080/graphql';

    const provider = await Provider.create(providerUrl1);

    expect(provider.url).toBe(providerUrl1);

    const spyGraphQLClient = vi.spyOn(GraphQL, 'GraphQLClient').mockImplementation(
      () =>
        ({
          request: () =>
            Promise.resolve({
              chain: MOCK_CHAIN,
              nodeInfo: MOCK_NODE_INFO,
            }),
        }) as unknown as GraphQL.GraphQLClient
    );

    const spyFetchChainAndNodeInfo = vi.spyOn(Provider.prototype, 'fetchChainAndNodeInfo');
    const spyFetchChain = vi.spyOn(Provider.prototype, 'fetchChain');
    const spyFetchNode = vi.spyOn(Provider.prototype, 'fetchNode');

    await provider.connect(providerUrl2);
    expect(provider.url).toBe(providerUrl2);
    expect(spyGraphQLClient).toBeCalledWith(providerUrl2, undefined);

    expect(spyFetchChainAndNodeInfo).toHaveBeenCalledTimes(1);
    expect(spyFetchChain).toHaveBeenCalledTimes(1);
    expect(spyFetchNode).toHaveBeenCalledTimes(1);
  });

  it('can accept a custom fetch function', async () => {
    await using providerForUrl = await setupTestProvider();
    const providerUrl = providerForUrl.url;

    const provider = await Provider.create(providerUrl, {
      fetch: getCustomFetch('getVersion', { nodeInfo: { nodeVersion: '0.30.0' } }),
    });
    expect(await provider.getVersion()).toEqual('0.30.0');
  });

  it('can force-produce blocks', async () => {
    await using provider = await setupTestProvider();

    // #region Provider-produce-blocks
    const block = await provider.getBlock('latest');
    if (!block) {
      throw new Error('No latest block');
    }
    const { height: latestBlockNumberBeforeProduce } = block;

    const amountOfBlocksToProduce = 3;
    const latestBlockNumber = await provider.produceBlocks(amountOfBlocksToProduce);

    expect(latestBlockNumber.toHex()).toEqual(
      latestBlockNumberBeforeProduce.add(amountOfBlocksToProduce).toHex()
    );
    // #endregion Provider-produce-blocks
  });

  // TODO: Add back support for producing blocks with intervals by supporting the new
  // `block_production` config option for `fuel_core`.
  // See: https://github.com/FuelLabs/fuel-core/blob/def8878b986aedad8434f2d1abf059c8cbdbb8e2/crates/services/consensus_module/poa/src/config.rs#L20
  it.skip('can force-produce blocks with custom timestamps', async () => {
    await using provider = await setupTestProvider();

    const block = await provider.getBlock('latest');
    if (!block) {
      throw new Error('No latest block');
    }
    const { time: latestBlockTimestampBeforeProduce, height: latestBlockNumberBeforeProduce } =
      block;
    const latestBlockUnixTimestampBeforeProduce = fromTai64ToUnix(
      latestBlockTimestampBeforeProduce
    );

    const amountOfBlocksToProduce = 3;
    const blockTimeInterval = 100; // 100ms
    const startTime = new Date(latestBlockUnixTimestampBeforeProduce).getTime() + 1000; // 1s after the latest block

    const latestBlockNumber = await provider.produceBlocks(amountOfBlocksToProduce, startTime);

    // Verify that the latest block number is the expected one
    expect(latestBlockNumber.toString(10)).toEqual(
      latestBlockNumberBeforeProduce.add(amountOfBlocksToProduce).toString(10)
    );

    // Verify that the produced blocks have the expected timestamps and block numbers
    const producedBlocks = (
      await Promise.all(
        Array.from({ length: amountOfBlocksToProduce }, (_, i) =>
          provider.getBlock(latestBlockNumberBeforeProduce.add(i + 1).toNumber())
        )
      )
    ).map((producedBlock) => ({
      height: producedBlock?.height.toString(10),
      time: producedBlock?.time,
    }));
    const expectedBlocks = Array.from({ length: amountOfBlocksToProduce }, (_, i) => ({
      height: latestBlockNumberBeforeProduce.add(i + 1).toString(10),
      time: fromUnixToTai64(startTime + i * blockTimeInterval),
    }));
    expect(producedBlocks).toEqual(expectedBlocks);
  });

  it('can cacheUtxo [undefined]', async () => {
    await using provider = await setupTestProvider();

    expect(provider.cache).toEqual(undefined);
  });

  it('can cacheUtxo [numerical]', async () => {
    await using provider = await setupTestProvider({ providerOptions: { cacheUtxo: 2500 } });

    expect(provider.cache).toBeTruthy();
    expect(provider.cache?.ttl).toEqual(2_500);
  });

  it('can cacheUtxo [invalid numerical]', async () => {
    const { error } = await safeExec(async () => {
      await setupTestProvider({ providerOptions: { cacheUtxo: -500 } });
    });
    expect(error?.message).toMatch(/Invalid TTL: -500\. Use a value greater than zero/);
  });

  it('can cacheUtxo [will not cache inputs if no cache]', async () => {
    await using provider = await setupTestProvider();
    const transactionRequest = new ScriptTransactionRequest({});

    const { error } = await safeExec(() => provider.sendTransaction(transactionRequest));

    expect(error).toBeTruthy();
    expect(provider.cache).toEqual(undefined);
  });

  it('can cacheUtxo [will not cache inputs cache enabled + no coins]', async () => {
    await using provider = await setupTestProvider({
      providerOptions: {
        cacheUtxo: 1,
      },
    });

    const MessageInput: MessageTransactionRequestInput = {
      type: InputType.Message,
      amount: 100,
      sender: BaseAssetId,
      recipient: BaseAssetId,
      witnessIndex: 1,
      nonce: BaseAssetId,
    };
    const transactionRequest = new ScriptTransactionRequest({
      inputs: [MessageInput],
    });

    const { error } = await safeExec(() => provider.sendTransaction(transactionRequest));

    expect(error).toBeTruthy();
    expect(provider.cache).toBeTruthy();
    expect(provider.cache?.getActiveData()).toStrictEqual([]);
  });

  it('can cacheUtxo [will cache inputs cache enabled + coins]', async () => {
    await using provider = await setupTestProvider({ providerOptions: { cacheUtxo: 10000 } });

    const EXPECTED: BytesLike[] = [
      '0xbc90ada45d89ec6648f8304eaf8fa2b03384d3c0efabc192b849658f4689b9c500',
      '0xbc90ada45d89ec6648f8304eaf8fa2b03384d3c0efabc192b849658f4689b9c501',
      '0xda5d131c490db3868be9f8e228cf279bd98ef1de97129682777ed93fa088bc3f02',
    ];
    const MessageInput: MessageTransactionRequestInput = {
      type: InputType.Message,
      amount: 100,
      sender: BaseAssetId,
      recipient: BaseAssetId,
      witnessIndex: 1,
      nonce: BaseAssetId,
    };
    const CoinInputA: CoinTransactionRequestInput = {
      type: InputType.Coin,
      id: EXPECTED[0],
      owner: BaseAssetId,
      assetId: BaseAssetId,
      txPointer: BaseAssetId,
      witnessIndex: 1,
      amount: 100,
    };
    const CoinInputB: CoinTransactionRequestInput = {
      type: InputType.Coin,
      id: getBytesCopy(EXPECTED[1]),
      owner: BaseAssetId,
      assetId: BaseAssetId,
      txPointer: BaseAssetId,
      witnessIndex: 1,
      amount: 100,
    };
    const CoinInputC: CoinTransactionRequestInput = {
      type: InputType.Coin,
      id: EXPECTED[2],
      owner: BaseAssetId,
      assetId: BaseAssetId,
      txPointer: BaseAssetId,
      witnessIndex: 1,
      amount: 100,
    };
    const transactionRequest = new ScriptTransactionRequest({
      inputs: [MessageInput, CoinInputA, CoinInputB, CoinInputC],
    });

    const { error } = await safeExec(() => provider.sendTransaction(transactionRequest));

    expect(error).toBeTruthy();
    const EXCLUDED = provider.cache?.getActiveData() || [];
    expect(EXCLUDED.length).toEqual(3);
    expect(EXCLUDED.map((value) => hexlify(value))).toStrictEqual(EXPECTED);

    // clear cache
    EXCLUDED.forEach((value) => provider.cache?.del(value));
  });

  it('can cacheUtxo [will cache inputs and also use in exclude list]', async () => {
    await using provider = await setupTestProvider({ providerOptions: { cacheUtxo: 10000 } });
    const EXPECTED: BytesLike[] = [
      '0xbc90ada45d89ec6648f8304eaf8fa2b03384d3c0efabc192b849658f4689b9c503',
      '0xbc90ada45d89ec6648f8304eaf8fa2b03384d3c0efabc192b849658f4689b9c504',
      '0xda5d131c490db3868be9f8e228cf279bd98ef1de97129682777ed93fa088bc3505',
    ];
    const MessageInput: MessageTransactionRequestInput = {
      type: InputType.Message,
      amount: 100,
      sender: BaseAssetId,
      recipient: BaseAssetId,
      witnessIndex: 1,
      nonce: BaseAssetId,
    };
    const CoinInputA: CoinTransactionRequestInput = {
      type: InputType.Coin,
      id: EXPECTED[0],
      owner: BaseAssetId,
      assetId: BaseAssetId,
      txPointer: BaseAssetId,
      witnessIndex: 1,
      amount: 100,
    };
    const CoinInputB: CoinTransactionRequestInput = {
      type: InputType.Coin,
      id: getBytesCopy(EXPECTED[1]),
      owner: BaseAssetId,
      assetId: BaseAssetId,
      txPointer: BaseAssetId,
      witnessIndex: 1,
      amount: 100,
    };
    const CoinInputC: CoinTransactionRequestInput = {
      type: InputType.Coin,
      id: EXPECTED[2],
      owner: BaseAssetId,
      assetId: BaseAssetId,
      txPointer: BaseAssetId,
      witnessIndex: 1,
      amount: 100,
    };
    const transactionRequest = new ScriptTransactionRequest({
      inputs: [MessageInput, CoinInputA, CoinInputB, CoinInputC],
    });

    const { error } = await safeExec(() => provider.sendTransaction(transactionRequest));

    expect(error).toBeTruthy();
    const EXCLUDED = provider.cache?.getActiveData() || [];
    expect(EXCLUDED.length).toEqual(3);
    expect(EXCLUDED.map((value) => hexlify(value))).toStrictEqual(EXPECTED);

    const owner = Address.fromRandom();
<<<<<<< HEAD
    const resourcesToSpendMock = vi.fn(() => Promise.resolve({ coinsToSpend: [] }));
    // @ts-expect-error mock
=======
    const resourcesToSpendMock = jest.fn(() =>
      Promise.resolve<GqlGetCoinsToSpendQuery>({
        coinsToSpend: [],
      } as unknown as GqlGetCoinsToSpendQuery)
    );
>>>>>>> a8e88bbd
    provider.operations.getCoinsToSpend = resourcesToSpendMock;
    await provider.getResourcesToSpend(owner, []);

    expect(resourcesToSpendMock).toHaveBeenCalledWith({
      owner: owner.toB256(),
      queryPerAsset: [],
      excludedIds: {
        messages: [],
        utxos: EXPECTED,
      },
    });

    // clear cache
    EXCLUDED.forEach((value) => provider.cache?.del(value));
  });

  it('can cacheUtxo [will cache inputs cache enabled + coins]', async () => {
    await using provider = await setupTestProvider({ providerOptions: { cacheUtxo: 10000 } });
    const EXPECTED: BytesLike[] = [
      '0xbc90ada45d89ec6648f8304eaf8fa2b03384d3c0efabc192b849658f4689b9c500',
      '0xbc90ada45d89ec6648f8304eaf8fa2b03384d3c0efabc192b849658f4689b9c501',
      '0xda5d131c490db3868be9f8e228cf279bd98ef1de97129682777ed93fa088bc3f02',
    ];
    const MessageInput: MessageTransactionRequestInput = {
      type: InputType.Message,
      amount: 100,
      sender: BaseAssetId,
      recipient: BaseAssetId,
      witnessIndex: 1,
      nonce: BaseAssetId,
    };
    const CoinInputA: CoinTransactionRequestInput = {
      type: InputType.Coin,
      id: EXPECTED[0],
      owner: BaseAssetId,
      assetId: BaseAssetId,
      txPointer: BaseAssetId,
      witnessIndex: 1,
      amount: 100,
    };
    const CoinInputB: CoinTransactionRequestInput = {
      type: InputType.Coin,
      id: getBytesCopy(EXPECTED[1]),
      owner: BaseAssetId,
      assetId: BaseAssetId,
      txPointer: BaseAssetId,
      witnessIndex: 1,
      amount: 100,
    };
    const CoinInputC: CoinTransactionRequestInput = {
      type: InputType.Coin,
      id: EXPECTED[2],
      owner: BaseAssetId,
      assetId: BaseAssetId,
      txPointer: BaseAssetId,
      witnessIndex: 1,
      amount: 100,
    };
    const transactionRequest = new ScriptTransactionRequest({
      inputs: [MessageInput, CoinInputA, CoinInputB, CoinInputC],
    });

    const { error } = await safeExec(() => provider.sendTransaction(transactionRequest));

    expect(error).toBeTruthy();
    const EXCLUDED = provider.cache?.getActiveData() || [];
    expect(EXCLUDED.length).toEqual(3);
    expect(EXCLUDED.map((value) => hexlify(value))).toStrictEqual(EXPECTED);

    // clear cache
    EXCLUDED.forEach((value) => provider.cache?.del(value));
  });

  it('can cacheUtxo [will cache inputs and also merge/de-dupe in exclude list]', async () => {
    await using provider = await setupTestProvider({ providerOptions: { cacheUtxo: 10000 } });
    const EXPECTED: BytesLike[] = [
      '0xbc90ada45d89ec6648f8304eaf8fa2b03384d3c0efabc192b849658f4689b9c503',
      '0xbc90ada45d89ec6648f8304eaf8fa2b03384d3c0efabc192b849658f4689b9c504',
      '0xda5d131c490db3868be9f8e228cf279bd98ef1de97129682777ed93fa088bc3505',
    ];
    const MessageInput: MessageTransactionRequestInput = {
      type: InputType.Message,
      amount: 100,
      sender: BaseAssetId,
      recipient: BaseAssetId,
      witnessIndex: 1,
      nonce: BaseAssetId,
    };
    const CoinInputA: CoinTransactionRequestInput = {
      type: InputType.Coin,
      id: EXPECTED[0],
      owner: BaseAssetId,
      assetId: BaseAssetId,
      txPointer: BaseAssetId,
      witnessIndex: 1,
      amount: 100,
    };
    const CoinInputB: CoinTransactionRequestInput = {
      type: InputType.Coin,
      id: getBytesCopy(EXPECTED[1]),
      owner: BaseAssetId,
      assetId: BaseAssetId,
      txPointer: BaseAssetId,
      witnessIndex: 1,
      amount: 100,
    };
    const CoinInputC: CoinTransactionRequestInput = {
      type: InputType.Coin,
      id: EXPECTED[2],
      owner: BaseAssetId,
      assetId: BaseAssetId,
      txPointer: BaseAssetId,
      witnessIndex: 1,
      amount: 100,
    };
    const transactionRequest = new ScriptTransactionRequest({
      inputs: [MessageInput, CoinInputA, CoinInputB, CoinInputC],
    });

    const { error } = await safeExec(() => provider.sendTransaction(transactionRequest));

    expect(error).toBeTruthy();
    const EXCLUDED = provider.cache?.getActiveData() || [];
    expect(EXCLUDED.length).toEqual(3);
    expect(EXCLUDED.map((value) => hexlify(value))).toStrictEqual(EXPECTED);

    const owner = Address.fromRandom();
<<<<<<< HEAD
    const resourcesToSpendMock = vi.fn(() => Promise.resolve({ coinsToSpend: [] }));
    // @ts-expect-error mock
=======
    const resourcesToSpendMock = jest.fn(() =>
      Promise.resolve<GqlGetCoinsToSpendQuery>({
        coinsToSpend: [],
      } as unknown as GqlGetCoinsToSpendQuery)
    );
>>>>>>> a8e88bbd
    provider.operations.getCoinsToSpend = resourcesToSpendMock;
    await provider.getResourcesToSpend(owner, [], {
      utxos: [
        '0xbc90ada45d89ec6648f8304eaf8fa2b03384d3c0efabc192b849658f4689b9c503',
        '0xbc90ada45d89ec6648f8304eaf8fa2b03384d3c0efabc192b849658f4689b9c507',
        '0xbc90ada45d89ec6648f8304eaf8fa2b03384d3c0efabc192b849658f4689b9c508',
      ],
    });

    expect(resourcesToSpendMock).toHaveBeenCalledWith({
      owner: owner.toB256(),
      queryPerAsset: [],
      excludedIds: {
        messages: [],
        utxos: [
          '0xbc90ada45d89ec6648f8304eaf8fa2b03384d3c0efabc192b849658f4689b9c503',
          '0xbc90ada45d89ec6648f8304eaf8fa2b03384d3c0efabc192b849658f4689b9c507',
          '0xbc90ada45d89ec6648f8304eaf8fa2b03384d3c0efabc192b849658f4689b9c508',
          EXPECTED[1],
          EXPECTED[2],
        ],
      },
    });

    // clear cache
    EXCLUDED.forEach((value) => provider.cache?.del(value));
  });

  it('can getBlocks', async () => {
    await using provider = await setupTestProvider();
    // Force-producing some blocks to make sure that 10 blocks exist
    await provider.produceBlocks(10);
    // #region Provider-get-blocks
    const blocks = await provider.getBlocks({
      last: 10,
    });
    // #endregion Provider-get-blocks
    expect(blocks.length).toBe(10);
    blocks.forEach((block) => {
      expect(block).toEqual(
        expect.objectContaining({
          id: expect.any(String),
          height: expect.any(BN),
          time: expect.any(String),
          transactionIds: expect.any(Array<string>),
        })
      );
    });
  });

  it('can getMessageProof with all data', async () => {
    // Create a mock provider to return the message proof
    // It test mainly types and converstions
    const provider = await Provider.create(FUEL_NETWORK_URL, {
      fetch: async (url, options) =>
        getCustomFetch('getMessageProof', { messageProof: messageProofResponse })(url, options),
    });

    const messageProof = await provider.getMessageProof(
      '0x79c54219a5c910979e5e4c2728df163fa654a1fe03843e6af59daa2c3fcd42ea',
      '0xb33895e6fdf23b5a62c92a1d45c71a11579027f9e5c4dda73c26cf140bcd6895',
      '0xe4dfe8fc1b5de2c669efbcc5e4c0a61db175d1b2f03e3cd46ed4396e76695c5b'
    );

    expect(messageProof).toMatchSnapshot();
  });

  it('can getMessageStatus', async () => {
    // Create a mock provider to return the message proof
    // It test mainly types and converstions
    const provider = await Provider.create(FUEL_NETWORK_URL, {
      fetch: async (url, options) =>
        getCustomFetch('getMessageStatus', { messageStatus: messageStatusResponse })(url, options),
    });
    const messageStatus = await provider.getMessageStatus(
      '0x0000000000000000000000000000000000000000000000000000000000000008'
    );
    expect(messageStatus).toMatchSnapshot();
  });

  it('can connect', async () => {
    await using provider = await setupTestProvider();

    // check if the provider was initialized properly
    expect(provider).toBeInstanceOf(Provider);
    expect(provider.getChain()).toBeDefined();
    expect(provider.getNode()).toBeDefined();
  });

  it('should cache chain and node info', async () => {
    Provider.clearChainAndNodeCaches();

    const provider = await Provider.create(FUEL_NETWORK_URL);

    expect(provider.getChain()).toBeDefined();
    expect(provider.getNode()).toBeDefined();
  });

  it('should ensure getChain and getNode uses the cache and does not fetch new data', async () => {
    Provider.clearChainAndNodeCaches();

    const spyFetchChainAndNodeInfo = vi.spyOn(Provider.prototype, 'fetchChainAndNodeInfo');
    const spyFetchChain = vi.spyOn(Provider.prototype, 'fetchChain');
    const spyFetchNode = vi.spyOn(Provider.prototype, 'fetchNode');

    const provider = await Provider.create(FUEL_NETWORK_URL);

    expect(spyFetchChainAndNodeInfo).toHaveBeenCalledTimes(1);
    expect(spyFetchChain).toHaveBeenCalledTimes(1);
    expect(spyFetchNode).toHaveBeenCalledTimes(1);

    provider.getChain();
    provider.getNode();

    expect(spyFetchChainAndNodeInfo).toHaveBeenCalledTimes(1);
    expect(spyFetchChain).toHaveBeenCalledTimes(1);
    expect(spyFetchNode).toHaveBeenCalledTimes(1);
  });

  it('should ensure fetchChainAndNodeInfo always fetch new data', async () => {
    Provider.clearChainAndNodeCaches();

    const spyFetchChainAndNodeInfo = vi.spyOn(Provider.prototype, 'fetchChainAndNodeInfo');
    const spyFetchChain = vi.spyOn(Provider.prototype, 'fetchChain');
    const spyFetchNode = vi.spyOn(Provider.prototype, 'fetchNode');

    const provider = await Provider.create(FUEL_NETWORK_URL);

    expect(spyFetchChainAndNodeInfo).toHaveBeenCalledTimes(1);
    expect(spyFetchChain).toHaveBeenCalledTimes(1);
    expect(spyFetchNode).toHaveBeenCalledTimes(1);

    await provider.fetchChainAndNodeInfo();

    expect(spyFetchChainAndNodeInfo).toHaveBeenCalledTimes(2);
    expect(spyFetchChain).toHaveBeenCalledTimes(2);
    expect(spyFetchNode).toHaveBeenCalledTimes(2);
  });

  it('should ensure getGasConfig return essential gas related data', async () => {
    const provider = await Provider.create(FUEL_NETWORK_URL);

    const gasConfig = provider.getGasConfig();

    expect(gasConfig.gasPerByte).toBeDefined();
    expect(gasConfig.gasPriceFactor).toBeDefined();
    expect(gasConfig.maxGasPerPredicate).toBeDefined();
    expect(gasConfig.maxGasPerTx).toBeDefined();
    expect(gasConfig.minGasPrice).toBeDefined();
  });

  it('should throws when using getChain or getNode and without cached data', async () => {
    const provider = await Provider.create(FUEL_NETWORK_URL);

    Provider.clearChainAndNodeCaches();

    await expectToThrowFuelError(
      () => provider.getChain(),
      new FuelError(
        ErrorCode.CHAIN_INFO_CACHE_EMPTY,
        'Chain info cache is empty. Make sure you have called `Provider.create` to initialize the provider.'
      )
    );

    await expectToThrowFuelError(
      () => provider.getNode(),
      new FuelError(
        ErrorCode.NODE_INFO_CACHE_EMPTY,
        'Node info cache is empty. Make sure you have called `Provider.create` to initialize the provider.'
      )
    );
  });

  it('throws on difference between major client version and supported major version', async () => {
    const { FUEL_CORE } = versions;
    const [major, minor, patch] = FUEL_CORE.split('.');
    const majorMismatch = major === '0' ? 1 : parseInt(patch, 10) - 1;

    const mock = {
      isMajorSupported: false,
      isMinorSupported: true,
      isPatchSupported: true,
      supportedVersion: `${majorMismatch}.${minor}.${patch}`,
    };

    if (mock.supportedVersion === FUEL_CORE) throw new Error();

    const spy = vi.spyOn(fuelTsVersionsMod, 'checkFuelCoreVersionCompatibility');
    spy.mockImplementationOnce(() => mock);

    await expectToThrowFuelError(() => Provider.create(FUEL_NETWORK_URL), {
      code: ErrorCode.UNSUPPORTED_FUEL_CLIENT_VERSION,
      message: `Fuel client version: ${FUEL_CORE}, Supported version: ${mock.supportedVersion}`,
    });
  });

  it('throws on difference between minor client version and supported minor version', async () => {
    const { FUEL_CORE } = versions;
    const [major, minor, patch] = FUEL_CORE.split('.');
    const minorMismatch = minor === '0' ? 1 : parseInt(patch, 10) - 1;

    const mock = {
      isMajorSupported: true,
      isMinorSupported: false,
      isPatchSupported: true,
      supportedVersion: `${major}.${minorMismatch}.${patch}`,
    };

    if (mock.supportedVersion === FUEL_CORE) throw new Error();

    const spy = vi.spyOn(fuelTsVersionsMod, 'checkFuelCoreVersionCompatibility');
    spy.mockImplementationOnce(() => mock);

    await expectToThrowFuelError(() => Provider.create(FUEL_NETWORK_URL), {
      code: ErrorCode.UNSUPPORTED_FUEL_CLIENT_VERSION,
      message: `Fuel client version: ${FUEL_CORE}, Supported version: ${mock.supportedVersion}`,
    });
  });

  it('throws when gas limit is lower than tx gas used', async () => {
    const provider = await Provider.create(FUEL_NETWORK_URL);
    const gasLimit = 1;
    const gasUsed = bn(1000);
    const transactionParams = {
      minGasPrice: bn(1),
      gasPrice: bn(1),
      gasUsed,
      fee: bn(1),
    };

    const estimateTxSpy = vi.spyOn(provider, 'estimateTxDependencies').mockResolvedValueOnce();

    const txCostSpy = vi
      .spyOn(provider, 'getTransactionCost')
      .mockReturnValue(Promise.resolve(transactionParams));

    await expectToThrowFuelError(
      () => provider.sendTransaction(new ScriptTransactionRequest({ gasPrice: 1, gasLimit })),
      {
        code: ErrorCode.GAS_LIMIT_TOO_LOW,
        message: `Gas limit '${gasLimit}' is lower than the required: '${gasUsed}'.`,
      }
    );

    expect(txCostSpy).toHaveBeenCalled();
    expect(estimateTxSpy).toHaveBeenCalled();
  });

  it('throws when gas price is lower than min tx gas price', async () => {
    const provider = await Provider.create(FUEL_NETWORK_URL);
    const gasPrice = 1;
    const minGasPrice = bn(1000);
    const transactionParams = {
      minGasPrice,
      gasPrice: bn(1),
      gasUsed: bn(1),
      fee: bn(1),
    };

    const estimateTxSpy = vi.spyOn(provider, 'estimateTxDependencies').mockResolvedValueOnce();

    const txCostSpy = vi
      .spyOn(provider, 'getTransactionCost')
      .mockReturnValue(Promise.resolve(transactionParams));

    await expectToThrowFuelError(
      () => provider.sendTransaction(new ScriptTransactionRequest({ gasPrice, gasLimit: 1000 })),
      {
        code: ErrorCode.GAS_PRICE_TOO_LOW,
        message: `Gas price '${gasPrice}' is lower than the required: '${minGasPrice}'.`,
      }
    );

    expect(txCostSpy).toHaveBeenCalled();
    expect(estimateTxSpy).toHaveBeenCalled();
  });
});<|MERGE_RESOLUTION|>--- conflicted
+++ resolved
@@ -484,16 +484,8 @@
     expect(EXCLUDED.map((value) => hexlify(value))).toStrictEqual(EXPECTED);
 
     const owner = Address.fromRandom();
-<<<<<<< HEAD
     const resourcesToSpendMock = vi.fn(() => Promise.resolve({ coinsToSpend: [] }));
     // @ts-expect-error mock
-=======
-    const resourcesToSpendMock = jest.fn(() =>
-      Promise.resolve<GqlGetCoinsToSpendQuery>({
-        coinsToSpend: [],
-      } as unknown as GqlGetCoinsToSpendQuery)
-    );
->>>>>>> a8e88bbd
     provider.operations.getCoinsToSpend = resourcesToSpendMock;
     await provider.getResourcesToSpend(owner, []);
 
@@ -621,16 +613,8 @@
     expect(EXCLUDED.map((value) => hexlify(value))).toStrictEqual(EXPECTED);
 
     const owner = Address.fromRandom();
-<<<<<<< HEAD
     const resourcesToSpendMock = vi.fn(() => Promise.resolve({ coinsToSpend: [] }));
     // @ts-expect-error mock
-=======
-    const resourcesToSpendMock = jest.fn(() =>
-      Promise.resolve<GqlGetCoinsToSpendQuery>({
-        coinsToSpend: [],
-      } as unknown as GqlGetCoinsToSpendQuery)
-    );
->>>>>>> a8e88bbd
     provider.operations.getCoinsToSpend = resourcesToSpendMock;
     await provider.getResourcesToSpend(owner, [], {
       utxos: [
