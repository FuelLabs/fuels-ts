--- conflicted
+++ resolved
@@ -652,7 +652,6 @@
     );
     expect(messageProof).toMatchSnapshot();
   });
-<<<<<<< HEAD
 
   it('estimatePredicates should correctly assign gas to input message', async () => {
     const provider = await Provider.connect('http://127.0.0.1:4000/graphql');
@@ -699,6 +698,4 @@
     // check if getChain was called
     expect(spyGetChain).toHaveBeenCalled();
   });
-=======
->>>>>>> 13b8959a
 });