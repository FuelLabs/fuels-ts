--- conflicted
+++ resolved
@@ -17,15 +17,10 @@
   CoinTransactionRequestInput,
   MessageTransactionRequestInput,
 } from '../src/transaction-request';
-<<<<<<< HEAD
-import { ScriptTransactionRequest } from '../src/transaction-request';
+import { ScriptTransactionRequest, CreateTransactionRequest } from '../src/transaction-request';
 import { TransactionResponse } from '../src/transaction-response';
 import { fromTai64ToUnix, fromUnixToTai64, sleep } from '../src/utils';
-=======
-import { CreateTransactionRequest, ScriptTransactionRequest } from '../src/transaction-request';
-import { fromTai64ToUnix, fromUnixToTai64 } from '../src/utils';
 import * as gasMod from '../src/utils/gas';
->>>>>>> 4b3c8ea5
 
 import { messageProofResponse, messageStatusResponse } from './fixtures';
 
@@ -934,7 +929,6 @@
     expect(estimateTxSpy).toHaveBeenCalled();
   });
 
-<<<<<<< HEAD
   it('An invalid subscription request throws a FuelError and does not hold the test runner (closes all handles)', async () => {
     const provider = await Provider.create(FUEL_NETWORK_URL);
 
@@ -1009,7 +1003,8 @@
       code: 23,
       name: 'TimeoutError',
       message: 'The operation was aborted due to timeout',
-=======
+    });
+  });
   it('should ensure calculateMaxgas considers gasLimit for ScriptTransactionRequest', async () => {
     const provider = await Provider.create(FUEL_NETWORK_URL);
     const { gasPerByte } = provider.getGasConfig();
@@ -1063,7 +1058,6 @@
       minGas,
       witnessesLength,
       witnessLimit: transactionRequest.witnessLimit,
->>>>>>> 4b3c8ea5
     });
   });
 });