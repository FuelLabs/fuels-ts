--- conflicted
+++ resolved
@@ -11,11 +11,7 @@
 import { getBytesCopy, hexlify } from 'ethers';
 import type { BytesLike } from 'ethers';
 
-<<<<<<< HEAD
-import type { ChainInfo, NodeInfo, TransactionCost } from '../src/provider';
-=======
-import type { TransactionCost, FetchRequestOptions } from '../src/provider';
->>>>>>> e52a1cc7
+import type { ChainInfo, NodeInfo, TransactionCost, FetchRequestOptions } from '../src/provider';
 import Provider from '../src/provider';
 import type {
   CoinTransactionRequestInput,
@@ -232,26 +228,12 @@
     expect(provider.url).toBe(providerUrl1);
     expect(await provider.getVersion()).toEqual(providerUrl1);
 
-<<<<<<< HEAD
-    const spyGraphQLClient = vi.spyOn(GraphQL, 'GraphQLClient').mockImplementation(
-      () =>
-        ({
-          request: () =>
-            Promise.resolve({
-              chain: MOCK_CHAIN,
-              nodeInfo: MOCK_NODE_INFO,
-            }),
-        }) as unknown as GraphQL.GraphQLClient
-    );
-
-    const spyFetchChainAndNodeInfo = vi.spyOn(Provider.prototype, 'fetchChainAndNodeInfo');
-    const spyFetchChain = vi.spyOn(Provider.prototype, 'fetchChain');
-    const spyFetchNode = vi.spyOn(Provider.prototype, 'fetchNode');
-=======
-    const spyFetchChainAndNodeInfo = jest
+    const spyFetchChainAndNodeInfo = vi
       .spyOn(Provider.prototype, 'fetchChainAndNodeInfo')
-      .mockImplementation();
->>>>>>> e52a1cc7
+      .mockResolvedValue({
+        chain: {} as ChainInfo,
+        nodeInfo: {} as NodeInfo,
+      });
 
     await provider.connect(providerUrl2);
     expect(provider.url).toBe(providerUrl2);
@@ -537,14 +519,9 @@
     expect(EXCLUDED.map((value) => hexlify(value))).toStrictEqual(EXPECTED);
 
     const owner = Address.fromRandom();
-<<<<<<< HEAD
-    const resourcesToSpendMock = vi.fn(() => Promise.resolve({ coinsToSpend: [] }));
-    // @ts-expect-error mock
-=======
-    const resourcesToSpendMock = jest.fn(() =>
+    const resourcesToSpendMock = vi.fn(() =>
       Promise.resolve({ coinsToSpend: [] })
     ) as unknown as typeof provider.operations.getCoinsToSpend;
->>>>>>> e52a1cc7
     provider.operations.getCoinsToSpend = resourcesToSpendMock;
     await provider.getResourcesToSpend(owner, []);
 
@@ -676,14 +653,9 @@
     expect(EXCLUDED.map((value) => hexlify(value))).toStrictEqual(EXPECTED);
 
     const owner = Address.fromRandom();
-<<<<<<< HEAD
-    const resourcesToSpendMock = vi.fn(() => Promise.resolve({ coinsToSpend: [] }));
-    // @ts-expect-error mock
-=======
-    const resourcesToSpendMock = jest.fn(() =>
+    const resourcesToSpendMock = vi.fn(() =>
       Promise.resolve({ coinsToSpend: [] })
     ) as unknown as typeof provider.operations.getCoinsToSpend;
->>>>>>> e52a1cc7
     provider.operations.getCoinsToSpend = resourcesToSpendMock;
     await provider.getResourcesToSpend(owner, [], {
       utxos: [
@@ -1009,13 +981,11 @@
   it('throws TimeoutError on timeout when calling an operation', async () => {
     const timeout = 500;
     const provider = await Provider.create(FUEL_NETWORK_URL, { timeout });
-    jest
-      .spyOn(global, 'fetch')
-      .mockImplementationOnce((...args: unknown[]) =>
-        sleep(timeout).then(() =>
-          fetch(args[0] as RequestInfo | URL, args[1] as RequestInit | undefined)
-        )
-      );
+    vi.spyOn(global, 'fetch').mockImplementationOnce((...args: unknown[]) =>
+      sleep(timeout).then(() =>
+        fetch(args[0] as RequestInfo | URL, args[1] as RequestInit | undefined)
+      )
+    );
 
     const { error } = await safeExec(async () => {
       await provider.getBlocks({});
@@ -1032,13 +1002,11 @@
     const timeout = 500;
     const provider = await Provider.create(FUEL_NETWORK_URL, { timeout });
 
-    jest
-      .spyOn(global, 'fetch')
-      .mockImplementationOnce((...args: unknown[]) =>
-        sleep(timeout).then(() =>
-          fetch(args[0] as RequestInfo | URL, args[1] as RequestInit | undefined)
-        )
-      );
+    vi.spyOn(global, 'fetch').mockImplementationOnce((...args: unknown[]) =>
+      sleep(timeout).then(() =>
+        fetch(args[0] as RequestInfo | URL, args[1] as RequestInit | undefined)
+      )
+    );
 
     const { error } = await safeExec(async () => {
       for await (const iterator of provider.operations.statusChange({
