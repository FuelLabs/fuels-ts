--- conflicted
+++ resolved
@@ -28,11 +28,7 @@
 
 describe('Provider', () => {
   it('can getVersion()', async () => {
-<<<<<<< HEAD
-    const provider = await Provider.create('http://127.0.0.1:4000/graphql');
-=======
-    const provider = new Provider(FUEL_NETWORK_URL);
->>>>>>> b570cb6e
+    const provider = await Provider.create(FUEL_NETWORK_URL);
 
     const version = await provider.getVersion();
 
@@ -40,11 +36,7 @@
   });
 
   it('can call()', async () => {
-<<<<<<< HEAD
-    const provider = await Provider.create('http://127.0.0.1:4000/graphql');
-=======
-    const provider = new Provider(FUEL_NETWORK_URL);
->>>>>>> b570cb6e
+    const provider = await Provider.create(FUEL_NETWORK_URL);
 
     const CoinInputs: CoinTransactionRequestInput[] = [
       {
@@ -109,11 +101,7 @@
   // as we test this in other modules like call contract its ok to
   // skip for now
   it.skip('can sendTransaction()', async () => {
-<<<<<<< HEAD
-    const provider = await Provider.create('http://127.0.0.1:4000/graphql');
-=======
-    const provider = new Provider(FUEL_NETWORK_URL);
->>>>>>> b570cb6e
+    const provider = await Provider.create(FUEL_NETWORK_URL);
 
     const response = await provider.sendTransaction({
       type: TransactionType.Script,
@@ -159,12 +147,8 @@
   });
 
   it('can get all chain info', async () => {
-<<<<<<< HEAD
     // #region provider-definition
-    const provider = await Provider.create('http://127.0.0.1:4000/graphql');
-=======
-    const provider = new Provider(FUEL_NETWORK_URL);
->>>>>>> b570cb6e
+    const provider = await Provider.create(FUEL_NETWORK_URL);
     const { consensusParameters } = await provider.getChain();
     // #endregion provider-definition
 
@@ -184,31 +168,12 @@
     expect(consensusParameters.maxMessageDataLength).toBeDefined();
   });
 
-<<<<<<< HEAD
   /*
    * TODO: We are skipping this test for now because we cannot initialize a provider with an invalid URL.
    * This should be possible with the use of the `launchNode` testing utlity.
    */
   it.skip('can change the provider url of the current instance', async () => {
-    const providerUrl1 = 'http://127.0.0.1:4000/graphql';
-=======
-  it('can get node info including some consensus parameters properties', async () => {
-    // #region provider-definition
-    const provider = new Provider(FUEL_NETWORK_URL);
-    const { minGasPrice, gasPerByte, gasPriceFactor, maxGasPerTx, nodeVersion } =
-      await provider.getNodeInfo();
-    // #endregion provider-definition
-
-    expect(minGasPrice).toBeDefined();
-    expect(gasPerByte).toBeDefined();
-    expect(gasPriceFactor).toBeDefined();
-    expect(maxGasPerTx).toBeDefined();
-    expect(nodeVersion).toBeDefined();
-  });
-
-  it('can change the provider url of the current instance', () => {
     const providerUrl1 = FUEL_NETWORK_URL;
->>>>>>> b570cb6e
     const providerUrl2 = 'http://127.0.0.1:8080/graphql';
     const provider = await Provider.create(providerUrl1);
     const spyGraphQLClient = jest.spyOn(GraphQL, 'GraphQLClient');
@@ -260,11 +225,7 @@
 
   it('can force-produce blocks', async () => {
     // #region Provider-produce-blocks
-<<<<<<< HEAD
-    const provider = await Provider.create('http://127.0.0.1:4000/graphql');
-=======
-    const provider = new Provider(FUEL_NETWORK_URL);
->>>>>>> b570cb6e
+    const provider = await Provider.create(FUEL_NETWORK_URL);
 
     const block = await provider.getBlock('latest');
     if (!block) {
@@ -285,11 +246,7 @@
   // `block_production` config option for `fuel_core`.
   // See: https://github.com/FuelLabs/fuel-core/blob/def8878b986aedad8434f2d1abf059c8cbdbb8e2/crates/services/consensus_module/poa/src/config.rs#L20
   it.skip('can force-produce blocks with custom timestamps', async () => {
-<<<<<<< HEAD
-    const provider = await Provider.create('http://127.0.0.1:4000/graphql');
-=======
-    const provider = new Provider(FUEL_NETWORK_URL);
->>>>>>> b570cb6e
+    const provider = await Provider.create(FUEL_NETWORK_URL);
 
     const block = await provider.getBlock('latest');
     if (!block) {
@@ -330,24 +287,14 @@
     expect(producedBlocks).toEqual(expectedBlocks);
   });
 
-<<<<<<< HEAD
   it('can cacheUtxo [undefined]', async () => {
-    const provider = await Provider.create('http://127.0.0.1:4000/graphql');
-=======
-  it('can cacheUtxo [undefined]', () => {
-    const provider = new Provider(FUEL_NETWORK_URL);
->>>>>>> b570cb6e
+    const provider = await Provider.create(FUEL_NETWORK_URL);
 
     expect(provider.cache).toEqual(undefined);
   });
 
-<<<<<<< HEAD
   it('can cacheUtxo [numerical]', async () => {
-    const provider = await Provider.create('http://127.0.0.1:4000/graphql', {
-=======
-  it('can cacheUtxo [numerical]', () => {
-    const provider = new Provider(FUEL_NETWORK_URL, {
->>>>>>> b570cb6e
+    const provider = await Provider.create(FUEL_NETWORK_URL, {
       cacheUtxo: 2500,
     });
 
@@ -355,25 +302,13 @@
     expect(provider.cache?.ttl).toEqual(2_500);
   });
 
-<<<<<<< HEAD
   it('can cacheUtxo [invalid numerical]', async () => {
-    const { error } = await safeExec(() =>
-      Provider.create('http://127.0.0.1:4000/graphql', { cacheUtxo: -500 })
-=======
-  it('can cacheUtxo [invalid numerical]', () => {
-    expect(() => new Provider(FUEL_NETWORK_URL, { cacheUtxo: -500 })).toThrow(
-      'Invalid TTL: -500. Use a value greater than zero.'
->>>>>>> b570cb6e
-    );
+    const { error } = await safeExec(() => Provider.create(FUEL_NETWORK_URL, { cacheUtxo: -500 }));
     expect(error?.message).toMatch(/Invalid TTL: -500\. Use a value greater than zero/);
   });
 
   it('can cacheUtxo [will not cache inputs if no cache]', async () => {
-<<<<<<< HEAD
-    const provider = await Provider.create('http://127.0.0.1:4000/graphql');
-=======
-    const provider = new Provider(FUEL_NETWORK_URL);
->>>>>>> b570cb6e
+    const provider = await Provider.create(FUEL_NETWORK_URL);
     const transactionRequest = new ScriptTransactionRequest({});
 
     const { error } = await safeExec(() => provider.sendTransaction(transactionRequest));
@@ -383,11 +318,7 @@
   });
 
   it('can cacheUtxo [will not cache inputs cache enabled + no coins]', async () => {
-<<<<<<< HEAD
-    const provider = await Provider.create('http://127.0.0.1:4000/graphql', {
-=======
-    const provider = new Provider(FUEL_NETWORK_URL, {
->>>>>>> b570cb6e
+    const provider = await Provider.create(FUEL_NETWORK_URL, {
       cacheUtxo: 1,
     });
     const MessageInput: MessageTransactionRequestInput = {
@@ -410,11 +341,7 @@
   });
 
   it('can cacheUtxo [will cache inputs cache enabled + coins]', async () => {
-<<<<<<< HEAD
-    const provider = await Provider.create('http://127.0.0.1:4000/graphql', {
-=======
-    const provider = new Provider(FUEL_NETWORK_URL, {
->>>>>>> b570cb6e
+    const provider = await Provider.create(FUEL_NETWORK_URL, {
       cacheUtxo: 10000,
     });
     const EXPECTED: BytesLike[] = [
@@ -473,11 +400,7 @@
   });
 
   it('can cacheUtxo [will cache inputs and also use in exclude list]', async () => {
-<<<<<<< HEAD
-    const provider = await Provider.create('http://127.0.0.1:4000/graphql', {
-=======
-    const provider = new Provider(FUEL_NETWORK_URL, {
->>>>>>> b570cb6e
+    const provider = await Provider.create(FUEL_NETWORK_URL, {
       cacheUtxo: 10000,
     });
     const EXPECTED: BytesLike[] = [
@@ -551,11 +474,7 @@
   });
 
   it('can cacheUtxo [will cache inputs cache enabled + coins]', async () => {
-<<<<<<< HEAD
-    const provider = await Provider.create('http://127.0.0.1:4000/graphql', {
-=======
-    const provider = new Provider(FUEL_NETWORK_URL, {
->>>>>>> b570cb6e
+    const provider = await Provider.create(FUEL_NETWORK_URL, {
       cacheUtxo: 10000,
     });
     const EXPECTED: BytesLike[] = [
@@ -614,11 +533,7 @@
   });
 
   it('can cacheUtxo [will cache inputs and also merge/de-dupe in exclude list]', async () => {
-<<<<<<< HEAD
-    const provider = await Provider.create('http://127.0.0.1:4000/graphql', {
-=======
-    const provider = new Provider(FUEL_NETWORK_URL, {
->>>>>>> b570cb6e
+    const provider = await Provider.create(FUEL_NETWORK_URL, {
       cacheUtxo: 10000,
     });
     const EXPECTED: BytesLike[] = [
@@ -704,11 +619,7 @@
   });
 
   it('can getBlocks', async () => {
-<<<<<<< HEAD
-    const provider = await Provider.create('http://127.0.0.1:4000/graphql');
-=======
-    const provider = new Provider(FUEL_NETWORK_URL);
->>>>>>> b570cb6e
+    const provider = await Provider.create(FUEL_NETWORK_URL);
     // Force-producing some blocks to make sure that 10 blocks exist
     await provider.produceBlocks(10);
     // #region Provider-get-blocks
@@ -732,11 +643,7 @@
   it('can getMessageProof with all data', async () => {
     // Create a mock provider to return the message proof
     // It test mainly types and converstions
-<<<<<<< HEAD
-    const provider = await Provider.create('http://127.0.0.1:4000/graphql', {
-=======
-    const provider = new Provider(FUEL_NETWORK_URL, {
->>>>>>> b570cb6e
+    const provider = await Provider.create(FUEL_NETWORK_URL, {
       fetch: async (url, options) => {
         const messageProof = JSON.stringify(messageProofResponse);
         return Promise.resolve(new Response(messageProof, options));
@@ -751,12 +658,12 @@
   });
 
   it('can connect', async () => {
-    const provider = await Provider.create('http://127.0.0.1:4000/graphql');
+    const provider = await Provider.create(FUEL_NETWORK_URL);
 
     // check if the provider was initialized properly
     expect(provider).toBeInstanceOf(Provider);
-    expect(provider.url).toEqual('http://127.0.0.1:4000/graphql');
-    expect(Provider.chainInfoCache['http://127.0.0.1:4000/graphql']).toBeDefined();
+    expect(provider.url).toEqual(FUEL_NETWORK_URL);
+    expect(Provider.chainInfoCache[FUEL_NETWORK_URL]).toBeDefined();
   });
 
   it('doesnt refetch the chain info again if it is already cached', async () => {
@@ -764,9 +671,9 @@
     const spyGetChainInfo = jest.spyOn(Provider, 'fetchChain');
 
     // eslint-disable-next-line @typescript-eslint/no-unused-vars
-    const provider1 = await Provider.create('http://127.0.0.1:4000/graphql');
+    const provider1 = await Provider.create(FUEL_NETWORK_URL);
     // eslint-disable-next-line @typescript-eslint/no-unused-vars
-    const provider2 = await Provider.create('http://127.0.0.1:4000/graphql');
+    const provider2 = await Provider.create(FUEL_NETWORK_URL);
 
     // `getChainInfoWithoutInstance` should only be called once, we reuse the cached value for the second provider
     expect(spyGetChainInfo).toHaveBeenCalledTimes(1);
