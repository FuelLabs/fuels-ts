--- conflicted
+++ resolved
@@ -9,11 +9,8 @@
 import type { Receipt } from '@fuel-ts/transactions';
 import { InputType, ReceiptType, TransactionType } from '@fuel-ts/transactions';
 
-<<<<<<< HEAD
 import type { GqlGetCoinsToSpendQuery } from '../src/__generated__/operations';
-=======
 import type { FetchRequestOptions } from '../src/provider';
->>>>>>> 30d1d8e8
 import Provider from '../src/provider';
 import { setupTestProvider } from '../src/test-utils';
 import type {
@@ -29,8 +26,6 @@
   jest.restoreAllMocks();
 });
 
-<<<<<<< HEAD
-=======
 const getCustomFetch =
   (expectedOperationName: string, expectedResponse: object) =>
   async (
@@ -57,7 +52,6 @@
 // TODO: Figure out a way to import this constant from `@fuel-ts/wallet/configs`
 const FUEL_NETWORK_URL = 'http://127.0.0.1:4000/graphql';
 
->>>>>>> 30d1d8e8
 describe('Provider', () => {
   it('can getVersion()', async () => {
     using provider = await setupTestProvider();
@@ -201,34 +195,16 @@
   });
 
   it('can change the provider url of the current instance', async () => {
-<<<<<<< HEAD
     using provider1 = await setupTestProvider();
     using provider2 = await setupTestProvider();
 
     const providerUrl1 = provider1.url;
     const providerUrl2 = provider2.url;
-
-    const provider = await Provider.create(providerUrl1);
-
-    const spyGraphQLClient = jest.spyOn(GraphQL, 'GraphQLClient').mockImplementationOnce(
-      () =>
-        ({
-          request: async () =>
-            Promise.resolve({
-              chain: MOCK_CHAIN,
-              nodeInfo: MOCK_NODE_INFO,
-            }),
-        }) as unknown as GraphQL.GraphQLClient
-    );
-=======
-    const providerUrl1 = FUEL_NETWORK_URL;
-    const providerUrl2 = 'https://beta-4.fuel.network/graphql';
 
     const provider = await Provider.create(providerUrl1, {
       fetch: (url: string, options: FetchRequestOptions) =>
         getCustomFetch('getVersion', { nodeInfo: { nodeVersion: url } })(url, options),
     });
->>>>>>> 30d1d8e8
 
     expect(provider.url).toBe(providerUrl1);
     expect(await provider.getVersion()).toEqual(providerUrl1);
@@ -240,8 +216,7 @@
   });
 
   it('can accept a custom fetch function', async () => {
-    using provider1 = await setupTestProvider();
-    const providerUrl = provider1.url;
+    const providerUrl = FUEL_NETWORK_URL;
 
     const provider = await Provider.create(providerUrl, {
       fetch: getCustomFetch('getVersion', { nodeInfo: { nodeVersion: '0.30.0' } }),
@@ -727,6 +702,52 @@
     );
   });
 
+  it('default timeout is undefined', async () => {
+    const provider = await Provider.create(FUEL_NETWORK_URL);
+    expect(provider.options.timeout).toBeUndefined();
+  });
+
+  it('throws TimeoutError on timeout when calling an operation', async () => {
+    const { error } = await safeExec(async () => {
+      const provider = await Provider.create(FUEL_NETWORK_URL, { timeout: 0 });
+      await provider.getTransaction('will fail due to timeout');
+    });
+
+    expect(error).toMatchObject({
+      code: 23,
+      name: 'TimeoutError',
+      message: 'The operation was aborted due to timeout',
+    });
+  });
+
+  // Fails because the library creates its own AbortController
+  it.skip('throws TimeoutError on timeout when calling a subscription', async () => {
+    const { error } = await safeExec(async () => {
+      const provider = await Provider.create(FUEL_NETWORK_URL, { timeout: 0 });
+      provider.operations.statusChange({ transactionId: 'doesnt matter, will be aborted' });
+    });
+    expect(error).toMatchObject({
+      code: 23,
+      name: 'TimeoutError',
+      message: 'The operation was aborted due to timeout',
+    });
+  });
+
+  it('errors returned from node via subscriptions are thrown', async () => {
+    const provider = await Provider.create(FUEL_NETWORK_URL);
+
+    await expectToThrowFuelError(
+      async () => {
+        for await (const iterator of provider.operations.statusChange({
+          transactionId: 'Invalid ID that will cause node to return errors',
+        })) {
+          if (iterator) break;
+        }
+      },
+      { code: ErrorCode.FUEL_NODE_ERROR }
+    );
+  });
+
   it('can connect', async () => {
     using provider = await setupTestProvider();
 
