import { arrayify } from '@ethersproject/bytes';
import type { BN } from '@fuel-ts/math';
import { bn } from '@fuel-ts/math';
import type {
  ReceiptCall,
  ReceiptLog,
  ReceiptLogData,
  ReceiptPanic,
  ReceiptReturn,
  ReceiptReturnData,
  ReceiptRevert,
  ReceiptTransfer,
  ReceiptTransferOut,
  ReceiptScriptResult,
  ReceiptMessageOut,
  Transaction,
<<<<<<< HEAD
  TransactionCreate,
  ReceiptMint,
  ReceiptBurn,
} from '@fuel-ts/transactions';
import { TransactionCoder, ReceiptType } from '@fuel-ts/transactions';
=======
} from '@fuel-ts/transactions';
import { TransactionCoder } from '@fuel-ts/transactions';
>>>>>>> a55d1447

import type { GqlGetTransactionWithReceiptsQuery } from '../__generated__/operations';
import type Provider from '../provider';
<<<<<<< HEAD
import { assembleReceiptByType, calculateTransactionFee, sleep } from '../utils';
=======
import { assembleTransactionSummary } from '../transaction-summary/assemble-transaction-summary';
import { processGqlReceipt } from '../transaction-summary/receipt';
import type {
  TransactionSummary,
  FailureStatus,
  GqlTransaction,
} from '../transaction-summary/types';
import { sleep } from '../utils';
>>>>>>> a55d1447

export type TransactionResultCallReceipt = ReceiptCall;
export type TransactionResultReturnReceipt = ReceiptReturn;
export type TransactionResultReturnDataReceipt = ReceiptReturnData & { data: string };
export type TransactionResultPanicReceipt = ReceiptPanic;
export type TransactionResultRevertReceipt = ReceiptRevert;
export type TransactionResultLogReceipt = ReceiptLog;
export type TransactionResultLogDataReceipt = ReceiptLogData & { data: string };
export type TransactionResultTransferReceipt = ReceiptTransfer;
export type TransactionResultTransferOutReceipt = ReceiptTransferOut;
export type TransactionResultScriptResultReceipt = ReceiptScriptResult;
export type TransactionResultMessageOutReceipt = ReceiptMessageOut;
export type TransactionResultMintReceipt = ReceiptMint;
export type TransactionResultBurnReceipt = ReceiptBurn;

export type TransactionResultReceipt =
  | TransactionResultCallReceipt
  | TransactionResultReturnReceipt
  | TransactionResultReturnDataReceipt
  | TransactionResultPanicReceipt
  | TransactionResultRevertReceipt
  | TransactionResultLogReceipt
  | TransactionResultLogDataReceipt
  | TransactionResultTransferReceipt
  | TransactionResultTransferOutReceipt
  | TransactionResultScriptResultReceipt
  | TransactionResultMessageOutReceipt
  | TransactionResultMintReceipt
  | TransactionResultBurnReceipt;

const STATUS_POLLING_INTERVAL_MAX_MS = 5000;
const STATUS_POLLING_INTERVAL_MIN_MS = 1000;

<<<<<<< HEAD
const processGqlReceipt = (gqlReceipt: GqlReceiptFragmentFragment): TransactionResultReceipt => {
  const receipt = assembleReceiptByType(gqlReceipt);

  switch (receipt.type) {
    case ReceiptType.ReturnData: {
      return {
        ...receipt,
        data: gqlReceipt.data!,
      };
    }
    case ReceiptType.LogData: {
      return {
        ...receipt,
        data: gqlReceipt.data!,
      };
    }
    default:
      return receipt;
  }
=======
export type TransactionResult<TTransactionType = void> = TransactionSummary<TTransactionType> & {
  gqlTransaction: GqlTransaction;
>>>>>>> a55d1447
};

export class TransactionResponse {
  /** Transaction ID */
  id: string;
  /** Current provider */
  provider: Provider;
  /** Gas used on the transaction */
  gasUsed: BN = bn(0);
  /** Number off attempts to get the committed tx */
  attempts: number = 0;

  constructor(id: string, provider: Provider) {
    this.id = id;
    this.provider = provider;
  }

  async fetch(): Promise<GqlGetTransactionWithReceiptsQuery> {
    const transaction = await this.provider.operations.getTransactionWithReceipts({
      transactionId: this.id,
    });

    return transaction;
  }

  decodeTransaction<TTransactionType = void>(
    transactionWithReceipts: NonNullable<GqlGetTransactionWithReceiptsQuery['transaction']>
  ) {
    return new TransactionCoder().decode(
      arrayify(transactionWithReceipts.rawPayload),
      0
    )?.[0] as Transaction<TTransactionType>;
  }

  /** Waits for transaction to succeed or fail and returns the result */
  async waitForResult<TTransactionType = void>(): Promise<TransactionResult<TTransactionType>> {
    const {
      transaction: gqlTransaction,
      chain: {
        consensusParameters: { gasPerByte, gasPriceFactor },
      },
    } = await this.fetch();

    const nullResponse = !gqlTransaction?.status?.type;
    const isStatusSubmitted = gqlTransaction?.status?.type === 'SubmittedStatus';

    if (nullResponse || isStatusSubmitted) {
      // This code implements a similar approach from the fuel-core await_transaction_commit
      // https://github.com/FuelLabs/fuel-core/blob/cb37f9ce9a81e033bde0dc43f91494bc3974fb1b/fuel-client/src/client.rs#L356
      // double the interval duration on each attempt until max is reached
      //
      // This can wait forever, it would be great to implement a max timeout here, but it would require
      // improve request handler as response Error not mean that the tx fail.
      this.attempts += 1;
      await sleep(
        Math.min(STATUS_POLLING_INTERVAL_MIN_MS * this.attempts, STATUS_POLLING_INTERVAL_MAX_MS)
      );
      return this.waitForResult();
    }

    const decodedTransaction = this.decodeTransaction<TTransactionType>(
      gqlTransaction
    ) as Transaction<TTransactionType>;

    const receipts = gqlTransaction.receipts?.map(processGqlReceipt) || [];

    const transactionSummary = assembleTransactionSummary<TTransactionType>({
      id: this.id,
      gasPrice: bn(gqlTransaction.gasPrice),
      receipts,
      transaction: decodedTransaction,
      transactionBytes: arrayify(gqlTransaction.rawPayload),
      gqlTransactionStatus: gqlTransaction.status,
      gasPerByte: bn(gasPerByte),
      gasPriceFactor: bn(gasPriceFactor),
    });

    const transactionResult: TransactionResult<TTransactionType> = {
      gqlTransaction,
      ...transactionSummary,
    };

    return transactionResult;
  }

  /** Waits for transaction to succeed and returns the result */
  async wait<TTransactionType = void>(): Promise<TransactionResult<TTransactionType>> {
    const result = await this.waitForResult<TTransactionType>();

    if (result.isStatusFailure) {
      throw new Error(
        `Transaction failed: ${(<FailureStatus>result.gqlTransaction.status).reason}`
      );
    }

    return result;
  }
}<|MERGE_RESOLUTION|>--- conflicted
+++ resolved
@@ -14,22 +14,13 @@
   ReceiptScriptResult,
   ReceiptMessageOut,
   Transaction,
-<<<<<<< HEAD
-  TransactionCreate,
   ReceiptMint,
   ReceiptBurn,
 } from '@fuel-ts/transactions';
-import { TransactionCoder, ReceiptType } from '@fuel-ts/transactions';
-=======
-} from '@fuel-ts/transactions';
 import { TransactionCoder } from '@fuel-ts/transactions';
->>>>>>> a55d1447
 
 import type { GqlGetTransactionWithReceiptsQuery } from '../__generated__/operations';
 import type Provider from '../provider';
-<<<<<<< HEAD
-import { assembleReceiptByType, calculateTransactionFee, sleep } from '../utils';
-=======
 import { assembleTransactionSummary } from '../transaction-summary/assemble-transaction-summary';
 import { processGqlReceipt } from '../transaction-summary/receipt';
 import type {
@@ -38,7 +29,6 @@
   GqlTransaction,
 } from '../transaction-summary/types';
 import { sleep } from '../utils';
->>>>>>> a55d1447
 
 export type TransactionResultCallReceipt = ReceiptCall;
 export type TransactionResultReturnReceipt = ReceiptReturn;
@@ -72,30 +62,8 @@
 const STATUS_POLLING_INTERVAL_MAX_MS = 5000;
 const STATUS_POLLING_INTERVAL_MIN_MS = 1000;
 
-<<<<<<< HEAD
-const processGqlReceipt = (gqlReceipt: GqlReceiptFragmentFragment): TransactionResultReceipt => {
-  const receipt = assembleReceiptByType(gqlReceipt);
-
-  switch (receipt.type) {
-    case ReceiptType.ReturnData: {
-      return {
-        ...receipt,
-        data: gqlReceipt.data!,
-      };
-    }
-    case ReceiptType.LogData: {
-      return {
-        ...receipt,
-        data: gqlReceipt.data!,
-      };
-    }
-    default:
-      return receipt;
-  }
-=======
 export type TransactionResult<TTransactionType = void> = TransactionSummary<TTransactionType> & {
   gqlTransaction: GqlTransaction;
->>>>>>> a55d1447
 };
 
 export class TransactionResponse {
