import { arrayify } from '@ethersproject/bytes';
import { ErrorCode, FuelError } from '@fuel-ts/errors';
import type { BN } from '@fuel-ts/math';
import { bn } from '@fuel-ts/math';
import type {
  ReceiptCall,
  ReceiptLog,
  ReceiptLogData,
  ReceiptPanic,
  ReceiptReturn,
  ReceiptReturnData,
  ReceiptRevert,
  ReceiptTransfer,
  ReceiptTransferOut,
  ReceiptScriptResult,
  ReceiptMessageOut,
  Transaction,
  ReceiptMint,
  ReceiptBurn,
} from '@fuel-ts/transactions';
import { TransactionCoder } from '@fuel-ts/transactions';

import type Provider from '../provider';
import { assembleTransactionSummary } from '../transaction-summary/assemble-transaction-summary';
import { processGqlReceipt } from '../transaction-summary/receipt';
import type {
  TransactionSummary,
  FailureStatus,
  GqlTransaction,
  AbiMap,
} from '../transaction-summary/types';
import { sleep } from '../utils';

/** @hidden */
export type TransactionResultCallReceipt = ReceiptCall;
/** @hidden */
export type TransactionResultReturnReceipt = ReceiptReturn;
/** @hidden */
export type TransactionResultReturnDataReceipt = ReceiptReturnData & { data: string };
/** @hidden */
export type TransactionResultPanicReceipt = ReceiptPanic;
/** @hidden */
export type TransactionResultRevertReceipt = ReceiptRevert;
/** @hidden */
export type TransactionResultLogReceipt = ReceiptLog;
/** @hidden */
export type TransactionResultLogDataReceipt = ReceiptLogData & { data: string };
/** @hidden */
export type TransactionResultTransferReceipt = ReceiptTransfer;
/** @hidden */
export type TransactionResultTransferOutReceipt = ReceiptTransferOut;
/** @hidden */
export type TransactionResultScriptResultReceipt = ReceiptScriptResult;
/** @hidden */
export type TransactionResultMessageOutReceipt = ReceiptMessageOut;
export type TransactionResultMintReceipt = ReceiptMint;
export type TransactionResultBurnReceipt = ReceiptBurn;

/** @hidden */
export type TransactionResultReceipt =
  | ReceiptCall
  | ReceiptReturn
  | (ReceiptReturnData & { data: string })
  | ReceiptPanic
  | ReceiptRevert
  | ReceiptLog
  | (ReceiptLogData & { data: string })
  | ReceiptTransfer
  | ReceiptTransferOut
  | ReceiptScriptResult
  | ReceiptMessageOut
  | TransactionResultMintReceipt
  | TransactionResultBurnReceipt;

const STATUS_POLLING_INTERVAL_MAX_MS = 5000;
const STATUS_POLLING_INTERVAL_MIN_MS = 1000;

/** @hidden */
export type TransactionResult<TTransactionType = void> = TransactionSummary<TTransactionType> & {
  gqlTransaction: GqlTransaction;
};

/**
 * Represents a response for a transaction.
 */
export class TransactionResponse {
  /** Transaction ID */
  id: string;
  /** Current provider */
  provider: Provider;
  /** Gas used on the transaction */
  gasUsed: BN = bn(0);
  /** Number of attempts made to fetch the transaction */
  fetchAttempts: number = 0;
  /** Number of attempts made to retrieve a processed transaction. */
  resultAttempts: number = 0;
  /** The graphql Transaction with receipts object. */
  gqlTransaction?: GqlTransaction;

  transaction?: Transaction;

  /**
   * Constructor for `TransactionResponse`.
   *
   * @param id - The transaction ID.
   * @param provider - The provider.
   */
  constructor(id: string, provider: Provider) {
    this.id = id;
    this.provider = provider;
  }

  static async create(id: string, provider: Provider): Promise<TransactionResponse> {
    const response = new TransactionResponse(id, provider);
    await response.fetch();
    return response;
  }

  /**
   * Fetch the transaction with receipts from the provider.
   *
   * @returns Transaction with receipts query result.
   */
<<<<<<< HEAD
  async fetch(): Promise<GqlGetTransactionWithReceiptsQuery> {
=======
  async fetch(): Promise<GqlTransaction> {
>>>>>>> 696bf3cf
    const response = await this.provider.operations.getTransactionWithReceipts({
      transactionId: this.id,
    });

<<<<<<< HEAD
    if (response?.transaction) {
      this.transaction = this.decodeTransaction(response.transaction);
    }

    return response;
=======
    if (!response.transaction) {
      await this.sleepBasedOnAttempts(++this.fetchAttempts);
      return this.fetch();
    }

    this.gqlTransaction = response.transaction;

    return response.transaction;
>>>>>>> 696bf3cf
  }

  /**
   * Decode the raw payload of the transaction.
   *
   * @param transactionWithReceipts - The transaction with receipts object.
   * @returns The decoded transaction.
   */
  decodeTransaction<TTransactionType = void>(transactionWithReceipts: GqlTransaction) {
    return new TransactionCoder().decode(
      arrayify(transactionWithReceipts.rawPayload),
      0
    )?.[0] as Transaction<TTransactionType>;
  }

  /**
   * Retrieves the TransactionSummary. If the `gqlTransaction` is not set, it will
   * fetch it from the provider
   *
   * @param contractsAbiMap - The contracts ABI map.
   * @returns
   */
  async getTransactionSummary<TTransactionType = void>(
    contractsAbiMap?: AbiMap
  ): Promise<TransactionSummary<TTransactionType>> {
    let transaction = this.gqlTransaction;

    if (!transaction) {
      transaction = await this.fetch();
    }

    const decodedTransaction = this.decodeTransaction<TTransactionType>(
      transaction
    ) as Transaction<TTransactionType>;

    const receipts = transaction.receipts?.map(processGqlReceipt) || [];

    const {
      consensusParameters: { gasPerByte, gasPriceFactor },
    } = await this.provider.getChain();

    const transactionSummary = assembleTransactionSummary<TTransactionType>({
      id: this.id,
      receipts,
      transaction: decodedTransaction,
      transactionBytes: arrayify(transaction.rawPayload),
      gqlTransactionStatus: transaction.status,
      gasPerByte: bn(gasPerByte),
      gasPriceFactor: bn(gasPriceFactor),
      abiMap: contractsAbiMap,
    });

    return transactionSummary;
  }

  /**
   * Waits for transaction to complete and returns the result.
   *
   * @returns The completed transaction result
   */
  async waitForResult<TTransactionType = void>(
    contractsAbiMap?: AbiMap
  ): Promise<TransactionResult<TTransactionType>> {
    await this.fetch();

    if (this.gqlTransaction?.status?.type === 'SubmittedStatus') {
      await this.sleepBasedOnAttempts(++this.resultAttempts);

      return this.waitForResult<TTransactionType>(contractsAbiMap);
    }

    const transactionSummary = await this.getTransactionSummary<TTransactionType>(contractsAbiMap);

    const transactionResult: TransactionResult<TTransactionType> = {
      gqlTransaction: this.gqlTransaction as GqlTransaction,
      ...transactionSummary,
    };

    return transactionResult;
  }

  /**
   * Waits for transaction to complete and returns the result.
   *
   * @param contractsAbiMap - The contracts ABI map.
   */
  async wait<TTransactionType = void>(
    contractsAbiMap?: AbiMap
  ): Promise<TransactionResult<TTransactionType>> {
    const result = await this.waitForResult<TTransactionType>(contractsAbiMap);

    if (result.isStatusFailure) {
      throw new FuelError(
        ErrorCode.TRANSACTION_FAILED,
        `Transaction failed: ${(<FailureStatus>result.gqlTransaction.status).reason}`
      );
    }

    return result;
  }

  /**
   * Introduces a delay based on the number of previous attempts made.
   *
   * @param attempts - The number of attempts.
   */
  private async sleepBasedOnAttempts(attempts: number): Promise<void> {
    // TODO: Consider adding `maxTimeout` or `maxAttempts` parameter.
    // The aim is to avoid perpetual execution; when the limit
    // is reached, we can throw accordingly.
    await sleep(
      Math.min(STATUS_POLLING_INTERVAL_MIN_MS * attempts, STATUS_POLLING_INTERVAL_MAX_MS)
    );
  }
}<|MERGE_RESOLUTION|>--- conflicted
+++ resolved
@@ -97,8 +97,6 @@
   /** The graphql Transaction with receipts object. */
   gqlTransaction?: GqlTransaction;
 
-  transaction?: Transaction;
-
   /**
    * Constructor for `TransactionResponse`.
    *
@@ -110,6 +108,14 @@
     this.provider = provider;
   }
 
+  /**
+   * Async constructor for `TransactionResponse`. This method can be used to create
+   * an instance of `TransactionResponse` and wait for the transaction to be fetched
+   * from the chain
+   *
+   * @param id - The transaction ID.
+   * @param provider - The provider.
+   */
   static async create(id: string, provider: Provider): Promise<TransactionResponse> {
     const response = new TransactionResponse(id, provider);
     await response.fetch();
@@ -121,22 +127,11 @@
    *
    * @returns Transaction with receipts query result.
    */
-<<<<<<< HEAD
-  async fetch(): Promise<GqlGetTransactionWithReceiptsQuery> {
-=======
   async fetch(): Promise<GqlTransaction> {
->>>>>>> 696bf3cf
     const response = await this.provider.operations.getTransactionWithReceipts({
       transactionId: this.id,
     });
 
-<<<<<<< HEAD
-    if (response?.transaction) {
-      this.transaction = this.decodeTransaction(response.transaction);
-    }
-
-    return response;
-=======
     if (!response.transaction) {
       await this.sleepBasedOnAttempts(++this.fetchAttempts);
       return this.fetch();
@@ -145,7 +140,6 @@
     this.gqlTransaction = response.transaction;
 
     return response.transaction;
->>>>>>> 696bf3cf
   }
 
   /**
