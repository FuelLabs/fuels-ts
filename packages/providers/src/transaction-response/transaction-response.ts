import { ErrorCode, FuelError } from '@fuel-ts/errors';
import type { BN } from '@fuel-ts/math';
import { bn } from '@fuel-ts/math';
import type {
  ReceiptCall,
  ReceiptLog,
  ReceiptLogData,
  ReceiptPanic,
  ReceiptReturn,
  ReceiptReturnData,
  ReceiptRevert,
  ReceiptTransfer,
  ReceiptTransferOut,
  ReceiptScriptResult,
  ReceiptMessageOut,
  Transaction,
  ReceiptMint,
  ReceiptBurn,
} from '@fuel-ts/transactions';
import { TransactionCoder } from '@fuel-ts/transactions';
import { getBytesCopy } from 'ethers';

import type Provider from '../provider';
import { assembleTransactionSummary } from '../transaction-summary/assemble-transaction-summary';
import { processGqlReceipt } from '../transaction-summary/receipt';
import type {
  TransactionSummary,
  FailureStatus,
  GqlTransaction,
  AbiMap,
} from '../transaction-summary/types';

/** @hidden */
export type TransactionResultCallReceipt = ReceiptCall;
/** @hidden */
export type TransactionResultReturnReceipt = ReceiptReturn;
/** @hidden */
export type TransactionResultReturnDataReceipt = ReceiptReturnData & { data: string };
/** @hidden */
export type TransactionResultPanicReceipt = ReceiptPanic;
/** @hidden */
export type TransactionResultRevertReceipt = ReceiptRevert;
/** @hidden */
export type TransactionResultLogReceipt = ReceiptLog;
/** @hidden */
export type TransactionResultLogDataReceipt = ReceiptLogData & { data: string };
/** @hidden */
export type TransactionResultTransferReceipt = ReceiptTransfer;
/** @hidden */
export type TransactionResultTransferOutReceipt = ReceiptTransferOut;
/** @hidden */
export type TransactionResultScriptResultReceipt = ReceiptScriptResult;
/** @hidden */
export type TransactionResultMessageOutReceipt = ReceiptMessageOut;
export type TransactionResultMintReceipt = ReceiptMint;
export type TransactionResultBurnReceipt = ReceiptBurn;

/** @hidden */
export type TransactionResultReceipt =
  | ReceiptCall
  | ReceiptReturn
  | (ReceiptReturnData & { data: string })
  | ReceiptPanic
  | ReceiptRevert
  | ReceiptLog
  | (ReceiptLogData & { data: string })
  | ReceiptTransfer
  | ReceiptTransferOut
  | ReceiptScriptResult
  | ReceiptMessageOut
  | TransactionResultMintReceipt
  | TransactionResultBurnReceipt;

/** @hidden */
export type TransactionResult<TTransactionType = void> = TransactionSummary<TTransactionType> & {
  gqlTransaction: GqlTransaction;
};

/**
 * Represents a response for a transaction.
 */
export class TransactionResponse {
  /** Transaction ID */
  id: string;
  /** Current provider */
  provider: Provider;
  /** Gas used on the transaction */
  gasUsed: BN = bn(0);
  /** The graphql Transaction with receipts object. */
  gqlTransaction?: GqlTransaction;

  /**
   * Constructor for `TransactionResponse`.
   *
   * @param id - The transaction ID.
   * @param provider - The provider.
   */
  constructor(id: string, provider: Provider) {
    this.id = id;
    this.provider = provider;
  }

  /**
   * Async constructor for `TransactionResponse`. This method can be used to create
   * an instance of `TransactionResponse` and wait for the transaction to be fetched
   * from the chain, ensuring that the `gqlTransaction` property is set.
   *
   * @param id - The transaction ID.
   * @param provider - The provider.
   */
  static async create(id: string, provider: Provider): Promise<TransactionResponse> {
    const response = new TransactionResponse(id, provider);
    await response.fetch();
    return response;
  }

  /**
   * Fetch the transaction with receipts from the provider.
   *
   * @returns Transaction with receipts query result.
   */
  async fetch(): Promise<GqlTransaction> {
    const response = await this.provider.operations.getTransactionWithReceipts({
      transactionId: this.id,
    });

    if (!response.transaction) {
      const subscription = this.provider.operations.statusChange({
        transactionId: this.id,
      });

      for await (const { statusChange } of subscription) {
        if (statusChange) {
          break;
        }
      }

      return this.fetch();
    }

    this.gqlTransaction = response.transaction;

    return response.transaction;
  }

  /**
   * Decode the raw payload of the transaction.
   *
   * @param transactionWithReceipts - The transaction with receipts object.
   * @returns The decoded transaction.
   */
  decodeTransaction<TTransactionType = void>(transactionWithReceipts: GqlTransaction) {
    return new TransactionCoder().decode(
      getBytesCopy(transactionWithReceipts.rawPayload),
      0
    )?.[0] as Transaction<TTransactionType>;
  }

  /**
   * Retrieves the TransactionSummary. If the `gqlTransaction` is not set, it will
   * fetch it from the provider
   *
   * @param contractsAbiMap - The contracts ABI map.
   * @returns
   */
  async getTransactionSummary<TTransactionType = void>(
    contractsAbiMap?: AbiMap
  ): Promise<TransactionSummary<TTransactionType>> {
    let transaction = this.gqlTransaction;

    if (!transaction) {
      transaction = await this.fetch();
    }

    const decodedTransaction = this.decodeTransaction<TTransactionType>(
      transaction
    ) as Transaction<TTransactionType>;

    const receipts = transaction.receipts?.map(processGqlReceipt) || [];

    const { gasPerByte, gasPriceFactor, gasCosts } = this.provider.getGasConfig();
    const maxInputs = this.provider.getChain().consensusParameters.maxInputs;

    const transactionSummary = assembleTransactionSummary<TTransactionType>({
      id: this.id,
      receipts,
      transaction: decodedTransaction,
      transactionBytes: getBytesCopy(transaction.rawPayload),
      gqlTransactionStatus: transaction.status,
      gasPerByte,
      gasPriceFactor,
      abiMap: contractsAbiMap,
      maxInputs,
      gasCosts,
    });

    return transactionSummary;
  }

  private async waitForStatusChange() {
    const status = this.gqlTransaction?.status?.type;
    if (status && status !== 'SubmittedStatus') {
      return;
    }

    const subscription = this.provider.operations.statusChange({
      transactionId: this.id,
    });

    for await (const { statusChange } of subscription) {
      if (statusChange.type !== 'SubmittedStatus') {
        break;
      }
    }

    await this.fetch();
  }

  /**
   * Waits for transaction to complete and returns the result.
   *
   * @returns The completed transaction result
   */
  async waitForResult<TTransactionType = void>(
    contractsAbiMap?: AbiMap
  ): Promise<TransactionResult<TTransactionType>> {
<<<<<<< HEAD
    const subscription = this.provider.operations.statusChange({
      transactionId: this.id,
    });

    for await (const { statusChange } of subscription) {
      if (statusChange.type !== 'SubmittedStatus') {
        break;
      }
    }
=======
    await this.waitForStatusChange();
>>>>>>> 901ae9b8

    await this.fetch();

    const transactionSummary = await this.getTransactionSummary<TTransactionType>(contractsAbiMap);

    const transactionResult: TransactionResult<TTransactionType> = {
      gqlTransaction: this.gqlTransaction as GqlTransaction,
      ...transactionSummary,
    };

    return transactionResult;
  }

  /**
   * Waits for transaction to complete and returns the result.
   *
   * @param contractsAbiMap - The contracts ABI map.
   */
  async wait<TTransactionType = void>(
    contractsAbiMap?: AbiMap
  ): Promise<TransactionResult<TTransactionType>> {
    const result = await this.waitForResult<TTransactionType>(contractsAbiMap);

    if (result.isStatusFailure) {
      throw new FuelError(
        ErrorCode.TRANSACTION_FAILED,
        `Transaction failed: ${(<FailureStatus>result.gqlTransaction.status).reason}`
      );
    }

    return result;
  }
}<|MERGE_RESOLUTION|>--- conflicted
+++ resolved
@@ -224,21 +224,7 @@
   async waitForResult<TTransactionType = void>(
     contractsAbiMap?: AbiMap
   ): Promise<TransactionResult<TTransactionType>> {
-<<<<<<< HEAD
-    const subscription = this.provider.operations.statusChange({
-      transactionId: this.id,
-    });
-
-    for await (const { statusChange } of subscription) {
-      if (statusChange.type !== 'SubmittedStatus') {
-        break;
-      }
-    }
-=======
     await this.waitForStatusChange();
->>>>>>> 901ae9b8
-
-    await this.fetch();
 
     const transactionSummary = await this.getTransactionSummary<TTransactionType>(contractsAbiMap);
 
