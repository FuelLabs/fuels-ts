import { hexlify } from '@ethersproject/bytes';
import { bn, type BN } from '@fuel-ts/math';
import { type Transaction } from '@fuel-ts/transactions';

import type { TransactionResultReceipt } from '../transaction-response';
import { calculateTransactionFee } from '../utils';

import {
  getOperations,
  getTransactionTypeName,
  isTypeMint,
  isTypeCreate,
  isTypeScript,
} from './operations';
import { extractBurnedAssetsFromReceipts, extractMintedAssetsFromReceipts } from './receipt';
import { processGraphqlStatus } from './status';
import type { AbiMap, GraphqlTransactionStatus, TransactionSummary } from './types';

export interface AssembleTransactionSummaryParams {
  id?: string;
  gasPerByte?: BN;
  gasPriceFactor?: BN;
  transaction: Transaction;
  transactionBytes: Uint8Array;
  gqlTransactionStatus?: GraphqlTransactionStatus;
  receipts: TransactionResultReceipt[];
  abiMap?: AbiMap;
}

/** @hidden */
export function assembleTransactionSummary<TTransactionType = void>(
  params: AssembleTransactionSummaryParams
) {
  const {
    receipts,
    gasPerByte,
    gasPriceFactor,
    transaction,
    transactionBytes,
    id,
    gqlTransactionStatus,
    abiMap = {},
  } = params;

<<<<<<< HEAD
  const gasPrice = bn(transaction.gasPrice);

  const { gasUsed, fee } = calculateTransactionFee({
    receipts,
=======
  const { fee, gasUsed } = calculateTransactionFee({
>>>>>>> 13b8959a
    gasPrice,
    transactionBytes,
    transactionWitnesses: transaction?.witnesses || [],
    gasPerByte,
    gasPriceFactor,
    transactionType: transaction.type,
    receipts,
  });

  const operations = getOperations({
    transactionType: transaction.type,
    inputs: transaction.inputs || [],
    outputs: transaction.outputs || [],
    receipts,
    rawPayload: hexlify(transactionBytes),
    abiMap,
  });

  const typeName = getTransactionTypeName(transaction.type);

  const { isStatusFailure, isStatusPending, isStatusSuccess, blockId, status, time } =
    processGraphqlStatus(gqlTransactionStatus);

  const mintedAssets = extractMintedAssetsFromReceipts(receipts);
  const burnedAssets = extractBurnedAssetsFromReceipts(receipts);

  const transactionSummary: TransactionSummary<TTransactionType> = {
    id,
    fee,
    gasUsed,
    operations,
    type: typeName,
    blockId,
    time,
    status,
    receipts,
    mintedAssets,
    burnedAssets,
    isTypeMint: isTypeMint(transaction.type),
    isTypeCreate: isTypeCreate(transaction.type),
    isTypeScript: isTypeScript(transaction.type),
    isStatusFailure,
    isStatusSuccess,
    isStatusPending,
    transaction: transaction as Transaction<TTransactionType>,
  };

  return transactionSummary;
}<|MERGE_RESOLUTION|>--- conflicted
+++ resolved
@@ -42,21 +42,16 @@
     abiMap = {},
   } = params;
 
-<<<<<<< HEAD
   const gasPrice = bn(transaction.gasPrice);
 
   const { gasUsed, fee } = calculateTransactionFee({
     receipts,
-=======
-  const { fee, gasUsed } = calculateTransactionFee({
->>>>>>> 13b8959a
     gasPrice,
     transactionBytes,
     transactionWitnesses: transaction?.witnesses || [],
     gasPerByte,
     gasPriceFactor,
     transactionType: transaction.type,
-    receipts,
   });
 
   const operations = getOperations({
