--- conflicted
+++ resolved
@@ -33,17 +33,10 @@
 }
 
 export type RawResource = RawCoin | RawMessage;
-<<<<<<< HEAD
-export type Resource = Coin | MessageCoin;
-export type AccountResource<R extends Resource, T extends AbstractAccount> = R & {
-  resourceAccount: ThisType<T>;
-};
-=======
 export type PredicateResource = CoinPredicate | MessageCoinPredicate;
 export type CoinResource = Coin | CoinPredicate;
 export type MessageCoinResource = MessageCoin | MessageCoinPredicate;
 export type Resource = CoinResource | MessageCoinResource;
->>>>>>> 475710eb
 
 /** @hidden */
 export type ExcludeResourcesOption = {
