/* eslint-disable @typescript-eslint/no-non-null-assertion */
import type { BytesLike } from '@ethersproject/bytes';
import { arrayify, hexlify } from '@ethersproject/bytes';
import type { Network } from '@ethersproject/networks';
import { Address } from '@fuel-ts/address';
import type { AbstractAddress } from '@fuel-ts/interfaces';
import type { BN } from '@fuel-ts/math';
import { max, bn } from '@fuel-ts/math';
import type { Transaction } from '@fuel-ts/transactions';
import {
  InputType,
  TransactionType,
  InputMessageCoder,
  TransactionCoder,
} from '@fuel-ts/transactions';
import { GraphQLClient } from 'graphql-request';
<<<<<<< HEAD
import type { Client } from 'graphql-sse';
import { createClient } from 'graphql-sse';
import cloneDeep from 'lodash.clonedeep';
import nodeFetch from 'node-fetch';
=======
import { clone } from 'ramda';
>>>>>>> 6c22b7c5

import { getSdk as getOperationsSdk } from './__generated__/operations';
import type {
  GqlChainInfoFragmentFragment,
  GqlGetBlocksQueryVariables,
  GqlGetInfoQuery,
} from './__generated__/operations';
import { getSdk as getSubscriptionsSdk } from './__generated__/subscriptions';
import type { Coin } from './coin';
import type { CoinQuantity, CoinQuantityLike } from './coin-quantity';
import { coinQuantityfy } from './coin-quantity';
import { MemoryCache } from './memory-cache';
import type { Message, MessageCoin, MessageProof } from './message';
import type { ExcludeResourcesOption, Resource } from './resource';
import type {
  TransactionRequestLike,
  TransactionRequest,
  TransactionRequestInput,
  CoinTransactionRequestInput,
} from './transaction-request';
import { transactionRequestify, ScriptTransactionRequest } from './transaction-request';
import type { TransactionResultReceipt } from './transaction-response';
import { TransactionResponse } from './transaction-response';
import { processGqlReceipt } from './transaction-summary/receipt';
import { calculateTransactionFee, fromUnixToTai64, getReceiptsWithMissingData } from './utils';

const MAX_RETRIES = 10;

export type CallResult = {
  receipts: TransactionResultReceipt[];
};

/**
 * A Fuel block
 */
export type Block = {
  id: string;
  height: BN;
  time: string;
  transactionIds: string[];
};

/**
 * Deployed Contract bytecode and contract id
 */
export type ContractResult = {
  id: string;
  bytecode: string;
};

/**
 * Chain information
 */
export type ChainInfo = {
  name: string;
  baseChainHeight: BN;
  peerCount: number;
  consensusParameters: {
    contractMaxSize: BN;
    maxInputs: BN;
    maxOutputs: BN;
    maxWitnesses: BN;
    maxGasPerTx: BN;
    maxScriptLength: BN;
    maxScriptDataLength: BN;
    maxStorageSlots: BN;
    maxPredicateLength: BN;
    maxPredicateDataLength: BN;
    maxGasPerPredicate: BN;
    gasPriceFactor: BN;
    gasPerByte: BN;
    maxMessageDataLength: BN;
    chainId: BN;
  };
  latestBlock: {
    id: string;
    height: BN;
    time: string;
    transactions: Array<{ id: string }>;
  };
};

/**
 * Node information
 */
export type NodeInfoAndConsensusParameters = {
  minGasPrice: BN;
  nodeVersion: string;
  gasPerByte: BN;
  gasPriceFactor: BN;
  maxGasPerTx: BN;
};

// #region cost-estimation-1
export type TransactionCost = {
  minGasPrice: BN;
  gasPrice: BN;
  gasUsed: BN;
  fee: BN;
};
// #endregion cost-estimation-1

const processGqlChain = (chain: GqlChainInfoFragmentFragment): ChainInfo => {
  const { name, baseChainHeight, peerCount, consensusParameters, latestBlock } = chain;

  return {
    name,
    baseChainHeight: bn(baseChainHeight),
    peerCount,
    consensusParameters: {
      contractMaxSize: bn(consensusParameters.contractMaxSize),
      maxInputs: bn(consensusParameters.maxInputs),
      maxOutputs: bn(consensusParameters.maxOutputs),
      maxWitnesses: bn(consensusParameters.maxWitnesses),
      maxGasPerTx: bn(consensusParameters.maxGasPerTx),
      maxScriptLength: bn(consensusParameters.maxScriptLength),
      maxScriptDataLength: bn(consensusParameters.maxScriptDataLength),
      maxStorageSlots: bn(consensusParameters.maxStorageSlots),
      maxPredicateLength: bn(consensusParameters.maxPredicateLength),
      maxPredicateDataLength: bn(consensusParameters.maxPredicateDataLength),
      maxGasPerPredicate: bn(consensusParameters.maxGasPerPredicate),
      gasPriceFactor: bn(consensusParameters.gasPriceFactor),
      gasPerByte: bn(consensusParameters.gasPerByte),
      maxMessageDataLength: bn(consensusParameters.maxMessageDataLength),
      chainId: bn(consensusParameters.chainId),
    },
    latestBlock: {
      id: latestBlock.id,
      height: bn(latestBlock.header.height),
      time: latestBlock.header.time,
      transactions: latestBlock.transactions.map((i) => ({
        id: i.id,
      })),
    },
  };
};

const processNodeInfoAndConsensusParameters = (
  nodeInfo: GqlGetInfoQuery['nodeInfo'],
  consensusParameters: GqlGetInfoQuery['chain']['consensusParameters']
) => ({
  minGasPrice: bn(nodeInfo.minGasPrice),
  nodeVersion: nodeInfo.nodeVersion,
  gasPerByte: bn(consensusParameters.gasPerByte),
  gasPriceFactor: bn(consensusParameters.gasPriceFactor),
  maxGasPerTx: bn(consensusParameters.maxGasPerTx),
});

/**
 * @hidden
 *
 * Cursor pagination arguments
 *
 * https://relay.dev/graphql/connections.htm#sec-Arguments
 */
export type CursorPaginationArgs = {
  /** Forward pagination limit */
  first?: number | null;
  /** Forward pagination cursor */
  after?: string | null;
  /** Backward pagination limit  */
  last?: number | null;
  /** Backward pagination cursor */
  before?: string | null;
};

export type BuildPredicateOptions = {
  fundTransaction?: boolean;
} & Pick<TransactionRequestLike, 'gasLimit' | 'gasPrice' | 'maturity'>;

export type FetchRequestOptions = {
  method: 'POST';
  headers: { [key: string]: string };
  body: string;
};

export type GetCustomFetchFn<R extends Response> = (
  url: string,
  options: FetchRequestOptions,
  providerOptions?: Partial<Omit<ProviderOptions<R>, 'fetch'>>
) => Promise<R>;
/*
 * Provider initialization options
 */
export type ProviderOptions<FetchResponse extends Response = Response> = {
  fetch: GetCustomFetchFn<FetchResponse> | undefined;
  cacheUtxo: number | undefined;
  timeout: number;
};
/**
 * Provider Call transaction params
 */
export type ProviderCallParams = {
  utxoValidation?: boolean;
};

/**
 * A provider for connecting to a node
 */
export default class Provider {
  operations!: ReturnType<typeof getOperationsSdk>;
  subscriptions!: ReturnType<typeof getSubscriptionsSdk>;
  #subscriptionClient!: Client;

  cache?: MemoryCache;
  options: ProviderOptions = {
    timeout: 60000,
    cacheUtxo: undefined,
    fetch: undefined,
  };

  private getFetchFn() {
    return this.options.fetch !== undefined
      ? this.options.fetch
      : (url: string, request: FetchRequestOptions, options: ProviderOptions) =>
          nodeFetch(url, { signal: AbortSignal.timeout(options.timeout), ...request });
  }

  /**
   * Constructor to initialize a Provider.
   *
   * @param url - GraphQL endpoint of the Fuel node
   * @param options - Additional options for the provider
   */
  constructor(
    /** GraphQL endpoint of the Fuel node */
    public url: string,
    options: Partial<ProviderOptions> = {}
  ) {
    this.createOperations(url, options);
    this.cache = this.options.cacheUtxo ? new MemoryCache(this.options.cacheUtxo) : undefined;
  }

  /**
   * Create GraphQL client and set operations.
   *
   * @param url - The URL of the Fuel node
   * @param options - Additional options for the provider
   * @returns The operation SDK object
   */
  private createOperations(url: string, options: Partial<ProviderOptions>) {
    this.url = url;
    this.options = { ...this.options, ...options };
    const fetchFn = this.getFetchFn();
    const gqlClient = new GraphQLClient(url, {
      fetch: (nodeUrl: string, request: FetchRequestOptions) =>
        fetchFn(nodeUrl, request, this.options),
    });
    this.operations = getOperationsSdk(gqlClient);

    if (this.#subscriptionClient) this.#subscriptionClient.dispose();

    this.#subscriptionClient = createClient({
      url: `${url}-sub`,
      onMessage: (msg) => {
        /*
         This is the only place where I've managed to wedge in error throwing
         without the error being converted to the library's NetworkError or being silently ignored.
         These are errors returned from the node.
        */
        if ((msg.data as { _isError: boolean })._isError) {
          throw new Error(JSON.stringify(msg.data!.errors));
        }
      },
      fetchFn: async (
        subscriptionUrl: string,
        request: FetchRequestOptions & { signal: AbortSignal }
      ) => {
        const originalResponse = (await fetchFn(
          subscriptionUrl,
          request,
          this.options
        )) as Response;

        /*
        The response processing below serves two purposes:
        1. To add an event field which is mandated by the library (not by the SSE protocol)
        (see https://github.com/enisdenjo/graphql-sse/blob/master/PROTOCOL.md)
        2. To process the node's response because it's a different format 
        to the types generated by graphql-codegen.          
        */

        // TODO: handle errors!
        // TODO: handle timeouts
        const originalResponseText = await originalResponse.text();
        const originalResponseData = JSON.parse(originalResponseText.split('data:')[1]);
        const data = originalResponseData.data;
        const errors = originalResponseData.errors;

        let text = `event:${errors ? 'complete' : 'next'}`;
        text += `\ndata:${JSON.stringify(data ?? { _isError: true, errors })}`;
        text += '\n\n';

        const response = new Response(text, originalResponse);

        return response;
      },
    });
    // @ts-expect-error This is due to AsyncIterable<unknown> which can't be type-specific on this level. Its type is specified when calling a specific subscription via provider.subscriptions.xyz.
    this.subscriptions = getSubscriptionsSdk((query, vars) => {
      const iterator = this.#subscriptionClient.iterate({
        query,
        variables: vars as Record<string, unknown>,
      }) as AsyncIterable<unknown>;

      return iterator;
    });
  }

  /**
   * Connect provider to a different node url.
   *
   * @param url - The URL of the Fuel node to connect to.
   */
  connect(url: string, options: Partial<ProviderOptions> = {}) {
    this.createOperations(url, options);
  }

  /**
   * Returns the version of the connected node.
   *
   * @returns A promise that resolves to the version string.
   */
  async getVersion(): Promise<string> {
    const {
      nodeInfo: { nodeVersion },
    } = await this.operations.getVersion();
    return nodeVersion;
  }

  /**
   * @hidden
   *
   * Returns the network configuration of the connected Fuel node.
   *
   * @returns A promise that resolves to the network configuration object
   */
  async getNetwork(): Promise<Network> {
    return Promise.resolve({
      name: 'fuelv2',
      chainId: 0xdeadbeef,
    });
  }

  /**
   * Returns the block number.
   *
   * @returns A promise that resolves to the block number
   */
  async getBlockNumber(): Promise<BN> {
    const { chain } = await this.operations.getChain();
    return bn(chain.latestBlock.header.height, 10);
  }

  /**
   * Returns node information.
   *
   * @returns A promise that resolves to the node information object.
   */
  async getNodeInfo(): Promise<NodeInfoAndConsensusParameters> {
    const { nodeInfo, chain } = await this.operations.getInfo();
    return processNodeInfoAndConsensusParameters(nodeInfo, chain.consensusParameters);
  }

  /**
   * Returns chain information.
   *
   * @returns A promise that resolves to the chain information object
   */
  async getChain(): Promise<ChainInfo> {
    const { chain } = await this.operations.getChain();
    return processGqlChain(chain);
  }

  /**
   * Returns the chain ID
   * @returns A promise that resolves to the chain ID number
   */
  async getChainId(): Promise<number> {
    const {
      consensusParameters: { chainId },
    } = await this.getChain();
    return chainId.toNumber();
  }

  /**
   * @hidden
   */
  #cacheInputs(inputs: TransactionRequestInput[]): void {
    if (!this.cache) {
      return;
    }

    inputs.forEach((input) => {
      if (input.type === InputType.Coin) {
        this.cache?.set(input.id);
      }
    });
  }

  /**
   * Submits a transaction to the chain to be executed.
   *
   * If the transaction is missing any dependencies,
   * the transaction will be mutated and those dependencies will be added.
   *
   * @param transactionRequestLike - The transaction request object.
   * @returns A promise that resolves to the transaction response object.
   */
  // #region Provider-sendTransaction
  async sendTransaction(
    transactionRequestLike: TransactionRequestLike
  ): Promise<TransactionResponse> {
    const transactionRequest = transactionRequestify(transactionRequestLike);
    this.#cacheInputs(transactionRequest.inputs);
    await this.estimateTxDependencies(transactionRequest);
    // #endregion Provider-sendTransaction

    const encodedTransaction = hexlify(transactionRequest.toTransactionBytes());
    const { gasUsed, minGasPrice } = await this.getTransactionCost(transactionRequest, 0);

    // Fail transactiqon before submit to avoid submit failure
    // Resulting in lost of funds on a OutOfGas situation.
    if (bn(gasUsed).gt(bn(transactionRequest.gasLimit))) {
      throw new Error(
        `gasLimit(${transactionRequest.gasLimit}) is lower than the required (${gasUsed})`
      );
    } else if (bn(minGasPrice).gt(bn(transactionRequest.gasPrice))) {
      throw new Error(
        `gasPrice(${transactionRequest.gasPrice}) is lower than the required ${minGasPrice}`
      );
    }

    const {
      submit: { id: transactionId },
    } = await this.operations.submit({ encodedTransaction });

    const response = new TransactionResponse(transactionId, this);
    return response;
  }

  /**
   * Executes a transaction without actually submitting it to the chain.
   *
   * If the transaction is missing any dependencies,
   * the transaction will be mutated and those dependencies will be added.
   *
   * @param transactionRequestLike - The transaction request object.
   * @param utxoValidation - Additional provider call parameters.
   * @returns A promise that resolves to the call result object.
   */
  async call(
    transactionRequestLike: TransactionRequestLike,
    { utxoValidation }: ProviderCallParams = {}
  ): Promise<CallResult> {
    const transactionRequest = transactionRequestify(transactionRequestLike);
    await this.estimateTxDependencies(transactionRequest);
    const encodedTransaction = hexlify(transactionRequest.toTransactionBytes());
    const { dryRun: gqlReceipts } = await this.operations.dryRun({
      encodedTransaction,
      utxoValidation: utxoValidation || false,
    });
    const receipts = gqlReceipts.map(processGqlReceipt);
    return {
      receipts,
    };
  }

  /**
   * Verifies whether enough gas is available to complete transaction.
   *
   * @param transactionRequest - The transaction request object.
   * @returns A promise that resolves to the estimated transaction request object.
   */
  async estimatePredicates(transactionRequest: TransactionRequest): Promise<TransactionRequest> {
    const encodedTransaction = hexlify(transactionRequest.toTransactionBytes());
    const response = await this.operations.estimatePredicates({
      encodedTransaction,
    });

    const estimatedTransaction = transactionRequest;
    const [decodedTransaction] = new TransactionCoder().decode(
      arrayify(response.estimatePredicates.rawPayload),
      0
    );

    if (decodedTransaction.inputs) {
      decodedTransaction.inputs.forEach((input, index) => {
        if ('predicate' in input && input.predicateGasUsed.gt(0)) {
          (<CoinTransactionRequestInput>estimatedTransaction.inputs[index]).predicateGasUsed =
            input.predicateGasUsed;
        }
      });
    }

    return estimatedTransaction;
  }

  /**
   * Will dryRun a transaction and check for missing dependencies.
   *
   * If there are missing variable outputs,
   * `addVariableOutputs` is called on the transaction.
   *
   * @privateRemarks
   * TODO: Investigate support for missing contract IDs
   * TODO: Add support for missing output messages
   *
   * @param transactionRequest - The transaction request object.
   * @returns A promise.
   */
  async estimateTxDependencies(transactionRequest: TransactionRequest): Promise<void> {
    let missingOutputVariableCount = 0;
    let missingOutputContractIdsCount = 0;
    let tries = 0;

    if (transactionRequest.type === TransactionType.Create) {
      return;
    }

    const encodedTransaction = transactionRequest.hasPredicateInput()
      ? hexlify((await this.estimatePredicates(transactionRequest)).toTransactionBytes())
      : hexlify(transactionRequest.toTransactionBytes());

    do {
      const { dryRun: gqlReceipts } = await this.operations.dryRun({
        encodedTransaction,
        utxoValidation: false,
      });
      const receipts = gqlReceipts.map(processGqlReceipt);
      const { missingOutputVariables, missingOutputContractIds } =
        getReceiptsWithMissingData(receipts);

      missingOutputVariableCount = missingOutputVariables.length;
      missingOutputContractIdsCount = missingOutputContractIds.length;

      if (missingOutputVariableCount === 0 && missingOutputContractIdsCount === 0) {
        return;
      }

      if (transactionRequest instanceof ScriptTransactionRequest) {
        transactionRequest.addVariableOutputs(missingOutputVariableCount);

        missingOutputContractIds.forEach(({ contractId }) =>
          transactionRequest.addContractInputAndOutput(Address.fromString(contractId))
        );
      }

      tries += 1;
    } while (tries < MAX_RETRIES);
  }

  /**
   * Executes a signed transaction without applying the states changes
   * on the chain.
   *
   * If the transaction is missing any dependencies,
   * the transaction will be mutated and those dependencies will be added
   *
   * @param transactionRequestLike - The transaction request object.
   * @returns A promise that resolves to the call result object.
   */
  async simulate(transactionRequestLike: TransactionRequestLike): Promise<CallResult> {
    const transactionRequest = transactionRequestify(transactionRequestLike);
    await this.estimateTxDependencies(transactionRequest);
    const encodedTransaction = hexlify(transactionRequest.toTransactionBytes());
    const { dryRun: gqlReceipts } = await this.operations.dryRun({
      encodedTransaction,
      utxoValidation: true,
    });
    const receipts = gqlReceipts.map(processGqlReceipt);
    return {
      receipts,
    };
  }

  /**
   * Returns a transaction cost to enable user
   * to set gasLimit and also reserve balance amounts
   * on the the transaction.
   *
   * @privateRemarks
   * The tolerance is add on top of the gasUsed calculated
   * from the node, this create a safe margin costs like
   * change states on transfer that don't occur on the dryRun
   * transaction. The default value is 0.2 or 20%
   *
   * @param transactionRequestLike - The transaction request object.
   * @param tolerance - The tolerance to add on top of the gasUsed.
   * @returns A promise that resolves to the transaction cost object.
   */
  async getTransactionCost(
    transactionRequestLike: TransactionRequestLike,
    tolerance: number = 0.2
  ): Promise<TransactionCost> {
    const transactionRequest = transactionRequestify(clone(transactionRequestLike));
    const { minGasPrice, gasPerByte, gasPriceFactor, maxGasPerTx } = await this.getNodeInfo();
    const gasPrice = max(transactionRequest.gasPrice, minGasPrice);
    const margin = 1 + tolerance;

    // Set gasLimit to the maximum of the chain
    // and gasPrice to 0 for measure
    // Transaction without arrive to OutOfGas
    transactionRequest.gasLimit = maxGasPerTx;
    transactionRequest.gasPrice = bn(0);

    // Execute dryRun not validated transaction to query gasUsed
    const { receipts } = await this.call(transactionRequest);
    const transaction = transactionRequest.toTransaction();

    const { fee, gasUsed } = calculateTransactionFee({
      gasPrice,
      transactionBytes: transactionRequest.toTransactionBytes(),
      transactionWitnesses: transaction?.witnesses || [],
      gasPerByte,
      gasPriceFactor,
      transactionType: transaction.type,
      receipts,
      margin,
    });

    return {
      minGasPrice,
      gasPrice,
      gasUsed,
      fee,
    };
  }

  /**
   * Returns coins for the given owner.
   */
  async getCoins(
    /** The address to get coins for */
    owner: AbstractAddress,
    /** The asset ID of coins to get */
    assetId?: BytesLike,
    /** Pagination arguments */
    paginationArgs?: CursorPaginationArgs
  ): Promise<Coin[]> {
    const result = await this.operations.getCoins({
      first: 10,
      ...paginationArgs,
      filter: { owner: owner.toB256(), assetId: assetId && hexlify(assetId) },
    });

    const coins = result.coins.edges!.map((edge) => edge!.node!);

    return coins.map((coin) => ({
      id: coin.utxoId,
      assetId: coin.assetId,
      amount: bn(coin.amount),
      owner: Address.fromAddressOrString(coin.owner),
      maturity: bn(coin.maturity).toNumber(),
      blockCreated: bn(coin.blockCreated),
      txCreatedIdx: bn(coin.txCreatedIdx),
    }));
  }

  /**
   * Returns resources for the given owner satisfying the spend query.
   *
   * @param owner - The address to get resources for.
   * @param quantities - The quantities to get.
   * @param excludedIds - IDs of excluded resources from the selection.
   * @returns A promise that resolves to the resources.
   */
  async getResourcesToSpend(
    /** The address to get coins for */
    owner: AbstractAddress,
    /** The quantities to get */
    quantities: CoinQuantityLike[],
    /** IDs of excluded resources from the selection. */
    excludedIds?: ExcludeResourcesOption
  ): Promise<Resource[]> {
    const excludeInput = {
      messages: excludedIds?.messages?.map((id) => hexlify(id)) || [],
      utxos: excludedIds?.utxos?.map((id) => hexlify(id)) || [],
    };

    if (this.cache) {
      const uniqueUtxos = new Set(
        excludeInput.utxos.concat(this.cache?.getActiveData().map((id) => hexlify(id)))
      );
      excludeInput.utxos = Array.from(uniqueUtxos);
    }
    const coinsQuery = {
      owner: owner.toB256(),
      queryPerAsset: quantities
        .map(coinQuantityfy)
        .map(({ assetId, amount, max: maxPerAsset }) => ({
          assetId: hexlify(assetId),
          amount: amount.toString(10),
          max: maxPerAsset ? maxPerAsset.toString(10) : undefined,
        })),
      excludedIds: excludeInput,
    };

    const result = await this.operations.getCoinsToSpend(coinsQuery);

    const coins = result.coinsToSpend
      .flat()
      .map((coin) => {
        switch (coin.__typename) {
          case 'MessageCoin':
            return {
              amount: bn(coin.amount),
              assetId: coin.assetId,
              daHeight: bn(coin.daHeight),
              sender: Address.fromAddressOrString(coin.sender),
              recipient: Address.fromAddressOrString(coin.recipient),
              nonce: coin.nonce,
            } as MessageCoin;
          case 'Coin':
            return {
              id: coin.utxoId,
              amount: bn(coin.amount),
              assetId: coin.assetId,
              owner: Address.fromAddressOrString(coin.owner),
              maturity: bn(coin.maturity).toNumber(),
              blockCreated: bn(coin.blockCreated),
              txCreatedIdx: bn(coin.txCreatedIdx),
            } as Coin;
          default:
            return null;
        }
      })
      .filter((v) => !!v) as Array<Resource>;

    return coins;
  }

  /**
   * Returns block matching the given ID or height.
   *
   * @param idOrHeight - ID or height of the block.
   * @returns A promise that resolves to the block.
   */
  async getBlock(
    /** ID or height of the block */
    idOrHeight: string | number | 'latest'
  ): Promise<Block | null> {
    let variables;
    if (typeof idOrHeight === 'number') {
      variables = { blockHeight: bn(idOrHeight).toString(10) };
    } else if (idOrHeight === 'latest') {
      variables = { blockHeight: (await this.getBlockNumber()).toString(10) };
    } else if (idOrHeight.length === 66) {
      variables = { blockId: idOrHeight };
    } else {
      variables = { blockId: bn(idOrHeight).toString(10) };
    }

    const { block } = await this.operations.getBlock(variables);

    if (!block) {
      return null;
    }

    return {
      id: block.id,
      height: bn(block.header.height),
      time: block.header.time,
      transactionIds: block.transactions.map((tx) => tx.id),
    };
  }

  /**
   * Returns all the blocks matching the given parameters.
   *
   * @param params - The parameters to query blocks.
   * @returns A promise that resolves to the blocks.
   */
  async getBlocks(params: GqlGetBlocksQueryVariables): Promise<Block[]> {
    const { blocks: fetchedData } = await this.operations.getBlocks(params);

    const blocks: Block[] = fetchedData.edges.map(({ node: block }) => ({
      id: block.id,
      height: bn(block.header.height),
      time: block.header.time,
      transactionIds: block.transactions.map((tx) => tx.id),
    }));

    return blocks;
  }

  /**
   * Returns block matching the given ID or type, including transaction data.
   *
   * @param idOrHeight - ID or height of the block.
   * @returns A promise that resolves to the block.
   */
  async getBlockWithTransactions(
    /** ID or height of the block */
    idOrHeight: string | number | 'latest'
  ): Promise<(Block & { transactions: Transaction[] }) | null> {
    let variables;
    if (typeof idOrHeight === 'number') {
      variables = { blockHeight: bn(idOrHeight).toString(10) };
    } else if (idOrHeight === 'latest') {
      variables = { blockHeight: (await this.getBlockNumber()).toString() };
    } else {
      variables = { blockId: idOrHeight };
    }

    const { block } = await this.operations.getBlockWithTransactions(variables);

    if (!block) {
      return null;
    }

    return {
      id: block.id,
      height: bn(block.header.height, 10),
      time: block.header.time,
      transactionIds: block.transactions.map((tx) => tx.id),
      transactions: block.transactions.map(
        (tx) => new TransactionCoder().decode(arrayify(tx.rawPayload), 0)?.[0]
      ),
    };
  }

  /**
   * Get transaction with the given ID.
   *
   * @param transactionId - ID of the transaction.
   * @returns A promise that resolves to the transaction.
   */
  async getTransaction<TTransactionType = void>(
    transactionId: string
  ): Promise<Transaction<TTransactionType> | null> {
    const { transaction } = await this.operations.getTransaction({ transactionId });
    if (!transaction) {
      return null;
    }
    return new TransactionCoder().decode(
      arrayify(transaction.rawPayload),
      0
    )?.[0] as Transaction<TTransactionType>;
  }

  /**
   * Get deployed contract with the given ID.
   *
   * @param contractId - ID of the contract.
   * @returns A promise that resolves to the contract.
   */
  async getContract(contractId: string): Promise<ContractResult | null> {
    const { contract } = await this.operations.getContract({ contractId });
    if (!contract) {
      return null;
    }
    return contract;
  }

  /**
   * Returns the balance for the given contract for the given asset ID.
   *
   * @param contractId - The contract ID to get the balance for.
   * @param assetId - The asset ID of coins to get.
   * @returns A promise that resolves to the balance.
   */
  async getContractBalance(
    /** The contract ID to get the balance for */
    contractId: AbstractAddress,
    /** The asset ID of coins to get */
    assetId: BytesLike
  ): Promise<BN> {
    const { contractBalance } = await this.operations.getContractBalance({
      contract: contractId.toB256(),
      asset: hexlify(assetId),
    });
    return bn(contractBalance.amount, 10);
  }

  /**
   * Returns the balance for the given owner for the given asset ID.
   *
   * @param owner - The address to get coins for.
   * @param assetId - The asset ID of coins to get.
   * @returns A promise that resolves to the balance.
   */
  async getBalance(
    /** The address to get coins for */
    owner: AbstractAddress,
    /** The asset ID of coins to get */
    assetId: BytesLike
  ): Promise<BN> {
    const { balance } = await this.operations.getBalance({
      owner: owner.toB256(),
      assetId: hexlify(assetId),
    });
    return bn(balance.amount, 10);
  }

  /**
   * Returns balances for the given owner.
   *
   * @param owner - The address to get coins for.
   * @param paginationArgs - Pagination arguments.
   * @returns A promise that resolves to the balances.
   */
  async getBalances(
    /** The address to get coins for */
    owner: AbstractAddress,
    /** Pagination arguments */
    paginationArgs?: CursorPaginationArgs
  ): Promise<CoinQuantity[]> {
    const result = await this.operations.getBalances({
      first: 10,
      ...paginationArgs,
      filter: { owner: owner.toB256() },
    });

    const balances = result.balances.edges!.map((edge) => edge!.node!);

    return balances.map((balance) => ({
      assetId: balance.assetId,
      amount: bn(balance.amount),
    }));
  }

  /**
   * Returns message for the given address.
   *
   * @param address - The address to get message from.
   * @param paginationArgs - Pagination arguments.
   * @returns A promise that resolves to the messages.
   */
  async getMessages(
    /** The address to get message from */
    address: AbstractAddress,
    /** Pagination arguments */
    paginationArgs?: CursorPaginationArgs
  ): Promise<Message[]> {
    const result = await this.operations.getMessages({
      first: 10,
      ...paginationArgs,
      owner: address.toB256(),
    });

    const messages = result.messages.edges!.map((edge) => edge!.node!);

    return messages.map((message) => ({
      messageId: InputMessageCoder.getMessageId({
        sender: message.sender,
        recipient: message.recipient,
        nonce: message.nonce,
        amount: bn(message.amount),
        data: message.data,
      }),
      sender: Address.fromAddressOrString(message.sender),
      recipient: Address.fromAddressOrString(message.recipient),
      nonce: message.nonce,
      amount: bn(message.amount),
      data: InputMessageCoder.decodeData(message.data),
      daHeight: bn(message.daHeight),
    }));
  }

  /**
   * Returns Message Proof for given transaction id and the message id from MessageOut receipt.
   *
   * @param transactionId - The transaction to get message from.
   * @param messageId - The message id from MessageOut receipt.
   * @param commitBlockId - The commit block id.
   * @param commitBlockHeight - The commit block height.
   * @returns A promise that resolves to the message proof.
   */
  async getMessageProof(
    /** The transaction to get message from */
    transactionId: string,
    /** The message id from MessageOut receipt */
    messageId: string,
    commitBlockId?: string,
    commitBlockHeight?: BN
  ): Promise<MessageProof | null> {
    let inputObject: {
      /** The transaction to get message from */
      transactionId: string;
      /** The message id from MessageOut receipt */
      messageId: string;
      commitBlockId?: string;
      commitBlockHeight?: string;
    } = {
      transactionId,
      messageId,
    };

    if (commitBlockId && commitBlockHeight) {
      throw new Error('commitBlockId and commitBlockHeight cannot be used together');
    }

    if (commitBlockId) {
      inputObject = {
        ...inputObject,
        commitBlockId,
      };
    }

    if (commitBlockHeight) {
      inputObject = {
        ...inputObject,
        // Conver BN into a number string required on the query
        // This should problably be fixed on the fuel client side
        commitBlockHeight: commitBlockHeight.toNumber().toString(),
      };
    }

    const result = await this.operations.getMessageProof(inputObject);

    if (!result.messageProof) {
      return null;
    }

    const {
      messageProof,
      messageBlockHeader,
      commitBlockHeader,
      blockProof,
      nonce,
      sender,
      recipient,
      amount,
      data,
    } = result.messageProof;

    return {
      messageProof: {
        proofIndex: bn(messageProof.proofIndex),
        proofSet: messageProof.proofSet,
      },
      blockProof: {
        proofIndex: bn(blockProof.proofIndex),
        proofSet: blockProof.proofSet,
      },
      messageBlockHeader: {
        id: messageBlockHeader.id,
        daHeight: bn(messageBlockHeader.daHeight),
        transactionsCount: bn(messageBlockHeader.transactionsCount),
        transactionsRoot: messageBlockHeader.transactionsRoot,
        height: bn(messageBlockHeader.height),
        prevRoot: messageBlockHeader.prevRoot,
        time: messageBlockHeader.time,
        applicationHash: messageBlockHeader.applicationHash,
        messageReceiptRoot: messageBlockHeader.messageReceiptRoot,
        messageReceiptCount: bn(messageBlockHeader.messageReceiptCount),
      },
      commitBlockHeader: {
        id: commitBlockHeader.id,
        daHeight: bn(commitBlockHeader.daHeight),
        transactionsCount: bn(commitBlockHeader.transactionsCount),
        transactionsRoot: commitBlockHeader.transactionsRoot,
        height: bn(commitBlockHeader.height),
        prevRoot: commitBlockHeader.prevRoot,
        time: commitBlockHeader.time,
        applicationHash: commitBlockHeader.applicationHash,
        messageReceiptRoot: commitBlockHeader.messageReceiptRoot,
        messageReceiptCount: bn(commitBlockHeader.messageReceiptCount),
      },
      sender: Address.fromAddressOrString(sender),
      recipient: Address.fromAddressOrString(recipient),
      nonce,
      amount: bn(amount),
      data,
    };
  }

  /**
   * Lets you produce blocks with custom timestamps and the block number of the last block produced.
   *
   * @param amount - The amount of blocks to produce
   * @param startTime - The UNIX timestamp to set for the first produced block
   * @returns A promise that resolves to the block number of the last produced block.
   */
  async produceBlocks(amount: number, startTime?: number) {
    const { produceBlocks: latestBlockHeight } = await this.operations.produceBlocks({
      blocksToProduce: bn(amount).toString(10),
      startTimestamp: startTime ? fromUnixToTai64(startTime) : undefined,
    });
    return bn(latestBlockHeight);
  }
}<|MERGE_RESOLUTION|>--- conflicted
+++ resolved
@@ -14,14 +14,10 @@
   TransactionCoder,
 } from '@fuel-ts/transactions';
 import { GraphQLClient } from 'graphql-request';
-<<<<<<< HEAD
 import type { Client } from 'graphql-sse';
 import { createClient } from 'graphql-sse';
-import cloneDeep from 'lodash.clonedeep';
+import { clone } from 'ramda';
 import nodeFetch from 'node-fetch';
-=======
-import { clone } from 'ramda';
->>>>>>> 6c22b7c5
 
 import { getSdk as getOperationsSdk } from './__generated__/operations';
 import type {
