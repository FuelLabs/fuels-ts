import { Address } from '@fuel-ts/address';
import { ErrorCode, FuelError } from '@fuel-ts/errors';
import type { AbstractAddress } from '@fuel-ts/interfaces';
import type { BN } from '@fuel-ts/math';
import { bn, max } from '@fuel-ts/math';
import type { Transaction } from '@fuel-ts/transactions';
import {
  InputType,
  TransactionType,
  InputMessageCoder,
  TransactionCoder,
} from '@fuel-ts/transactions';
import { checkFuelCoreVersionCompatibility } from '@fuel-ts/versions';
import type { BytesLike } from 'ethers';
import { getBytesCopy, hexlify, Network } from 'ethers';
import type { DocumentNode } from 'graphql';
import { GraphQLClient } from 'graphql-request';
import { clone } from 'ramda';

import { getSdk as getOperationsSdk } from './__generated__/operations';
import type {
  GqlChainInfoFragmentFragment,
  GqlGasCosts,
  GqlGetBlocksQueryVariables,
  GqlPeerInfo,
} from './__generated__/operations';
import type { RetryOptions } from './call-retrier';
import { retrier } from './call-retrier';
import type { Coin } from './coin';
import type { CoinQuantity, CoinQuantityLike } from './coin-quantity';
import { coinQuantityfy } from './coin-quantity';
import { fuelGraphQLSubscriber } from './fuel-graphql-subscriber';
import { MemoryCache } from './memory-cache';
import type { Message, MessageCoin, MessageProof, MessageStatus } from './message';
import type { ExcludeResourcesOption, Resource } from './resource';
import type {
  TransactionRequestLike,
  TransactionRequest,
  TransactionRequestInput,
  CoinTransactionRequestInput,
} from './transaction-request';
import { transactionRequestify, ScriptTransactionRequest } from './transaction-request';
import type { TransactionResultReceipt } from './transaction-response';
import { TransactionResponse } from './transaction-response';
import { processGqlReceipt } from './transaction-summary/receipt';
import {
  calculatePriceWithFactor,
  fromUnixToTai64,
  getGasUsedFromReceipts,
  getReceiptsWithMissingData,
} from './utils';
import { mergeQuantities } from './utils/merge-quantities';

const MAX_RETRIES = 10;

export type CallResult = {
  receipts: TransactionResultReceipt[];
};

/**
 * A Fuel block
 */
export type Block = {
  id: string;
  height: BN;
  time: string;
  transactionIds: string[];
};

/**
 * Deployed Contract bytecode and contract id
 */
export type ContractResult = {
  id: string;
  bytecode: string;
};

type ConsensusParameters = {
  contractMaxSize: BN;
  maxInputs: BN;
  maxOutputs: BN;
  maxWitnesses: BN;
  maxGasPerTx: BN;
  maxScriptLength: BN;
  maxScriptDataLength: BN;
  maxStorageSlots: BN;
  maxPredicateLength: BN;
  maxPredicateDataLength: BN;
  maxGasPerPredicate: BN;
  gasPriceFactor: BN;
  gasPerByte: BN;
  maxMessageDataLength: BN;
  chainId: BN;
  gasCosts: GqlGasCosts;
};

/**
 * Chain information
 */
export type ChainInfo = {
  name: string;
  baseChainHeight: BN;
  consensusParameters: ConsensusParameters;
  gasCosts: GqlGasCosts;
  latestBlock: {
    id: string;
    height: BN;
    time: string;
    transactions: Array<{ id: string }>;
  };
};

/**
 * Node information
 */
export type NodeInfo = {
  utxoValidation: boolean;
  vmBacktrace: boolean;
  minGasPrice: BN;
  maxTx: BN;
  maxDepth: BN;
  nodeVersion: string;
  peers: GqlPeerInfo[];
};

export type NodeInfoAndConsensusParameters = {
  minGasPrice: BN;
  nodeVersion: string;
  gasPerByte: BN;
  gasPriceFactor: BN;
  maxGasPerTx: BN;
};

// #region cost-estimation-1
export type TransactionCost = {
  requiredQuantities: CoinQuantity[];
  receipts: TransactionResultReceipt[];
  minGasPrice: BN;
  gasPrice: BN;
  minGas: BN;
  maxGas: BN;
  gasUsed: BN;
  minFee: BN;
  maxFee: BN;
  usedFee: BN;
};
// #endregion cost-estimation-1

const processGqlChain = (chain: GqlChainInfoFragmentFragment): ChainInfo => {
  const { name, daHeight, consensusParameters, latestBlock } = chain;

  const { contractParams, feeParams, predicateParams, scriptParams, txParams, gasCosts } =
    consensusParameters;

  return {
    name,
    baseChainHeight: bn(daHeight),
    consensusParameters: {
      contractMaxSize: bn(contractParams.contractMaxSize),
      maxInputs: bn(txParams.maxInputs),
      maxOutputs: bn(txParams.maxOutputs),
      maxWitnesses: bn(txParams.maxWitnesses),
      maxGasPerTx: bn(txParams.maxGasPerTx),
      maxScriptLength: bn(scriptParams.maxScriptLength),
      maxScriptDataLength: bn(scriptParams.maxScriptDataLength),
      maxStorageSlots: bn(contractParams.maxStorageSlots),
      maxPredicateLength: bn(predicateParams.maxPredicateLength),
      maxPredicateDataLength: bn(predicateParams.maxPredicateDataLength),
      maxGasPerPredicate: bn(predicateParams.maxGasPerPredicate),
      gasPriceFactor: bn(feeParams.gasPriceFactor),
      gasPerByte: bn(feeParams.gasPerByte),
      maxMessageDataLength: bn(predicateParams.maxMessageDataLength),
      chainId: bn(consensusParameters.chainId),
      gasCosts,
    },
    gasCosts,
    latestBlock: {
      id: latestBlock.id,
      height: bn(latestBlock.header.height),
      time: latestBlock.header.time,
      transactions: latestBlock.transactions.map((i) => ({
        id: i.id,
      })),
    },
  };
};

/**
 * @hidden
 *
 * Cursor pagination arguments
 *
 * https://relay.dev/graphql/connections.htm#sec-Arguments
 */
export type CursorPaginationArgs = {
  /** Forward pagination limit */
  first?: number | null;
  /** Forward pagination cursor */
  after?: string | null;
  /** Backward pagination limit  */
  last?: number | null;
  /** Backward pagination cursor */
  before?: string | null;
};

export type FetchRequestOptions = {
  method: 'POST';
  headers: { [key: string]: string };
  body: string;
};

/*
 * Provider initialization options
 */
export type ProviderOptions = {
  fetch?: (
    url: string,
    options: FetchRequestOptions,
    providerOptions: Omit<ProviderOptions, 'fetch'>
  ) => Promise<Response>;
  timeout?: number;
  cacheUtxo?: number;
  retryOptions?: RetryOptions;
};

/**
 * UTXO Validation Param
 */
export type UTXOValidationParams = {
  utxoValidation?: boolean;
};

/**
 * Transaction estimation Param
 */
export type EstimateTransactionParams = {
  estimateTxDependencies?: boolean;
};

export type EstimatePredicateParams = {
  estimatePredicates?: boolean;
};

export type TransactionCostParams = EstimateTransactionParams & EstimatePredicateParams;

/**
 * Provider Call transaction params
 */
export type ProviderCallParams = UTXOValidationParams & EstimateTransactionParams;

/**
 * Provider Send transaction params
 */
export type ProviderSendTxParams = EstimateTransactionParams;

/**
 * URL - Consensus Params mapping.
 */
type ChainInfoCache = Record<string, ChainInfo>;

/**
 * URL - Node Info mapping.
 */
type NodeInfoCache = Record<string, NodeInfo>;

/**
 * A provider for connecting to a node
 */
export default class Provider {
  operations: ReturnType<typeof getOperationsSdk>;
  cache?: MemoryCache;

  static clearChainAndNodeCaches() {
    Provider.nodeInfoCache = {};
    Provider.chainInfoCache = {};
  }

  private static chainInfoCache: ChainInfoCache = {};
  private static nodeInfoCache: NodeInfoCache = {};

  options: ProviderOptions = {
    timeout: undefined,
    cacheUtxo: undefined,
    fetch: undefined,
<<<<<<< HEAD
  };

  private static getFetchFn(options: ProviderOptions) {
    return options.fetch !== undefined
      ? options.fetch
      : (url: string, request: FetchRequestOptions) =>
          fetch(url, {
            ...request,
            signal:
              options.timeout !== undefined ? AbortSignal.timeout(options.timeout) : undefined,
          });
=======
    retryOptions: undefined,
  };

  private static getFetchFn(options: ProviderOptions): NonNullable<ProviderOptions['fetch']> {
    const { retryOptions, timeout } = options;

    return retrier((...args) => {
      if (options.fetch) {
        return options.fetch(...args);
      }

      const url = args[0];
      const request = args[1];
      const signal = timeout ? AbortSignal.timeout(timeout) : undefined;

      return fetch(url, { ...request, signal });
    }, retryOptions);
>>>>>>> 87b7ce10
  }

  /**
   * Constructor to initialize a Provider.
   *
   * @param url - GraphQL endpoint of the Fuel node
   * @param chainInfo - Chain info of the Fuel node
   * @param options - Additional options for the provider
   * @hidden
   */
  protected constructor(
    /** GraphQL endpoint of the Fuel node */
    public url: string,
    options: ProviderOptions = {}
  ) {
    this.options = { ...this.options, ...options };
    this.url = url;

    this.operations = this.createOperations();
    this.cache = options.cacheUtxo ? new MemoryCache(options.cacheUtxo) : undefined;
  }

  /**
   * Creates a new instance of the Provider class. This is the recommended way to initialize a Provider.
   * @param url - GraphQL endpoint of the Fuel node
   * @param options - Additional options for the provider
   */
  static async create(url: string, options: ProviderOptions = {}) {
    const provider = new Provider(url, options);
    await provider.fetchChainAndNodeInfo();
    return provider;
  }

  /**
   * Returns the cached chainInfo for the current URL.
   */
  getChain() {
    const chain = Provider.chainInfoCache[this.url];
    if (!chain) {
      throw new FuelError(
        ErrorCode.CHAIN_INFO_CACHE_EMPTY,
        'Chain info cache is empty. Make sure you have called `Provider.create` to initialize the provider.'
      );
    }
    return chain;
  }

  /**
   * Returns the cached nodeInfo for the current URL.
   */
  getNode() {
    const node = Provider.nodeInfoCache[this.url];
    if (!node) {
      throw new FuelError(
        ErrorCode.NODE_INFO_CACHE_EMPTY,
        'Node info cache is empty. Make sure you have called `Provider.create` to initialize the provider.'
      );
    }
    return node;
  }

  /**
   * Returns some helpful parameters related to gas fees.
   */
  getGasConfig() {
    const { minGasPrice } = this.getNode();
    const { maxGasPerTx, maxGasPerPredicate, gasPriceFactor, gasPerByte, gasCosts } =
      this.getChain().consensusParameters;
    return {
      minGasPrice,
      maxGasPerTx,
      maxGasPerPredicate,
      gasPriceFactor,
      gasPerByte,
      gasCosts,
    };
  }

  /**
   * Updates the URL for the provider and fetches the consensus parameters for the new URL, if needed.
   */
  async connect(url: string, options?: ProviderOptions) {
    this.url = url;
    this.options = options ?? this.options;
    this.operations = this.createOperations();
    await this.fetchChainAndNodeInfo();
  }

  /**
   * Fetches both the chain and node information, saves it to the cache, and return it.
   *
   * @returns NodeInfo and Chain
   */
  async fetchChainAndNodeInfo() {
    const chain = await this.fetchChain();
    const nodeInfo = await this.fetchNode();

    Provider.ensureClientVersionIsSupported(nodeInfo);

    return {
      chain,
      nodeInfo,
    };
  }

  private static ensureClientVersionIsSupported(nodeInfo: NodeInfo) {
    const { isMajorSupported, isMinorSupported, supportedVersion } =
      checkFuelCoreVersionCompatibility(nodeInfo.nodeVersion);

    if (!isMajorSupported || !isMinorSupported) {
      throw new FuelError(
        FuelError.CODES.UNSUPPORTED_FUEL_CLIENT_VERSION,
        `Fuel client version: ${nodeInfo.nodeVersion}, Supported version: ${supportedVersion}`
      );
    }
  }

  /**
   * Create GraphQL client and set operations.
   *
   * @returns The operation SDK object
   */
  private createOperations() {
    const fetchFn = Provider.getFetchFn(this.options);
    const gqlClient = new GraphQLClient(this.url, {
      fetch: (url: string, requestInit: FetchRequestOptions) =>
        fetchFn(url, requestInit, this.options),
    });

    const executeQuery = (query: DocumentNode, vars: Record<string, unknown>) => {
      const opDefinition = query.definitions.find((x) => x.kind === 'OperationDefinition') as {
        operation: string;
      };
      const isSubscription = opDefinition?.operation === 'subscription';

      if (isSubscription) {
        return fuelGraphQLSubscriber({
          url: this.url,
          query,
          fetchFn: (url, requestInit) =>
            fetchFn(url as string, requestInit as FetchRequestOptions, this.options),
          variables: vars,
        });
      }
      return gqlClient.request(query, vars);
    };

    // @ts-expect-error This is due to this function being generic. Its type is specified when calling a specific operation via provider.operations.xyz.
    return getOperationsSdk(executeQuery);
  }

  /**
   * Returns the version of the connected node.
   *
   * @returns A promise that resolves to the version string.
   */
  async getVersion(): Promise<string> {
    const {
      nodeInfo: { nodeVersion },
    } = await this.operations.getVersion();
    return nodeVersion;
  }

  /**
   * @hidden
   *
   * Returns the network configuration of the connected Fuel node.
   *
   * @returns A promise that resolves to the network configuration object
   */
  async getNetwork(): Promise<Network> {
    const {
      name,
      consensusParameters: { chainId },
    } = await this.getChain();
    const network = new Network(name, chainId.toNumber());
    return Promise.resolve(network);
  }

  /**
   * Returns the block number.
   *
   * @returns A promise that resolves to the block number
   */
  async getBlockNumber(): Promise<BN> {
    const { chain } = await this.operations.getChain();
    return bn(chain.latestBlock.header.height, 10);
  }

  /**
   * Returns the chain information.
   * @param url - The URL of the Fuel node
   * @returns NodeInfo object
   */
  async fetchNode(): Promise<NodeInfo> {
    const { nodeInfo } = await this.operations.getNodeInfo();

    const processedNodeInfo: NodeInfo = {
      maxDepth: bn(nodeInfo.maxDepth),
      maxTx: bn(nodeInfo.maxTx),
      minGasPrice: bn(nodeInfo.minGasPrice),
      nodeVersion: nodeInfo.nodeVersion,
      utxoValidation: nodeInfo.utxoValidation,
      vmBacktrace: nodeInfo.vmBacktrace,
      peers: nodeInfo.peers,
    };

    Provider.nodeInfoCache[this.url] = processedNodeInfo;

    return processedNodeInfo;
  }

  /**
   * Fetches the `chainInfo` for the given node URL.
   * @param url - The URL of the Fuel node
   * @returns ChainInfo object
   */
  async fetchChain(): Promise<ChainInfo> {
    const { chain } = await this.operations.getChain();

    const processedChain = processGqlChain(chain);

    Provider.chainInfoCache[this.url] = processedChain;

    return processedChain;
  }

  /**
   * Returns the chain ID
   * @returns A promise that resolves to the chain ID number
   */
  getChainId() {
    const {
      consensusParameters: { chainId },
    } = this.getChain();
    return chainId.toNumber();
  }

  /**
   * @hidden
   */
  #cacheInputs(inputs: TransactionRequestInput[]): void {
    if (!this.cache) {
      return;
    }

    inputs.forEach((input) => {
      if (input.type === InputType.Coin) {
        this.cache?.set(input.id);
      }
    });
  }

  /**
   * Submits a transaction to the chain to be executed.
   *
   * If the transaction is missing any dependencies,
   * the transaction will be mutated and those dependencies will be added.
   *
   * @param transactionRequestLike - The transaction request object.
   * @returns A promise that resolves to the transaction response object.
   */
  // #region Provider-sendTransaction
  async sendTransaction(
    transactionRequestLike: TransactionRequestLike,
    { estimateTxDependencies = true }: ProviderSendTxParams = {}
  ): Promise<TransactionResponse> {
    const transactionRequest = transactionRequestify(transactionRequestLike);
    this.#cacheInputs(transactionRequest.inputs);
    if (estimateTxDependencies) {
      await this.estimateTxDependencies(transactionRequest);
    }
    // #endregion Provider-sendTransaction

    const encodedTransaction = hexlify(transactionRequest.toTransactionBytes());
    const { gasUsed, minGasPrice } = await this.getTransactionCost(transactionRequest, [], {
      estimateTxDependencies: false,
      estimatePredicates: false,
    });

    if (bn(minGasPrice).gt(bn(transactionRequest.gasPrice))) {
      throw new FuelError(
        ErrorCode.GAS_PRICE_TOO_LOW,
        `Gas price '${transactionRequest.gasPrice}' is lower than the required: '${minGasPrice}'.`
      );
    }

    const isScriptTransaction = transactionRequest.type === TransactionType.Script;

    if (isScriptTransaction && bn(gasUsed).gt(bn(transactionRequest.gasLimit))) {
      throw new FuelError(
        ErrorCode.GAS_LIMIT_TOO_LOW,
        `Gas limit '${transactionRequest.gasLimit}' is lower than the required: '${gasUsed}'.`
      );
    }

    const {
      submit: { id: transactionId },
    } = await this.operations.submit({ encodedTransaction });

    const response = new TransactionResponse(transactionId, this);
    return response;
  }

  /**
   * Executes a transaction without actually submitting it to the chain.
   *
   * If the transaction is missing any dependencies,
   * the transaction will be mutated and those dependencies will be added.
   *
   * @param transactionRequestLike - The transaction request object.
   * @param utxoValidation - Additional provider call parameters.
   * @returns A promise that resolves to the call result object.
   */
  async call(
    transactionRequestLike: TransactionRequestLike,
    { utxoValidation, estimateTxDependencies = true }: ProviderCallParams = {}
  ): Promise<CallResult> {
    const transactionRequest = transactionRequestify(transactionRequestLike);
    if (estimateTxDependencies) {
      await this.estimateTxDependencies(transactionRequest);
    }
    const encodedTransaction = hexlify(transactionRequest.toTransactionBytes());
    const { dryRun: gqlReceipts } = await this.operations.dryRun({
      encodedTransaction,
      utxoValidation: utxoValidation || false,
    });
    const receipts = gqlReceipts.map(processGqlReceipt);
    return {
      receipts,
    };
  }

  /**
   * Verifies whether enough gas is available to complete transaction.
   *
   * @param transactionRequest - The transaction request object.
   * @returns A promise that resolves to the estimated transaction request object.
   */
  async estimatePredicates(transactionRequest: TransactionRequest): Promise<TransactionRequest> {
    const encodedTransaction = hexlify(transactionRequest.toTransactionBytes());
    const response = await this.operations.estimatePredicates({
      encodedTransaction,
    });

    const estimatedTransaction = transactionRequest;
    const [decodedTransaction] = new TransactionCoder().decode(
      getBytesCopy(response.estimatePredicates.rawPayload),
      0
    );

    if (decodedTransaction.inputs) {
      decodedTransaction.inputs.forEach((input, index) => {
        if ('predicate' in input && input.predicateGasUsed.gt(0)) {
          (<CoinTransactionRequestInput>estimatedTransaction.inputs[index]).predicateGasUsed =
            input.predicateGasUsed;
        }
      });
    }

    return estimatedTransaction;
  }

  /**
   * Will dryRun a transaction and check for missing dependencies.
   *
   * If there are missing variable outputs,
   * `addVariableOutputs` is called on the transaction.
   *
   * @privateRemarks
   * TODO: Investigate support for missing contract IDs
   * TODO: Add support for missing output messages
   *
   * @param transactionRequest - The transaction request object.
   * @returns A promise.
   */
  async estimateTxDependencies(transactionRequest: TransactionRequest): Promise<void> {
    let missingOutputVariableCount = 0;
    let missingOutputContractIdsCount = 0;
    let tries = 0;

    if (transactionRequest.type === TransactionType.Create) {
      return;
    }

    let txRequest = transactionRequest;

    if (txRequest.hasPredicateInput()) {
      txRequest = (await this.estimatePredicates(txRequest)) as ScriptTransactionRequest;
    }

    do {
      const { dryRun: gqlReceipts } = await this.operations.dryRun({
        encodedTransaction: hexlify(txRequest.toTransactionBytes()),
        utxoValidation: false,
      });
      const receipts = gqlReceipts.map(processGqlReceipt);
      const { missingOutputVariables, missingOutputContractIds } =
        getReceiptsWithMissingData(receipts);

      missingOutputVariableCount = missingOutputVariables.length;
      missingOutputContractIdsCount = missingOutputContractIds.length;

      if (missingOutputVariableCount === 0 && missingOutputContractIdsCount === 0) {
        return;
      }

      if (txRequest instanceof ScriptTransactionRequest) {
        txRequest.addVariableOutputs(missingOutputVariableCount);

        missingOutputContractIds.forEach(({ contractId }) =>
          txRequest.addContractInputAndOutput(Address.fromString(contractId))
        );
      }

      tries += 1;
    } while (tries < MAX_RETRIES);
  }

  /**
   * Executes a signed transaction without applying the states changes
   * on the chain.
   *
   * If the transaction is missing any dependencies,
   * the transaction will be mutated and those dependencies will be added
   *
   * @param transactionRequestLike - The transaction request object.
   * @returns A promise that resolves to the call result object.
   */
  async simulate(
    transactionRequestLike: TransactionRequestLike,
    { estimateTxDependencies = true }: EstimateTransactionParams = {}
  ): Promise<CallResult> {
    const transactionRequest = transactionRequestify(transactionRequestLike);
    if (estimateTxDependencies) {
      await this.estimateTxDependencies(transactionRequest);
    }
    const encodedTransaction = hexlify(transactionRequest.toTransactionBytes());
    const { dryRun: gqlReceipts } = await this.operations.dryRun({
      encodedTransaction,
      utxoValidation: true,
    });
    const receipts = gqlReceipts.map(processGqlReceipt);
    return {
      receipts,
    };
  }

  /**
   * Returns a transaction cost to enable user
   * to set gasLimit and also reserve balance amounts
   * on the the transaction.
   *
   * @privateRemarks
   * The tolerance is add on top of the gasUsed calculated
   * from the node, this create a safe margin costs like
   * change states on transfer that don't occur on the dryRun
   * transaction. The default value is 0.2 or 20%
   *
   * @param transactionRequestLike - The transaction request object.
   * @param tolerance - The tolerance to add on top of the gasUsed.
   * @returns A promise that resolves to the transaction cost object.
   */
  async getTransactionCost(
    transactionRequestLike: TransactionRequestLike,
    forwardingQuantities: CoinQuantity[] = [],
    { estimateTxDependencies = true, estimatePredicates = true }: TransactionCostParams = {}
  ): Promise<TransactionCost> {
    const transactionRequest = transactionRequestify(clone(transactionRequestLike));
    const chainInfo = this.getChain();
    const { gasPriceFactor, minGasPrice, maxGasPerTx } = this.getGasConfig();
    const gasPrice = max(transactionRequest.gasPrice, minGasPrice);
    const isScriptTransaction = transactionRequest.type === TransactionType.Script;

    /**
     * Estimate predicates gasUsed
     */
    if (transactionRequest.hasPredicateInput() && estimatePredicates) {
      // Remove gasLimit to avoid gasLimit when estimating predicates
      if (isScriptTransaction) {
        transactionRequest.gasLimit = bn(0);
      }
      await this.estimatePredicates(transactionRequest);
    }

    /**
     * Calculate minGas and maxGas based on the real transaction
     */
    const minGas = transactionRequest.calculateMinGas(chainInfo);
    const maxGas = transactionRequest.calculateMaxGas(chainInfo, minGas);

    /**
     * Fund with fake UTXOs to avoid not enough funds error
     */
    // Getting coin quantities from amounts being transferred
    const coinOutputsQuantities = transactionRequest.getCoinOutputsQuantities();
    // Combining coin quantities from amounts being transferred and forwarding to contracts
    const allQuantities = mergeQuantities(coinOutputsQuantities, forwardingQuantities);
    // Funding transaction with fake utxos
    transactionRequest.fundWithFakeUtxos(allQuantities);

    /**
     * Estimate gasUsed for script transactions
     */

    let gasUsed = minGas;
    let receipts: TransactionResultReceipt[] = [];
    // Transactions of type Create does not consume any gas so we can the dryRun
    if (isScriptTransaction) {
      /**
       * Setting the gasPrice to 0 on a dryRun will result in no fees being charged.
       * This simplifies the funding with fake utxos, since the coin quantities required
       * will only be amounts being transferred (coin outputs) and amounts being forwarded
       * to contract calls.
       */
      // Calculate the gasLimit again as we insert a fake UTXO and signer

      transactionRequest.gasPrice = bn(0);
      transactionRequest.gasLimit = bn(maxGasPerTx.sub(maxGas).toNumber() * 0.9);
      // Executing dryRun with fake utxos to get gasUsed
      const result = await this.call(transactionRequest, {
        estimateTxDependencies,
      });
      receipts = result.receipts;
      gasUsed = getGasUsedFromReceipts(receipts);
    } else {
      // For CreateTransaction the gasUsed is going to be the minGas
      gasUsed = minGas;
    }

    const usedFee = calculatePriceWithFactor(
      gasUsed,
      gasPrice,
      gasPriceFactor
    ).normalizeZeroToOne();
    const minFee = calculatePriceWithFactor(minGas, gasPrice, gasPriceFactor).normalizeZeroToOne();
    const maxFee = calculatePriceWithFactor(maxGas, gasPrice, gasPriceFactor).normalizeZeroToOne();

    return {
      requiredQuantities: allQuantities,
      receipts,
      gasUsed,
      minGasPrice,
      gasPrice,
      minGas,
      maxGas,
      usedFee,
      minFee,
      maxFee,
    };
  }

  async getResourcesForTransaction(
    owner: string | AbstractAddress,
    transactionRequestLike: TransactionRequestLike,
    forwardingQuantities: CoinQuantity[] = []
  ) {
    const ownerAddress = Address.fromAddressOrString(owner);
    const transactionRequest = transactionRequestify(clone(transactionRequestLike));
    const transactionCost = await this.getTransactionCost(transactionRequest, forwardingQuantities);

    // Add the required resources to the transaction from the owner
    transactionRequest.addResources(
      await this.getResourcesToSpend(ownerAddress, transactionCost.requiredQuantities)
    );
    // Refetch transaction costs with the new resources
    // TODO: we could find a way to avoid fetch estimatePredicates again, by returning the transaction or
    // returning a specific gasUsed by the predicate.
    // Also for the dryRun we could have the same issue as we are going to run twice the dryRun and the
    // estimateTxDependencies as we don't have access to the transaction, maybe returning the transaction would
    // be better.
    const { requiredQuantities, ...txCost } = await this.getTransactionCost(
      transactionRequest,
      forwardingQuantities
    );
    const resources = await this.getResourcesToSpend(ownerAddress, requiredQuantities);

    return {
      resources,
      requiredQuantities,
      ...txCost,
    };
  }

  /**
   * Returns coins for the given owner.
   */
  async getCoins(
    /** The address to get coins for */
    owner: string | AbstractAddress,
    /** The asset ID of coins to get */
    assetId?: BytesLike,
    /** Pagination arguments */
    paginationArgs?: CursorPaginationArgs
  ): Promise<Coin[]> {
    const ownerAddress = Address.fromAddressOrString(owner);
    const result = await this.operations.getCoins({
      first: 10,
      ...paginationArgs,
      filter: { owner: ownerAddress.toB256(), assetId: assetId && hexlify(assetId) },
    });

    const coins = result.coins.edges.map((edge) => edge.node);

    return coins.map((coin) => ({
      id: coin.utxoId,
      assetId: coin.assetId,
      amount: bn(coin.amount),
      owner: Address.fromAddressOrString(coin.owner),
      maturity: bn(coin.maturity).toNumber(),
      blockCreated: bn(coin.blockCreated),
      txCreatedIdx: bn(coin.txCreatedIdx),
    }));
  }

  /**
   * Returns resources for the given owner satisfying the spend query.
   *
   * @param owner - The address to get resources for.
   * @param quantities - The quantities to get.
   * @param excludedIds - IDs of excluded resources from the selection.
   * @returns A promise that resolves to the resources.
   */
  async getResourcesToSpend(
    /** The address to get coins for */
    owner: string | AbstractAddress,
    /** The quantities to get */
    quantities: CoinQuantityLike[],
    /** IDs of excluded resources from the selection. */
    excludedIds?: ExcludeResourcesOption
  ): Promise<Resource[]> {
    const ownerAddress = Address.fromAddressOrString(owner);
    const excludeInput = {
      messages: excludedIds?.messages?.map((nonce) => hexlify(nonce)) || [],
      utxos: excludedIds?.utxos?.map((id) => hexlify(id)) || [],
    };

    if (this.cache) {
      const uniqueUtxos = new Set(
        excludeInput.utxos.concat(this.cache?.getActiveData().map((id) => hexlify(id)))
      );
      excludeInput.utxos = Array.from(uniqueUtxos);
    }
    const coinsQuery = {
      owner: ownerAddress.toB256(),
      queryPerAsset: quantities
        .map(coinQuantityfy)
        .map(({ assetId, amount, max: maxPerAsset }) => ({
          assetId: hexlify(assetId),
          amount: amount.toString(10),
          max: maxPerAsset ? maxPerAsset.toString(10) : undefined,
        })),
      excludedIds: excludeInput,
    };

    const result = await this.operations.getCoinsToSpend(coinsQuery);

    const coins = result.coinsToSpend
      .flat()
      .map((coin) => {
        switch (coin.__typename) {
          case 'MessageCoin':
            return {
              amount: bn(coin.amount),
              assetId: coin.assetId,
              daHeight: bn(coin.daHeight),
              sender: Address.fromAddressOrString(coin.sender),
              recipient: Address.fromAddressOrString(coin.recipient),
              nonce: coin.nonce,
            } as MessageCoin;
          case 'Coin':
            return {
              id: coin.utxoId,
              amount: bn(coin.amount),
              assetId: coin.assetId,
              owner: Address.fromAddressOrString(coin.owner),
              maturity: bn(coin.maturity).toNumber(),
              blockCreated: bn(coin.blockCreated),
              txCreatedIdx: bn(coin.txCreatedIdx),
            } as Coin;
          default:
            return null;
        }
      })
      .filter((v) => !!v) as Array<Resource>;

    return coins;
  }

  /**
   * Returns block matching the given ID or height.
   *
   * @param idOrHeight - ID or height of the block.
   * @returns A promise that resolves to the block.
   */
  async getBlock(
    /** ID or height of the block */
    idOrHeight: string | number | 'latest'
  ): Promise<Block | null> {
    let variables;
    if (typeof idOrHeight === 'number') {
      variables = { height: bn(idOrHeight).toString(10) };
    } else if (idOrHeight === 'latest') {
      variables = { height: (await this.getBlockNumber()).toString(10) };
    } else if (idOrHeight.length === 66) {
      variables = { blockId: idOrHeight };
    } else {
      variables = { blockId: bn(idOrHeight).toString(10) };
    }

    const { block } = await this.operations.getBlock(variables);

    if (!block) {
      return null;
    }

    return {
      id: block.id,
      height: bn(block.header.height),
      time: block.header.time,
      transactionIds: block.transactions.map((tx) => tx.id),
    };
  }

  /**
   * Returns all the blocks matching the given parameters.
   *
   * @param params - The parameters to query blocks.
   * @returns A promise that resolves to the blocks.
   */
  async getBlocks(params: GqlGetBlocksQueryVariables): Promise<Block[]> {
    const { blocks: fetchedData } = await this.operations.getBlocks(params);

    const blocks: Block[] = fetchedData.edges.map(({ node: block }) => ({
      id: block.id,
      height: bn(block.header.height),
      time: block.header.time,
      transactionIds: block.transactions.map((tx) => tx.id),
    }));

    return blocks;
  }

  /**
   * Returns block matching the given ID or type, including transaction data.
   *
   * @param idOrHeight - ID or height of the block.
   * @returns A promise that resolves to the block.
   */
  async getBlockWithTransactions(
    /** ID or height of the block */
    idOrHeight: string | number | 'latest'
  ): Promise<(Block & { transactions: Transaction[] }) | null> {
    let variables;
    if (typeof idOrHeight === 'number') {
      variables = { blockHeight: bn(idOrHeight).toString(10) };
    } else if (idOrHeight === 'latest') {
      variables = { blockHeight: (await this.getBlockNumber()).toString() };
    } else {
      variables = { blockId: idOrHeight };
    }

    const { block } = await this.operations.getBlockWithTransactions(variables);

    if (!block) {
      return null;
    }

    return {
      id: block.id,
      height: bn(block.header.height, 10),
      time: block.header.time,
      transactionIds: block.transactions.map((tx) => tx.id),
      transactions: block.transactions.map(
        (tx) => new TransactionCoder().decode(getBytesCopy(tx.rawPayload), 0)?.[0]
      ),
    };
  }

  /**
   * Get transaction with the given ID.
   *
   * @param transactionId - ID of the transaction.
   * @returns A promise that resolves to the transaction.
   */
  async getTransaction<TTransactionType = void>(
    transactionId: string
  ): Promise<Transaction<TTransactionType> | null> {
    const { transaction } = await this.operations.getTransaction({ transactionId });
    if (!transaction) {
      return null;
    }
    return new TransactionCoder().decode(
      getBytesCopy(transaction.rawPayload),
      0
    )?.[0] as Transaction<TTransactionType>;
  }

  /**
   * Get deployed contract with the given ID.
   *
   * @param contractId - ID of the contract.
   * @returns A promise that resolves to the contract.
   */
  async getContract(contractId: string): Promise<ContractResult | null> {
    const { contract } = await this.operations.getContract({ contractId });
    if (!contract) {
      return null;
    }
    return contract;
  }

  /**
   * Returns the balance for the given contract for the given asset ID.
   *
   * @param contractId - The contract ID to get the balance for.
   * @param assetId - The asset ID of coins to get.
   * @returns A promise that resolves to the balance.
   */
  async getContractBalance(
    /** The contract ID to get the balance for */
    contractId: string | AbstractAddress,
    /** The asset ID of coins to get */
    assetId: BytesLike
  ): Promise<BN> {
    const { contractBalance } = await this.operations.getContractBalance({
      contract: Address.fromAddressOrString(contractId).toB256(),
      asset: hexlify(assetId),
    });
    return bn(contractBalance.amount, 10);
  }

  /**
   * Returns the balance for the given owner for the given asset ID.
   *
   * @param owner - The address to get coins for.
   * @param assetId - The asset ID of coins to get.
   * @returns A promise that resolves to the balance.
   */
  async getBalance(
    /** The address to get coins for */
    owner: string | AbstractAddress,
    /** The asset ID of coins to get */
    assetId: BytesLike
  ): Promise<BN> {
    const { balance } = await this.operations.getBalance({
      owner: Address.fromAddressOrString(owner).toB256(),
      assetId: hexlify(assetId),
    });
    return bn(balance.amount, 10);
  }

  /**
   * Returns balances for the given owner.
   *
   * @param owner - The address to get coins for.
   * @param paginationArgs - Pagination arguments.
   * @returns A promise that resolves to the balances.
   */
  async getBalances(
    /** The address to get coins for */
    owner: string | AbstractAddress,
    /** Pagination arguments */
    paginationArgs?: CursorPaginationArgs
  ): Promise<CoinQuantity[]> {
    const result = await this.operations.getBalances({
      first: 10,
      ...paginationArgs,
      filter: { owner: Address.fromAddressOrString(owner).toB256() },
    });

    const balances = result.balances.edges.map((edge) => edge.node);

    return balances.map((balance) => ({
      assetId: balance.assetId,
      amount: bn(balance.amount),
    }));
  }

  /**
   * Returns message for the given address.
   *
   * @param address - The address to get message from.
   * @param paginationArgs - Pagination arguments.
   * @returns A promise that resolves to the messages.
   */
  async getMessages(
    /** The address to get message from */
    address: string | AbstractAddress,
    /** Pagination arguments */
    paginationArgs?: CursorPaginationArgs
  ): Promise<Message[]> {
    const result = await this.operations.getMessages({
      first: 10,
      ...paginationArgs,
      owner: Address.fromAddressOrString(address).toB256(),
    });

    const messages = result.messages.edges.map((edge) => edge.node);

    return messages.map((message) => ({
      messageId: InputMessageCoder.getMessageId({
        sender: message.sender,
        recipient: message.recipient,
        nonce: message.nonce,
        amount: bn(message.amount),
        data: message.data,
      }),
      sender: Address.fromAddressOrString(message.sender),
      recipient: Address.fromAddressOrString(message.recipient),
      nonce: message.nonce,
      amount: bn(message.amount),
      data: InputMessageCoder.decodeData(message.data),
      daHeight: bn(message.daHeight),
    }));
  }

  /**
   * Returns Message Proof for given transaction id and the message id from MessageOut receipt.
   *
   * @param transactionId - The transaction to get message from.
   * @param messageId - The message id from MessageOut receipt.
   * @param commitBlockId - The commit block id.
   * @param commitBlockHeight - The commit block height.
   * @returns A promise that resolves to the message proof.
   */
  async getMessageProof(
    /** The transaction to get message from */
    transactionId: string,
    nonce: string,
    commitBlockId?: string,
    commitBlockHeight?: BN
  ): Promise<MessageProof | null> {
    let inputObject: {
      /** The transaction to get message from */
      transactionId: string;
      /** The message id from MessageOut receipt */
      nonce: string;
      commitBlockId?: string;
      commitBlockHeight?: string;
    } = {
      transactionId,
      nonce,
    };

    if (commitBlockId && commitBlockHeight) {
      throw new FuelError(
        ErrorCode.INVALID_INPUT_PARAMETERS,
        'commitBlockId and commitBlockHeight cannot be used together'
      );
    }

    if (commitBlockId) {
      inputObject = {
        ...inputObject,
        commitBlockId,
      };
    }

    if (commitBlockHeight) {
      inputObject = {
        ...inputObject,
        // Conver BN into a number string required on the query
        // This should problably be fixed on the fuel client side
        commitBlockHeight: commitBlockHeight.toNumber().toString(),
      };
    }

    const result = await this.operations.getMessageProof(inputObject);

    if (!result.messageProof) {
      return null;
    }

    const {
      messageProof,
      messageBlockHeader,
      commitBlockHeader,
      blockProof,
      sender,
      recipient,
      amount,
      data,
    } = result.messageProof;

    return {
      messageProof: {
        proofIndex: bn(messageProof.proofIndex),
        proofSet: messageProof.proofSet,
      },
      blockProof: {
        proofIndex: bn(blockProof.proofIndex),
        proofSet: blockProof.proofSet,
      },
      messageBlockHeader: {
        id: messageBlockHeader.id,
        daHeight: bn(messageBlockHeader.daHeight),
        transactionsCount: bn(messageBlockHeader.transactionsCount),
        transactionsRoot: messageBlockHeader.transactionsRoot,
        height: bn(messageBlockHeader.height),
        prevRoot: messageBlockHeader.prevRoot,
        time: messageBlockHeader.time,
        applicationHash: messageBlockHeader.applicationHash,
        messageReceiptRoot: messageBlockHeader.messageReceiptRoot,
        messageReceiptCount: bn(messageBlockHeader.messageReceiptCount),
      },
      commitBlockHeader: {
        id: commitBlockHeader.id,
        daHeight: bn(commitBlockHeader.daHeight),
        transactionsCount: bn(commitBlockHeader.transactionsCount),
        transactionsRoot: commitBlockHeader.transactionsRoot,
        height: bn(commitBlockHeader.height),
        prevRoot: commitBlockHeader.prevRoot,
        time: commitBlockHeader.time,
        applicationHash: commitBlockHeader.applicationHash,
        messageReceiptRoot: commitBlockHeader.messageReceiptRoot,
        messageReceiptCount: bn(commitBlockHeader.messageReceiptCount),
      },
      sender: Address.fromAddressOrString(sender),
      recipient: Address.fromAddressOrString(recipient),
      nonce,
      amount: bn(amount),
      data,
    };
  }

  /**
   * Returns Message Proof for given transaction id and the message id from MessageOut receipt.
   *
   * @param nonce - The nonce of the message to get status from.
   * @returns A promise that resolves to the message status
   */
  async getMessageStatus(
    /** The nonce of the message to get status from */
    nonce: string
  ): Promise<MessageStatus> {
    const result = await this.operations.getMessageStatus({ nonce });
    return result.messageStatus;
  }

  /**
   * Lets you produce blocks with custom timestamps and the block number of the last block produced.
   *
   * @param amount - The amount of blocks to produce
   * @param startTime - The UNIX timestamp to set for the first produced block
   * @returns A promise that resolves to the block number of the last produced block.
   */
  async produceBlocks(amount: number, startTime?: number) {
    const { produceBlocks: latestBlockHeight } = await this.operations.produceBlocks({
      blocksToProduce: bn(amount).toString(10),
      startTimestamp: startTime ? fromUnixToTai64(startTime) : undefined,
    });
    return bn(latestBlockHeight);
  }
}<|MERGE_RESOLUTION|>--- conflicted
+++ resolved
@@ -282,19 +282,6 @@
     timeout: undefined,
     cacheUtxo: undefined,
     fetch: undefined,
-<<<<<<< HEAD
-  };
-
-  private static getFetchFn(options: ProviderOptions) {
-    return options.fetch !== undefined
-      ? options.fetch
-      : (url: string, request: FetchRequestOptions) =>
-          fetch(url, {
-            ...request,
-            signal:
-              options.timeout !== undefined ? AbortSignal.timeout(options.timeout) : undefined,
-          });
-=======
     retryOptions: undefined,
   };
 
@@ -312,7 +299,6 @@
 
       return fetch(url, { ...request, signal });
     }, retryOptions);
->>>>>>> 87b7ce10
   }
 
   /**
