/* eslint-disable @typescript-eslint/no-non-null-assertion */
import type { BytesLike } from '@ethersproject/bytes';
import { arrayify, hexlify } from '@ethersproject/bytes';
import type { Network } from '@ethersproject/networks';
import { Address } from '@fuel-ts/address';
import type { AbstractAddress } from '@fuel-ts/interfaces';
import type { BN } from '@fuel-ts/math';
import { max, bn } from '@fuel-ts/math';
import type { Transaction } from '@fuel-ts/transactions';
import {
  InputType,
  TransactionType,
  InputMessageCoder,
  ReceiptType,
  ReceiptCoder,
  TransactionCoder,
} from '@fuel-ts/transactions';
import { MAX_GAS_PER_TX } from '@fuel-ts/transactions/configs';
import { GraphQLClient } from 'graphql-request';
import cloneDeep from 'lodash.clonedeep';

import type {
  GqlChainInfoFragmentFragment,
  GqlGetBlocksQueryVariables,
  GqlGetInfoQuery,
  GqlReceiptFragmentFragment,
} from './__generated__/operations';
import { getSdk as getOperationsSdk } from './__generated__/operations';
import type { Coin } from './coin';
import type { CoinQuantity, CoinQuantityLike } from './coin-quantity';
import { coinQuantityfy } from './coin-quantity';
import { MemoryCache } from './memory-cache';
import type { Message, MessageProof } from './message';
import type { ExcludeResourcesOption } from './resource';
import { transactionRequestify } from './transaction-request';
import type {
  TransactionRequestLike,
  TransactionRequest,
  TransactionRequestInput,
} from './transaction-request';
import type { TransactionResultReceipt } from './transaction-response/transaction-response';
import { TransactionResponse } from './transaction-response/transaction-response';
import { calculateTransactionFee, fromUnixToTai64, getReceiptsWithMissingData } from './utils';

const MAX_RETRIES = 10;

export type CallResult = {
  receipts: TransactionResultReceipt[];
};

/**
 * A Fuel block
 */
export type Block = {
  id: string;
  height: BN;
  time: string;
  transactionIds: string[];
};

/**
 * Deployed Contract bytecode and contract id
 */
export type ContractResult = {
  id: string;
  bytecode: string;
};

/**
 * Chain information
 */
export type ChainInfo = {
  name: string;
  baseChainHeight: BN;
  peerCount: number;
  consensusParameters: {
    contractMaxSize: BN;
    maxInputs: BN;
    maxOutputs: BN;
    maxWitnesses: BN;
    maxGasPerTx: BN;
    maxScriptLength: BN;
    maxScriptDataLength: BN;
    maxStorageSlots: BN;
    maxPredicateLength: BN;
    maxPredicateDataLength: BN;
    gasPriceFactor: BN;
    gasPerByte: BN;
    maxMessageDataLength: BN;
    chainId: BN;
  };
  latestBlock: {
    id: string;
    height: BN;
    time: string;
    transactions: Array<{ id: string }>;
  };
};

/**
 * Node information
 */
export type NodeInfo = {
  minGasPrice: BN;
  nodeVersion: string;
};

// #region cost-estimation-1
export type TransactionCost = {
  minGasPrice: BN;
  gasPrice: BN;
  gasUsed: BN;
  fee: BN;
};
// #endregion cost-estimation-1

const processGqlReceipt = (gqlReceipt: GqlReceiptFragmentFragment): TransactionResultReceipt => {
  const receipt = new ReceiptCoder().decode(arrayify(gqlReceipt.rawPayload), 0)[0];

  switch (receipt.type) {
    case ReceiptType.ReturnData: {
      return {
        ...receipt,
        data: gqlReceipt.data!,
      };
    }
    case ReceiptType.LogData: {
      return {
        ...receipt,
        data: gqlReceipt.data!,
      };
    }
    default:
      return receipt;
  }
};

const processGqlChain = (chain: GqlChainInfoFragmentFragment): ChainInfo => {
  const { name, baseChainHeight, peerCount, consensusParameters, latestBlock } = chain;

  return {
    name,
    baseChainHeight: bn(baseChainHeight),
    peerCount,
    consensusParameters: {
      contractMaxSize: bn(consensusParameters.contractMaxSize),
      maxInputs: bn(consensusParameters.maxInputs),
      maxOutputs: bn(consensusParameters.maxOutputs),
      maxWitnesses: bn(consensusParameters.maxWitnesses),
      maxGasPerTx: bn(consensusParameters.maxGasPerTx),
      maxScriptLength: bn(consensusParameters.maxScriptLength),
      maxScriptDataLength: bn(consensusParameters.maxScriptDataLength),
      maxStorageSlots: bn(consensusParameters.maxStorageSlots),
      maxPredicateLength: bn(consensusParameters.maxPredicateLength),
      maxPredicateDataLength: bn(consensusParameters.maxPredicateDataLength),
      gasPriceFactor: bn(consensusParameters.gasPriceFactor),
      gasPerByte: bn(consensusParameters.gasPerByte),
      maxMessageDataLength: bn(consensusParameters.maxMessageDataLength),
      chainId: bn(consensusParameters.chainId),
    },
    latestBlock: {
      id: latestBlock.id,
      height: bn(latestBlock.header.height),
      time: latestBlock.header.time,
      transactions: latestBlock.transactions.map((i) => ({
        id: i.id,
      })),
    },
  };
};

const processNodeInfo = (nodeInfo: GqlGetInfoQuery['nodeInfo']) => ({
  minGasPrice: bn(nodeInfo.minGasPrice),
  nodeVersion: nodeInfo.nodeVersion,
});

/**
 * Cursor pagination arguments
 *
 * https://relay.dev/graphql/connections.htm#sec-Arguments
 */
export type CursorPaginationArgs = {
  /** Forward pagination limit */
  first?: number | null;
  /** Forward pagination cursor */
  after?: string | null;
  /** Backward pagination limit  */
  last?: number | null;
  /** Backward pagination cursor */
  before?: string | null;
};

export type BuildPredicateOptions = {
  fundTransaction?: boolean;
} & Pick<TransactionRequestLike, 'gasLimit' | 'gasPrice' | 'maturity'>;

export type FetchRequestOptions = {
  method: 'POST';
  headers: { [key: string]: string };
  body: string;
};

/*
 * Provider initialization options
 */
export type ProviderOptions = {
  fetch?: (url: string, options: FetchRequestOptions) => Promise<unknown>;
  cacheUtxo?: number;
};

/**
 * Provider Call transaction params
 */
export type ProviderCallParams = {
  utxoValidation?: boolean;
};
/**
 * A provider for connecting to a Fuel node
 */
export default class Provider {
  operations: ReturnType<typeof getOperationsSdk>;
  cache?: MemoryCache;

  constructor(
    /** GraphQL endpoint of the Fuel node */
    public url: string,
    public options: ProviderOptions = {}
  ) {
    this.operations = this.createOperations(url, options);
    this.cache = options.cacheUtxo ? new MemoryCache(options.cacheUtxo) : undefined;
  }

  /**
   * Create GraphQL client and set operations
   */
  private createOperations(url: string, options: ProviderOptions = {}) {
    this.url = url;
    const gqlClient = new GraphQLClient(url, options.fetch ? { fetch: options.fetch } : undefined);
    return getOperationsSdk(gqlClient);
  }

  /**
   * Connect provider to a different Fuel node url
   */
  connect(url: string) {
    this.operations = this.createOperations(url);
  }

  /**
   * Returns the version of the connected Fuel node
   */
  async getVersion(): Promise<string> {
    const {
      nodeInfo: { nodeVersion },
    } = await this.operations.getVersion();
    return nodeVersion;
  }

  /**
   * Returns the network configuration of the connected Fuel node
   */
  async getNetwork(): Promise<Network> {
    return Promise.resolve({
      name: 'fuelv2',
      chainId: 0xdeadbeef,
    });
  }

  /**
   * Returns the current block number
   */
  async getBlockNumber(): Promise<BN> {
    const { chain } = await this.operations.getChain();
    return bn(chain.latestBlock.header.height, 10);
  }

  /**
   * Returns node information
   */
  async getNodeInfo(): Promise<NodeInfo> {
    const { nodeInfo } = await this.operations.getInfo();
    return processNodeInfo(nodeInfo);
  }

  /**
   * Returns chain information
   */
  async getChain(): Promise<ChainInfo> {
    const { chain } = await this.operations.getChain();
    return processGqlChain(chain);
  }

  #cacheInputs(inputs: TransactionRequestInput[]): void {
    if (!this.cache) {
      return;
    }

    inputs.forEach((input) => {
      if (input.type === InputType.Coin) {
        this.cache?.set(input.id);
      }
    });
  }

  /**
   * Submits a transaction to the chain to be executed.
   *
   * If the transaction is missing any dependencies,
   * the transaction will be mutated and those dependencies will be added
   */
  // #region Provider-sendTransaction
  async sendTransaction(
    transactionRequestLike: TransactionRequestLike
  ): Promise<TransactionResponse> {
    const transactionRequest = transactionRequestify(transactionRequestLike);
    this.#cacheInputs(transactionRequest.inputs);
    await this.estimateTxDependencies(transactionRequest);
    // #endregion Provider-sendTransaction

    const encodedTransaction = hexlify(transactionRequest.toTransactionBytes());
    const { gasUsed, minGasPrice } = await this.getTransactionCost(transactionRequest, 0);

    // Fail transaction before submit to avoid submit failure
    // Resulting in lost of funds on a OutOfGas situation.
    if (bn(gasUsed).gt(bn(transactionRequest.gasLimit))) {
      throw new Error(
        `gasLimit(${transactionRequest.gasLimit}) is lower than the required (${gasUsed})`
      );
    } else if (bn(minGasPrice).gt(bn(transactionRequest.gasPrice))) {
      throw new Error(
        `gasPrice(${transactionRequest.gasPrice}) is lower than the required ${minGasPrice}`
      );
    }

    const {
      submit: { id: transactionId },
    } = await this.operations.submit({ encodedTransaction });

    const response = new TransactionResponse(transactionId, this);
    return response;
  }

  /**
   * Executes a transaction without actually submitting it to the chain.
   *
   * If the transaction is missing any dependencies,
   * the transaction will be mutated and those dependencies will be added.
   */
  async call(
    transactionRequestLike: TransactionRequestLike,
    { utxoValidation }: ProviderCallParams = {}
  ): Promise<CallResult> {
    const transactionRequest = transactionRequestify(transactionRequestLike);
    await this.estimateTxDependencies(transactionRequest);
    const encodedTransaction = hexlify(transactionRequest.toTransactionBytes());
    const { dryRun: gqlReceipts } = await this.operations.dryRun({
      encodedTransaction,
      utxoValidation: utxoValidation || false,
    });
    const receipts = gqlReceipts.map(processGqlReceipt);
    return {
      receipts,
    };
  }

  /**
   * Will dryRun a transaction and check for missing dependencies.
   *
   * If there are missing variable outputs,
   * `addVariableOutputs` is called on the transaction.
   *
   * TODO: Investigate support for missing contract IDs
   *
   * TODO: Add support for missing output messages
   */
  async estimateTxDependencies(transactionRequest: TransactionRequest): Promise<void> {
    let missingOutputVariableCount = 0;
    let missingOutputContractIdsCount = 0;
    let tries = 0;

    if (transactionRequest.type === TransactionType.Create) {
      return;
    }

    do {
      const encodedTransaction = hexlify(transactionRequest.toTransactionBytes());
      const { dryRun: gqlReceipts } = await this.operations.dryRun({
        encodedTransaction,
        utxoValidation: false,
      });
      const receipts = gqlReceipts.map(processGqlReceipt);
      const { missingOutputVariables, missingOutputContractIds } =
        getReceiptsWithMissingData(receipts);

      missingOutputVariableCount = missingOutputVariables.length;
      missingOutputContractIdsCount = missingOutputContractIds.length;

      if (missingOutputVariableCount === 0 && missingOutputContractIdsCount === 0) {
        return;
      }

      transactionRequest.addVariableOutputs(missingOutputVariableCount);

      missingOutputContractIds.forEach(({ contractId }) =>
        transactionRequest.addContract(Address.fromString(contractId))
      );
      tries += 1;
    } while (tries < MAX_RETRIES);
  }

  /**
   * Executes a signed transaction without applying the states changes
   * on the chain.
   *
   * If the transaction is missing any dependencies,
   * the transaction will be mutated and those dependencies will be added
   */
  async simulate(transactionRequestLike: TransactionRequestLike): Promise<CallResult> {
    const transactionRequest = transactionRequestify(transactionRequestLike);
    await this.estimateTxDependencies(transactionRequest);
    const encodedTransaction = hexlify(transactionRequest.toTransactionBytes());
    const { dryRun: gqlReceipts } = await this.operations.dryRun({
      encodedTransaction,
      utxoValidation: true,
    });
    const receipts = gqlReceipts.map(processGqlReceipt);
    return {
      receipts,
    };
  }

  /**
   * Returns a transaction cost to enable user
   * to set gasLimit and also reserve balance amounts
   * on the the transaction.
   *
   * The tolerance is add on top of the gasUsed calculated
   * from the node, this create a safe margin costs like
   * change states on transfer that don't occur on the dryRun
   * transaction. The default value is 0.2 or 20%
   */
  async getTransactionCost(
    transactionRequestLike: TransactionRequestLike,
    tolerance: number = 0.2
  ): Promise<TransactionCost> {
    const transactionRequest = transactionRequestify(cloneDeep(transactionRequestLike));
    const { minGasPrice } = await this.getNodeInfo();
    const gasPrice = max(transactionRequest.gasPrice, minGasPrice);
    const margin = 1 + tolerance;

    // Set gasLimit to the maximum of the chain
    // and gasPrice to 0 for measure
    // Transaction without arrive to OutOfGas
    transactionRequest.gasLimit = MAX_GAS_PER_TX;
    transactionRequest.gasPrice = bn(0);

    // Execute dryRun not validated transaction to query gasUsed
    const { receipts } = await this.call(transactionRequest);
    const { gasUsed, fee } = calculateTransactionFee({
      gasPrice,
      receipts,
      margin,
    });

    return {
      minGasPrice,
      gasPrice,
      gasUsed,
      fee,
    };
  }

  /**
   * Returns coins for the given owner
   */
  async getCoins(
    /** The address to get coins for */
    owner: AbstractAddress,
    /** The asset ID of coins to get */
    assetId?: BytesLike,
    /** Pagination arguments */
    paginationArgs?: CursorPaginationArgs
  ): Promise<Coin[]> {
    const result = await this.operations.getCoins({
      first: 10,
      ...paginationArgs,
      filter: { owner: owner.toB256(), assetId: assetId && hexlify(assetId) },
    });

    const coins = result.coins.edges!.map((edge) => edge!.node!);

    return coins.map((coin) => ({
      id: coin.utxoId,
      assetId: coin.assetId,
      amount: bn(coin.amount),
      owner: Address.fromAddressOrString(coin.owner),
      maturity: bn(coin.maturity).toNumber(),
      blockCreated: bn(coin.blockCreated),
      txCreatedIdx: bn(coin.txCreatedIdx),
    }));
  }

  /**
   * Returns resources for the given owner satisfying the spend query
   */
  async getResourcesToSpend(
    /** The address to get coins for */
    owner: AbstractAddress,
    /** The quantities to get */
    quantities: CoinQuantityLike[],
    /** IDs of excluded resources from the selection. */
    excludedIds?: ExcludeResourcesOption
  ): Promise<Coin[]> {
    const excludeInput = {
      messages: excludedIds?.messages?.map((id) => hexlify(id)) || [],
      utxos: excludedIds?.utxos?.map((id) => hexlify(id)) || [],
    };
<<<<<<< HEAD
    const result = await this.operations.getCoinsToSpend({
=======

    if (this.cache) {
      const uniqueUtxos = new Set(
        excludeInput.utxos.concat(this.cache?.getActiveData().map((id) => hexlify(id)))
      );
      excludeInput.utxos = Array.from(uniqueUtxos);
    }

    const result = await this.operations.getResourcesToSpend({
>>>>>>> 8735d2bf
      owner: owner.toB256(),
      queryPerAsset: quantities
        .map(coinQuantityfy)
        .map(({ assetId, amount, max: maxPerAsset }) => ({
          assetId: hexlify(assetId),
          amount: amount.toString(10),
          max: maxPerAsset ? maxPerAsset.toString(10) : undefined,
        })),
      excludedIds: excludeInput,
    });

    return result.coinsToSpend.flat().map((resource) => ({
      id: resource.utxoId,
      amount: bn(resource.amount),
      assetId: resource.assetId,
      owner: Address.fromAddressOrString(resource.owner),
      maturity: bn(resource.maturity).toNumber(),
      blockCreated: bn(resource.blockCreated),
      txCreatedIdx: bn(resource.txCreatedIdx),
    }));
  }

  /**
   * Returns block matching the given ID or type
   */
  async getBlock(
    /** ID or height of the block */
    idOrHeight: string | number | 'latest'
  ): Promise<Block | null> {
    let variables;
    if (typeof idOrHeight === 'number') {
      variables = { blockHeight: bn(idOrHeight).toString(10) };
    } else if (idOrHeight === 'latest') {
      variables = { blockHeight: (await this.getBlockNumber()).toString(10) };
    } else {
      variables = { blockId: bn(idOrHeight).toString(10) };
    }

    const { block } = await this.operations.getBlock(variables);

    if (!block) {
      return null;
    }

    return {
      id: block.id,
      height: bn(block.header.height),
      time: block.header.time,
      transactionIds: block.transactions.map((tx) => tx.id),
    };
  }

  /*
    Returns all the blocks matching the given parameters
  */
  async getBlocks(params: GqlGetBlocksQueryVariables): Promise<Block[]> {
    const { blocks: fetchedData } = await this.operations.getBlocks(params);

    const blocks: Block[] = fetchedData.edges.map(({ node: block }) => ({
      id: block.id,
      height: bn(block.header.height),
      time: block.header.time,
      transactionIds: block.transactions.map((tx) => tx.id),
    }));

    return blocks;
  }

  /**
   * Returns block matching the given ID or type, including transaction data
   */
  async getBlockWithTransactions(
    /** ID or height of the block */
    idOrHeight: string | number | 'latest'
  ): Promise<(Block & { transactions: Transaction[] }) | null> {
    let variables;
    if (typeof idOrHeight === 'number') {
      variables = { blockHeight: bn(idOrHeight).toString(10) };
    } else if (idOrHeight === 'latest') {
      variables = { blockHeight: (await this.getBlockNumber()).toString() };
    } else {
      variables = { blockId: idOrHeight };
    }

    const { block } = await this.operations.getBlockWithTransactions(variables);

    if (!block) {
      return null;
    }

    return {
      id: block.id,
      height: bn(block.header.height, 10),
      time: block.header.time,
      transactionIds: block.transactions.map((tx) => tx.id),
      transactions: block.transactions.map(
        (tx) => new TransactionCoder().decode(arrayify(tx.rawPayload), 0)?.[0]
      ),
    };
  }

  /**
   * Get transaction with the given ID
   */
  async getTransaction<TTransactionType = void>(
    transactionId: string
  ): Promise<Transaction<TTransactionType> | null> {
    const { transaction } = await this.operations.getTransaction({ transactionId });
    if (!transaction) {
      return null;
    }
    return new TransactionCoder().decode(
      arrayify(transaction.rawPayload),
      0
    )?.[0] as Transaction<TTransactionType>;
  }

  /**
   * Get deployed contract with the given ID
   *
   * @returns contract bytecode and contract id
   */
  async getContract(contractId: string): Promise<ContractResult | null> {
    const { contract } = await this.operations.getContract({ contractId });
    if (!contract) {
      return null;
    }
    return contract;
  }

  /**
   * Returns the balance for the given contract for the given asset ID
   */
  async getContractBalance(
    /** The contract ID to get the balance for */
    contractId: AbstractAddress,
    /** The asset ID of coins to get */
    assetId: BytesLike
  ): Promise<BN> {
    const { contractBalance } = await this.operations.getContractBalance({
      contract: contractId.toB256(),
      asset: hexlify(assetId),
    });
    return bn(contractBalance.amount, 10);
  }

  /**
   * Returns the balance for the given owner for the given asset ID
   */
  async getBalance(
    /** The address to get coins for */
    owner: AbstractAddress,
    /** The asset ID of coins to get */
    assetId: BytesLike
  ): Promise<BN> {
    const { balance } = await this.operations.getBalance({
      owner: owner.toB256(),
      assetId: hexlify(assetId),
    });
    return bn(balance.amount, 10);
  }

  /**
   * Returns balances for the given owner
   */
  async getBalances(
    /** The address to get coins for */
    owner: AbstractAddress,
    /** Pagination arguments */
    paginationArgs?: CursorPaginationArgs
  ): Promise<CoinQuantity[]> {
    const result = await this.operations.getBalances({
      first: 10,
      ...paginationArgs,
      filter: { owner: owner.toB256() },
    });

    const balances = result.balances.edges!.map((edge) => edge!.node!);

    return balances.map((balance) => ({
      assetId: balance.assetId,
      amount: bn(balance.amount),
    }));
  }

  /**
   * Returns message for the given address
   */
  async getMessages(
    /** The address to get message from */
    address: AbstractAddress,
    /** Pagination arguments */
    paginationArgs?: CursorPaginationArgs
  ): Promise<Message[]> {
    const result = await this.operations.getMessages({
      first: 10,
      ...paginationArgs,
      owner: address.toB256(),
    });

    const messages = result.messages.edges!.map((edge) => edge!.node!);

    return messages.map((message) => ({
      sender: Address.fromAddressOrString(message.sender),
      recipient: Address.fromAddressOrString(message.recipient),
      nonce: bn(message.nonce),
      amount: bn(message.amount),
      data: InputMessageCoder.decodeData(message.data),
      daHeight: bn(message.daHeight),
    }));
  }

  /**
   * Returns Message Proof for given transaction id and the message id from MessageOut receipt
   */
  async getMessageProof(
    /** The transaction to get message from */
    transactionId: string,
    /** The message id from MessageOut receipt */
    messageId: string,
    commitBlockId?: string,
    commitBlockHeight?: string
  ): Promise<MessageProof | null> {
    const result = await this.operations.getMessageProof({
      transactionId,
      messageId,
      commitBlockId,
      commitBlockHeight,
    });

    if (!result.messageProof) {
      return null;
    }

    return {
      proofSet: result.messageProof.proofSet,
      proofIndex: bn(result.messageProof.proofIndex),
      sender: Address.fromAddressOrString(result.messageProof.sender),
      recipient: Address.fromAddressOrString(result.messageProof.recipient),
      nonce: result.messageProof.nonce,
      amount: bn(result.messageProof.amount),
      data: result.messageProof.data,
      signature: result.messageProof.signature,
      header: {
        id: result.messageProof.header.id,
        daHeight: bn(result.messageProof.header.daHeight),
        transactionsCount: bn(result.messageProof.header.transactionsCount),
        outputMessagesCount: bn(result.messageProof.header.outputMessagesCount),
        transactionsRoot: result.messageProof.header.transactionsRoot,
        outputMessagesRoot: result.messageProof.header.outputMessagesRoot,
        height: bn(result.messageProof.header.height),
        prevRoot: result.messageProof.header.prevRoot,
        time: result.messageProof.header.time,
        applicationHash: result.messageProof.header.applicationHash,
      },
    };
  }

  /**
   * Lets you produce blocks with custom timestamps.
   * Returns the block number of the last block produced.
   * @param amount - The amount of blocks to produce
   * @param startTime - The UNIX timestamp to set for the first produced block
   */
  async produceBlocks(amount: number, startTime?: number) {
    const { produceBlocks: latestBlockHeight } = await this.operations.produceBlocks({
      blocksToProduce: bn(amount).toString(10),
      startTimestamp: startTime ? fromUnixToTai64(startTime) : undefined,
    });
    return bn(latestBlockHeight);
  }
}<|MERGE_RESOLUTION|>--- conflicted
+++ resolved
@@ -515,9 +515,6 @@
       messages: excludedIds?.messages?.map((id) => hexlify(id)) || [],
       utxos: excludedIds?.utxos?.map((id) => hexlify(id)) || [],
     };
-<<<<<<< HEAD
-    const result = await this.operations.getCoinsToSpend({
-=======
 
     if (this.cache) {
       const uniqueUtxos = new Set(
@@ -526,8 +523,7 @@
       excludeInput.utxos = Array.from(uniqueUtxos);
     }
 
-    const result = await this.operations.getResourcesToSpend({
->>>>>>> 8735d2bf
+    const result = await this.operations.getCoinsToSpend({
       owner: owner.toB256(),
       queryPerAsset: quantities
         .map(coinQuantityfy)
