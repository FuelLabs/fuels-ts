/* eslint-disable @typescript-eslint/no-non-null-assertion */
import type { BytesLike } from '@ethersproject/bytes';
import { arrayify, hexlify } from '@ethersproject/bytes';
import type { Network } from '@ethersproject/networks';
import { Address } from '@fuel-ts/address';
import type { AbstractAddress } from '@fuel-ts/interfaces';
import type { BN } from '@fuel-ts/math';
import { max, bn } from '@fuel-ts/math';
import type { Transaction } from '@fuel-ts/transactions';
import {
  InputType,
  TransactionType,
  InputMessageCoder,
  TransactionCoder,
} from '@fuel-ts/transactions';
import { GraphQLClient } from 'graphql-request';
import cloneDeep from 'lodash.clonedeep';

import { getSdk as getOperationsSdk } from './__generated__/operations';
import type {
  GqlChainInfoFragmentFragment,
  GqlGetBlocksQueryVariables,
  GqlGetInfoQuery,
} from './__generated__/operations';
import type { Coin } from './coin';
import type { CoinQuantity, CoinQuantityLike } from './coin-quantity';
import { coinQuantityfy } from './coin-quantity';
import { MemoryCache } from './memory-cache';
import type { Message, MessageCoin, MessageProof } from './message';
import type { ExcludeResourcesOption, Resource } from './resource';
import type {
  TransactionRequestLike,
  TransactionRequest,
  TransactionRequestInput,
  CoinTransactionRequestInput,
} from './transaction-request';
import { transactionRequestify, ScriptTransactionRequest } from './transaction-request';
import type { TransactionResultReceipt } from './transaction-response';
import { TransactionResponse } from './transaction-response';
import { processGqlReceipt } from './transaction-summary/receipt';
import { calculateTransactionFee, fromUnixToTai64, getReceiptsWithMissingData } from './utils';

const MAX_RETRIES = 10;

export type CallResult = {
  receipts: TransactionResultReceipt[];
};

/**
 * A Fuel block
 */
export type Block = {
  id: string;
  height: BN;
  time: string;
  transactionIds: string[];
};

/**
 * Deployed Contract bytecode and contract id
 */
export type ContractResult = {
  id: string;
  bytecode: string;
};

type ConsensusParameters = {
  contractMaxSize: BN;
  maxInputs: BN;
  maxOutputs: BN;
  maxWitnesses: BN;
  maxGasPerTx: BN;
  maxScriptLength: BN;
  maxScriptDataLength: BN;
  maxStorageSlots: BN;
  maxPredicateLength: BN;
  maxPredicateDataLength: BN;
  maxGasPerPredicate: BN;
  gasPriceFactor: BN;
  gasPerByte: BN;
  maxMessageDataLength: BN;
  chainId: BN;
};

/**
 * Chain information
 */
export type ChainInfo = {
  name: string;
  baseChainHeight: BN;
  peerCount: number;
  consensusParameters: ConsensusParameters;
  latestBlock: {
    id: string;
    height: BN;
    time: string;
    transactions: Array<{ id: string }>;
  };
};

/**
 * Node information
 */
export type NodeInfoAndConsensusParameters = {
  minGasPrice: BN;
  nodeVersion: string;
  gasPerByte: BN;
  gasPriceFactor: BN;
  maxGasPerTx: BN;
};

// #region cost-estimation-1
export type TransactionCost = {
  minGasPrice: BN;
  gasPrice: BN;
  gasUsed: BN;
  fee: BN;
};
// #endregion cost-estimation-1

const processGqlChain = (chain: GqlChainInfoFragmentFragment): ChainInfo => {
  const { name, baseChainHeight, peerCount, consensusParameters, latestBlock } = chain;

  return {
    name,
    baseChainHeight: bn(baseChainHeight),
    peerCount,
    consensusParameters: {
      contractMaxSize: bn(consensusParameters.contractMaxSize),
      maxInputs: bn(consensusParameters.maxInputs),
      maxOutputs: bn(consensusParameters.maxOutputs),
      maxWitnesses: bn(consensusParameters.maxWitnesses),
      maxGasPerTx: bn(consensusParameters.maxGasPerTx),
      maxScriptLength: bn(consensusParameters.maxScriptLength),
      maxScriptDataLength: bn(consensusParameters.maxScriptDataLength),
      maxStorageSlots: bn(consensusParameters.maxStorageSlots),
      maxPredicateLength: bn(consensusParameters.maxPredicateLength),
      maxPredicateDataLength: bn(consensusParameters.maxPredicateDataLength),
      maxGasPerPredicate: bn(consensusParameters.maxGasPerPredicate),
      gasPriceFactor: bn(consensusParameters.gasPriceFactor),
      gasPerByte: bn(consensusParameters.gasPerByte),
      maxMessageDataLength: bn(consensusParameters.maxMessageDataLength),
      chainId: bn(consensusParameters.chainId),
    },
    latestBlock: {
      id: latestBlock.id,
      height: bn(latestBlock.header.height),
      time: latestBlock.header.time,
      transactions: latestBlock.transactions.map((i) => ({
        id: i.id,
      })),
    },
  };
};

const processNodeInfoAndConsensusParameters = (
  nodeInfo: GqlGetInfoQuery['nodeInfo'],
  consensusParameters: GqlGetInfoQuery['chain']['consensusParameters']
) => ({
  minGasPrice: bn(nodeInfo.minGasPrice),
  nodeVersion: nodeInfo.nodeVersion,
  gasPerByte: bn(consensusParameters.gasPerByte),
  gasPriceFactor: bn(consensusParameters.gasPriceFactor),
  maxGasPerTx: bn(consensusParameters.maxGasPerTx),
});

/**
 * @hidden
 *
 * Cursor pagination arguments
 *
 * https://relay.dev/graphql/connections.htm#sec-Arguments
 */
export type CursorPaginationArgs = {
  /** Forward pagination limit */
  first?: number | null;
  /** Forward pagination cursor */
  after?: string | null;
  /** Backward pagination limit  */
  last?: number | null;
  /** Backward pagination cursor */
  before?: string | null;
};

export type BuildPredicateOptions = {
  fundTransaction?: boolean;
} & Pick<TransactionRequestLike, 'gasLimit' | 'gasPrice' | 'maturity'>;

export type FetchRequestOptions = {
  method: 'POST';
  headers: { [key: string]: string };
  body: string;
};

/*
 * Provider initialization options
 */
export type ProviderOptions = {
  fetch?: (url: string, options: FetchRequestOptions) => Promise<unknown>;
  cacheUtxo?: number;
};

/**
 * Provider Call transaction params
 */
export type ProviderCallParams = {
  utxoValidation?: boolean;
};

/**
 * A provider for connecting to a node
 */
export default class Provider {
  operations: ReturnType<typeof getOperationsSdk>;
  cache?: MemoryCache;

<<<<<<< HEAD
  consensusParamsCache?: ConsensusParameters;

=======
  /**
   * Constructor to initialize a Provider.
   *
   * @param url - GraphQL endpoint of the Fuel node
   * @param options - Additional options for the provider
   */
>>>>>>> abcc11c9
  constructor(
    /** GraphQL endpoint of the Fuel node */
    public url: string,
    public options: ProviderOptions = {}
  ) {
    // TODO: Disable or discourage the usage of this constructor in favour of connect()
    this.operations = this.createOperations(url, options);
    this.cache = options.cacheUtxo ? new MemoryCache(options.cacheUtxo) : undefined;
  }

  static async connect(url: string, options: ProviderOptions = {}) {
    const provider = new Provider(url, options);
    const { consensusParameters } = await provider.getChain();
    provider.consensusParamsCache = consensusParameters;
    return provider;
  }

  async invalidateConsensusParamsCache() {
    const { consensusParameters } = await this.getChain();
    this.consensusParamsCache = consensusParameters;
  }

  updateUrl(url: string) {
    this.operations = this.createOperations(url);
  }

  /**
   * Create GraphQL client and set operations.
   *
   * @param url - The URL of the Fuel node
   * @param options - Additional options for the provider
   * @returns The operation SDK object
   */
  private createOperations(url: string, options: ProviderOptions = {}) {
    this.url = url;
    const gqlClient = new GraphQLClient(url, options.fetch ? { fetch: options.fetch } : undefined);
    return getOperationsSdk(gqlClient);
  }

  /**
<<<<<<< HEAD
   * Returns the version of the connected Fuel node
=======
   * Connect provider to a different node url.
   *
   * @param url - The URL of the Fuel node to connect to.
   */
  connect(url: string) {
    this.operations = this.createOperations(url);
  }

  /**
   * Returns the version of the connected node.
   *
   * @returns A promise that resolves to the version string.
>>>>>>> abcc11c9
   */
  async getVersion(): Promise<string> {
    const {
      nodeInfo: { nodeVersion },
    } = await this.operations.getVersion();
    return nodeVersion;
  }

  /**
   * @hidden
   *
   * Returns the network configuration of the connected Fuel node.
   *
   * @returns A promise that resolves to the network configuration object
   */
  async getNetwork(): Promise<Network> {
    return Promise.resolve({
      name: 'fuelv2',
      chainId: 0xdeadbeef,
    });
  }

  /**
   * Returns the block number.
   *
   * @returns A promise that resolves to the block number
   */
  async getBlockNumber(): Promise<BN> {
    const { chain } = await this.operations.getChain();
    return bn(chain.latestBlock.header.height, 10);
  }

  /**
   * Returns node information.
   *
   * @returns A promise that resolves to the node information object.
   */
  async getNodeInfo(): Promise<NodeInfoAndConsensusParameters> {
    const { nodeInfo, chain } = await this.operations.getInfo();
    return processNodeInfoAndConsensusParameters(nodeInfo, chain.consensusParameters);
  }

  /**
   * Returns chain information.
   *
   * @returns A promise that resolves to the chain information object
   */
  async getChain(): Promise<ChainInfo> {
    const { chain } = await this.operations.getChain();
    return processGqlChain(chain);
  }

  /**
   * Returns the chain ID
   * @returns A promise that resolves to the chain ID number
   */
  async getChainId(): Promise<number> {
    const {
      consensusParameters: { chainId },
    } = await this.getChain();
    return chainId.toNumber();
  }

  /**
   * @hidden
   */
  #cacheInputs(inputs: TransactionRequestInput[]): void {
    if (!this.cache) {
      return;
    }

    inputs.forEach((input) => {
      if (input.type === InputType.Coin) {
        this.cache?.set(input.id);
      }
    });
  }

  /**
   * Submits a transaction to the chain to be executed.
   *
   * If the transaction is missing any dependencies,
   * the transaction will be mutated and those dependencies will be added.
   *
   * @param transactionRequestLike - The transaction request object.
   * @returns A promise that resolves to the transaction response object.
   */
  // #region Provider-sendTransaction
  async sendTransaction(
    transactionRequestLike: TransactionRequestLike
  ): Promise<TransactionResponse> {
    const transactionRequest = transactionRequestify(transactionRequestLike);
    this.#cacheInputs(transactionRequest.inputs);
    await this.estimateTxDependencies(transactionRequest);
    // #endregion Provider-sendTransaction

    const encodedTransaction = hexlify(transactionRequest.toTransactionBytes());
    const { gasUsed, minGasPrice } = await this.getTransactionCost(transactionRequest, 0);

    // Fail transaction before submit to avoid submit failure
    // Resulting in lost of funds on a OutOfGas situation.
    if (bn(gasUsed).gt(bn(transactionRequest.gasLimit))) {
      throw new Error(
        `gasLimit(${transactionRequest.gasLimit}) is lower than the required (${gasUsed})`
      );
    } else if (bn(minGasPrice).gt(bn(transactionRequest.gasPrice))) {
      throw new Error(
        `gasPrice(${transactionRequest.gasPrice}) is lower than the required ${minGasPrice}`
      );
    }

    const {
      submit: { id: transactionId },
    } = await this.operations.submit({ encodedTransaction });

    const response = new TransactionResponse(transactionId, this);
    return response;
  }

  /**
   * Executes a transaction without actually submitting it to the chain.
   *
   * If the transaction is missing any dependencies,
   * the transaction will be mutated and those dependencies will be added.
   *
   * @param transactionRequestLike - The transaction request object.
   * @param utxoValidation - Additional provider call parameters.
   * @returns A promise that resolves to the call result object.
   */
  async call(
    transactionRequestLike: TransactionRequestLike,
    { utxoValidation }: ProviderCallParams = {}
  ): Promise<CallResult> {
    const transactionRequest = transactionRequestify(transactionRequestLike);
    await this.estimateTxDependencies(transactionRequest);
    const encodedTransaction = hexlify(transactionRequest.toTransactionBytes());
    const { dryRun: gqlReceipts } = await this.operations.dryRun({
      encodedTransaction,
      utxoValidation: utxoValidation || false,
    });
    const receipts = gqlReceipts.map(processGqlReceipt);
    return {
      receipts,
    };
  }

  /**
   * Verifies whether enough gas is available to complete transaction.
   *
   * @param transactionRequest - The transaction request object.
   * @returns A promise that resolves to the estimated transaction request object.
   */
  async estimatePredicates(transactionRequest: TransactionRequest): Promise<TransactionRequest> {
    const encodedTransaction = hexlify(transactionRequest.toTransactionBytes());
    const response = await this.operations.estimatePredicates({
      encodedTransaction,
    });

    const estimatedTransaction = transactionRequest;
    const [decodedTransaction] = new TransactionCoder().decode(
      arrayify(response.estimatePredicates.rawPayload),
      0
    );

    if (decodedTransaction.inputs) {
      decodedTransaction.inputs.forEach((input, index) => {
        if ('predicate' in input && input.predicateGasUsed.gt(0)) {
          (<CoinTransactionRequestInput>estimatedTransaction.inputs[index]).predicateGasUsed =
            input.predicateGasUsed;
        }
      });
    }

    return estimatedTransaction;
  }

  /**
   * Will dryRun a transaction and check for missing dependencies.
   *
   * If there are missing variable outputs,
   * `addVariableOutputs` is called on the transaction.
   *
   * @privateRemarks
   * TODO: Investigate support for missing contract IDs
   * TODO: Add support for missing output messages
   *
   * @param transactionRequest - The transaction request object.
   * @returns A promise.
   */
  async estimateTxDependencies(transactionRequest: TransactionRequest): Promise<void> {
    let missingOutputVariableCount = 0;
    let missingOutputContractIdsCount = 0;
    let tries = 0;

    if (transactionRequest.type === TransactionType.Create) {
      return;
    }

    const encodedTransaction = transactionRequest.hasPredicateInput()
      ? hexlify((await this.estimatePredicates(transactionRequest)).toTransactionBytes())
      : hexlify(transactionRequest.toTransactionBytes());

    do {
      const { dryRun: gqlReceipts } = await this.operations.dryRun({
        encodedTransaction,
        utxoValidation: false,
      });
      const receipts = gqlReceipts.map(processGqlReceipt);
      const { missingOutputVariables, missingOutputContractIds } =
        getReceiptsWithMissingData(receipts);

      missingOutputVariableCount = missingOutputVariables.length;
      missingOutputContractIdsCount = missingOutputContractIds.length;

      if (missingOutputVariableCount === 0 && missingOutputContractIdsCount === 0) {
        return;
      }

      if (transactionRequest instanceof ScriptTransactionRequest) {
        transactionRequest.addVariableOutputs(missingOutputVariableCount);

        missingOutputContractIds.forEach(({ contractId }) =>
          transactionRequest.addContractInputAndOutput(Address.fromString(contractId))
        );
      }

      tries += 1;
    } while (tries < MAX_RETRIES);
  }

  /**
   * Executes a signed transaction without applying the states changes
   * on the chain.
   *
   * If the transaction is missing any dependencies,
   * the transaction will be mutated and those dependencies will be added
   *
   * @param transactionRequestLike - The transaction request object.
   * @returns A promise that resolves to the call result object.
   */
  async simulate(transactionRequestLike: TransactionRequestLike): Promise<CallResult> {
    const transactionRequest = transactionRequestify(transactionRequestLike);
    await this.estimateTxDependencies(transactionRequest);
    const encodedTransaction = hexlify(transactionRequest.toTransactionBytes());
    const { dryRun: gqlReceipts } = await this.operations.dryRun({
      encodedTransaction,
      utxoValidation: true,
    });
    const receipts = gqlReceipts.map(processGqlReceipt);
    return {
      receipts,
    };
  }

  /**
   * Returns a transaction cost to enable user
   * to set gasLimit and also reserve balance amounts
   * on the the transaction.
   *
   * @privateRemarks
   * The tolerance is add on top of the gasUsed calculated
   * from the node, this create a safe margin costs like
   * change states on transfer that don't occur on the dryRun
   * transaction. The default value is 0.2 or 20%
   *
   * @param transactionRequestLike - The transaction request object.
   * @param tolerance - The tolerance to add on top of the gasUsed.
   * @returns A promise that resolves to the transaction cost object.
   */
  async getTransactionCost(
    transactionRequestLike: TransactionRequestLike,
    tolerance: number = 0.2
  ): Promise<TransactionCost> {
    const transactionRequest = transactionRequestify(cloneDeep(transactionRequestLike));
    const { minGasPrice, gasPerByte, gasPriceFactor, maxGasPerTx } = await this.getNodeInfo();
    const gasPrice = max(transactionRequest.gasPrice, minGasPrice);
    const margin = 1 + tolerance;

    // Set gasLimit to the maximum of the chain
    // and gasPrice to 0 for measure
    // Transaction without arrive to OutOfGas
    transactionRequest.gasLimit = maxGasPerTx;
    transactionRequest.gasPrice = bn(0);

    // Execute dryRun not validated transaction to query gasUsed
    const { receipts } = await this.call(transactionRequest);
    const transaction = transactionRequest.toTransaction();

    const { gasUsed, fee } = calculateTransactionFee({
      gasPrice,
      receipts,
      margin,
      gasPerByte,
      gasPriceFactor,
      transactionBytes: transactionRequest.toTransactionBytes(),
      transactionType: transactionRequest.type,
      transactionWitnesses: transaction.witnesses,
    });

    return {
      minGasPrice,
      gasPrice,
      gasUsed,
      fee,
    };
  }

  /**
   * Returns coins for the given owner.
   */
  async getCoins(
    /** The address to get coins for */
    owner: AbstractAddress,
    /** The asset ID of coins to get */
    assetId?: BytesLike,
    /** Pagination arguments */
    paginationArgs?: CursorPaginationArgs
  ): Promise<Coin[]> {
    const result = await this.operations.getCoins({
      first: 10,
      ...paginationArgs,
      filter: { owner: owner.toB256(), assetId: assetId && hexlify(assetId) },
    });

    const coins = result.coins.edges!.map((edge) => edge!.node!);

    return coins.map((coin) => ({
      id: coin.utxoId,
      assetId: coin.assetId,
      amount: bn(coin.amount),
      owner: Address.fromAddressOrString(coin.owner),
      maturity: bn(coin.maturity).toNumber(),
      blockCreated: bn(coin.blockCreated),
      txCreatedIdx: bn(coin.txCreatedIdx),
    }));
  }

  /**
   * Returns resources for the given owner satisfying the spend query.
   *
   * @param owner - The address to get resources for.
   * @param quantities - The quantities to get.
   * @param excludedIds - IDs of excluded resources from the selection.
   * @returns A promise that resolves to the resources.
   */
  async getResourcesToSpend(
    /** The address to get coins for */
    owner: AbstractAddress,
    /** The quantities to get */
    quantities: CoinQuantityLike[],
    /** IDs of excluded resources from the selection. */
    excludedIds?: ExcludeResourcesOption
  ): Promise<Resource[]> {
    const excludeInput = {
      messages: excludedIds?.messages?.map((id) => hexlify(id)) || [],
      utxos: excludedIds?.utxos?.map((id) => hexlify(id)) || [],
    };

    if (this.cache) {
      const uniqueUtxos = new Set(
        excludeInput.utxos.concat(this.cache?.getActiveData().map((id) => hexlify(id)))
      );
      excludeInput.utxos = Array.from(uniqueUtxos);
    }
    const coinsQuery = {
      owner: owner.toB256(),
      queryPerAsset: quantities
        .map(coinQuantityfy)
        .map(({ assetId, amount, max: maxPerAsset }) => ({
          assetId: hexlify(assetId),
          amount: amount.toString(10),
          max: maxPerAsset ? maxPerAsset.toString(10) : undefined,
        })),
      excludedIds: excludeInput,
    };

    const result = await this.operations.getCoinsToSpend(coinsQuery);

    const coins = result.coinsToSpend
      .flat()
      .map((coin) => {
        switch (coin.__typename) {
          case 'MessageCoin':
            return {
              amount: bn(coin.amount),
              assetId: coin.assetId,
              daHeight: bn(coin.daHeight),
              sender: Address.fromAddressOrString(coin.sender),
              recipient: Address.fromAddressOrString(coin.recipient),
              nonce: coin.nonce,
            } as MessageCoin;
          case 'Coin':
            return {
              id: coin.utxoId,
              amount: bn(coin.amount),
              assetId: coin.assetId,
              owner: Address.fromAddressOrString(coin.owner),
              maturity: bn(coin.maturity).toNumber(),
              blockCreated: bn(coin.blockCreated),
              txCreatedIdx: bn(coin.txCreatedIdx),
            } as Coin;
          default:
            return null;
        }
      })
      .filter((v) => !!v) as Array<Resource>;

    return coins;
  }

  /**
   * Returns block matching the given ID or height.
   *
   * @param idOrHeight - ID or height of the block.
   * @returns A promise that resolves to the block.
   */
  async getBlock(
    /** ID or height of the block */
    idOrHeight: string | number | 'latest'
  ): Promise<Block | null> {
    let variables;
    if (typeof idOrHeight === 'number') {
      variables = { blockHeight: bn(idOrHeight).toString(10) };
    } else if (idOrHeight === 'latest') {
      variables = { blockHeight: (await this.getBlockNumber()).toString(10) };
    } else if (idOrHeight.length === 66) {
      variables = { blockId: idOrHeight };
    } else {
      variables = { blockId: bn(idOrHeight).toString(10) };
    }

    const { block } = await this.operations.getBlock(variables);

    if (!block) {
      return null;
    }

    return {
      id: block.id,
      height: bn(block.header.height),
      time: block.header.time,
      transactionIds: block.transactions.map((tx) => tx.id),
    };
  }

  /**
   * Returns all the blocks matching the given parameters.
   *
   * @param params - The parameters to query blocks.
   * @returns A promise that resolves to the blocks.
   */
  async getBlocks(params: GqlGetBlocksQueryVariables): Promise<Block[]> {
    const { blocks: fetchedData } = await this.operations.getBlocks(params);

    const blocks: Block[] = fetchedData.edges.map(({ node: block }) => ({
      id: block.id,
      height: bn(block.header.height),
      time: block.header.time,
      transactionIds: block.transactions.map((tx) => tx.id),
    }));

    return blocks;
  }

  /**
   * Returns block matching the given ID or type, including transaction data.
   *
   * @param idOrHeight - ID or height of the block.
   * @returns A promise that resolves to the block.
   */
  async getBlockWithTransactions(
    /** ID or height of the block */
    idOrHeight: string | number | 'latest'
  ): Promise<(Block & { transactions: Transaction[] }) | null> {
    let variables;
    if (typeof idOrHeight === 'number') {
      variables = { blockHeight: bn(idOrHeight).toString(10) };
    } else if (idOrHeight === 'latest') {
      variables = { blockHeight: (await this.getBlockNumber()).toString() };
    } else {
      variables = { blockId: idOrHeight };
    }

    const { block } = await this.operations.getBlockWithTransactions(variables);

    if (!block) {
      return null;
    }

    return {
      id: block.id,
      height: bn(block.header.height, 10),
      time: block.header.time,
      transactionIds: block.transactions.map((tx) => tx.id),
      transactions: block.transactions.map(
        (tx) => new TransactionCoder().decode(arrayify(tx.rawPayload), 0)?.[0]
      ),
    };
  }

  /**
   * Get transaction with the given ID.
   *
   * @param transactionId - ID of the transaction.
   * @returns A promise that resolves to the transaction.
   */
  async getTransaction<TTransactionType = void>(
    transactionId: string
  ): Promise<Transaction<TTransactionType> | null> {
    const { transaction } = await this.operations.getTransaction({ transactionId });
    if (!transaction) {
      return null;
    }
    return new TransactionCoder().decode(
      arrayify(transaction.rawPayload),
      0
    )?.[0] as Transaction<TTransactionType>;
  }

  /**
   * Get deployed contract with the given ID.
   *
   * @param contractId - ID of the contract.
   * @returns A promise that resolves to the contract.
   */
  async getContract(contractId: string): Promise<ContractResult | null> {
    const { contract } = await this.operations.getContract({ contractId });
    if (!contract) {
      return null;
    }
    return contract;
  }

  /**
   * Returns the balance for the given contract for the given asset ID.
   *
   * @param contractId - The contract ID to get the balance for.
   * @param assetId - The asset ID of coins to get.
   * @returns A promise that resolves to the balance.
   */
  async getContractBalance(
    /** The contract ID to get the balance for */
    contractId: AbstractAddress,
    /** The asset ID of coins to get */
    assetId: BytesLike
  ): Promise<BN> {
    const { contractBalance } = await this.operations.getContractBalance({
      contract: contractId.toB256(),
      asset: hexlify(assetId),
    });
    return bn(contractBalance.amount, 10);
  }

  /**
   * Returns the balance for the given owner for the given asset ID.
   *
   * @param owner - The address to get coins for.
   * @param assetId - The asset ID of coins to get.
   * @returns A promise that resolves to the balance.
   */
  async getBalance(
    /** The address to get coins for */
    owner: AbstractAddress,
    /** The asset ID of coins to get */
    assetId: BytesLike
  ): Promise<BN> {
    const { balance } = await this.operations.getBalance({
      owner: owner.toB256(),
      assetId: hexlify(assetId),
    });
    return bn(balance.amount, 10);
  }

  /**
   * Returns balances for the given owner.
   *
   * @param owner - The address to get coins for.
   * @param paginationArgs - Pagination arguments.
   * @returns A promise that resolves to the balances.
   */
  async getBalances(
    /** The address to get coins for */
    owner: AbstractAddress,
    /** Pagination arguments */
    paginationArgs?: CursorPaginationArgs
  ): Promise<CoinQuantity[]> {
    const result = await this.operations.getBalances({
      first: 10,
      ...paginationArgs,
      filter: { owner: owner.toB256() },
    });

    const balances = result.balances.edges!.map((edge) => edge!.node!);

    return balances.map((balance) => ({
      assetId: balance.assetId,
      amount: bn(balance.amount),
    }));
  }

  /**
   * Returns message for the given address.
   *
   * @param address - The address to get message from.
   * @param paginationArgs - Pagination arguments.
   * @returns A promise that resolves to the messages.
   */
  async getMessages(
    /** The address to get message from */
    address: AbstractAddress,
    /** Pagination arguments */
    paginationArgs?: CursorPaginationArgs
  ): Promise<Message[]> {
    const result = await this.operations.getMessages({
      first: 10,
      ...paginationArgs,
      owner: address.toB256(),
    });

    const messages = result.messages.edges!.map((edge) => edge!.node!);

    return messages.map((message) => ({
      messageId: InputMessageCoder.getMessageId({
        sender: message.sender,
        recipient: message.recipient,
        nonce: message.nonce,
        amount: bn(message.amount),
        data: message.data,
      }),
      sender: Address.fromAddressOrString(message.sender),
      recipient: Address.fromAddressOrString(message.recipient),
      nonce: message.nonce,
      amount: bn(message.amount),
      data: InputMessageCoder.decodeData(message.data),
      daHeight: bn(message.daHeight),
    }));
  }

  /**
   * Returns Message Proof for given transaction id and the message id from MessageOut receipt.
   *
   * @param transactionId - The transaction to get message from.
   * @param messageId - The message id from MessageOut receipt.
   * @param commitBlockId - The commit block id.
   * @param commitBlockHeight - The commit block height.
   * @returns A promise that resolves to the message proof.
   */
  async getMessageProof(
    /** The transaction to get message from */
    transactionId: string,
    /** The message id from MessageOut receipt */
    messageId: string,
    commitBlockId?: string,
    commitBlockHeight?: BN
  ): Promise<MessageProof | null> {
    let inputObject: {
      /** The transaction to get message from */
      transactionId: string;
      /** The message id from MessageOut receipt */
      messageId: string;
      commitBlockId?: string;
      commitBlockHeight?: string;
    } = {
      transactionId,
      messageId,
    };

    if (commitBlockId && commitBlockHeight) {
      throw new Error('commitBlockId and commitBlockHeight cannot be used together');
    }

    if (commitBlockId) {
      inputObject = {
        ...inputObject,
        commitBlockId,
      };
    }

    if (commitBlockHeight) {
      inputObject = {
        ...inputObject,
        // Conver BN into a number string required on the query
        // This should problably be fixed on the fuel client side
        commitBlockHeight: commitBlockHeight.toNumber().toString(),
      };
    }

    const result = await this.operations.getMessageProof(inputObject);

    if (!result.messageProof) {
      return null;
    }

    const {
      messageProof,
      messageBlockHeader,
      commitBlockHeader,
      blockProof,
      nonce,
      sender,
      recipient,
      amount,
      data,
    } = result.messageProof;

    return {
      messageProof: {
        proofIndex: bn(messageProof.proofIndex),
        proofSet: messageProof.proofSet,
      },
      blockProof: {
        proofIndex: bn(blockProof.proofIndex),
        proofSet: blockProof.proofSet,
      },
      messageBlockHeader: {
        id: messageBlockHeader.id,
        daHeight: bn(messageBlockHeader.daHeight),
        transactionsCount: bn(messageBlockHeader.transactionsCount),
        transactionsRoot: messageBlockHeader.transactionsRoot,
        height: bn(messageBlockHeader.height),
        prevRoot: messageBlockHeader.prevRoot,
        time: messageBlockHeader.time,
        applicationHash: messageBlockHeader.applicationHash,
        messageReceiptRoot: messageBlockHeader.messageReceiptRoot,
        messageReceiptCount: bn(messageBlockHeader.messageReceiptCount),
      },
      commitBlockHeader: {
        id: commitBlockHeader.id,
        daHeight: bn(commitBlockHeader.daHeight),
        transactionsCount: bn(commitBlockHeader.transactionsCount),
        transactionsRoot: commitBlockHeader.transactionsRoot,
        height: bn(commitBlockHeader.height),
        prevRoot: commitBlockHeader.prevRoot,
        time: commitBlockHeader.time,
        applicationHash: commitBlockHeader.applicationHash,
        messageReceiptRoot: commitBlockHeader.messageReceiptRoot,
        messageReceiptCount: bn(commitBlockHeader.messageReceiptCount),
      },
      sender: Address.fromAddressOrString(sender),
      recipient: Address.fromAddressOrString(recipient),
      nonce,
      amount: bn(amount),
      data,
    };
  }

  /**
   * Lets you produce blocks with custom timestamps and the block number of the last block produced.
   *
   * @param amount - The amount of blocks to produce
   * @param startTime - The UNIX timestamp to set for the first produced block
   * @returns A promise that resolves to the block number of the last produced block.
   */
  async produceBlocks(amount: number, startTime?: number) {
    const { produceBlocks: latestBlockHeight } = await this.operations.produceBlocks({
      blocksToProduce: bn(amount).toString(10),
      startTimestamp: startTime ? fromUnixToTai64(startTime) : undefined,
    });
    return bn(latestBlockHeight);
  }
}<|MERGE_RESOLUTION|>--- conflicted
+++ resolved
@@ -213,18 +213,14 @@
 export default class Provider {
   operations: ReturnType<typeof getOperationsSdk>;
   cache?: MemoryCache;
-
-<<<<<<< HEAD
   consensusParamsCache?: ConsensusParameters;
 
-=======
   /**
    * Constructor to initialize a Provider.
    *
    * @param url - GraphQL endpoint of the Fuel node
    * @param options - Additional options for the provider
    */
->>>>>>> abcc11c9
   constructor(
     /** GraphQL endpoint of the Fuel node */
     public url: string,
@@ -265,9 +261,6 @@
   }
 
   /**
-<<<<<<< HEAD
-   * Returns the version of the connected Fuel node
-=======
    * Connect provider to a different node url.
    *
    * @param url - The URL of the Fuel node to connect to.
@@ -280,7 +273,6 @@
    * Returns the version of the connected node.
    *
    * @returns A promise that resolves to the version string.
->>>>>>> abcc11c9
    */
   async getVersion(): Promise<string> {
     const {
