import { Address } from '@fuel-ts/address';
import { ErrorCode, FuelError } from '@fuel-ts/errors';
import type { AbstractAddress } from '@fuel-ts/interfaces';
import type { BN } from '@fuel-ts/math';
import { bn, max } from '@fuel-ts/math';
import type { Transaction } from '@fuel-ts/transactions';
import {
  InputType,
  TransactionType,
  InputMessageCoder,
  TransactionCoder,
} from '@fuel-ts/transactions';
import { unixMillisecondsToTai64 } from '@fuel-ts/utils';
import { checkFuelCoreVersionCompatibility } from '@fuel-ts/versions';
import type { BytesLike } from 'ethers';
import { getBytesCopy, hexlify, Network } from 'ethers';
import type { DocumentNode } from 'graphql';
import { GraphQLClient } from 'graphql-request';
import { clone } from 'ramda';

import { getSdk as getOperationsSdk } from './__generated__/operations';
import type {
  GqlChainInfoFragmentFragment,
  GqlGasCosts,
  GqlGetBlocksQueryVariables,
  GqlPeerInfo,
} from './__generated__/operations';
import type { RetryOptions } from './call-retrier';
import { retrier } from './call-retrier';
import type { Coin } from './coin';
import type { CoinQuantity, CoinQuantityLike } from './coin-quantity';
import { coinQuantityfy } from './coin-quantity';
import { fuelGraphQLSubscriber } from './fuel-graphql-subscriber';
import { MemoryCache } from './memory-cache';
import type { Message, MessageCoin, MessageProof, MessageStatus } from './message';
import type { ExcludeResourcesOption, Resource } from './resource';
import type {
  TransactionRequestLike,
  TransactionRequest,
  TransactionRequestInput,
  CoinTransactionRequestInput,
} from './transaction-request';
import { transactionRequestify, ScriptTransactionRequest } from './transaction-request';
import type { TransactionResultReceipt } from './transaction-response';
import { TransactionResponse } from './transaction-response';
import { processGqlReceipt } from './transaction-summary/receipt';
import {
  calculatePriceWithFactor,
  getGasUsedFromReceipts,
  getReceiptsWithMissingData,
} from './utils';
import type { RetryOptions } from './utils/auto-retry-fetch';
import { autoRetryFetch } from './utils/auto-retry-fetch';
import { mergeQuantities } from './utils/merge-quantities';

const MAX_RETRIES = 10;

export type CallResult = {
  receipts: TransactionResultReceipt[];
};

/**
 * A Fuel block
 */
export type Block = {
  id: string;
  height: BN;
  time: string;
  transactionIds: string[];
};

/**
 * Deployed Contract bytecode and contract id
 */
export type ContractResult = {
  id: string;
  bytecode: string;
};

type ConsensusParameters = {
  contractMaxSize: BN;
  maxInputs: BN;
  maxOutputs: BN;
  maxWitnesses: BN;
  maxGasPerTx: BN;
  maxScriptLength: BN;
  maxScriptDataLength: BN;
  maxStorageSlots: BN;
  maxPredicateLength: BN;
  maxPredicateDataLength: BN;
  maxGasPerPredicate: BN;
  gasPriceFactor: BN;
  gasPerByte: BN;
  maxMessageDataLength: BN;
  chainId: BN;
  gasCosts: GqlGasCosts;
};

/**
 * Chain information
 */
export type ChainInfo = {
  name: string;
  baseChainHeight: BN;
  consensusParameters: ConsensusParameters;
  gasCosts: GqlGasCosts;
  latestBlock: {
    id: string;
    height: BN;
    time: string;
    transactions: Array<{ id: string }>;
  };
};

/**
 * Node information
 */
export type NodeInfo = {
  utxoValidation: boolean;
  vmBacktrace: boolean;
  minGasPrice: BN;
  maxTx: BN;
  maxDepth: BN;
  nodeVersion: string;
  peers: GqlPeerInfo[];
};

export type NodeInfoAndConsensusParameters = {
  minGasPrice: BN;
  nodeVersion: string;
  gasPerByte: BN;
  gasPriceFactor: BN;
  maxGasPerTx: BN;
};

// #region cost-estimation-1
export type TransactionCost = {
  requiredQuantities: CoinQuantity[];
  receipts: TransactionResultReceipt[];
  minGasPrice: BN;
  gasPrice: BN;
  minGas: BN;
  maxGas: BN;
  gasUsed: BN;
  minFee: BN;
  maxFee: BN;
  usedFee: BN;
};
// #endregion cost-estimation-1

const processGqlChain = (chain: GqlChainInfoFragmentFragment): ChainInfo => {
  const { name, daHeight, consensusParameters, latestBlock } = chain;

  const { contractParams, feeParams, predicateParams, scriptParams, txParams, gasCosts } =
    consensusParameters;

  return {
    name,
    baseChainHeight: bn(daHeight),
    consensusParameters: {
      contractMaxSize: bn(contractParams.contractMaxSize),
      maxInputs: bn(txParams.maxInputs),
      maxOutputs: bn(txParams.maxOutputs),
      maxWitnesses: bn(txParams.maxWitnesses),
      maxGasPerTx: bn(txParams.maxGasPerTx),
      maxScriptLength: bn(scriptParams.maxScriptLength),
      maxScriptDataLength: bn(scriptParams.maxScriptDataLength),
      maxStorageSlots: bn(contractParams.maxStorageSlots),
      maxPredicateLength: bn(predicateParams.maxPredicateLength),
      maxPredicateDataLength: bn(predicateParams.maxPredicateDataLength),
      maxGasPerPredicate: bn(predicateParams.maxGasPerPredicate),
      gasPriceFactor: bn(feeParams.gasPriceFactor),
      gasPerByte: bn(feeParams.gasPerByte),
      maxMessageDataLength: bn(predicateParams.maxMessageDataLength),
      chainId: bn(consensusParameters.chainId),
      gasCosts,
    },
    gasCosts,
    latestBlock: {
      id: latestBlock.id,
      height: bn(latestBlock.header.height),
      time: latestBlock.header.time,
      transactions: latestBlock.transactions.map((i) => ({
        id: i.id,
      })),
    },
  };
};

/**
 * @hidden
 *
 * Cursor pagination arguments
 *
 * https://relay.dev/graphql/connections.htm#sec-Arguments
 */
export type CursorPaginationArgs = {
  /** Forward pagination limit */
  first?: number | null;
  /** Forward pagination cursor */
  after?: string | null;
  /** Backward pagination limit  */
  last?: number | null;
  /** Backward pagination cursor */
  before?: string | null;
};

export type FetchRequestOptions = {
  method: 'POST';
  headers: { [key: string]: string };
  body: string;
};

/*
 * Provider initialization options
 */
export type ProviderOptions = {
  fetch?: (
    url: string,
    options: FetchRequestOptions,
    providerOptions: Omit<ProviderOptions, 'fetch'>
  ) => Promise<Response>;
  timeout?: number;
  cacheUtxo?: number;
  retryOptions?: RetryOptions;
};

/**
 * UTXO Validation Param
 */
export type UTXOValidationParams = {
  utxoValidation?: boolean;
};

/**
 * Transaction estimation Param
 */
export type EstimateTransactionParams = {
  estimateTxDependencies?: boolean;
};

export type EstimatePredicateParams = {
  estimatePredicates?: boolean;
};

export type TransactionCostParams = EstimateTransactionParams & EstimatePredicateParams;

/**
 * Provider Call transaction params
 */
export type ProviderCallParams = UTXOValidationParams & EstimateTransactionParams;

/**
 * Provider Send transaction params
 */
export type ProviderSendTxParams = EstimateTransactionParams & {
  /**
   * By default, the promise will resolve immediately after the transaction is submitted.
   *
   * If set to true, the promise will resolve only when the transaction changes status
   * from `SubmittedStatus` to one of `SuccessStatus`, `FailureStatus` or `SqueezedOutStatus`.
   *
   */
  awaitExecution?: boolean;
};

/**
 * URL - Consensus Params mapping.
 */
type ChainInfoCache = Record<string, ChainInfo>;

/**
 * URL - Node Info mapping.
 */
type NodeInfoCache = Record<string, NodeInfo>;

/**
 * A provider for connecting to a node
 */
export default class Provider {
  operations: ReturnType<typeof getOperationsSdk>;
  cache?: MemoryCache;

  static clearChainAndNodeCaches() {
    Provider.nodeInfoCache = {};
    Provider.chainInfoCache = {};
  }

  private static chainInfoCache: ChainInfoCache = {};
  private static nodeInfoCache: NodeInfoCache = {};

  options: ProviderOptions = {
    timeout: undefined,
    cacheUtxo: undefined,
    fetch: undefined,
    retryOptions: undefined,
  };

  private static getFetchFn(options: ProviderOptions): NonNullable<ProviderOptions['fetch']> {
    const { retryOptions, timeout } = options;

<<<<<<< HEAD
    return retrier((...args) => {
=======
    return autoRetryFetch((...args) => {
>>>>>>> 901ae9b8
      if (options.fetch) {
        return options.fetch(...args);
      }

      const url = args[0];
      const request = args[1];
      const signal = timeout ? AbortSignal.timeout(timeout) : undefined;

      return fetch(url, { ...request, signal });
    }, retryOptions);
  }

  /**
   * Constructor to initialize a Provider.
   *
   * @param url - GraphQL endpoint of the Fuel node
   * @param chainInfo - Chain info of the Fuel node
   * @param options - Additional options for the provider
   * @hidden
   */
  protected constructor(
    /** GraphQL endpoint of the Fuel node */
    public url: string,
    options: ProviderOptions = {}
  ) {
    this.options = { ...this.options, ...options };
    this.url = url;

    this.operations = this.createOperations();
    this.cache = options.cacheUtxo ? new MemoryCache(options.cacheUtxo) : undefined;
  }

  /**
   * Creates a new instance of the Provider class. This is the recommended way to initialize a Provider.
   * @param url - GraphQL endpoint of the Fuel node
   * @param options - Additional options for the provider
   */
  static async create(url: string, options: ProviderOptions = {}) {
    const provider = new Provider(url, options);
    await provider.fetchChainAndNodeInfo();
    return provider;
  }

  /**
   * Returns the cached chainInfo for the current URL.
   */
  getChain() {
    const chain = Provider.chainInfoCache[this.url];
    if (!chain) {
      throw new FuelError(
        ErrorCode.CHAIN_INFO_CACHE_EMPTY,
        'Chain info cache is empty. Make sure you have called `Provider.create` to initialize the provider.'
      );
    }
    return chain;
  }

  /**
   * Returns the cached nodeInfo for the current URL.
   */
  getNode() {
    const node = Provider.nodeInfoCache[this.url];
    if (!node) {
      throw new FuelError(
        ErrorCode.NODE_INFO_CACHE_EMPTY,
        'Node info cache is empty. Make sure you have called `Provider.create` to initialize the provider.'
      );
    }
    return node;
  }

  /**
   * Returns some helpful parameters related to gas fees.
   */
  getGasConfig() {
    const { minGasPrice } = this.getNode();
    const { maxGasPerTx, maxGasPerPredicate, gasPriceFactor, gasPerByte, gasCosts } =
      this.getChain().consensusParameters;
    return {
      minGasPrice,
      maxGasPerTx,
      maxGasPerPredicate,
      gasPriceFactor,
      gasPerByte,
      gasCosts,
    };
  }

  /**
   * Updates the URL for the provider and fetches the consensus parameters for the new URL, if needed.
   */
  async connect(url: string, options?: ProviderOptions) {
    this.url = url;
    this.options = options ?? this.options;
    this.operations = this.createOperations();
    await this.fetchChainAndNodeInfo();
  }

  /**
   * Fetches both the chain and node information, saves it to the cache, and return it.
   *
   * @returns NodeInfo and Chain
   */
  async fetchChainAndNodeInfo() {
    const chain = await this.fetchChain();
    const nodeInfo = await this.fetchNode();

    Provider.ensureClientVersionIsSupported(nodeInfo);

    return {
      chain,
      nodeInfo,
    };
  }

  private static ensureClientVersionIsSupported(nodeInfo: NodeInfo) {
    const { isMajorSupported, isMinorSupported, supportedVersion } =
      checkFuelCoreVersionCompatibility(nodeInfo.nodeVersion);

    if (!isMajorSupported || !isMinorSupported) {
      throw new FuelError(
        FuelError.CODES.UNSUPPORTED_FUEL_CLIENT_VERSION,
        `Fuel client version: ${nodeInfo.nodeVersion}, Supported version: ${supportedVersion}`
      );
    }
  }

  /**
   * Create GraphQL client and set operations.
   *
   * @returns The operation SDK object
   */
  private createOperations() {
    const fetchFn = Provider.getFetchFn(this.options);
    const gqlClient = new GraphQLClient(this.url, {
      fetch: (url: string, requestInit: FetchRequestOptions) =>
        fetchFn(url, requestInit, this.options),
    });

    const executeQuery = (query: DocumentNode, vars: Record<string, unknown>) => {
      const opDefinition = query.definitions.find((x) => x.kind === 'OperationDefinition') as {
        operation: string;
      };
      const isSubscription = opDefinition?.operation === 'subscription';

      if (isSubscription) {
        return fuelGraphQLSubscriber({
          url: this.url,
          query,
          fetchFn: (url, requestInit) =>
            fetchFn(url as string, requestInit as FetchRequestOptions, this.options),
          variables: vars,
        });
      }
      return gqlClient.request(query, vars);
    };

    // @ts-expect-error This is due to this function being generic. Its type is specified when calling a specific operation via provider.operations.xyz.
    return getOperationsSdk(executeQuery);
  }

  /**
   * Returns the version of the connected node.
   *
   * @returns A promise that resolves to the version string.
   */
  async getVersion(): Promise<string> {
    const {
      nodeInfo: { nodeVersion },
    } = await this.operations.getVersion();
    return nodeVersion;
  }

  /**
   * @hidden
   *
   * Returns the network configuration of the connected Fuel node.
   *
   * @returns A promise that resolves to the network configuration object
   */
  async getNetwork(): Promise<Network> {
    const {
      name,
      consensusParameters: { chainId },
    } = await this.getChain();
    const network = new Network(name, chainId.toNumber());
    return Promise.resolve(network);
  }

  /**
   * Returns the block number.
   *
   * @returns A promise that resolves to the block number
   */
  async getBlockNumber(): Promise<BN> {
    const { chain } = await this.operations.getChain();
    return bn(chain.latestBlock.header.height, 10);
  }

  /**
   * Returns the chain information.
   * @param url - The URL of the Fuel node
   * @returns NodeInfo object
   */
  async fetchNode(): Promise<NodeInfo> {
    const { nodeInfo } = await this.operations.getNodeInfo();

    const processedNodeInfo: NodeInfo = {
      maxDepth: bn(nodeInfo.maxDepth),
      maxTx: bn(nodeInfo.maxTx),
      minGasPrice: bn(nodeInfo.minGasPrice),
      nodeVersion: nodeInfo.nodeVersion,
      utxoValidation: nodeInfo.utxoValidation,
      vmBacktrace: nodeInfo.vmBacktrace,
      peers: nodeInfo.peers,
    };

    Provider.nodeInfoCache[this.url] = processedNodeInfo;

    return processedNodeInfo;
  }

  /**
   * Fetches the `chainInfo` for the given node URL.
   * @param url - The URL of the Fuel node
   * @returns ChainInfo object
   */
  async fetchChain(): Promise<ChainInfo> {
    const { chain } = await this.operations.getChain();

    const processedChain = processGqlChain(chain);

    Provider.chainInfoCache[this.url] = processedChain;

    return processedChain;
  }

  /**
   * Returns the chain ID
   * @returns A promise that resolves to the chain ID number
   */
  getChainId() {
    const {
      consensusParameters: { chainId },
    } = this.getChain();
    return chainId.toNumber();
  }

  /**
   * @hidden
   */
  #cacheInputs(inputs: TransactionRequestInput[]): void {
    if (!this.cache) {
      return;
    }

    inputs.forEach((input) => {
      if (input.type === InputType.Coin) {
        this.cache?.set(input.id);
      }
    });
  }

  /**
   * Submits a transaction to the chain to be executed.
   *
   * If the transaction is missing any dependencies,
   * the transaction will be mutated and those dependencies will be added.
   *
   * @param transactionRequestLike - The transaction request object.
   * @returns A promise that resolves to the transaction response object.
   */
  // #region Provider-sendTransaction
  async sendTransaction(
    transactionRequestLike: TransactionRequestLike,
    { estimateTxDependencies = true, awaitExecution = false }: ProviderSendTxParams = {}
  ): Promise<TransactionResponse> {
    const transactionRequest = transactionRequestify(transactionRequestLike);
    this.#cacheInputs(transactionRequest.inputs);
    if (estimateTxDependencies) {
      await this.estimateTxDependencies(transactionRequest);
    }
    // #endregion Provider-sendTransaction

    const { gasUsed, minGasPrice } = await this.getTransactionCost(transactionRequest, [], {
      estimateTxDependencies: false,
      estimatePredicates: false,
    });

    if (bn(minGasPrice).gt(bn(transactionRequest.gasPrice))) {
      throw new FuelError(
        ErrorCode.GAS_PRICE_TOO_LOW,
        `Gas price '${transactionRequest.gasPrice}' is lower than the required: '${minGasPrice}'.`
      );
    }

    const isScriptTransaction = transactionRequest.type === TransactionType.Script;

    if (isScriptTransaction && bn(gasUsed).gt(bn(transactionRequest.gasLimit))) {
      throw new FuelError(
        ErrorCode.GAS_LIMIT_TOO_LOW,
        `Gas limit '${transactionRequest.gasLimit}' is lower than the required: '${gasUsed}'.`
      );
    }

    const encodedTransaction = hexlify(transactionRequest.toTransactionBytes());

    if (awaitExecution) {
      const subscription = this.operations.submitAndAwait({ encodedTransaction });
      for await (const { submitAndAwait } of subscription) {
        if (submitAndAwait.type !== 'SubmittedStatus') {
          break;
        }
      }

      const transactionId = transactionRequest.getTransactionId(this.getChainId());
      const response = new TransactionResponse(transactionId, this);
      await response.fetch();
      return response;
    }

    const {
      submit: { id: transactionId },
    } = await this.operations.submit({ encodedTransaction });

    return new TransactionResponse(transactionId, this);
  }

  /**
   * Executes a transaction without actually submitting it to the chain.
   *
   * If the transaction is missing any dependencies,
   * the transaction will be mutated and those dependencies will be added.
   *
   * @param transactionRequestLike - The transaction request object.
   * @param utxoValidation - Additional provider call parameters.
   * @returns A promise that resolves to the call result object.
   */
  async call(
    transactionRequestLike: TransactionRequestLike,
    { utxoValidation, estimateTxDependencies = true }: ProviderCallParams = {}
  ): Promise<CallResult> {
    const transactionRequest = transactionRequestify(transactionRequestLike);
    if (estimateTxDependencies) {
      await this.estimateTxDependencies(transactionRequest);
    }
    const encodedTransaction = hexlify(transactionRequest.toTransactionBytes());
    const { dryRun: gqlReceipts } = await this.operations.dryRun({
      encodedTransaction,
      utxoValidation: utxoValidation || false,
    });
    const receipts = gqlReceipts.map(processGqlReceipt);
    return {
      receipts,
    };
  }

  /**
   * Verifies whether enough gas is available to complete transaction.
   *
   * @param transactionRequest - The transaction request object.
   * @returns A promise that resolves to the estimated transaction request object.
   */
  async estimatePredicates(transactionRequest: TransactionRequest): Promise<TransactionRequest> {
    const encodedTransaction = hexlify(transactionRequest.toTransactionBytes());
    const response = await this.operations.estimatePredicates({
      encodedTransaction,
    });

    const estimatedTransaction = transactionRequest;
    const [decodedTransaction] = new TransactionCoder().decode(
      getBytesCopy(response.estimatePredicates.rawPayload),
      0
    );

    if (decodedTransaction.inputs) {
      decodedTransaction.inputs.forEach((input, index) => {
        if ('predicate' in input && input.predicateGasUsed.gt(0)) {
          (<CoinTransactionRequestInput>estimatedTransaction.inputs[index]).predicateGasUsed =
            input.predicateGasUsed;
        }
      });
    }

    return estimatedTransaction;
  }

  /**
   * Will dryRun a transaction and check for missing dependencies.
   *
   * If there are missing variable outputs,
   * `addVariableOutputs` is called on the transaction.
   *
   * @privateRemarks
   * TODO: Investigate support for missing contract IDs
   * TODO: Add support for missing output messages
   *
   * @param transactionRequest - The transaction request object.
   * @returns A promise.
   */
  async estimateTxDependencies(transactionRequest: TransactionRequest): Promise<void> {
    let missingOutputVariableCount = 0;
    let missingOutputContractIdsCount = 0;
    let tries = 0;

    if (transactionRequest.type === TransactionType.Create) {
      return;
    }

    let txRequest = transactionRequest;

    if (txRequest.hasPredicateInput()) {
      txRequest = (await this.estimatePredicates(txRequest)) as ScriptTransactionRequest;
    }

    do {
      const { dryRun: gqlReceipts } = await this.operations.dryRun({
        encodedTransaction: hexlify(txRequest.toTransactionBytes()),
        utxoValidation: false,
      });
      const receipts = gqlReceipts.map(processGqlReceipt);
      const { missingOutputVariables, missingOutputContractIds } =
        getReceiptsWithMissingData(receipts);

      missingOutputVariableCount = missingOutputVariables.length;
      missingOutputContractIdsCount = missingOutputContractIds.length;

      if (missingOutputVariableCount === 0 && missingOutputContractIdsCount === 0) {
        return;
      }

      if (txRequest instanceof ScriptTransactionRequest) {
        txRequest.addVariableOutputs(missingOutputVariableCount);

        missingOutputContractIds.forEach(({ contractId }) =>
          txRequest.addContractInputAndOutput(Address.fromString(contractId))
        );
      }

      tries += 1;
    } while (tries < MAX_RETRIES);
  }

  /**
   * Executes a signed transaction without applying the states changes
   * on the chain.
   *
   * If the transaction is missing any dependencies,
   * the transaction will be mutated and those dependencies will be added
   *
   * @param transactionRequestLike - The transaction request object.
   * @returns A promise that resolves to the call result object.
   */
  async simulate(
    transactionRequestLike: TransactionRequestLike,
    { estimateTxDependencies = true }: EstimateTransactionParams = {}
  ): Promise<CallResult> {
    const transactionRequest = transactionRequestify(transactionRequestLike);
    if (estimateTxDependencies) {
      await this.estimateTxDependencies(transactionRequest);
    }
    const encodedTransaction = hexlify(transactionRequest.toTransactionBytes());
    const { dryRun: gqlReceipts } = await this.operations.dryRun({
      encodedTransaction,
      utxoValidation: true,
    });
    const receipts = gqlReceipts.map(processGqlReceipt);
    return {
      receipts,
    };
  }

  /**
   * Returns a transaction cost to enable user
   * to set gasLimit and also reserve balance amounts
   * on the the transaction.
   *
   * @privateRemarks
   * The tolerance is add on top of the gasUsed calculated
   * from the node, this create a safe margin costs like
   * change states on transfer that don't occur on the dryRun
   * transaction. The default value is 0.2 or 20%
   *
   * @param transactionRequestLike - The transaction request object.
   * @param tolerance - The tolerance to add on top of the gasUsed.
   * @returns A promise that resolves to the transaction cost object.
   */
  async getTransactionCost(
    transactionRequestLike: TransactionRequestLike,
    forwardingQuantities: CoinQuantity[] = [],
    { estimateTxDependencies = true, estimatePredicates = true }: TransactionCostParams = {}
  ): Promise<TransactionCost> {
    const transactionRequest = transactionRequestify(clone(transactionRequestLike));
    const chainInfo = this.getChain();
    const { gasPriceFactor, minGasPrice, maxGasPerTx } = this.getGasConfig();
    const gasPrice = max(transactionRequest.gasPrice, minGasPrice);
    const isScriptTransaction = transactionRequest.type === TransactionType.Script;

    /**
     * Estimate predicates gasUsed
     */
    if (transactionRequest.hasPredicateInput() && estimatePredicates) {
      // Remove gasLimit to avoid gasLimit when estimating predicates
      if (isScriptTransaction) {
        transactionRequest.gasLimit = bn(0);
      }
      await this.estimatePredicates(transactionRequest);
    }

    /**
     * Calculate minGas and maxGas based on the real transaction
     */
    const minGas = transactionRequest.calculateMinGas(chainInfo);
    const maxGas = transactionRequest.calculateMaxGas(chainInfo, minGas);

    /**
     * Fund with fake UTXOs to avoid not enough funds error
     */
    // Getting coin quantities from amounts being transferred
    const coinOutputsQuantities = transactionRequest.getCoinOutputsQuantities();
    // Combining coin quantities from amounts being transferred and forwarding to contracts
    const allQuantities = mergeQuantities(coinOutputsQuantities, forwardingQuantities);
    // Funding transaction with fake utxos
    transactionRequest.fundWithFakeUtxos(allQuantities);

    /**
     * Estimate gasUsed for script transactions
     */

    let gasUsed = minGas;
    let receipts: TransactionResultReceipt[] = [];
    // Transactions of type Create does not consume any gas so we can the dryRun
    if (isScriptTransaction) {
      /**
       * Setting the gasPrice to 0 on a dryRun will result in no fees being charged.
       * This simplifies the funding with fake utxos, since the coin quantities required
       * will only be amounts being transferred (coin outputs) and amounts being forwarded
       * to contract calls.
       */
      // Calculate the gasLimit again as we insert a fake UTXO and signer

      transactionRequest.gasPrice = bn(0);
      transactionRequest.gasLimit = bn(maxGasPerTx.sub(maxGas).toNumber() * 0.9);
      // Executing dryRun with fake utxos to get gasUsed
      const result = await this.call(transactionRequest, {
        estimateTxDependencies,
      });
      receipts = result.receipts;
      gasUsed = getGasUsedFromReceipts(receipts);
    } else {
      // For CreateTransaction the gasUsed is going to be the minGas
      gasUsed = minGas;
    }

    const usedFee = calculatePriceWithFactor(
      gasUsed,
      gasPrice,
      gasPriceFactor
    ).normalizeZeroToOne();
    const minFee = calculatePriceWithFactor(minGas, gasPrice, gasPriceFactor).normalizeZeroToOne();
    const maxFee = calculatePriceWithFactor(maxGas, gasPrice, gasPriceFactor).normalizeZeroToOne();

    return {
      requiredQuantities: allQuantities,
      receipts,
      gasUsed,
      minGasPrice,
      gasPrice,
      minGas,
      maxGas,
      usedFee,
      minFee,
      maxFee,
    };
  }

  async getResourcesForTransaction(
    owner: string | AbstractAddress,
    transactionRequestLike: TransactionRequestLike,
    forwardingQuantities: CoinQuantity[] = []
  ) {
    const ownerAddress = Address.fromAddressOrString(owner);
    const transactionRequest = transactionRequestify(clone(transactionRequestLike));
    const transactionCost = await this.getTransactionCost(transactionRequest, forwardingQuantities);

    // Add the required resources to the transaction from the owner
    transactionRequest.addResources(
      await this.getResourcesToSpend(ownerAddress, transactionCost.requiredQuantities)
    );
    // Refetch transaction costs with the new resources
    // TODO: we could find a way to avoid fetch estimatePredicates again, by returning the transaction or
    // returning a specific gasUsed by the predicate.
    // Also for the dryRun we could have the same issue as we are going to run twice the dryRun and the
    // estimateTxDependencies as we don't have access to the transaction, maybe returning the transaction would
    // be better.
    const { requiredQuantities, ...txCost } = await this.getTransactionCost(
      transactionRequest,
      forwardingQuantities
    );
    const resources = await this.getResourcesToSpend(ownerAddress, requiredQuantities);

    return {
      resources,
      requiredQuantities,
      ...txCost,
    };
  }

  /**
   * Returns coins for the given owner.
   */
  async getCoins(
    /** The address to get coins for */
    owner: string | AbstractAddress,
    /** The asset ID of coins to get */
    assetId?: BytesLike,
    /** Pagination arguments */
    paginationArgs?: CursorPaginationArgs
  ): Promise<Coin[]> {
    const ownerAddress = Address.fromAddressOrString(owner);
    const result = await this.operations.getCoins({
      first: 10,
      ...paginationArgs,
      filter: { owner: ownerAddress.toB256(), assetId: assetId && hexlify(assetId) },
    });

    const coins = result.coins.edges.map((edge) => edge.node);

    return coins.map((coin) => ({
      id: coin.utxoId,
      assetId: coin.assetId,
      amount: bn(coin.amount),
      owner: Address.fromAddressOrString(coin.owner),
      maturity: bn(coin.maturity).toNumber(),
      blockCreated: bn(coin.blockCreated),
      txCreatedIdx: bn(coin.txCreatedIdx),
    }));
  }

  /**
   * Returns resources for the given owner satisfying the spend query.
   *
   * @param owner - The address to get resources for.
   * @param quantities - The quantities to get.
   * @param excludedIds - IDs of excluded resources from the selection.
   * @returns A promise that resolves to the resources.
   */
  async getResourcesToSpend(
    /** The address to get coins for */
    owner: string | AbstractAddress,
    /** The quantities to get */
    quantities: CoinQuantityLike[],
    /** IDs of excluded resources from the selection. */
    excludedIds?: ExcludeResourcesOption
  ): Promise<Resource[]> {
    const ownerAddress = Address.fromAddressOrString(owner);
    const excludeInput = {
      messages: excludedIds?.messages?.map((nonce) => hexlify(nonce)) || [],
      utxos: excludedIds?.utxos?.map((id) => hexlify(id)) || [],
    };

    if (this.cache) {
      const uniqueUtxos = new Set(
        excludeInput.utxos.concat(this.cache?.getActiveData().map((id) => hexlify(id)))
      );
      excludeInput.utxos = Array.from(uniqueUtxos);
    }
    const coinsQuery = {
      owner: ownerAddress.toB256(),
      queryPerAsset: quantities
        .map(coinQuantityfy)
        .map(({ assetId, amount, max: maxPerAsset }) => ({
          assetId: hexlify(assetId),
          amount: amount.toString(10),
          max: maxPerAsset ? maxPerAsset.toString(10) : undefined,
        })),
      excludedIds: excludeInput,
    };

    const result = await this.operations.getCoinsToSpend(coinsQuery);

    const coins = result.coinsToSpend
      .flat()
      .map((coin) => {
        switch (coin.__typename) {
          case 'MessageCoin':
            return {
              amount: bn(coin.amount),
              assetId: coin.assetId,
              daHeight: bn(coin.daHeight),
              sender: Address.fromAddressOrString(coin.sender),
              recipient: Address.fromAddressOrString(coin.recipient),
              nonce: coin.nonce,
            } as MessageCoin;
          case 'Coin':
            return {
              id: coin.utxoId,
              amount: bn(coin.amount),
              assetId: coin.assetId,
              owner: Address.fromAddressOrString(coin.owner),
              maturity: bn(coin.maturity).toNumber(),
              blockCreated: bn(coin.blockCreated),
              txCreatedIdx: bn(coin.txCreatedIdx),
            } as Coin;
          default:
            return null;
        }
      })
      .filter((v) => !!v) as Array<Resource>;

    return coins;
  }

  /**
   * Returns block matching the given ID or height.
   *
   * @param idOrHeight - ID or height of the block.
   * @returns A promise that resolves to the block.
   */
  async getBlock(
    /** ID or height of the block */
    idOrHeight: string | number | 'latest'
  ): Promise<Block | null> {
    let variables;
    if (typeof idOrHeight === 'number') {
      variables = { height: bn(idOrHeight).toString(10) };
    } else if (idOrHeight === 'latest') {
      variables = { height: (await this.getBlockNumber()).toString(10) };
    } else if (idOrHeight.length === 66) {
      variables = { blockId: idOrHeight };
    } else {
      variables = { blockId: bn(idOrHeight).toString(10) };
    }

    const { block } = await this.operations.getBlock(variables);

    if (!block) {
      return null;
    }

    return {
      id: block.id,
      height: bn(block.header.height),
      time: block.header.time,
      transactionIds: block.transactions.map((tx) => tx.id),
    };
  }

  /**
   * Returns all the blocks matching the given parameters.
   *
   * @param params - The parameters to query blocks.
   * @returns A promise that resolves to the blocks.
   */
  async getBlocks(params: GqlGetBlocksQueryVariables): Promise<Block[]> {
    const { blocks: fetchedData } = await this.operations.getBlocks(params);

    const blocks: Block[] = fetchedData.edges.map(({ node: block }) => ({
      id: block.id,
      height: bn(block.header.height),
      time: block.header.time,
      transactionIds: block.transactions.map((tx) => tx.id),
    }));

    return blocks;
  }

  /**
   * Returns block matching the given ID or type, including transaction data.
   *
   * @param idOrHeight - ID or height of the block.
   * @returns A promise that resolves to the block.
   */
  async getBlockWithTransactions(
    /** ID or height of the block */
    idOrHeight: string | number | 'latest'
  ): Promise<(Block & { transactions: Transaction[] }) | null> {
    let variables;
    if (typeof idOrHeight === 'number') {
      variables = { blockHeight: bn(idOrHeight).toString(10) };
    } else if (idOrHeight === 'latest') {
      variables = { blockHeight: (await this.getBlockNumber()).toString() };
    } else {
      variables = { blockId: idOrHeight };
    }

    const { block } = await this.operations.getBlockWithTransactions(variables);

    if (!block) {
      return null;
    }

    return {
      id: block.id,
      height: bn(block.header.height, 10),
      time: block.header.time,
      transactionIds: block.transactions.map((tx) => tx.id),
      transactions: block.transactions.map(
        (tx) => new TransactionCoder().decode(getBytesCopy(tx.rawPayload), 0)?.[0]
      ),
    };
  }

  /**
   * Get transaction with the given ID.
   *
   * @param transactionId - ID of the transaction.
   * @returns A promise that resolves to the transaction.
   */
  async getTransaction<TTransactionType = void>(
    transactionId: string
  ): Promise<Transaction<TTransactionType> | null> {
    const { transaction } = await this.operations.getTransaction({ transactionId });
    if (!transaction) {
      return null;
    }
    return new TransactionCoder().decode(
      getBytesCopy(transaction.rawPayload),
      0
    )?.[0] as Transaction<TTransactionType>;
  }

  /**
   * Get deployed contract with the given ID.
   *
   * @param contractId - ID of the contract.
   * @returns A promise that resolves to the contract.
   */
  async getContract(contractId: string): Promise<ContractResult | null> {
    const { contract } = await this.operations.getContract({ contractId });
    if (!contract) {
      return null;
    }
    return contract;
  }

  /**
   * Returns the balance for the given contract for the given asset ID.
   *
   * @param contractId - The contract ID to get the balance for.
   * @param assetId - The asset ID of coins to get.
   * @returns A promise that resolves to the balance.
   */
  async getContractBalance(
    /** The contract ID to get the balance for */
    contractId: string | AbstractAddress,
    /** The asset ID of coins to get */
    assetId: BytesLike
  ): Promise<BN> {
    const { contractBalance } = await this.operations.getContractBalance({
      contract: Address.fromAddressOrString(contractId).toB256(),
      asset: hexlify(assetId),
    });
    return bn(contractBalance.amount, 10);
  }

  /**
   * Returns the balance for the given owner for the given asset ID.
   *
   * @param owner - The address to get coins for.
   * @param assetId - The asset ID of coins to get.
   * @returns A promise that resolves to the balance.
   */
  async getBalance(
    /** The address to get coins for */
    owner: string | AbstractAddress,
    /** The asset ID of coins to get */
    assetId: BytesLike
  ): Promise<BN> {
    const { balance } = await this.operations.getBalance({
      owner: Address.fromAddressOrString(owner).toB256(),
      assetId: hexlify(assetId),
    });
    return bn(balance.amount, 10);
  }

  /**
   * Returns balances for the given owner.
   *
   * @param owner - The address to get coins for.
   * @param paginationArgs - Pagination arguments.
   * @returns A promise that resolves to the balances.
   */
  async getBalances(
    /** The address to get coins for */
    owner: string | AbstractAddress,
    /** Pagination arguments */
    paginationArgs?: CursorPaginationArgs
  ): Promise<CoinQuantity[]> {
    const result = await this.operations.getBalances({
      first: 10,
      ...paginationArgs,
      filter: { owner: Address.fromAddressOrString(owner).toB256() },
    });

    const balances = result.balances.edges.map((edge) => edge.node);

    return balances.map((balance) => ({
      assetId: balance.assetId,
      amount: bn(balance.amount),
    }));
  }

  /**
   * Returns message for the given address.
   *
   * @param address - The address to get message from.
   * @param paginationArgs - Pagination arguments.
   * @returns A promise that resolves to the messages.
   */
  async getMessages(
    /** The address to get message from */
    address: string | AbstractAddress,
    /** Pagination arguments */
    paginationArgs?: CursorPaginationArgs
  ): Promise<Message[]> {
    const result = await this.operations.getMessages({
      first: 10,
      ...paginationArgs,
      owner: Address.fromAddressOrString(address).toB256(),
    });

    const messages = result.messages.edges.map((edge) => edge.node);

    return messages.map((message) => ({
      messageId: InputMessageCoder.getMessageId({
        sender: message.sender,
        recipient: message.recipient,
        nonce: message.nonce,
        amount: bn(message.amount),
        data: message.data,
      }),
      sender: Address.fromAddressOrString(message.sender),
      recipient: Address.fromAddressOrString(message.recipient),
      nonce: message.nonce,
      amount: bn(message.amount),
      data: InputMessageCoder.decodeData(message.data),
      daHeight: bn(message.daHeight),
    }));
  }

  /**
   * Returns Message Proof for given transaction id and the message id from MessageOut receipt.
   *
   * @param transactionId - The transaction to get message from.
   * @param messageId - The message id from MessageOut receipt.
   * @param commitBlockId - The commit block id.
   * @param commitBlockHeight - The commit block height.
   * @returns A promise that resolves to the message proof.
   */
  async getMessageProof(
    /** The transaction to get message from */
    transactionId: string,
    nonce: string,
    commitBlockId?: string,
    commitBlockHeight?: BN
  ): Promise<MessageProof | null> {
    let inputObject: {
      /** The transaction to get message from */
      transactionId: string;
      /** The message id from MessageOut receipt */
      nonce: string;
      commitBlockId?: string;
      commitBlockHeight?: string;
    } = {
      transactionId,
      nonce,
    };

    if (commitBlockId && commitBlockHeight) {
      throw new FuelError(
        ErrorCode.INVALID_INPUT_PARAMETERS,
        'commitBlockId and commitBlockHeight cannot be used together'
      );
    }

    if (commitBlockId) {
      inputObject = {
        ...inputObject,
        commitBlockId,
      };
    }

    if (commitBlockHeight) {
      inputObject = {
        ...inputObject,
        // Conver BN into a number string required on the query
        // This should problably be fixed on the fuel client side
        commitBlockHeight: commitBlockHeight.toNumber().toString(),
      };
    }

    const result = await this.operations.getMessageProof(inputObject);

    if (!result.messageProof) {
      return null;
    }

    const {
      messageProof,
      messageBlockHeader,
      commitBlockHeader,
      blockProof,
      sender,
      recipient,
      amount,
      data,
    } = result.messageProof;

    return {
      messageProof: {
        proofIndex: bn(messageProof.proofIndex),
        proofSet: messageProof.proofSet,
      },
      blockProof: {
        proofIndex: bn(blockProof.proofIndex),
        proofSet: blockProof.proofSet,
      },
      messageBlockHeader: {
        id: messageBlockHeader.id,
        daHeight: bn(messageBlockHeader.daHeight),
        transactionsCount: bn(messageBlockHeader.transactionsCount),
        transactionsRoot: messageBlockHeader.transactionsRoot,
        height: bn(messageBlockHeader.height),
        prevRoot: messageBlockHeader.prevRoot,
        time: messageBlockHeader.time,
        applicationHash: messageBlockHeader.applicationHash,
        messageReceiptRoot: messageBlockHeader.messageReceiptRoot,
        messageReceiptCount: bn(messageBlockHeader.messageReceiptCount),
      },
      commitBlockHeader: {
        id: commitBlockHeader.id,
        daHeight: bn(commitBlockHeader.daHeight),
        transactionsCount: bn(commitBlockHeader.transactionsCount),
        transactionsRoot: commitBlockHeader.transactionsRoot,
        height: bn(commitBlockHeader.height),
        prevRoot: commitBlockHeader.prevRoot,
        time: commitBlockHeader.time,
        applicationHash: commitBlockHeader.applicationHash,
        messageReceiptRoot: commitBlockHeader.messageReceiptRoot,
        messageReceiptCount: bn(commitBlockHeader.messageReceiptCount),
      },
      sender: Address.fromAddressOrString(sender),
      recipient: Address.fromAddressOrString(recipient),
      nonce,
      amount: bn(amount),
      data,
    };
  }

  /**
   * Returns Message Proof for given transaction id and the message id from MessageOut receipt.
   *
   * @param nonce - The nonce of the message to get status from.
   * @returns A promise that resolves to the message status
   */
  async getMessageStatus(
    /** The nonce of the message to get status from */
    nonce: string
  ): Promise<MessageStatus> {
    const result = await this.operations.getMessageStatus({ nonce });
    return result.messageStatus;
  }

  /**
   * Lets you produce blocks with custom timestamps and the block number of the last block produced.
   *
   * @param amount - The amount of blocks to produce
   * @param startTime - The UNIX timestamp (milliseconds) to set for the first produced block
   * @returns A promise that resolves to the block number of the last produced block.
   */
  async produceBlocks(amount: number, startTime?: number) {
    const { produceBlocks: latestBlockHeight } = await this.operations.produceBlocks({
      blocksToProduce: bn(amount).toString(10),
      startTimestamp: startTime ? unixMillisecondsToTai64(startTime) : undefined,
    });
    return bn(latestBlockHeight);
  }
}<|MERGE_RESOLUTION|>--- conflicted
+++ resolved
@@ -25,8 +25,6 @@
   GqlGetBlocksQueryVariables,
   GqlPeerInfo,
 } from './__generated__/operations';
-import type { RetryOptions } from './call-retrier';
-import { retrier } from './call-retrier';
 import type { Coin } from './coin';
 import type { CoinQuantity, CoinQuantityLike } from './coin-quantity';
 import { coinQuantityfy } from './coin-quantity';
@@ -299,11 +297,7 @@
   private static getFetchFn(options: ProviderOptions): NonNullable<ProviderOptions['fetch']> {
     const { retryOptions, timeout } = options;
 
-<<<<<<< HEAD
-    return retrier((...args) => {
-=======
     return autoRetryFetch((...args) => {
->>>>>>> 901ae9b8
       if (options.fetch) {
         return options.fetch(...args);
       }
