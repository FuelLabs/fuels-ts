--- conflicted
+++ resolved
@@ -282,7 +282,6 @@
     timeout: undefined,
     cacheUtxo: undefined,
     fetch: undefined,
-<<<<<<< HEAD
     retryOptions: undefined,
   };
 
@@ -300,19 +299,6 @@
     type FetchParams = Parameters<NonNullable<ProviderOptions['fetch']>>;
 
     return (...args: FetchParams) => retrier(() => fetchFn(...args), options.retryOptions);
-=======
-  };
-
-  private static getFetchFn(options: ProviderOptions) {
-    return options.fetch !== undefined
-      ? options.fetch
-      : (url: string, request: FetchRequestOptions) =>
-          fetch(url, {
-            ...request,
-            signal:
-              options.timeout !== undefined ? AbortSignal.timeout(options.timeout) : undefined,
-          });
->>>>>>> 8021b38a
   }
 
   /**
@@ -442,24 +428,6 @@
         fetchFn(url, requestInit, this.options),
     });
 
-<<<<<<< HEAD
-    // @ts-expect-error This is due to this function being generic. Its type is specified when calling a specific operation via provider.operations.xyz.
-    return getOperationsSdk((query, vars) => {
-      const isSubscription =
-        (query.definitions.find((x) => x.kind === 'OperationDefinition') as { operation: string })
-          ?.operation === 'subscription';
-
-      return isSubscription
-        ? fuelGraphQLSubscriber({
-            url: this.url,
-            query,
-            fetchFn: (url, requestInit) =>
-              fetchFn(url as string, requestInit as FetchRequestOptions, this.options),
-            variables: vars as Record<string, unknown>,
-          })
-        : gqlClient.request(query, vars);
-    });
-=======
     const executeQuery = (query: DocumentNode, vars: Record<string, unknown>) => {
       const opDefinition = query.definitions.find((x) => x.kind === 'OperationDefinition') as {
         operation: string;
@@ -480,7 +448,6 @@
 
     // @ts-expect-error This is due to this function being generic. Its type is specified when calling a specific operation via provider.operations.xyz.
     return getOperationsSdk(executeQuery);
->>>>>>> 8021b38a
   }
 
   /**
