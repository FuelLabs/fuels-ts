--- conflicted
+++ resolved
@@ -190,11 +190,7 @@
   fundTransaction?: boolean;
 } & Pick<TransactionRequestLike, 'gasLimit' | 'gasPrice' | 'maturity'>;
 
-<<<<<<< HEAD
-export type BuildScriptOptions = {
-  fundTransaction?: boolean;
-} & Pick<TransactionRequestLike, 'gasLimit' | 'gasPrice' | 'maturity'>;
-=======
+
 export type FetchRequestOptions = {
   method: 'POST';
   headers: { [key: string]: string };
@@ -207,7 +203,6 @@
 export type ProviderOptions = {
   fetch?: (url: string, options: FetchRequestOptions) => Promise<any>;
 };
->>>>>>> 361fa1e6
 
 /**
  * Provider Call transaction params
