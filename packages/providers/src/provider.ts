<<<<<<< HEAD
=======
/* eslint-disable @typescript-eslint/no-non-null-assertion */
import type { BytesLike } from '@ethersproject/bytes';
import { arrayify, hexlify } from '@ethersproject/bytes';
import type { Network } from '@ethersproject/networks';
>>>>>>> b143f61a
import { Address } from '@fuel-ts/address';
import { ErrorCode, FuelError } from '@fuel-ts/errors';
import type { AbstractAddress } from '@fuel-ts/interfaces';
import type { BN } from '@fuel-ts/math';
import { max, bn } from '@fuel-ts/math';
import type { Transaction } from '@fuel-ts/transactions';
import {
  InputType,
  TransactionType,
  InputMessageCoder,
  TransactionCoder,
} from '@fuel-ts/transactions';
import { checkFuelCoreVersionCompatibility } from '@fuel-ts/versions';
<<<<<<< HEAD
import type { BytesLike } from 'ethers';
import { getBytesCopy, hexlify, Network } from 'ethers';
import { print } from 'graphql';
=======
>>>>>>> b143f61a
import { GraphQLClient } from 'graphql-request';
import { clone } from 'ramda';

import { getSdk as getOperationsSdk } from './__generated__/operations';
import type {
  GqlChainInfoFragmentFragment,
  GqlGetBlocksQueryVariables,
} from './__generated__/operations';
import type { Coin } from './coin';
import type { CoinQuantity, CoinQuantityLike } from './coin-quantity';
import { coinQuantityfy } from './coin-quantity';
import { MemoryCache } from './memory-cache';
import type { Message, MessageCoin, MessageProof, MessageStatus } from './message';
import type { ExcludeResourcesOption, Resource } from './resource';
import type {
  TransactionRequestLike,
  TransactionRequest,
  TransactionRequestInput,
  CoinTransactionRequestInput,
} from './transaction-request';
import { transactionRequestify, ScriptTransactionRequest } from './transaction-request';
import type { TransactionResultReceipt } from './transaction-response';
import { TransactionResponse } from './transaction-response';
import { processGqlReceipt } from './transaction-summary/receipt';
import { calculateTransactionFee, fromUnixToTai64, getReceiptsWithMissingData } from './utils';

const MAX_RETRIES = 10;

export type CallResult = {
  receipts: TransactionResultReceipt[];
};

/**
 * A Fuel block
 */
export type Block = {
  id: string;
  height: BN;
  time: string;
  transactionIds: string[];
};

/**
 * Deployed Contract bytecode and contract id
 */
export type ContractResult = {
  id: string;
  bytecode: string;
};

type ConsensusParameters = {
  contractMaxSize: BN;
  maxInputs: BN;
  maxOutputs: BN;
  maxWitnesses: BN;
  maxGasPerTx: BN;
  maxScriptLength: BN;
  maxScriptDataLength: BN;
  maxStorageSlots: BN;
  maxPredicateLength: BN;
  maxPredicateDataLength: BN;
  maxGasPerPredicate: BN;
  gasPriceFactor: BN;
  gasPerByte: BN;
  maxMessageDataLength: BN;
  chainId: BN;
};

/**
 * Chain information
 */
export type ChainInfo = {
  name: string;
  baseChainHeight: BN;
  peerCount: number;
  consensusParameters: ConsensusParameters;
  latestBlock: {
    id: string;
    height: BN;
    time: string;
    transactions: Array<{ id: string }>;
  };
};

/**
 * Node information
 */
export type NodeInfo = {
  utxoValidation: boolean;
  vmBacktrace: boolean;
  minGasPrice: BN;
  maxTx: BN;
  maxDepth: BN;
  nodeVersion: string;
};

export type NodeInfoAndConsensusParameters = {
  minGasPrice: BN;
  nodeVersion: string;
  gasPerByte: BN;
  gasPriceFactor: BN;
  maxGasPerTx: BN;
};

// #region cost-estimation-1
export type TransactionCost = {
  minGasPrice: BN;
  gasPrice: BN;
  gasUsed: BN;
  fee: BN;
};
// #endregion cost-estimation-1

const processGqlChain = (chain: GqlChainInfoFragmentFragment): ChainInfo => {
  const { name, baseChainHeight, peerCount, consensusParameters, latestBlock } = chain;

  return {
    name,
    baseChainHeight: bn(baseChainHeight),
    peerCount,
    consensusParameters: {
      contractMaxSize: bn(consensusParameters.contractMaxSize),
      maxInputs: bn(consensusParameters.maxInputs),
      maxOutputs: bn(consensusParameters.maxOutputs),
      maxWitnesses: bn(consensusParameters.maxWitnesses),
      maxGasPerTx: bn(consensusParameters.maxGasPerTx),
      maxScriptLength: bn(consensusParameters.maxScriptLength),
      maxScriptDataLength: bn(consensusParameters.maxScriptDataLength),
      maxStorageSlots: bn(consensusParameters.maxStorageSlots),
      maxPredicateLength: bn(consensusParameters.maxPredicateLength),
      maxPredicateDataLength: bn(consensusParameters.maxPredicateDataLength),
      maxGasPerPredicate: bn(consensusParameters.maxGasPerPredicate),
      gasPriceFactor: bn(consensusParameters.gasPriceFactor),
      gasPerByte: bn(consensusParameters.gasPerByte),
      maxMessageDataLength: bn(consensusParameters.maxMessageDataLength),
      chainId: bn(consensusParameters.chainId),
    },
    latestBlock: {
      id: latestBlock.id,
      height: bn(latestBlock.header.height),
      time: latestBlock.header.time,
      transactions: latestBlock.transactions.map((i) => ({
        id: i.id,
      })),
    },
  };
};

/**
 * @hidden
 *
 * Cursor pagination arguments
 *
 * https://relay.dev/graphql/connections.htm#sec-Arguments
 */
export type CursorPaginationArgs = {
  /** Forward pagination limit */
  first?: number | null;
  /** Forward pagination cursor */
  after?: string | null;
  /** Backward pagination limit  */
  last?: number | null;
  /** Backward pagination cursor */
  before?: string | null;
};

export type BuildPredicateOptions = {
  fundTransaction?: boolean;
} & Pick<TransactionRequestLike, 'gasLimit' | 'gasPrice' | 'maturity'>;

export type FetchRequestOptions = {
  method: 'POST';
  headers: { [key: string]: string };
  body: string;
};

/*
 * Provider initialization options
 */
export type ProviderOptions = {
  fetch?: (url: string, options: FetchRequestOptions) => Promise<unknown>;
  cacheUtxo?: number;
};

/**
 * Provider Call transaction params
 */
export type ProviderCallParams = {
  utxoValidation?: boolean;
};

/**
 * URL - Consensus Params mapping.
 */
type ChainInfoCache = Record<string, ChainInfo>;

/**
 * URL - Node Info mapping.
 */
type NodeInfoCache = Record<string, NodeInfo>;

/**
 * A provider for connecting to a node
 */
export default class Provider {
  operations: ReturnType<typeof getOperationsSdk>;
  cache?: MemoryCache;

  static clearChainAndNodeCaches() {
    Provider.nodeInfoCache = {};
    Provider.chainInfoCache = {};
  }

  private static chainInfoCache: ChainInfoCache = {};
  private static nodeInfoCache: NodeInfoCache = {};

  /**
   * Constructor to initialize a Provider.
   *
   * @param url - GraphQL endpoint of the Fuel node
   * @param chainInfo - Chain info of the Fuel node
   * @param options - Additional options for the provider
   * @hidden
   */
  protected constructor(
    /** GraphQL endpoint of the Fuel node */
    public url: string,
    public options: ProviderOptions = {}
  ) {
    this.operations = this.createOperations(url, options);
    this.cache = options.cacheUtxo ? new MemoryCache(options.cacheUtxo) : undefined;
  }

  /**
   * Creates a new instance of the Provider class. This is the recommended way to initialize a Provider.
   * @param url - GraphQL endpoint of the Fuel node
   * @param options - Additional options for the provider
   */
  static async create(url: string, options: ProviderOptions = {}) {
    const provider = new Provider(url, options);
    await provider.fetchChainAndNodeInfo();
    return provider;
  }

  /**
   * Returns the cached chainInfo for the current URL.
   */
  getChain() {
    const chain = Provider.chainInfoCache[this.url];
    if (!chain) {
      throw new FuelError(
        ErrorCode.CHAIN_INFO_CACHE_EMPTY,
        'Chain info cache is empty. Make sure you have called `Provider.create` to initialize the provider.'
      );
    }
    return chain;
  }

  /**
   * Returns the cached nodeInfo for the current URL.
   */
  getNode() {
    const node = Provider.nodeInfoCache[this.url];
    if (!node) {
      throw new FuelError(
        ErrorCode.NODE_INFO_CACHE_EMPTY,
        'Node info cache is empty. Make sure you have called `Provider.create` to initialize the provider.'
      );
    }
    return node;
  }

  /**
   * Returns some helpful parameters related to gas fees.
   */
  getGasConfig() {
    const { minGasPrice } = this.getNode();
    const { maxGasPerTx, maxGasPerPredicate, gasPriceFactor, gasPerByte } =
      this.getChain().consensusParameters;
    return {
      minGasPrice,
      maxGasPerTx,
      maxGasPerPredicate,
      gasPriceFactor,
      gasPerByte,
    };
  }

  /**
   * Updates the URL for the provider and fetches the consensus parameters for the new URL, if needed.
   */
  async connect(url: string) {
    this.url = url;
    this.operations = this.createOperations(url);
    await this.fetchChainAndNodeInfo();
  }

  /**
   * Fetches both the chain and node information, saves it to the cache, and return it.
   *
   * @returns NodeInfo and Chain
   */
  async fetchChainAndNodeInfo() {
    const chain = await this.fetchChain();
    const nodeInfo = await this.fetchNode();

    Provider.ensureClientVersionIsSupported(nodeInfo);

    return {
      chain,
      nodeInfo,
    };
  }

  private static ensureClientVersionIsSupported(nodeInfo: NodeInfo) {
    const { isMajorSupported, isMinorSupported, supportedVersion } =
      checkFuelCoreVersionCompatibility(nodeInfo.nodeVersion);

    if (!isMajorSupported || !isMinorSupported) {
      throw new FuelError(
        FuelError.CODES.UNSUPPORTED_FUEL_CLIENT_VERSION,
        `Fuel client version: ${nodeInfo.nodeVersion}, Supported version: ${supportedVersion}`
      );
    }
  }

  /**
   * Create GraphQL client and set operations.
   *
   * @param url - The URL of the Fuel node
   * @param options - Additional options for the provider
   * @returns The operation SDK object
   */
  private createOperations(url: string, options: ProviderOptions = {}) {
    this.url = url;
    const gqlClient = new GraphQLClient(url, options.fetch ? { fetch: options.fetch } : undefined);
    return getOperationsSdk(gqlClient);
  }

  /**
   * Returns the version of the connected node.
   *
   * @returns A promise that resolves to the version string.
   */
  async getVersion(): Promise<string> {
    const {
      nodeInfo: { nodeVersion },
    } = await this.operations.getVersion();
    return nodeVersion;
  }

  /**
   * @hidden
   *
   * Returns the network configuration of the connected Fuel node.
   *
   * @returns A promise that resolves to the network configuration object
   */
  async getNetwork(): Promise<Network> {
    const {
      name,
      consensusParameters: { chainId },
    } = await this.getChain();
    const network = new Network(name, chainId.toNumber());
    return Promise.resolve(network);
  }

  /**
   * Returns the block number.
   *
   * @returns A promise that resolves to the block number
   */
  async getBlockNumber(): Promise<BN> {
    const { chain } = await this.operations.getChain();
    return bn(chain.latestBlock.header.height, 10);
  }

  /**
   * Returns the chain information.
   * @param url - The URL of the Fuel node
   * @returns NodeInfo object
   */
  async fetchNode(): Promise<NodeInfo> {
    const { nodeInfo } = await this.operations.getNodeInfo();

    const processedNodeInfo: NodeInfo = {
      maxDepth: bn(nodeInfo.maxDepth),
      maxTx: bn(nodeInfo.maxTx),
      minGasPrice: bn(nodeInfo.minGasPrice),
      nodeVersion: nodeInfo.nodeVersion,
      utxoValidation: nodeInfo.utxoValidation,
      vmBacktrace: nodeInfo.vmBacktrace,
    };

    Provider.nodeInfoCache[this.url] = processedNodeInfo;

    return processedNodeInfo;
  }

  /**
   * Fetches the `chainInfo` for the given node URL.
   * @param url - The URL of the Fuel node
   * @returns ChainInfo object
   */
  async fetchChain(): Promise<ChainInfo> {
    const { chain } = await this.operations.getChain();

    const processedChain = processGqlChain(chain);

    Provider.chainInfoCache[this.url] = processedChain;

    return processedChain;
  }

  /**
   * Returns the chain ID
   * @returns A promise that resolves to the chain ID number
   */
  getChainId() {
    const {
      consensusParameters: { chainId },
    } = this.getChain();
    return chainId.toNumber();
  }

  /**
   * @hidden
   */
  #cacheInputs(inputs: TransactionRequestInput[]): void {
    if (!this.cache) {
      return;
    }

    inputs.forEach((input) => {
      if (input.type === InputType.Coin) {
        this.cache?.set(input.id);
      }
    });
  }

  /**
   * Submits a transaction to the chain to be executed.
   *
   * If the transaction is missing any dependencies,
   * the transaction will be mutated and those dependencies will be added.
   *
   * @param transactionRequestLike - The transaction request object.
   * @returns A promise that resolves to the transaction response object.
   */
  // #region Provider-sendTransaction
  async sendTransaction(
    transactionRequestLike: TransactionRequestLike
  ): Promise<TransactionResponse> {
    const transactionRequest = transactionRequestify(transactionRequestLike);
    this.#cacheInputs(transactionRequest.inputs);
    await this.estimateTxDependencies(transactionRequest);
    // #endregion Provider-sendTransaction

    const encodedTransaction = hexlify(transactionRequest.toTransactionBytes());
    const { gasUsed, minGasPrice } = await this.getTransactionCost(transactionRequest, 0);

    // Fail transaction before submit to avoid submit failure
    // Resulting in lost of funds on a OutOfGas situation.
    if (bn(gasUsed).gt(bn(transactionRequest.gasLimit))) {
      throw new FuelError(
        ErrorCode.GAS_PRICE_TOO_LOW,
        `Gas limit '${transactionRequest.gasLimit}' is lower than the required: '${gasUsed}'.`
      );
    } else if (bn(minGasPrice).gt(bn(transactionRequest.gasPrice))) {
      throw new FuelError(
        ErrorCode.GAS_LIMIT_TOO_LOW,
        `Gas price '${transactionRequest.gasPrice}' is lower than the required: '${minGasPrice}'.`
      );
    }

    const {
      submit: { id: transactionId },
    } = await this.operations.submit({ encodedTransaction });

    const response = new TransactionResponse(transactionId, this);
    return response;
  }

  /**
   * Executes a transaction without actually submitting it to the chain.
   *
   * If the transaction is missing any dependencies,
   * the transaction will be mutated and those dependencies will be added.
   *
   * @param transactionRequestLike - The transaction request object.
   * @param utxoValidation - Additional provider call parameters.
   * @returns A promise that resolves to the call result object.
   */
  async call(
    transactionRequestLike: TransactionRequestLike,
    { utxoValidation }: ProviderCallParams = {}
  ): Promise<CallResult> {
    const transactionRequest = transactionRequestify(transactionRequestLike);
    await this.estimateTxDependencies(transactionRequest);
    const encodedTransaction = hexlify(transactionRequest.toTransactionBytes());
    const { dryRun: gqlReceipts } = await this.operations.dryRun({
      encodedTransaction,
      utxoValidation: utxoValidation || false,
    });
    const receipts = gqlReceipts.map(processGqlReceipt);
    return {
      receipts,
    };
  }

  /**
   * Verifies whether enough gas is available to complete transaction.
   *
   * @param transactionRequest - The transaction request object.
   * @returns A promise that resolves to the estimated transaction request object.
   */
  async estimatePredicates(transactionRequest: TransactionRequest): Promise<TransactionRequest> {
    const encodedTransaction = hexlify(transactionRequest.toTransactionBytes());
    const response = await this.operations.estimatePredicates({
      encodedTransaction,
    });

    const estimatedTransaction = transactionRequest;
    const [decodedTransaction] = new TransactionCoder().decode(
      getBytesCopy(response.estimatePredicates.rawPayload),
      0
    );

    if (decodedTransaction.inputs) {
      decodedTransaction.inputs.forEach((input, index) => {
        if ('predicate' in input && input.predicateGasUsed.gt(0)) {
          (<CoinTransactionRequestInput>estimatedTransaction.inputs[index]).predicateGasUsed =
            input.predicateGasUsed;
        }
      });
    }

    return estimatedTransaction;
  }

  /**
   * Will dryRun a transaction and check for missing dependencies.
   *
   * If there are missing variable outputs,
   * `addVariableOutputs` is called on the transaction.
   *
   * @privateRemarks
   * TODO: Investigate support for missing contract IDs
   * TODO: Add support for missing output messages
   *
   * @param transactionRequest - The transaction request object.
   * @returns A promise.
   */
  async estimateTxDependencies(transactionRequest: TransactionRequest): Promise<void> {
    let missingOutputVariableCount = 0;
    let missingOutputContractIdsCount = 0;
    let tries = 0;

    if (transactionRequest.type === TransactionType.Create) {
      return;
    }

    const encodedTransaction = transactionRequest.hasPredicateInput()
      ? hexlify((await this.estimatePredicates(transactionRequest)).toTransactionBytes())
      : hexlify(transactionRequest.toTransactionBytes());

    do {
      const { dryRun: gqlReceipts } = await this.operations.dryRun({
        encodedTransaction,
        utxoValidation: false,
      });
      const receipts = gqlReceipts.map(processGqlReceipt);
      const { missingOutputVariables, missingOutputContractIds } =
        getReceiptsWithMissingData(receipts);

      missingOutputVariableCount = missingOutputVariables.length;
      missingOutputContractIdsCount = missingOutputContractIds.length;

      if (missingOutputVariableCount === 0 && missingOutputContractIdsCount === 0) {
        return;
      }

      if (transactionRequest instanceof ScriptTransactionRequest) {
        transactionRequest.addVariableOutputs(missingOutputVariableCount);

        missingOutputContractIds.forEach(({ contractId }) =>
          transactionRequest.addContractInputAndOutput(Address.fromString(contractId))
        );
      }

      tries += 1;
    } while (tries < MAX_RETRIES);
  }

  /**
   * Executes a signed transaction without applying the states changes
   * on the chain.
   *
   * If the transaction is missing any dependencies,
   * the transaction will be mutated and those dependencies will be added
   *
   * @param transactionRequestLike - The transaction request object.
   * @returns A promise that resolves to the call result object.
   */
  async simulate(transactionRequestLike: TransactionRequestLike): Promise<CallResult> {
    const transactionRequest = transactionRequestify(transactionRequestLike);
    await this.estimateTxDependencies(transactionRequest);
    const encodedTransaction = hexlify(transactionRequest.toTransactionBytes());
    const { dryRun: gqlReceipts } = await this.operations.dryRun({
      encodedTransaction,
      utxoValidation: true,
    });
    const receipts = gqlReceipts.map(processGqlReceipt);
    return {
      receipts,
    };
  }

  /**
   * Returns a transaction cost to enable user
   * to set gasLimit and also reserve balance amounts
   * on the the transaction.
   *
   * @privateRemarks
   * The tolerance is add on top of the gasUsed calculated
   * from the node, this create a safe margin costs like
   * change states on transfer that don't occur on the dryRun
   * transaction. The default value is 0.2 or 20%
   *
   * @param transactionRequestLike - The transaction request object.
   * @param tolerance - The tolerance to add on top of the gasUsed.
   * @returns A promise that resolves to the transaction cost object.
   */
  async getTransactionCost(
    transactionRequestLike: TransactionRequestLike,
    tolerance: number = 0.2
  ): Promise<TransactionCost> {
    const transactionRequest = transactionRequestify(clone(transactionRequestLike));
    const { minGasPrice, gasPerByte, gasPriceFactor, maxGasPerTx } = this.getGasConfig();
    const gasPrice = max(transactionRequest.gasPrice, minGasPrice);
    const margin = 1 + tolerance;

    // Set gasLimit to the maximum of the chain
    // and gasPrice to 0 for measure
    // Transaction without arrive to OutOfGas
    transactionRequest.gasLimit = maxGasPerTx;
    transactionRequest.gasPrice = bn(0);

    // Execute dryRun not validated transaction to query gasUsed
    const { receipts } = await this.call(transactionRequest);
    const transaction = transactionRequest.toTransaction();

    const { fee, gasUsed } = calculateTransactionFee({
      gasPrice,
      transactionBytes: transactionRequest.toTransactionBytes(),
      transactionWitnesses: transaction?.witnesses || [],
      gasPerByte,
      gasPriceFactor,
      transactionType: transaction.type,
      receipts,
      margin,
    });

    return {
      minGasPrice,
      gasPrice,
      gasUsed,
      fee,
    };
  }

  /**
   * Returns coins for the given owner.
   */
  async getCoins(
    /** The address to get coins for */
    owner: AbstractAddress,
    /** The asset ID of coins to get */
    assetId?: BytesLike,
    /** Pagination arguments */
    paginationArgs?: CursorPaginationArgs
  ): Promise<Coin[]> {
    const result = await this.operations.getCoins({
      first: 10,
      ...paginationArgs,
      filter: { owner: owner.toB256(), assetId: assetId && hexlify(assetId) },
    });

    const coins = result.coins.edges!.map((edge) => edge!.node!);

    return coins.map((coin) => ({
      id: coin.utxoId,
      assetId: coin.assetId,
      amount: bn(coin.amount),
      owner: Address.fromAddressOrString(coin.owner),
      maturity: bn(coin.maturity).toNumber(),
      blockCreated: bn(coin.blockCreated),
      txCreatedIdx: bn(coin.txCreatedIdx),
    }));
  }

  /**
   * Returns resources for the given owner satisfying the spend query.
   *
   * @param owner - The address to get resources for.
   * @param quantities - The quantities to get.
   * @param excludedIds - IDs of excluded resources from the selection.
   * @returns A promise that resolves to the resources.
   */
  async getResourcesToSpend(
    /** The address to get coins for */
    owner: AbstractAddress,
    /** The quantities to get */
    quantities: CoinQuantityLike[],
    /** IDs of excluded resources from the selection. */
    excludedIds?: ExcludeResourcesOption
  ): Promise<Resource[]> {
    const excludeInput = {
      messages: excludedIds?.messages?.map((id) => hexlify(id)) || [],
      utxos: excludedIds?.utxos?.map((id) => hexlify(id)) || [],
    };

    if (this.cache) {
      const uniqueUtxos = new Set(
        excludeInput.utxos.concat(this.cache?.getActiveData().map((id) => hexlify(id)))
      );
      excludeInput.utxos = Array.from(uniqueUtxos);
    }
    const coinsQuery = {
      owner: owner.toB256(),
      queryPerAsset: quantities
        .map(coinQuantityfy)
        .map(({ assetId, amount, max: maxPerAsset }) => ({
          assetId: hexlify(assetId),
          amount: amount.toString(10),
          max: maxPerAsset ? maxPerAsset.toString(10) : undefined,
        })),
      excludedIds: excludeInput,
    };

    const result = await this.operations.getCoinsToSpend(coinsQuery);

    const coins = result.coinsToSpend
      .flat()
      .map((coin) => {
        switch (coin.__typename) {
          case 'MessageCoin':
            return {
              amount: bn(coin.amount),
              assetId: coin.assetId,
              daHeight: bn(coin.daHeight),
              sender: Address.fromAddressOrString(coin.sender),
              recipient: Address.fromAddressOrString(coin.recipient),
              nonce: coin.nonce,
            } as MessageCoin;
          case 'Coin':
            return {
              id: coin.utxoId,
              amount: bn(coin.amount),
              assetId: coin.assetId,
              owner: Address.fromAddressOrString(coin.owner),
              maturity: bn(coin.maturity).toNumber(),
              blockCreated: bn(coin.blockCreated),
              txCreatedIdx: bn(coin.txCreatedIdx),
            } as Coin;
          default:
            return null;
        }
      })
      .filter((v) => !!v) as Array<Resource>;

    return coins;
  }

  /**
   * Returns block matching the given ID or height.
   *
   * @param idOrHeight - ID or height of the block.
   * @returns A promise that resolves to the block.
   */
  async getBlock(
    /** ID or height of the block */
    idOrHeight: string | number | 'latest'
  ): Promise<Block | null> {
    let variables;
    if (typeof idOrHeight === 'number') {
      variables = { blockHeight: bn(idOrHeight).toString(10) };
    } else if (idOrHeight === 'latest') {
      variables = { blockHeight: (await this.getBlockNumber()).toString(10) };
    } else if (idOrHeight.length === 66) {
      variables = { blockId: idOrHeight };
    } else {
      variables = { blockId: bn(idOrHeight).toString(10) };
    }

    const { block } = await this.operations.getBlock(variables);

    if (!block) {
      return null;
    }

    return {
      id: block.id,
      height: bn(block.header.height),
      time: block.header.time,
      transactionIds: block.transactions.map((tx) => tx.id),
    };
  }

  /**
   * Returns all the blocks matching the given parameters.
   *
   * @param params - The parameters to query blocks.
   * @returns A promise that resolves to the blocks.
   */
  async getBlocks(params: GqlGetBlocksQueryVariables): Promise<Block[]> {
    const { blocks: fetchedData } = await this.operations.getBlocks(params);

    const blocks: Block[] = fetchedData.edges.map(({ node: block }) => ({
      id: block.id,
      height: bn(block.header.height),
      time: block.header.time,
      transactionIds: block.transactions.map((tx) => tx.id),
    }));

    return blocks;
  }

  /**
   * Returns block matching the given ID or type, including transaction data.
   *
   * @param idOrHeight - ID or height of the block.
   * @returns A promise that resolves to the block.
   */
  async getBlockWithTransactions(
    /** ID or height of the block */
    idOrHeight: string | number | 'latest'
  ): Promise<(Block & { transactions: Transaction[] }) | null> {
    let variables;
    if (typeof idOrHeight === 'number') {
      variables = { blockHeight: bn(idOrHeight).toString(10) };
    } else if (idOrHeight === 'latest') {
      variables = { blockHeight: (await this.getBlockNumber()).toString() };
    } else {
      variables = { blockId: idOrHeight };
    }

    const { block } = await this.operations.getBlockWithTransactions(variables);

    if (!block) {
      return null;
    }

    return {
      id: block.id,
      height: bn(block.header.height, 10),
      time: block.header.time,
      transactionIds: block.transactions.map((tx) => tx.id),
      transactions: block.transactions.map(
        (tx) => new TransactionCoder().decode(getBytesCopy(tx.rawPayload), 0)?.[0]
      ),
    };
  }

  /**
   * Get transaction with the given ID.
   *
   * @param transactionId - ID of the transaction.
   * @returns A promise that resolves to the transaction.
   */
  async getTransaction<TTransactionType = void>(
    transactionId: string
  ): Promise<Transaction<TTransactionType> | null> {
    const { transaction } = await this.operations.getTransaction({ transactionId });
    if (!transaction) {
      return null;
    }
    return new TransactionCoder().decode(
      getBytesCopy(transaction.rawPayload),
      0
    )?.[0] as Transaction<TTransactionType>;
  }

  /**
   * Get deployed contract with the given ID.
   *
   * @param contractId - ID of the contract.
   * @returns A promise that resolves to the contract.
   */
  async getContract(contractId: string): Promise<ContractResult | null> {
    const { contract } = await this.operations.getContract({ contractId });
    if (!contract) {
      return null;
    }
    return contract;
  }

  /**
   * Returns the balance for the given contract for the given asset ID.
   *
   * @param contractId - The contract ID to get the balance for.
   * @param assetId - The asset ID of coins to get.
   * @returns A promise that resolves to the balance.
   */
  async getContractBalance(
    /** The contract ID to get the balance for */
    contractId: AbstractAddress,
    /** The asset ID of coins to get */
    assetId: BytesLike
  ): Promise<BN> {
    const { contractBalance } = await this.operations.getContractBalance({
      contract: contractId.toB256(),
      asset: hexlify(assetId),
    });
    return bn(contractBalance.amount, 10);
  }

  /**
   * Returns the balance for the given owner for the given asset ID.
   *
   * @param owner - The address to get coins for.
   * @param assetId - The asset ID of coins to get.
   * @returns A promise that resolves to the balance.
   */
  async getBalance(
    /** The address to get coins for */
    owner: AbstractAddress,
    /** The asset ID of coins to get */
    assetId: BytesLike
  ): Promise<BN> {
    const { balance } = await this.operations.getBalance({
      owner: owner.toB256(),
      assetId: hexlify(assetId),
    });
    return bn(balance.amount, 10);
  }

  /**
   * Returns balances for the given owner.
   *
   * @param owner - The address to get coins for.
   * @param paginationArgs - Pagination arguments.
   * @returns A promise that resolves to the balances.
   */
  async getBalances(
    /** The address to get coins for */
    owner: AbstractAddress,
    /** Pagination arguments */
    paginationArgs?: CursorPaginationArgs
  ): Promise<CoinQuantity[]> {
    const result = await this.operations.getBalances({
      first: 10,
      ...paginationArgs,
      filter: { owner: owner.toB256() },
    });

    const balances = result.balances.edges!.map((edge) => edge!.node!);

    return balances.map((balance) => ({
      assetId: balance.assetId,
      amount: bn(balance.amount),
    }));
  }

  /**
   * Returns message for the given address.
   *
   * @param address - The address to get message from.
   * @param paginationArgs - Pagination arguments.
   * @returns A promise that resolves to the messages.
   */
  async getMessages(
    /** The address to get message from */
    address: AbstractAddress,
    /** Pagination arguments */
    paginationArgs?: CursorPaginationArgs
  ): Promise<Message[]> {
    const result = await this.operations.getMessages({
      first: 10,
      ...paginationArgs,
      owner: address.toB256(),
    });

    const messages = result.messages.edges!.map((edge) => edge!.node!);

    return messages.map((message) => ({
      messageId: InputMessageCoder.getMessageId({
        sender: message.sender,
        recipient: message.recipient,
        nonce: message.nonce,
        amount: bn(message.amount),
        data: message.data,
      }),
      sender: Address.fromAddressOrString(message.sender),
      recipient: Address.fromAddressOrString(message.recipient),
      nonce: message.nonce,
      amount: bn(message.amount),
      data: InputMessageCoder.decodeData(message.data),
      daHeight: bn(message.daHeight),
    }));
  }

  /**
   * Returns Message Proof for given transaction id and the message id from MessageOut receipt.
   *
   * @param transactionId - The transaction to get message from.
   * @param messageId - The message id from MessageOut receipt.
   * @param commitBlockId - The commit block id.
   * @param commitBlockHeight - The commit block height.
   * @returns A promise that resolves to the message proof.
   */
  async getMessageProof(
    /** The transaction to get message from */
    transactionId: string,
    /** The message id from MessageOut receipt */
    messageId: string,
    commitBlockId?: string,
    commitBlockHeight?: BN
  ): Promise<MessageProof | null> {
    let inputObject: {
      /** The transaction to get message from */
      transactionId: string;
      /** The message id from MessageOut receipt */
      messageId: string;
      commitBlockId?: string;
      commitBlockHeight?: string;
    } = {
      transactionId,
      messageId,
    };

    if (commitBlockId && commitBlockHeight) {
      throw new FuelError(
        ErrorCode.INVALID_INPUT_PARAMETERS,
        'commitBlockId and commitBlockHeight cannot be used together'
      );
    }

    if (commitBlockId) {
      inputObject = {
        ...inputObject,
        commitBlockId,
      };
    }

    if (commitBlockHeight) {
      inputObject = {
        ...inputObject,
        // Conver BN into a number string required on the query
        // This should problably be fixed on the fuel client side
        commitBlockHeight: commitBlockHeight.toNumber().toString(),
      };
    }

    const result = await this.operations.getMessageProof(inputObject);

    if (!result.messageProof) {
      return null;
    }

    const {
      messageProof,
      messageBlockHeader,
      commitBlockHeader,
      blockProof,
      nonce,
      sender,
      recipient,
      amount,
      data,
    } = result.messageProof;

    return {
      messageProof: {
        proofIndex: bn(messageProof.proofIndex),
        proofSet: messageProof.proofSet,
      },
      blockProof: {
        proofIndex: bn(blockProof.proofIndex),
        proofSet: blockProof.proofSet,
      },
      messageBlockHeader: {
        id: messageBlockHeader.id,
        daHeight: bn(messageBlockHeader.daHeight),
        transactionsCount: bn(messageBlockHeader.transactionsCount),
        transactionsRoot: messageBlockHeader.transactionsRoot,
        height: bn(messageBlockHeader.height),
        prevRoot: messageBlockHeader.prevRoot,
        time: messageBlockHeader.time,
        applicationHash: messageBlockHeader.applicationHash,
        messageReceiptRoot: messageBlockHeader.messageReceiptRoot,
        messageReceiptCount: bn(messageBlockHeader.messageReceiptCount),
      },
      commitBlockHeader: {
        id: commitBlockHeader.id,
        daHeight: bn(commitBlockHeader.daHeight),
        transactionsCount: bn(commitBlockHeader.transactionsCount),
        transactionsRoot: commitBlockHeader.transactionsRoot,
        height: bn(commitBlockHeader.height),
        prevRoot: commitBlockHeader.prevRoot,
        time: commitBlockHeader.time,
        applicationHash: commitBlockHeader.applicationHash,
        messageReceiptRoot: commitBlockHeader.messageReceiptRoot,
        messageReceiptCount: bn(commitBlockHeader.messageReceiptCount),
      },
      sender: Address.fromAddressOrString(sender),
      recipient: Address.fromAddressOrString(recipient),
      nonce,
      amount: bn(amount),
      data,
    };
  }

  /**
   * Returns Message Proof for given transaction id and the message id from MessageOut receipt.
   *
   * @param nonce - The nonce of the message to get status from.
   * @returns A promise that resolves to the message status
   */
  async getMessageStatus(
    /** The nonce of the message to get status from */
    nonce: string
  ): Promise<MessageStatus> {
    const result = await this.operations.getMessageStatus({ nonce });
    return result.messageStatus;
  }

  /**
   * Lets you produce blocks with custom timestamps and the block number of the last block produced.
   *
   * @param amount - The amount of blocks to produce
   * @param startTime - The UNIX timestamp to set for the first produced block
   * @returns A promise that resolves to the block number of the last produced block.
   */
  async produceBlocks(amount: number, startTime?: number) {
    const { produceBlocks: latestBlockHeight } = await this.operations.produceBlocks({
      blocksToProduce: bn(amount).toString(10),
      startTimestamp: startTime ? fromUnixToTai64(startTime) : undefined,
    });
    return bn(latestBlockHeight);
  }
}<|MERGE_RESOLUTION|>--- conflicted
+++ resolved
@@ -1,10 +1,3 @@
-<<<<<<< HEAD
-=======
-/* eslint-disable @typescript-eslint/no-non-null-assertion */
-import type { BytesLike } from '@ethersproject/bytes';
-import { arrayify, hexlify } from '@ethersproject/bytes';
-import type { Network } from '@ethersproject/networks';
->>>>>>> b143f61a
 import { Address } from '@fuel-ts/address';
 import { ErrorCode, FuelError } from '@fuel-ts/errors';
 import type { AbstractAddress } from '@fuel-ts/interfaces';
@@ -18,12 +11,9 @@
   TransactionCoder,
 } from '@fuel-ts/transactions';
 import { checkFuelCoreVersionCompatibility } from '@fuel-ts/versions';
-<<<<<<< HEAD
 import type { BytesLike } from 'ethers';
 import { getBytesCopy, hexlify, Network } from 'ethers';
 import { print } from 'graphql';
-=======
->>>>>>> b143f61a
 import { GraphQLClient } from 'graphql-request';
 import { clone } from 'ramda';
 
