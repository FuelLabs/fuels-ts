--- conflicted
+++ resolved
@@ -232,7 +232,6 @@
   #subscriptionClient!: Client;
 
   cache?: MemoryCache;
-<<<<<<< HEAD
   options: ProviderOptions = {
     timeout: undefined,
     cacheUtxo: undefined,
@@ -249,10 +248,9 @@
             ...request,
           });
   }
-=======
+
   static chainInfoCache: ChainInfoCache = {};
   static nodeInfoCache: NodeInfoCache = {};
->>>>>>> b3b59e27
 
   /**
    * Constructor to initialize a Provider.
@@ -269,6 +267,98 @@
   ) {
     this.connect(url, options);
     this.cache = this.options.cacheUtxo ? new MemoryCache(this.options.cacheUtxo) : undefined;
+  }
+
+  /**
+   * Creates a new instance of the Provider class. This is the recommended way to initialize a Provider.
+   * @param url - GraphQL endpoint of the Fuel node
+   * @param options - Additional options for the provider
+   */
+  static async create(url: string, options: ProviderOptions = {}) {
+    const provider = new Provider(url, options);
+    await provider.fetchChainAndNodeInfo();
+    return provider;
+  }
+
+  /**
+   * Returns the cached chainInfo for the current URL.
+   */
+  getChain() {
+    const chain = Provider.chainInfoCache[this.url];
+    if (!chain) {
+      throw new FuelError(
+        ErrorCode.CHAIN_INFO_CACHE_EMPTY,
+        'Chain info cache is empty. Make sure you have called `Provider.create` to initialize the provider.'
+      );
+    }
+    return chain;
+  }
+
+  /**
+   * Returns the cached nodeInfo for the current URL.
+   */
+  getNode() {
+    const node = Provider.nodeInfoCache[this.url];
+    if (!node) {
+      throw new FuelError(
+        ErrorCode.NODE_INFO_CACHE_EMPTY,
+        'Node info cache is empty. Make sure you have called `Provider.create` to initialize the provider.'
+      );
+    }
+    return node;
+  }
+
+  /**
+   * Returns some helpful parameters related to gas fees.
+   */
+  getGasConfig() {
+    const { minGasPrice } = this.getNode();
+    const { maxGasPerTx, maxGasPerPredicate, gasPriceFactor, gasPerByte } =
+      this.getChain().consensusParameters;
+    return {
+      minGasPrice,
+      maxGasPerTx,
+      maxGasPerPredicate,
+      gasPriceFactor,
+      gasPerByte,
+    };
+  }
+
+  /**
+   * Updates the URL for the provider and fetches the consensus parameters for the new URL, if needed.
+   */
+  async switchUrl(url: string) {
+    this.url = url;
+    this.operations = this.createOperations(url);
+    await this.fetchChainAndNodeInfo();
+  }
+
+  /**
+   * Retrieves and caches chain and node information if not already cached.
+   *
+   * - Checks the cache for existing chain and node information based on the current URL.
+   * - If not found in cache, fetches the information, caches it, and then returns the data.
+   *
+   * @returns NodeInfo and Chain
+   */
+  async fetchChainAndNodeInfo() {
+    let nodeInfo = Provider.nodeInfoCache[this.url];
+    let chain = Provider.chainInfoCache[this.url];
+
+    if (!nodeInfo) {
+      nodeInfo = await this.fetchNode();
+      Provider.nodeInfoCache[this.url] = nodeInfo;
+    }
+
+    if (!chain) {
+      chain = await this.fetchChain();
+      Provider.chainInfoCache[this.url] = chain;
+    }
+
+    return {
+      chain,
+      nodeInfo,
+    };
   }
 
   /**
@@ -445,19 +535,15 @@
   }
 
   /**
-<<<<<<< HEAD
    * Connect provider to a different node url.
    *
    * @param url - The URL of the Fuel node to connect to.
    */
-  connect(url: string, options: Partial<ProviderOptions> = {}) {
-    this.url = url;
-    this.createOperations(options);
-  }
-
-  /**
-=======
->>>>>>> b3b59e27
+  connect(url: string) {
+    this.operations = this.createOperations(url);
+  }
+
+  /**
    * Returns the version of the connected node.
    *
    * @returns A promise that resolves to the version string.
