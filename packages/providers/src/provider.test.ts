import { arrayify } from '@ethersproject/bytes';
import { ZeroBytes32 } from '@fuel-ts/constants';
import { randomBytes } from '@fuel-ts/keystore';
import { bn } from '@fuel-ts/math';
import type { Receipt } from '@fuel-ts/transactions';
import { ReceiptType, TransactionType } from '@fuel-ts/transactions';
import * as GraphQL from 'graphql-request';

import Provider from './provider';

<<<<<<< HEAD
/*
 * @group common/e2e
 */
=======
afterEach(() => {
  jest.restoreAllMocks();
});

>>>>>>> f4d62cdc
describe('Provider', () => {
  it('can getVersion()', async () => {
    const provider = new Provider('http://127.0.0.1:4000/graphql');

    const version = await provider.getVersion();

    expect(version).toEqual('0.17.3');
  });

  it('can call()', async () => {
    const provider = new Provider('http://127.0.0.1:4000/graphql');

    const callResult = await provider.call({
      type: TransactionType.Script,
      gasPrice: 0,
      gasLimit: 1000000,
      script:
        /*
          Opcode::ADDI(0x10, REG_ZERO, 0xCA)
          Opcode::ADDI(0x11, REG_ZERO, 0xBA)
          Opcode::LOG(0x10, 0x11, REG_ZERO, REG_ZERO)
          Opcode::RET(REG_ONE)
        */
        arrayify('0x504000ca504400ba3341100024040000'),
      scriptData: randomBytes(32),
    });

    const expectedReceipts: Receipt[] = [
      {
        type: ReceiptType.Log,
        id: ZeroBytes32,
        val0: bn(202),
        val1: bn(186),
        val2: bn(0),
        val3: bn(0),
        pc: bn(0x2870),
        is: bn(0x2868),
      },
      {
        type: ReceiptType.Return,
        id: ZeroBytes32,
        val: bn(1),
        pc: bn(0x2874),
        is: bn(0x2868),
      },
      {
        type: ReceiptType.ScriptResult,
        result: bn(0),
        gasUsed: bn(0x67),
      },
    ];

    expect(JSON.stringify(callResult.receipts)).toEqual(JSON.stringify(expectedReceipts));
  });

  // TODO: Add tests to provider sendTransaction
  // sendTransaction can't be tested without a valid signature
  // importing and testing it here can generate cycle dependency
  // as we test this in other modules like call contract its ok to
  // skip for now
  it.skip('can sendTransaction()', async () => {
    const provider = new Provider('http://127.0.0.1:4000/graphql');

    const response = await provider.sendTransaction({
      type: TransactionType.Script,
      gasPrice: 0,
      gasLimit: 1000000,
      script:
        /*
          Opcode::ADDI(0x10, REG_ZERO, 0xCA)
          Opcode::ADDI(0x11, REG_ZERO, 0xBA)
          Opcode::LOG(0x10, 0x11, REG_ZERO, REG_ZERO)
          Opcode::RET(REG_ONE)
        */
        arrayify('0x504000ca504400ba3341100024040000'),
      scriptData: randomBytes(32),
    });

    const result = await response.wait();

    expect(result.receipts).toEqual([
      {
        type: ReceiptType.Log,
        id: ZeroBytes32,
        val0: bn(202),
        val1: bn(186),
        val2: bn(0),
        val3: bn(0),
        pc: bn(0x2878),
        is: bn(0x2870),
      },
      {
        type: ReceiptType.Return,
        id: ZeroBytes32,
        val: bn(1),
        pc: bn(0x287c),
        is: bn(0x2870),
      },
      {
        type: ReceiptType.ScriptResult,
        result: bn(0),
        gasUsed: bn(0x2c),
      },
    ]);
  });

  it('can manage session', async () => {
    const provider = new Provider('http://127.0.0.1:4000/graphql');

    const { startSession: id } = await provider.operations.startSession();

    const { reset: resetSuccess } = await provider.operations.reset({ sessionId: id });
    expect(resetSuccess).toEqual(true);

    const { endSession: endSessionSuccess } = await provider.operations.endSession({
      sessionId: id,
    });
    expect(endSessionSuccess).toEqual(true);
  });

  it('can get all chain info', async () => {
    const provider = new Provider('http://127.0.0.1:4000/graphql');
    const { consensusParameters } = await provider.getChain();

    expect(consensusParameters.contractMaxSize).toBeDefined();
    expect(consensusParameters.maxInputs).toBeDefined();
    expect(consensusParameters.maxOutputs).toBeDefined();
    expect(consensusParameters.maxWitnesses).toBeDefined();
    expect(consensusParameters.maxGasPerTx).toBeDefined();
    expect(consensusParameters.maxScriptLength).toBeDefined();
    expect(consensusParameters.maxScriptDataLength).toBeDefined();
    expect(consensusParameters.maxStorageSlots).toBeDefined();
    expect(consensusParameters.maxPredicateLength).toBeDefined();
    expect(consensusParameters.maxPredicateDataLength).toBeDefined();
    expect(consensusParameters.gasPriceFactor).toBeDefined();
    expect(consensusParameters.gasPerByte).toBeDefined();
    expect(consensusParameters.maxMessageDataLength).toBeDefined();
  });

  it('can get node info including minGasPrice', async () => {
    const provider = new Provider('http://127.0.0.1:4000/graphql');
    const { minGasPrice } = await provider.getNodeInfo();

    expect(minGasPrice).toBeDefined();
  });

  it('can change the provider url of the current instance', async () => {
    const providerUrl1 = 'http://127.0.0.1:4000/graphql';
    const providerUrl2 = 'http://127.0.0.1:8080/graphql';
    const provider = new Provider(providerUrl1);
    const spyGraphQLClient = jest.spyOn(GraphQL, 'GraphQLClient');

    expect(provider.url).toBe(providerUrl1);
    provider.connect(providerUrl2);
    expect(provider.url).toBe(providerUrl2);
    expect(spyGraphQLClient).toBeCalledWith(providerUrl2, undefined);
  });

  it('can accept a custom fetch function', async () => {
    const providerUrl = 'http://127.0.0.1:4000/graphql';

    const customFetch = async (
      url: string,
      options: {
        body: string;
        headers: { [key: string]: string };
        [key: string]: unknown;
      }
    ) => {
      const graphqlRequest = JSON.parse(options.body);
      const { operationName } = graphqlRequest;
      if (operationName === 'getVersion') {
        const responseText = JSON.stringify({
          data: { nodeInfo: { nodeVersion: '0.30.0' } },
        });
        const response = new Response(responseText, options);

        return response;
      }
      return fetch(url, options);
    };

    const provider = new Provider(providerUrl, { fetch: customFetch });
    expect(await provider.getVersion()).toEqual('0.30.0');
  });
});<|MERGE_RESOLUTION|>--- conflicted
+++ resolved
@@ -8,16 +8,13 @@
 
 import Provider from './provider';
 
-<<<<<<< HEAD
+afterEach(() => {
+  jest.restoreAllMocks();
+});
+
 /*
  * @group common/e2e
  */
-=======
-afterEach(() => {
-  jest.restoreAllMocks();
-});
-
->>>>>>> f4d62cdc
 describe('Provider', () => {
   it('can getVersion()', async () => {
     const provider = new Provider('http://127.0.0.1:4000/graphql');
