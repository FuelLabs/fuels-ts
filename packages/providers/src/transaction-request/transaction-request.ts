--- conflicted
+++ resolved
@@ -2,11 +2,12 @@
 import { arrayify, hexlify } from '@ethersproject/bytes';
 import { addressify } from '@fuel-ts/address';
 import { BaseAssetId } from '@fuel-ts/address/configs';
-<<<<<<< HEAD
-import type { AddressLike, AbstractAddress, AbstractAccount } from '@fuel-ts/interfaces';
-=======
-import type { AddressLike, AbstractAddress, AbstractPredicate } from '@fuel-ts/interfaces';
->>>>>>> 577779af
+import type {
+  AddressLike,
+  AbstractAddress,
+  AbstractPredicate,
+  AbstractAccount,
+} from '@fuel-ts/interfaces';
 import type { BigNumberish, BN } from '@fuel-ts/math';
 import { bn } from '@fuel-ts/math';
 import type { TransactionCreate, TransactionScript } from '@fuel-ts/transactions';
@@ -387,15 +388,7 @@
    * @param resources - The resources to add.
    * @returns This transaction.
    */
-<<<<<<< HEAD
-  private addPredicateResource(
-    resource: Resource,
-    predicate: BytesLike,
-    predicateData?: BytesLike
-  ) {
-=======
   addPredicateResource(resource: Resource, predicate: AbstractPredicate) {
->>>>>>> 577779af
     if (isCoin(resource)) {
       this.addCoinInput(resource, predicate);
     } else {
@@ -406,22 +399,6 @@
   }
 
   /**
-<<<<<<< HEAD
-=======
-   * Adds multiple predicate coin/message inputs to the transaction and change outputs
-   * from the related assetIds.
-   *
-   * @param resources - The resources to add.
-   * @returns This transaction.
-   */
-  addPredicateResources(resources: Resource[], predicate: AbstractPredicate) {
-    resources.forEach((resource) => this.addPredicateResource(resource, predicate));
-
-    return this;
-  }
-
-  /**
->>>>>>> 577779af
    * Adds a coin output to the transaction.
    *
    * @param to - Address of the owner.
