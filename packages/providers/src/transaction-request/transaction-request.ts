--- conflicted
+++ resolved
@@ -2,16 +2,7 @@
 import { arrayify, hexlify } from '@ethersproject/bytes';
 import { addressify } from '@fuel-ts/address';
 import { BaseAssetId } from '@fuel-ts/address/configs';
-<<<<<<< HEAD
-import type {
-  AddressLike,
-  AbstractAddress,
-  AbstractAccount,
-  AbstractPredicate,
-} from '@fuel-ts/interfaces';
-=======
 import type { AddressLike, AbstractAddress } from '@fuel-ts/interfaces';
->>>>>>> 475710eb
 import type { BigNumberish, BN } from '@fuel-ts/math';
 import { bn } from '@fuel-ts/math';
 import type { TransactionCreate, TransactionScript } from '@fuel-ts/transactions';
@@ -19,12 +10,7 @@
 
 import type { CoinQuantity, CoinQuantityLike } from '../coin-quantity';
 import { coinQuantityfy } from '../coin-quantity';
-<<<<<<< HEAD
-import type { MessageCoin } from '../message';
-import type { AccountResource, Resource } from '../resource';
-=======
 import type { CoinResource, MessageCoinResource, Resource } from '../resource';
->>>>>>> 475710eb
 import { isCoin } from '../resource';
 import { calculatePriceWithFactor, normalizeJSON } from '../utils';
 
@@ -266,28 +252,9 @@
    * @param predicate - Predicate bytes.
    * @param predicateData - Predicate data bytes.
    */
-<<<<<<< HEAD
-  addCoinInput<A extends AbstractAccount>(coin: AccountResource<Coin, A>) {
-    const { assetId, owner, amount } = coin;
-
-    let witnessIndex;
-
-    if ((coin.resourceAccount as AbstractPredicate).bytes) {
-      witnessIndex = 0;
-    } else {
-      witnessIndex = this.getCoinInputWitnessIndexByOwner(owner);
-
-      // Insert a dummy witness if no witness exists
-      if (typeof witnessIndex !== 'number') {
-        witnessIndex = this.createWitness();
-      }
-    }
-
-=======
   private addCoinInput(coin: CoinResource) {
     const { assetId, owner, amount } = coin;
 
->>>>>>> 475710eb
     const input: CoinTransactionRequestInput = {
       ...coin,
       type: InputType.Coin,
@@ -295,15 +262,9 @@
       amount,
       assetId,
       txPointer: '0x00000000000000000000000000000000',
-<<<<<<< HEAD
-      witnessIndex,
-      predicate: (coin.resourceAccount as AbstractPredicate).bytes,
-      predicateData: (coin.resourceAccount as AbstractPredicate).predicateData,
-=======
       witnessIndex: 0,
       predicate: undefined,
       predicateData: undefined,
->>>>>>> 475710eb
     };
 
     if ('getPredicateContent' in coin) {
@@ -336,11 +297,7 @@
    * @param predicate - Predicate bytes.
    * @param predicateData - Predicate data bytes.
    */
-<<<<<<< HEAD
-  addMessageInput<A extends AbstractAccount>(message: AccountResource<MessageCoin, A>) {
-=======
   private addMessageInput(message: MessageCoinResource) {
->>>>>>> 475710eb
     const { recipient, sender, amount } = message;
 
     const assetId = BaseAssetId;
@@ -356,15 +313,10 @@
       predicateData: undefined,
     };
 
-<<<<<<< HEAD
-    if ((message.resourceAccount as AbstractPredicate).bytes) {
-      witnessIndex = 0;
-=======
     if ('getPredicateContent' in message) {
       const { predicate, predicateData } = message.getPredicateContent();
       input.predicate = predicate;
       input.predicateData = predicateData;
->>>>>>> 475710eb
     } else {
       let witnessIndex = this.getCoinInputWitnessIndexByOwner(recipient);
 
@@ -373,21 +325,8 @@
         witnessIndex = this.createWitness();
       }
 
-<<<<<<< HEAD
-    const input: MessageTransactionRequestInput = {
-      ...message,
-      type: InputType.Message,
-      sender: sender.toB256(),
-      recipient: recipient.toB256(),
-      amount,
-      witnessIndex,
-      predicate: (message.resourceAccount as AbstractPredicate).bytes,
-      predicateData: (message.resourceAccount as AbstractPredicate).predicateData,
-    };
-=======
       input.witnessIndex = witnessIndex;
     }
->>>>>>> 475710eb
 
     // Insert the Input
     this.pushInput(input);
@@ -403,11 +342,7 @@
    * @param resource - The resource to add.
    * @returns This transaction.
    */
-<<<<<<< HEAD
-  addResource<R extends Resource, A extends AbstractAccount>(resource: AccountResource<R, A>) {
-=======
   private addResource(resource: Resource) {
->>>>>>> 475710eb
     if (isCoin(resource)) {
       this.addCoinInput(resource);
     } else {
@@ -421,22 +356,13 @@
    * Adds multiple resources to the transaction by adding coin/message inputs and change
    * outputs from the related assetIds.
    *
-<<<<<<< HEAD
+   * If the added resources are from a predicate, the predicate's bytecode and data is also added.
+   * Changing the predicate's data will NOT change the `predicateData`of the resource after the resource has been added.
+   *
    * @param resources - The resources to add.
    * @returns This transaction.
    */
-  addResources<R extends Resource, T extends AbstractAccount>(
-    resources: readonly AccountResource<R, T>[]
-  ) {
-=======
-   * If the added resources are from a predicate, the predicate's bytecode and data is also added.
-   * Changing the predicate's data will NOT change the `predicateData`of the resource after the resource has been added.
-   *
-   * @param resources - The resources to add.
-   * @returns This transaction.
-   */
   addResources(...resources: readonly Resource[]) {
->>>>>>> 475710eb
     resources.forEach((resource) => this.addResource(resource));
 
     return this;
