<<<<<<< HEAD
import { addressify } from '@fuel-ts/address';
import { BaseAssetId } from '@fuel-ts/address/configs';
import type { AddressLike, AbstractAddress } from '@fuel-ts/interfaces';
import type { BigNumberish, BN } from '@fuel-ts/math';
=======
import { Address, addressify, getRandomB256 } from '@fuel-ts/address';
import { BaseAssetId, ZeroBytes32 } from '@fuel-ts/address/configs';
import type { AddressLike, AbstractAddress, AbstractPredicate } from '@fuel-ts/interfaces';
import type { BN, BigNumberish } from '@fuel-ts/math';
>>>>>>> c02e7b7a
import { bn } from '@fuel-ts/math';
import type { TransactionCreate, TransactionScript } from '@fuel-ts/transactions';
import { TransactionType, TransactionCoder, InputType, OutputType } from '@fuel-ts/transactions';
import type { BytesLike } from 'ethers';
import { getBytesCopy, hexlify } from 'ethers';

import type { CoinQuantity, CoinQuantityLike } from '../coin-quantity';
import { coinQuantityfy } from '../coin-quantity';
import type { CoinResource, MessageCoinResource, Resource } from '../resource';
import { isCoin } from '../resource';
import { calculatePriceWithFactor, normalizeJSON } from '../utils';

import type { CoinTransactionRequestOutput } from '.';
import { NoWitnessAtIndexError, ChangeOutputCollisionError } from './errors';
import type {
  TransactionRequestInput,
  CoinTransactionRequestInput,
  MessageTransactionRequestInput,
} from './input';
import { inputify } from './input';
import type { TransactionRequestOutput, ChangeTransactionRequestOutput } from './output';
import { outputify } from './output';
import type { TransactionRequestWitness } from './witness';
import { witnessify } from './witness';

export {
  /**
   * @hidden
   */
  TransactionType,
};

/**
 * @hidden
 *
 * Interface defining a like structure for a base transaction request.
 */
export interface BaseTransactionRequestLike {
  /** Gas price for transaction */
  gasPrice?: BigNumberish;
  /** Gas limit for transaction */
  gasLimit?: BigNumberish;
  /** Block until which tx cannot be included */
  maturity?: number;
  /** List of inputs */
  inputs?: TransactionRequestInput[];
  /** List of outputs */
  outputs?: TransactionRequestOutput[];
  /** List of witnesses */
  witnesses?: TransactionRequestWitness[];
}

/**
 * Abstract class to define the functionalities of a transaction request transaction request.
 */
export abstract class BaseTransactionRequest implements BaseTransactionRequestLike {
  /** Type of the transaction */
  abstract type: TransactionType;
  /** Gas price for transaction */
  gasPrice: BN;
  /** Gas limit for transaction */
  gasLimit: BN;
  /** Block until which tx cannot be included */
  maturity: number;
  /** List of inputs */
  inputs: TransactionRequestInput[] = [];
  /** List of outputs */
  outputs: TransactionRequestOutput[] = [];
  /** List of witnesses */
  witnesses: TransactionRequestWitness[] = [];

  /**
   * Constructor for initializing a base transaction request.
   *
   * @param baseTransactionRequest - Optional object containing properties to initialize the transaction request.
   */
  constructor({
    gasPrice,
    gasLimit,
    maturity,
    inputs,
    outputs,
    witnesses,
  }: BaseTransactionRequestLike = {}) {
    this.gasPrice = bn(gasPrice);
    this.gasLimit = bn(gasLimit);
    this.maturity = maturity ?? 0;
    this.inputs = inputs ?? [];
    this.outputs = outputs ?? [];
    this.witnesses = witnesses ?? [];
  }

  /**
   * Method to obtain the base transaction details.
   *
   * @returns The base transaction details.
   */
  protected getBaseTransaction(): Pick<
    TransactionScript | TransactionCreate,
    keyof BaseTransactionRequestLike | 'inputsCount' | 'outputsCount' | 'witnessesCount'
  > {
    const inputs = this.inputs?.map(inputify) ?? [];
    const outputs = this.outputs?.map(outputify) ?? [];
    const witnesses = this.witnesses?.map(witnessify) ?? [];
    return {
      gasPrice: this.gasPrice,
      gasLimit: this.gasLimit,
      maturity: this.maturity,
      inputs,
      outputs,
      witnesses,
      inputsCount: inputs.length,
      outputsCount: outputs.length,
      witnessesCount: witnesses.length,
    };
  }

  abstract toTransaction(): TransactionCreate | TransactionScript;

  /**
   * Converts the transaction request to a byte array.
   *
   * @returns The transaction bytes.
   */
  toTransactionBytes(): Uint8Array {
    return new TransactionCoder().encode(this.toTransaction());
  }

  /**
   * @hidden
   *
   * Pushes an input to the list without any side effects and returns the index
   */
  protected pushInput(input: TransactionRequestInput): number {
    this.inputs.push(input);
    return this.inputs.length - 1;
  }

  /**
   * @hidden
   *
   * Pushes an output to the list without any side effects and returns the index
   */
  protected pushOutput(output: TransactionRequestOutput): number {
    this.outputs.push(output);
    return this.outputs.length - 1;
  }

  /**
   * @hidden
   *
   * Creates an empty witness without any side effects and returns the index
   */
  protected createWitness() {
    this.witnesses.push('0x');
    return this.witnesses.length - 1;
  }

  /**
   * Updates the witness for a given owner and signature.
   *
   * @param address - The address to get the coin input witness index for.
   * @param signature - The signature to update the witness with.
   */
  updateWitnessByOwner(address: AbstractAddress, signature: BytesLike) {
    const witnessIndex = this.getCoinInputWitnessIndexByOwner(address);
    if (typeof witnessIndex === 'number') {
      this.updateWitness(witnessIndex, signature);
    }
  }

  /**
   * Updates an existing witness without any side effects.
   *
   * @param index - The index of the witness to update.
   * @param witness - The new witness.
   * @throws If the witness does not exist.
   */
  updateWitness(index: number, witness: TransactionRequestWitness) {
    if (!this.witnesses[index]) {
      throw new NoWitnessAtIndexError(index);
    }
    this.witnesses[index] = witness;
  }

  /**
   * Gets the coin inputs for a transaction.
   *
   * @returns The coin inputs.
   */
  getCoinInputs(): CoinTransactionRequestInput[] {
    return this.inputs.filter(
      (input): input is CoinTransactionRequestInput => input.type === InputType.Coin
    );
  }

  /**
   * Gets the coin outputs for a transaction.
   *
   * @returns The coin outputs.
   */
  getCoinOutputs(): CoinTransactionRequestOutput[] {
    return this.outputs.filter(
      (output): output is CoinTransactionRequestOutput => output.type === OutputType.Coin
    );
  }

  /**
   * Gets the change outputs for a transaction.
   *
   * @returns The change outputs.
   */
  getChangeOutputs(): ChangeTransactionRequestOutput[] {
    return this.outputs.filter(
      (output): output is ChangeTransactionRequestOutput => output.type === OutputType.Change
    );
  }

  /**
   * @hidden
   *
   * Returns the witnessIndex of the found CoinInput.
   */
  getCoinInputWitnessIndexByOwner(owner: AddressLike): number | undefined {
    const ownerAddress = addressify(owner);

    const found = this.inputs.find((input) => {
      switch (input.type) {
        case InputType.Coin:
          return hexlify((<CoinTransactionRequestInput>input).owner) === ownerAddress.toB256();
        case InputType.Message:
          return (
            hexlify((<MessageTransactionRequestInput>input).recipient) === ownerAddress.toB256()
          );
        default:
          return false;
      }
    });

    return (<CoinTransactionRequestInput>found)?.witnessIndex;
  }

  /**
   * Adds a single coin input to the transaction and a change output for the related
   * assetId, if one it was not added yet.
   *
   * @param coin - Coin resource.
   * @param predicate - Predicate bytes.
   * @param predicateData - Predicate data bytes.
   */
  private addCoinInput(coin: CoinResource) {
    const { assetId, owner, amount } = coin;

    const input: CoinTransactionRequestInput = {
      ...coin,
      type: InputType.Coin,
      owner: owner.toB256(),
      amount,
      assetId,
      txPointer: '0x00000000000000000000000000000000',
      witnessIndex: 0,
    };

    if ('getPredicateContent' in coin) {
      const { predicate, predicateData } = coin.getPredicateContent();
      input.predicate = predicate;
      input.predicateData = predicateData;
    } else {
      let witnessIndex = this.getCoinInputWitnessIndexByOwner(owner);

      // Insert a dummy witness if no witness exists
      if (typeof witnessIndex !== 'number') {
        witnessIndex = this.createWitness();
      }

      input.witnessIndex = witnessIndex;
    }

    // Insert the Input
    this.pushInput(input);

    // Insert a ChangeOutput if it does not exist
    this.addChangeOutput(owner, assetId);
  }

  /**
   * Adds a single message input to the transaction and a change output for the
   * baseAssetId, if one it was not added yet.
   *
   * @param message - Message resource.
   * @param predicate - Predicate bytes.
   * @param predicateData - Predicate data bytes.
   */
  private addMessageInput(message: MessageCoinResource) {
    const { recipient, sender, amount } = message;

    const assetId = BaseAssetId;

    const input: MessageTransactionRequestInput = {
      ...message,
      type: InputType.Message,
      sender: sender.toB256(),
      recipient: recipient.toB256(),
      amount,
      witnessIndex: 0,
    };

    if ('getPredicateContent' in message) {
      const { predicate, predicateData } = message.getPredicateContent();
      input.predicate = predicate;
      input.predicateData = predicateData;
    } else {
      let witnessIndex = this.getCoinInputWitnessIndexByOwner(recipient);

      // Insert a dummy witness if no witness exists
      if (typeof witnessIndex !== 'number') {
        witnessIndex = this.createWitness();
      }

      input.witnessIndex = witnessIndex;
    }

    // Insert the Input
    this.pushInput(input);

    // Insert a ChangeOutput if it does not exist
    this.addChangeOutput(recipient, assetId);
  }

  /**
   * Adds a single resource to the transaction by adding a coin/message input and a
   * change output for the related assetId, if one it was not added yet.
   *
   * @param resource - The resource to add.
   * @returns This transaction.
   */
  private addResource(resource: Resource) {
    if (isCoin(resource)) {
      this.addCoinInput(resource);
    } else {
      this.addMessageInput(resource);
    }

    return this;
  }

  /**
   * Adds multiple resources to the transaction by adding coin/message inputs and change
   * outputs from the related assetIds.
   *
   * If the added resources are from a predicate, the predicate's bytecode and data is also added.
   * Changing the predicate's data _after_ adding the resource will **not** change the `predicateData` of the added resource.
   *
   * @param resources - The resources to add.
   * @returns This transaction.
   */
  addResources(resources: readonly Resource[]) {
    resources.forEach((resource) => this.addResource(resource));

    return this;
  }

  /**
   * Adds a coin output to the transaction.
   *
   * @param to - Address of the owner.
   * @param amount - Amount of coin.
   * @param assetId - Asset ID of coin.
   */
  addCoinOutput(to: AddressLike, amount: BigNumberish, assetId: BytesLike = BaseAssetId) {
    this.pushOutput({
      type: OutputType.Coin,
      to: addressify(to).toB256(),
      amount,
      assetId,
    });

    return this;
  }

  /**
   * Adds multiple coin outputs to the transaction.
   *
   * @param to - Address of the destination.
   * @param quantities - Quantities of coins.
   */
  addCoinOutputs(to: AddressLike, quantities: CoinQuantityLike[]) {
    quantities.map(coinQuantityfy).forEach((quantity) => {
      this.pushOutput({
        type: OutputType.Coin,
        to: addressify(to).toB256(),
        amount: quantity.amount,
        assetId: quantity.assetId,
      });
    });

    return this;
  }

  /**
   * Adds a change output to the transaction.
   *
   * @param to - Address of the owner.
   * @param assetId - Asset ID of coin.
   */
  addChangeOutput(to: AddressLike, assetId: BytesLike = BaseAssetId) {
    // Find the ChangeOutput for the AssetId of the Resource
    const changeOutput = this.getChangeOutputs().find(
      (output) => hexlify(output.assetId) === assetId
    );

    // Throw if the existing ChangeOutput is not for the same owner
    if (changeOutput && hexlify(changeOutput.to) !== addressify(to).toB256()) {
      throw new ChangeOutputCollisionError();
    }

    // Insert a ChangeOutput if it does not exist
    if (!changeOutput) {
      this.pushOutput({
        type: OutputType.Change,
        to: addressify(to).toB256(),
        assetId,
      });
    }
  }

  /**
   * @hidden
   */
  byteSize() {
    return this.toTransactionBytes().length;
  }

  /**
   * Return the minimum amount in native coins required to create
   * a transaction. This is required even if the gasPrice is 0.
   *
   * @returns The minimum amount in coins required to create a transaction.
   */
  calculateFee(gasPriceFactor: BN): CoinQuantity {
    const gasFee = calculatePriceWithFactor(this.gasLimit, this.gasPrice, gasPriceFactor);

    return {
      assetId: BaseAssetId,
      amount: gasFee.isZero() ? bn(1) : gasFee,
    };
  }

  /**
   * Funds the transaction with fake UTXOs for each assetId and amount in the
   * quantities array.
   *
   * @param quantities - CoinQuantity Array.
   */
  fundWithFakeUtxos(quantities: CoinQuantity[]) {
    const hasBaseAssetId = quantities.some(({ assetId }) => assetId === BaseAssetId);

    if (!hasBaseAssetId) {
      quantities.push({ assetId: BaseAssetId, amount: bn(1) });
    }

    const owner = getRandomB256();

    this.inputs = this.inputs.filter((input) => input.type === InputType.Contract);
    this.outputs = this.outputs.filter((output) => output.type !== OutputType.Change);

    const fakeResources = quantities.map(({ assetId, amount }, idx) => ({
      id: `${ZeroBytes32}0${idx}`,
      amount,
      assetId,
      owner: Address.fromB256(owner),
      maturity: 0,
      blockCreated: bn(1),
      txCreatedIdx: bn(1),
    }));

    this.addResources(fakeResources);
  }

  /**
   * Retrieves an array of CoinQuantity for each coin output present in the transaction.
   * a transaction.
   *
   * @returns  CoinQuantity array.
   */
  getCoinOutputsQuantities(): CoinQuantity[] {
    const coinsQuantities = this.getCoinOutputs().map(({ amount, assetId }) => ({
      amount: bn(amount),
      assetId: assetId.toString(),
    }));

    return coinsQuantities;
  }

  /**
   * Return the minimum amount in native coins required to create
   * a transaction.
   *
   * @returns The transaction as a JSON object.
   */
  toJSON() {
    return normalizeJSON(this);
  }

  /**
   * @hidden
   *
   * Determines whether the transaction has a predicate input.
   *
   * @returns Whether the transaction has a predicate input.
   */
  hasPredicateInput(): boolean {
    return Boolean(
      this.inputs.find(
        (input) => 'predicate' in input && input.predicate && input.predicate !== getBytesCopy('0x')
      )
    );
  }
}<|MERGE_RESOLUTION|>--- conflicted
+++ resolved
@@ -1,14 +1,7 @@
-<<<<<<< HEAD
-import { addressify } from '@fuel-ts/address';
-import { BaseAssetId } from '@fuel-ts/address/configs';
-import type { AddressLike, AbstractAddress } from '@fuel-ts/interfaces';
-import type { BigNumberish, BN } from '@fuel-ts/math';
-=======
 import { Address, addressify, getRandomB256 } from '@fuel-ts/address';
 import { BaseAssetId, ZeroBytes32 } from '@fuel-ts/address/configs';
-import type { AddressLike, AbstractAddress, AbstractPredicate } from '@fuel-ts/interfaces';
+import type { AddressLike, AbstractAddress } from '@fuel-ts/interfaces';
 import type { BN, BigNumberish } from '@fuel-ts/math';
->>>>>>> c02e7b7a
 import { bn } from '@fuel-ts/math';
 import type { TransactionCreate, TransactionScript } from '@fuel-ts/transactions';
 import { TransactionType, TransactionCoder, InputType, OutputType } from '@fuel-ts/transactions';
