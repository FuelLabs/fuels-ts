--- conflicted
+++ resolved
@@ -3,20 +3,13 @@
 import type { AddressLike, AbstractAddress, AbstractPredicate } from '@fuel-ts/interfaces';
 import type { BN, BigNumberish } from '@fuel-ts/math';
 import { bn } from '@fuel-ts/math';
-<<<<<<< HEAD
-import type { Policy, TransactionCreate, TransactionScript } from '@fuel-ts/transactions';
-import {
+import type {
+  TransactionScript,
+  Policy,
+  TransactionCreate,
   TransactionType,
-  TransactionCoder,
-  InputType,
-  OutputType,
-  PolicyType,
 } from '@fuel-ts/transactions';
-import { getBytesCopy, hexlify } from 'ethers';
-=======
-import type { TransactionCreate, TransactionScript } from '@fuel-ts/transactions';
-import { TransactionType, TransactionCoder, InputType, OutputType } from '@fuel-ts/transactions';
->>>>>>> 0ee63775
+import { PolicyType, TransactionCoder, InputType, OutputType } from '@fuel-ts/transactions';
 import type { BytesLike } from 'ethers';
 import { getBytesCopy, hexlify } from 'ethers';
 
