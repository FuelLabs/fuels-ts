/* eslint-disable max-classes-per-file */
import type { BytesLike } from '@ethersproject/bytes';
import { arrayify, hexlify } from '@ethersproject/bytes';
import { addressify, Address } from '@fuel-ts/address';
import { NativeAssetId, ZeroBytes32 } from '@fuel-ts/constants';
import type {
  AddressLike,
  AbstractAddress,
  ContractIdLike,
  AbstractScript,
} from '@fuel-ts/interfaces';
import type { BigNumberish } from '@fuel-ts/math';
import { multiply } from '@fuel-ts/math';
import type { Transaction } from '@fuel-ts/transactions';
import {
  GAS_PER_BYTE,
  TransactionType,
  TransactionCoder,
  InputType,
  OutputType,
  GAS_PRICE_FACTOR,
} from '@fuel-ts/transactions';

import type { Coin } from '../coin';
import type { CoinQuantity, CoinQuantityLike } from '../coin-quantity';
import { coinQuantityfy } from '../coin-quantity';
import { calculatePriceWithFactor } from '../util';

import type {
  CoinTransactionRequestOutput,
  ContractCreatedTransactionRequestOutput,
  ContractTransactionRequestOutput,
  VariableTransactionRequestOutput,
} from '.';
import type {
  TransactionRequestInput,
  CoinTransactionRequestInput,
  ContractTransactionRequestInput,
} from './input';
import { inputify } from './input';
import type { TransactionRequestOutput, ChangeTransactionRequestOutput } from './output';
import { outputify } from './output';
import type { TransactionRequestStorageSlot } from './storage-slot';
import { storageSlotify } from './storage-slot';
import type { TransactionRequestWitness } from './witness';
import { witnessify } from './witness';

export { TransactionType };

// We can't import this from `@fuel-ts/script` because it causes
// cyclic dependency errors so we duplicate it here.
export const returnZeroScript: AbstractScript<void> = {
  /*
    Opcode::RET(REG_ZERO)
    Opcode::NOOP
  */
  // TODO: Don't use hardcoded scripts: https://github.com/FuelLabs/fuels-ts/issues/281
  bytes: arrayify('0x24000000'),
  encodeScriptData: () => new Uint8Array(0),
};

interface BaseTransactionRequestLike {
  /** Gas price for transaction */
  gasPrice?: BigNumberish;
  /** Gas limit for transaction */
  gasLimit?: BigNumberish;
  /** Block until which tx cannot be included */
  maturity?: number;
  /** List of inputs */
  inputs?: TransactionRequestInput[];
  /** List of outputs */
  outputs?: TransactionRequestOutput[];
  /** List of witnesses */
  witnesses?: TransactionRequestWitness[];
}

export class ChangeOutputCollisionError extends Error {
  name = 'ChangeOutputCollisionError';
  message = 'A ChangeOutput with the same "assetId" already exists for a different "to" address';
}

export class NoWitnessAtIndexError extends Error {
  name = 'NoWitnessAtIndexError';
  constructor(public readonly index: number) {
    super();
    this.message = `Witness at index "${index}" was not found`;
  }
}

export class NoWitnessByOwnerError extends Error {
  name = 'NoWitnessByOwnerError';
  constructor(public readonly owner: AbstractAddress) {
    super();
    this.message = `A witness for the given owner "${owner}" was not found`;
  }
}

/**
 * The provider required at least 1 native coin
 * even if the gasPrice = 0
 */
export const MIN_TRANSACTION_AMOUNT = 1n;

abstract class BaseTransactionRequest implements BaseTransactionRequestLike {
  /** Type of the transaction */
  abstract type: TransactionType;
  /** Gas price for transaction */
  gasPrice: bigint;
  /** Gas limit for transaction */
  gasLimit: bigint;
  /** Block until which tx cannot be included */
  maturity: number;
  /** List of inputs */
  inputs: TransactionRequestInput[] = [];
  /** List of outputs */
  outputs: TransactionRequestOutput[] = [];
  /** List of witnesses */
  witnesses: TransactionRequestWitness[] = [];

  constructor({
    gasPrice,
    gasLimit,
    maturity,
    inputs,
    outputs,
    witnesses,
  }: BaseTransactionRequestLike = {}) {
    this.gasPrice = BigInt(gasPrice ?? 0);
    this.gasLimit = BigInt(gasLimit ?? 0);
    this.maturity = maturity ?? 0;
    this.inputs = [...(inputs ?? [])];
    this.outputs = [...(outputs ?? [])];
    this.witnesses = [...(witnesses ?? [])];
  }

  protected getBaseTransaction(): Pick<
    Transaction,
    keyof BaseTransactionRequestLike | 'inputsCount' | 'outputsCount' | 'witnessesCount'
  > {
    const inputs = this.inputs?.map(inputify) ?? [];
    const outputs = this.outputs?.map(outputify) ?? [];
    const witnesses = this.witnesses?.map(witnessify) ?? [];
    return {
      gasPrice: this.gasPrice,
      gasLimit: this.gasLimit,
      maturity: this.maturity,
      inputs,
      outputs,
      witnesses,
      inputsCount: inputs.length,
      outputsCount: outputs.length,
      witnessesCount: witnesses.length,
    };
  }

  abstract toTransaction(): Transaction;

  toTransactionBytes(): Uint8Array {
    return new TransactionCoder().encode(this.toTransaction());
  }

  /**
   * Pushes an input to the list without any side effects and returns the index
   */
  protected pushInput(input: TransactionRequestInput): number {
    this.inputs.push(input);
    return this.inputs.length - 1;
  }

  /**
   * Pushes an output to the list without any side effects and returns the index
   */
  protected pushOutput(output: TransactionRequestOutput): number {
    this.outputs.push(output);
    return this.outputs.length - 1;
  }

  /**
   * Creates an empty witness without any side effects and returns the index
   */
  protected createWitness() {
    this.witnesses.push('0x');
    return this.witnesses.length - 1;
  }

  /**
   * Updates an existing witness without any side effects
   */
  updateWitness(index: number, witness: TransactionRequestWitness) {
    if (!this.witnesses[index]) {
      throw new NoWitnessAtIndexError(index);
    }
    this.witnesses[index] = witness;
  }

  getCoinInputs(): CoinTransactionRequestInput[] {
    return this.inputs.filter(
      (input): input is CoinTransactionRequestInput => input.type === InputType.Coin
    );
  }

  getCoinOutputs(): CoinTransactionRequestOutput[] {
    return this.outputs.filter(
      (output): output is CoinTransactionRequestOutput => output.type === OutputType.Coin
    );
  }

  getChangeOutputs(): ChangeTransactionRequestOutput[] {
    return this.outputs.filter(
      (output): output is ChangeTransactionRequestOutput => output.type === OutputType.Change
    );
  }

  /**
   * Returns the witnessIndex of the found CoinInput
   */
  getCoinInputWitnessIndexByOwner(owner: AddressLike): number | null {
    const ownerAddress = addressify(owner);
    return (
      this.inputs.find(
        (input): input is CoinTransactionRequestInput =>
          input.type === InputType.Coin && input.owner === ownerAddress.toB256()
      )?.witnessIndex ?? null
    );
  }

  /**
   * Updates the witness for the given CoinInput owner
   */
  updateWitnessByCoinInputOwner(owner: AddressLike, witness: BytesLike) {
    const witnessIndex = this.getCoinInputWitnessIndexByOwner(owner);

    if (!witnessIndex) {
      throw new NoWitnessByOwnerError(addressify(owner));
    }

    this.updateWitness(witnessIndex, witness);
  }

  /**
   * Converts the given Coin to a CoinInput with the appropriate witnessIndex and pushes it
   */
  addCoin(coin: Coin) {
    let witnessIndex = this.getCoinInputWitnessIndexByOwner(Address.fromB256(coin.owner));

    // Insert a dummy witness if no witness exists
    if (typeof witnessIndex !== 'number') {
      witnessIndex = this.createWitness();
    }

    // Insert the CoinInput
    this.pushInput({
      type: InputType.Coin,
      ...coin,
      witnessIndex,
      txPointer: '0x00000000000000000000000000000000',
    });

    // Find the ChangeOutput for the AssetId of the Coin
    const changeOutput = this.getChangeOutputs().find(
      (output) => hexlify(output.assetId) === coin.assetId
    );

    // Throw if the existing ChangeOutput is not for the same owner
    if (changeOutput && hexlify(changeOutput.to) !== coin.owner) {
      throw new ChangeOutputCollisionError();
    }

    // Insert a ChangeOutput if it does not exist
    if (!changeOutput) {
      this.pushOutput({
        type: OutputType.Change,
        to: coin.owner,
        assetId: coin.assetId,
      });
    }
  }

  addCoins(coins: ReadonlyArray<Coin>) {
    coins.forEach((coin) => this.addCoin(coin));
  }

  addCoinOutput(
    /** Address of the destination */
    to: AddressLike,
    /** Amount of coins */
    amount: BigNumberish,
    /** Asset ID of coins */
    assetId: BytesLike = NativeAssetId
  ) {
    this.pushOutput({
      type: OutputType.Coin,
      to: addressify(to).toB256(),
      amount,
      assetId,
    });
  }

  addCoinOutputs(
    /** Address of the destination */
    to: AddressLike,
    /** Quantities of coins */
    quantities: CoinQuantityLike[]
  ) {
    quantities.map(coinQuantityfy).forEach((quantity) => {
      this.pushOutput({
        type: OutputType.Coin,
        to: addressify(to).toB256(),
        amount: quantity.amount,
        assetId: quantity.assetId,
      });
    });
  }

  byteSize() {
    return this.toTransactionBytes().length;
  }

  chargeableByteSize() {
    const witnessSize = this.witnesses.reduce((total, w) => total + arrayify(w).length, 0);
    return BigInt(this.toTransactionBytes().length - witnessSize);
  }

  /**
   * Return the minimum amount in native coins required to create
   * a transaction.
   *
   * Note: this is required even gasPrice = 0
   */
  calculateFee(): CoinQuantity {
    const gasFee = calculatePriceWithFactor(this.gasLimit, this.gasPrice, GAS_PRICE_FACTOR);
    const gasPerBytePrice = multiply(GAS_PER_BYTE, this.gasPrice);
    const byteFee = calculatePriceWithFactor(
      this.chargeableByteSize(),
      gasPerBytePrice,
      GAS_PRICE_FACTOR
    );
    return {
      assetId: NativeAssetId,
      amount: gasFee + byteFee || 1n,
    };
  }
}

export interface ScriptTransactionRequestLike extends BaseTransactionRequestLike {
  /** Script to execute */
  script?: BytesLike;
  /** Script input data (parameters) */
  scriptData?: BytesLike;
}

export class ScriptTransactionRequest extends BaseTransactionRequest {
  static from(obj: ScriptTransactionRequestLike) {
    if (obj instanceof this) {
      return obj;
    }
    return new this(obj);
  }

  /** Type of the transaction */
  type = TransactionType.Script as const;
  /** Script to execute */
  script: Uint8Array;
  /** Script input data (parameters) */
  scriptData: Uint8Array;

  constructor({ script, scriptData, ...rest }: ScriptTransactionRequestLike = {}) {
    super(rest);
    this.script = arrayify(script ?? returnZeroScript.bytes);
    this.scriptData = arrayify(scriptData ?? returnZeroScript.encodeScriptData());
  }

  toTransaction(): Transaction {
    const script = arrayify(this.script ?? '0x');
    const scriptData = arrayify(this.scriptData ?? '0x');
    return {
      type: TransactionType.Script,
      ...super.getBaseTransaction(),
      scriptLength: script.length,
      scriptDataLength: scriptData.length,
      receiptsRoot: ZeroBytes32,
      script: hexlify(script),
      scriptData: hexlify(scriptData),
    };
  }

  getContractInputs(): ContractTransactionRequestInput[] {
    return this.inputs.filter(
      (input): input is ContractTransactionRequestInput => input.type === InputType.Contract
    );
  }

  getContractOutputs(): ContractTransactionRequestOutput[] {
    return this.outputs.filter(
      (output): output is ContractTransactionRequestOutput => output.type === OutputType.Contract
    );
  }

  getVariableOutputs(): VariableTransactionRequestOutput[] {
    return this.outputs.filter(
      (output): output is VariableTransactionRequestOutput => output.type === OutputType.Variable
    );
  }

  setScript<T>(script: AbstractScript<T>, data: T) {
    this.script = script.bytes;
    this.scriptData = script.encodeScriptData(data);
  }

  addVariableOutputs(numberOfVariables: number = 1) {
    let outputsNumber = numberOfVariables;

    while (outputsNumber) {
      this.pushOutput({
        type: OutputType.Variable,
      });
      outputsNumber -= 1;
    }

    return this.outputs.length - 1;
  }

  addContract(contract: ContractIdLike) {
    const contractAddress = addressify(contract);

    // Add only one input contract per contractId
    if (this.getContractInputs().find((i) => i.contractId === contractAddress.toB256())) {
      return;
    }

    const inputIndex = super.pushInput({
      type: InputType.Contract,
<<<<<<< HEAD
      contractId: contractAddress.toB256(),
=======
      txPointer: '0x00000000000000000000000000000000',
      contractId,
>>>>>>> 5855d0fd
    });

    this.pushOutput({
      type: OutputType.Contract,
      inputIndex,
    });
  }
}

export interface CreateTransactionRequestLike extends BaseTransactionRequestLike {
  /** Witness index of contract bytecode to create */
  bytecodeWitnessIndex?: number;
  /** Salt */
  salt?: BytesLike;
  /** List of storage slots to initialize */
  storageSlots?: TransactionRequestStorageSlot[];
}

export class CreateTransactionRequest extends BaseTransactionRequest {
  static from(obj: CreateTransactionRequestLike) {
    if (obj instanceof this) {
      return obj;
    }
    return new this(obj);
  }

  /** Type of the transaction */
  type = TransactionType.Create as const;
  /** Witness index of contract bytecode to create */
  bytecodeWitnessIndex: number;
  /** Salt */
  salt: string;
  /** List of storage slots to initialize */
  storageSlots: TransactionRequestStorageSlot[];

  constructor({
    bytecodeWitnessIndex,
    salt,
    storageSlots,
    ...rest
  }: CreateTransactionRequestLike = {}) {
    super(rest);
    this.bytecodeWitnessIndex = bytecodeWitnessIndex ?? 0;
    this.salt = hexlify(salt ?? ZeroBytes32);
    this.storageSlots = [...(storageSlots ?? [])];
  }

  toTransaction(): Transaction {
    const baseTransaction = this.getBaseTransaction();
    const bytecodeWitnessIndex = this.bytecodeWitnessIndex;
    const storageSlots = this.storageSlots?.map(storageSlotify) ?? [];
    return {
      type: TransactionType.Create,
      ...baseTransaction,
      bytecodeLength: baseTransaction.witnesses[bytecodeWitnessIndex].dataLength / 4,
      bytecodeWitnessIndex,
      storageSlotsCount: storageSlots.length,
      salt: this.salt ? hexlify(this.salt) : ZeroBytes32,
      storageSlots,
    };
  }

  getContractCreatedOutputs(): ContractCreatedTransactionRequestOutput[] {
    return this.outputs.filter(
      (output): output is ContractCreatedTransactionRequestOutput =>
        output.type === OutputType.ContractCreated
    );
  }

  addContractCreatedOutput(
    /** Contract ID */
    contractId: BytesLike,
    /** State Root */
    stateRoot: BytesLike
  ) {
    this.pushOutput({
      type: OutputType.ContractCreated,
      contractId,
      stateRoot,
    });
  }
}

export type TransactionRequest = ScriptTransactionRequest | CreateTransactionRequest;
export type TransactionRequestLike =
  | ({ type: TransactionType.Script } & ScriptTransactionRequestLike)
  | ({ type: TransactionType.Create } & CreateTransactionRequestLike);

export const transactionRequestify = (obj: TransactionRequestLike): TransactionRequest => {
  if (obj instanceof ScriptTransactionRequest || obj instanceof CreateTransactionRequest) {
    return obj;
  }
  switch (obj.type) {
    case TransactionType.Script: {
      return ScriptTransactionRequest.from(obj);
    }
    case TransactionType.Create: {
      return CreateTransactionRequest.from(obj);
    }
    default: {
      throw new Error(
        `Unknown transaction type: ${
          // @ts-expect-error Unreachable code
          obj.type
        }`
      );
    }
  }
};<|MERGE_RESOLUTION|>--- conflicted
+++ resolved
@@ -430,12 +430,8 @@
 
     const inputIndex = super.pushInput({
       type: InputType.Contract,
-<<<<<<< HEAD
       contractId: contractAddress.toB256(),
-=======
       txPointer: '0x00000000000000000000000000000000',
-      contractId,
->>>>>>> 5855d0fd
     });
 
     this.pushOutput({
