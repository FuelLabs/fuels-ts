import type { BytesLike } from '@ethersproject/bytes';
import { arrayify, hexlify } from '@ethersproject/bytes';
import { ZeroBytes32 } from '@fuel-ts/address/configs';
import type { BigNumberish } from '@fuel-ts/math';
import { bn, toNumber } from '@fuel-ts/math';
import type { Input } from '@fuel-ts/transactions';
import { InputType } from '@fuel-ts/transactions';

export type CoinTransactionRequestInput = {
  type: InputType.Coin;

  /** UTXO ID */
  id: BytesLike;

  /** Owning address or script hash */
  owner: BytesLike;

  /** Amount of coins */
  amount: BigNumberish;

  /** Asset ID of the coins */
  assetId: BytesLike;

  /** Points to the TX whose output is being spent. (TxPointer) */
  txPointer: BytesLike;

  /** Index of witness that authorizes spending the coin */
  witnessIndex: number;

  /** UTXO being spent must have been created at least this many blocks ago */
  maturity?: number;

  /** Predicate bytecode */
  predicate?: BytesLike;

  /** Predicate input data (parameters) */
  predicateData?: BytesLike;
};
export type MessageTransactionRequestInput = {
  type: InputType.Message;

  /** Address of recipient */
  messageId: BytesLike;

  /** Address of sender */
  sender: BytesLike;

  /** Address of recipient */
  recipient: BytesLike;

  /** Amount of coins */
  amount: BigNumberish;

  /** Index of witness that authorizes the message */
  witnessIndex: number;

  /** data of message */
  // data: BytesLike;

  /** Unique nonce of message */
  nonce: BytesLike;

  /** Predicate bytecode */
  predicate?: BytesLike;

  /** Predicate input data (parameters) */
  predicateData?: BytesLike;
};
export type ContractTransactionRequestInput = {
  type: InputType.Contract;

  /** Points to the TX whose output is being spent. (TxPointer) */
  txPointer: BytesLike;

  /** Contract ID */
  contractId: BytesLike;
};
export type TransactionRequestInput =
  | CoinTransactionRequestInput
  | ContractTransactionRequestInput
  | MessageTransactionRequestInput;

export const inputify = (value: TransactionRequestInput): Input => {
  switch (value.type) {
    case InputType.Coin: {
      const predicate = arrayify(value.predicate ?? '0x');
      const predicateData = arrayify(value.predicateData ?? '0x');
      return {
        type: InputType.Coin,
        utxoID: {
          transactionId: hexlify(arrayify(value.id).slice(0, 32)),
          outputIndex: arrayify(value.id)[32],
        },
        owner: hexlify(value.owner),
        amount: bn(value.amount),
        assetId: hexlify(value.assetId),
        txPointer: {
          blockHeight: toNumber(arrayify(value.txPointer).slice(0, 8)),
          txIndex: toNumber(arrayify(value.txPointer).slice(8, 16)),
        },
        witnessIndex: value.witnessIndex,
        maturity: value.maturity ?? 0,
        predicateLength: predicate.length,
        predicateDataLength: predicateData.length,
        predicate: hexlify(predicate),
        predicateData: hexlify(predicateData),
      };
    }
    case InputType.Contract: {
      return {
        type: InputType.Contract,
        utxoID: {
          transactionId: ZeroBytes32,
          outputIndex: 0,
        },
        balanceRoot: ZeroBytes32,
        stateRoot: ZeroBytes32,
        txPointer: {
          blockHeight: toNumber(arrayify(value.txPointer).slice(0, 8)),
          txIndex: toNumber(arrayify(value.txPointer).slice(8, 16)),
        },
        contractID: hexlify(value.contractId),
      };
    }
    case InputType.Message: {
      const predicate = arrayify(value.predicate ?? '0x');
      const predicateData = arrayify(value.predicateData ?? '0x');
<<<<<<< HEAD
=======
      const data = arrayify(value.data ?? '0x');

>>>>>>> 8d21cd8a
      return {
        type: InputType.Message,
        messageId: hexlify(value.messageId),
        sender: hexlify(value.sender),
        recipient: hexlify(value.recipient),
        amount: bn(value.amount),
        nonce: hexlify(value.nonce),
        witnessIndex: value.witnessIndex,
        predicateLength: predicate.length,
        predicateDataLength: predicateData.length,
        predicate: hexlify(predicate),
        predicateData: hexlify(predicateData),
      };
    }
    default: {
      throw new Error('Invalid Input type');
    }
  }
};<|MERGE_RESOLUTION|>--- conflicted
+++ resolved
@@ -125,11 +125,6 @@
     case InputType.Message: {
       const predicate = arrayify(value.predicate ?? '0x');
       const predicateData = arrayify(value.predicateData ?? '0x');
-<<<<<<< HEAD
-=======
-      const data = arrayify(value.data ?? '0x');
-
->>>>>>> 8d21cd8a
       return {
         type: InputType.Message,
         messageId: hexlify(value.messageId),
