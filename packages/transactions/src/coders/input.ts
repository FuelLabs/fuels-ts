--- conflicted
+++ resolved
@@ -1,9 +1,4 @@
 /* eslint-disable max-classes-per-file */
-<<<<<<< HEAD
-import { concat } from '@ethersproject/bytes';
-=======
-import { arrayify } from '@ethersproject/bytes';
->>>>>>> 3f9016a6
 import { Coder, U64Coder, B256Coder, NumberCoder } from '@fuel-ts/abi-coder';
 import { ErrorCode, FuelError } from '@fuel-ts/errors';
 import type { BN } from '@fuel-ts/math';
