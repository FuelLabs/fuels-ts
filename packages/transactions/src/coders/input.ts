--- conflicted
+++ resolved
@@ -26,12 +26,8 @@
   owner: string;
 
   /** Amount of coins (u64) */
-<<<<<<< HEAD
   amount: BN;
-=======
-  amount: bigint;
-
->>>>>>> 47a28f5d
+
   /** Asset ID of the coins (b256) */
   assetId: string;
 
@@ -40,15 +36,10 @@
 
   /** Index of witness that authorizes spending the coin (u8) */
   witnessIndex: number;
-<<<<<<< HEAD
-  /** UTXO being spent must have been created at least this many blocks ago (u64) */
-  maturity: BN;
-=======
 
   /** UTXO being spent must have been created at least this many blocks ago (u32) */
   maturity: number;
 
->>>>>>> 47a28f5d
   /** Length of predicate, in instructions (u16) */
   predicateLength: number;
 
@@ -76,11 +67,7 @@
     parts.push(new B256Coder().encode(value.assetId));
     parts.push(new TxPointerCoder().encode(value.txPointer));
     parts.push(new NumberCoder('u8').encode(value.witnessIndex));
-<<<<<<< HEAD
-    parts.push(new U64Coder().encode(value.maturity));
-=======
     parts.push(new NumberCoder('u32').encode(value.maturity));
->>>>>>> 47a28f5d
     parts.push(new NumberCoder('u16').encode(value.predicateLength));
     parts.push(new NumberCoder('u16').encode(value.predicateDataLength));
     parts.push(new ByteArrayCoder(value.predicateLength).encode(value.predicate));
@@ -105,11 +92,7 @@
     const txPointer = decoded;
     [decoded, o] = new NumberCoder('u8').decode(data, o);
     const witnessIndex = Number(decoded);
-<<<<<<< HEAD
-    [decoded, o] = new U64Coder().decode(data, o);
-=======
     [decoded, o] = new NumberCoder('u32').decode(data, o);
->>>>>>> 47a28f5d
     const maturity = decoded;
     [decoded, o] = new NumberCoder('u16').decode(data, o);
     [decoded, o] = new NumberCoder('u16').decode(data, o);
