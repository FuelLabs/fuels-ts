--- conflicted
+++ resolved
@@ -24,24 +24,14 @@
   type: TransactionType.Script;
 
   /** Gas price for transaction (u64) */
-<<<<<<< HEAD
   gasPrice: BN;
+
   /** Gas limit for transaction (u64) */
   gasLimit: BN;
-  /** Price per transaction byte (u64) */
-  bytePrice: BN;
-  /** Block until which tx cannot be included (u64) */
-  maturity: BN;
-=======
-  gasPrice: bigint;
-
-  /** Gas limit for transaction (u64) */
-  gasLimit: bigint;
 
   /** Block until which tx cannot be included (u32) */
   maturity: number;
 
->>>>>>> 47a28f5d
   /** Script length, in instructions (u16) */
   scriptLength: number;
 
@@ -84,16 +74,9 @@
   encode(value: TransactionScript): Uint8Array {
     const parts: Uint8Array[] = [];
 
-<<<<<<< HEAD
     parts.push(new U64Coder().encode(value.gasPrice));
     parts.push(new U64Coder().encode(value.gasLimit));
-    parts.push(new U64Coder().encode(value.bytePrice));
-    parts.push(new U64Coder().encode(value.maturity));
-=======
-    parts.push(new NumberCoder('u64').encode(value.gasPrice));
-    parts.push(new NumberCoder('u64').encode(value.gasLimit));
     parts.push(new NumberCoder('u32').encode(value.maturity));
->>>>>>> 47a28f5d
     parts.push(new NumberCoder('u16').encode(value.scriptLength));
     parts.push(new NumberCoder('u16').encode(value.scriptDataLength));
     parts.push(new NumberCoder('u8').encode(value.inputsCount));
@@ -117,13 +100,7 @@
     const gasPrice = decoded;
     [decoded, o] = new U64Coder().decode(data, o);
     const gasLimit = decoded;
-<<<<<<< HEAD
-    [decoded, o] = new U64Coder().decode(data, o);
-    const bytePrice = decoded;
-    [decoded, o] = new U64Coder().decode(data, o);
-=======
     [decoded, o] = new NumberCoder('u32').decode(data, o);
->>>>>>> 47a28f5d
     const maturity = decoded;
     [decoded, o] = new NumberCoder('u16').decode(data, o);
     [decoded, o] = new NumberCoder('u16').decode(data, o);
@@ -181,26 +158,15 @@
   type: TransactionType.Create;
 
   /** Gas price for transaction (u64) */
-<<<<<<< HEAD
   gasPrice: BN;
+
   /** Gas limit for transaction (u64) */
   gasLimit: BN;
-  /** Price per transaction byte (u64) */
-  bytePrice: BN;
-  /** Block until which tx cannot be included (u64) */
-  maturity: BN;
-  /** Contract bytecode length, in instructions (u32) */
-=======
-  gasPrice: bigint;
-
-  /** Gas limit for transaction (u64) */
-  gasLimit: bigint;
 
   /** Block until which tx cannot be included (u32) */
   maturity: number;
 
   /** Contract bytecode length, in instructions (u16) */
->>>>>>> 47a28f5d
   bytecodeLength: number;
 
   /** Witness index of contract bytecode to create (u8) */
@@ -242,18 +208,10 @@
   encode(value: TransactionCreate): Uint8Array {
     const parts: Uint8Array[] = [];
 
-<<<<<<< HEAD
     parts.push(new U64Coder().encode(value.gasPrice));
     parts.push(new U64Coder().encode(value.gasLimit));
-    parts.push(new U64Coder().encode(value.bytePrice));
-    parts.push(new U64Coder().encode(value.maturity));
-    parts.push(new NumberCoder('u32').encode(value.bytecodeLength));
-=======
-    parts.push(new NumberCoder('u64').encode(value.gasPrice));
-    parts.push(new NumberCoder('u64').encode(value.gasLimit));
-    parts.push(new NumberCoder('u64').encode(value.maturity));
+    parts.push(new NumberCoder('u32').encode(value.maturity));
     parts.push(new NumberCoder('u16').encode(value.bytecodeLength));
->>>>>>> 47a28f5d
     parts.push(new NumberCoder('u8').encode(value.bytecodeWitnessIndex));
     parts.push(new NumberCoder('u16').encode(value.storageSlotsCount));
     parts.push(new NumberCoder('u8').encode(value.inputsCount));
@@ -278,13 +236,7 @@
     const gasPrice = decoded;
     [decoded, o] = new U64Coder().decode(data, o);
     const gasLimit = decoded;
-<<<<<<< HEAD
-    [decoded, o] = new U64Coder().decode(data, o);
-    const bytePrice = decoded;
-    [decoded, o] = new U64Coder().decode(data, o);
-=======
     [decoded, o] = new NumberCoder('u32').decode(data, o);
->>>>>>> 47a28f5d
     const maturity = decoded;
     [decoded, o] = new NumberCoder('u16').decode(data, o);
     [decoded, o] = new NumberCoder('u8').decode(data, o);
