--- conflicted
+++ resolved
@@ -10,16 +10,9 @@
   it('Can encode TransactionScript', () => {
     const transaction: Transaction = {
       type: TransactionType.Script,
-<<<<<<< HEAD
       gasPrice: bn(0),
       gasLimit: bn(0),
-      bytePrice: bn(0),
-      maturity: bn(0),
-=======
-      gasPrice: 0n,
-      gasLimit: 0n,
       maturity: 0,
->>>>>>> 47a28f5d
       scriptLength: 0,
       scriptDataLength: 0,
       inputsCount: 0,
@@ -48,16 +41,9 @@
   it('Can encode TransactionCreate', () => {
     const transaction: Transaction = {
       type: TransactionType.Create,
-<<<<<<< HEAD
       gasPrice: bn(0),
       gasLimit: bn(0),
-      bytePrice: bn(0),
-      maturity: bn(0),
-=======
-      gasPrice: 0n,
-      gasLimit: 0n,
       maturity: 0,
->>>>>>> 47a28f5d
       bytecodeLength: 0,
       bytecodeWitnessIndex: 0,
       storageSlotsCount: 0,
