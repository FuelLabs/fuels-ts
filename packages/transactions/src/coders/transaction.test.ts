--- conflicted
+++ resolved
@@ -14,10 +14,7 @@
 
 /**
  * @group node
-<<<<<<< HEAD
-=======
  * @group browser
->>>>>>> 901ae9b8
  */
 describe('TransactionCoder', () => {
   it('Can encode/decode TransactionScript without inputs, outputs and witnesses', () => {
