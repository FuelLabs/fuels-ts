--- conflicted
+++ resolved
@@ -14,20 +14,16 @@
       owner: B256,
       amount: bn(0),
       assetId: B256,
+      txPointer: {
+        blockHeight: 0,
+        txIndex: 0,
+      },
       witnessIndex: 0,
-<<<<<<< HEAD
-      maturity: bn(0),
-=======
       maturity: 0,
->>>>>>> 47a28f5d
       predicateLength: 0,
       predicateDataLength: 0,
       predicate: '0x',
       predicateData: '0x',
-      txPointer: {
-        blockHeight: 0,
-        txIndex: 0,
-      },
     };
 
     const encoded = hexlify(new InputCoder().encode(input));
