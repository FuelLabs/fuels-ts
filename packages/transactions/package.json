{
  "name": "@fuel-ts/transactions",
  "version": "0.38.1",
  "description": "",
  "author": "Fuel Labs <contact@fuel.sh> (https://fuel.network/)",
  "exports": {
    ".": {
      "require": "./dist/cjs/index.js",
      "import": "./dist/esm/index.js",
      "types": "./dist/cjs/index.d.ts"
    },
    "./configs": {
      "require": "./dist/cjs/configs.js",
      "import": "./dist/esm/configs.js",
      "types": "./dist/cjs/configs.d.ts"
    }
  },
  "typesVersions": {
    "*": {
      "*": [
<<<<<<< HEAD
        "./dist/cjs/index.d.ts"
=======
        "./dist/*"
>>>>>>> a381c42a
      ],
      "configs": [
        "./dist/cjs/configs.d.ts"
      ]
    }
  },
  "scripts": {
    "dev": "run-p 'build:* --watch'",
    "build": "run-p build:*",
    "build:cjs": "tsc -m commonjs -p tsconfig.build.json --outDir dist/cjs",
    "build:esm": "tsc -m esnext -p tsconfig.build.json --outDir dist/esm"
  },
  "files": [
    "dist"
  ],
  "license": "Apache-2.0",
  "dependencies": {
    "@ethersproject/bytes": "^5.7.0",
    "@ethersproject/sha2": "^5.7.0",
    "@fuel-ts/abi-coder": "workspace:*",
    "@fuel-ts/math": "workspace:*",
    "@fuel-ts/address": "workspace:*"
  }
}<|MERGE_RESOLUTION|>--- conflicted
+++ resolved
@@ -18,11 +18,7 @@
   "typesVersions": {
     "*": {
       "*": [
-<<<<<<< HEAD
-        "./dist/cjs/index.d.ts"
-=======
-        "./dist/*"
->>>>>>> a381c42a
+        "./dist/cjs/*"
       ],
       "configs": [
         "./dist/cjs/configs.d.ts"
