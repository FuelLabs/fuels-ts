{
  "name": "@fuel-ts/transactions",
  "version": "0.57.0",
  "description": "",
  "author": "Fuel Labs <contact@fuel.sh> (https://fuel.network/)",
  "main": "dist/index.js",
  "module": "dist/index.mjs",
  "types": "dist/index.d.ts",
  "exports": {
    ".": {
      "require": "./dist/index.js",
      "import": "./dist/index.mjs",
      "types": "./dist/index.d.ts"
    },
    "./configs": {
      "require": "./dist/configs.js",
      "import": "./dist/configs.mjs",
      "types": "./dist/configs.d.ts"
    }
  },
  "typesVersions": {
    "*": {
      "configs": [
        "./dist/configs.d.ts"
      ]
    }
  },
  "files": [
    "dist"
  ],
  "scripts": {
    "build": "tsup",
    "postbuild": "tsx ../../scripts/postbuild.ts"
  },
  "license": "Apache-2.0",
  "dependencies": {
    "@ethersproject/bytes": "^5.7.0",
    "@fuel-ts/abi-coder": "workspace:*",
    "@fuel-ts/address": "workspace:*",
    "@fuel-ts/math": "workspace:*",
<<<<<<< HEAD
    "ethers": "^6.7.1"
=======
    "@fuel-ts/errors": "workspace:*",
    "@fuel-ts/address": "workspace:*"
>>>>>>> 5310e8b5
  }
}<|MERGE_RESOLUTION|>--- conflicted
+++ resolved
@@ -38,11 +38,8 @@
     "@fuel-ts/abi-coder": "workspace:*",
     "@fuel-ts/address": "workspace:*",
     "@fuel-ts/math": "workspace:*",
-<<<<<<< HEAD
+    "@fuel-ts/errors": "workspace:*",
+    "@fuel-ts/address": "workspace:*",
     "ethers": "^6.7.1"
-=======
-    "@fuel-ts/errors": "workspace:*",
-    "@fuel-ts/address": "workspace:*"
->>>>>>> 5310e8b5
   }
 }