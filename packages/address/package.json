--- conflicted
+++ resolved
@@ -39,14 +39,7 @@
   "dependencies": {
     "@fuel-ts/crypto": "workspace:*",
     "@fuel-ts/errors": "workspace:*",
-<<<<<<< HEAD
-    "@fuel-ts/utils": "workspace:^",
-    "@noble/hashes": "^1.5.0",
-    "bech32": "^2.0.0"
-=======
-    "@fuel-ts/interfaces": "workspace:*",
     "@fuel-ts/utils": "workspace:*",
     "@noble/hashes": "1.5.0"
->>>>>>> 458b7cf9
   }
 }