{
  "name": "@fuel-ts/address",
  "version": "0.60.0",
  "description": "Utilities for encoding and decoding addresses",
  "author": "Fuel Labs <contact@fuel.sh> (https://fuel.network/)",
  "main": "dist/index.js",
  "module": "dist/index.mjs",
  "types": "dist/index.d.ts",
  "exports": {
    ".": {
      "require": "./dist/index.js",
      "import": "./dist/index.mjs",
      "types": "./dist/index.d.ts"
    },
    "./configs": {
      "require": "./dist/configs.js",
      "import": "./dist/configs.mjs",
      "types": "./dist/configs.d.ts"
    }
  },
  "typesVersions": {
    "*": {
      "configs": [
        "./dist/configs.d.ts"
      ]
    }
  },
  "files": [
    "dist"
  ],
  "scripts": {
    "build": "tsup",
    "postbuild": "tsx ../../scripts/postbuild.ts"
  },
  "license": "Apache-2.0",
  "dependencies": {
    "@ethersproject/bytes": "^5.7.0",
<<<<<<< HEAD
    "@ethersproject/logger": "^5.7.0",
=======
    "@ethersproject/sha2": "^5.7.0",
    "@fuel-ts/interfaces": "workspace:*",
>>>>>>> c49f9663
    "@fuel-ts/crypto": "workspace:*",
    "@fuel-ts/errors": "workspace:*",
    "@fuel-ts/interfaces": "workspace:*",
    "@fuel-ts/versions": "workspace:*",
    "bech32": "^2.0.0",
    "ethers": "^6.7.1"
  },
  "devDependencies": {
    "@fuel-ts/testcases": "workspace:*"
  }
}<|MERGE_RESOLUTION|>--- conflicted
+++ resolved
@@ -34,13 +34,6 @@
   },
   "license": "Apache-2.0",
   "dependencies": {
-    "@ethersproject/bytes": "^5.7.0",
-<<<<<<< HEAD
-    "@ethersproject/logger": "^5.7.0",
-=======
-    "@ethersproject/sha2": "^5.7.0",
-    "@fuel-ts/interfaces": "workspace:*",
->>>>>>> c49f9663
     "@fuel-ts/crypto": "workspace:*",
     "@fuel-ts/errors": "workspace:*",
     "@fuel-ts/interfaces": "workspace:*",
