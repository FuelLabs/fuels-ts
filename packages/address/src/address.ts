import { FuelError } from '@fuel-ts/errors';
import { AbstractAddress } from '@fuel-ts/interfaces';
import type {
  Bech32Address,
  B256Address,
  EvmAddress,
  AssetId,
  ChecksumAddress,
} from '@fuel-ts/interfaces';
import { arrayify, hexlify } from '@fuel-ts/utils';
import { sha256 } from '@noble/hashes/sha256';

import {
  normalizeBech32,
  isBech32,
  toB256,
  getBytesFromBech32,
  toBech32,
  getRandomB256,
  isPublicKey,
  isB256,
  clearFirst12BytesFromB256,
  isEvmAddress,
  padFirst12BytesOfEvmAddress,
} from './utils';

/**
 * `Address` provides a type safe wrapper for converting between different address formats
 * ands comparing them for equality.
 */
export default class Address extends AbstractAddress {
  // #region address-2
  /**
   * @deprecated
   * Type `Bech32Address` is now deprecated, as is this property. Use `B256` addresses instead. ([help](https://docs.fuel.network/docs/specs/abi/argument-encoding/#b256))
   */
  readonly bech32Address: Bech32Address;
  // #endregion address-2

  /**
   * @param address - A Bech32 address
   */
  constructor(address: Bech32Address) {
    super();
    this.bech32Address = normalizeBech32(address);

    if (!isBech32(this.bech32Address)) {
      throw new FuelError(
        FuelError.CODES.INVALID_BECH32_ADDRESS,
        `Invalid Bech32 Address: ${address}.`
      );
    }
  }

  /**
   * Takes an B256 Address and returns back an checksum address.
   * The implementation follows the ERC-55 https://github.com/ethereum/ercs/blob/master/ERCS/erc-55.md.
   *
   * @returns A new `ChecksumAddress` instance
   */
  toChecksum(): ChecksumAddress {
    return Address.toChecksum(this.toB256());
  }

  /**
   * Returns the `bech32Address` property
   * @deprecated
   * Type `Bech32Address` is now deprecated, as is this method. Use `B256` addresses instead. ([help](https://docs.fuel.network/docs/specs/abi/argument-encoding/#b256))
   * @returns The `bech32Address` property
   */
  toAddress(): Bech32Address {
    return this.bech32Address;
  }

  /**
   * Converts and returns the `bech32Address` property to a 256 bit hash string
   * @returns The `bech32Address` property as a 256 bit hash string
   */
  toB256(): B256Address {
    return toB256(this.bech32Address);
  }

  /**
   * Converts and returns the `bech32Address` property to a byte array
   * @returns The `bech32Address` property as a byte array
   */
  toBytes(): Uint8Array {
    return getBytesFromBech32(this.bech32Address);
  }

  /**
   * Converts the `bech32Address` property to a 256 bit hash string
   * @returns The `bech32Address` property as a 256 bit hash string
   */
  toHexString(): B256Address {
    return this.toB256();
  }

  /**
   * returns the address `checksum` as a string
   *
   * @returns The `bech32Address` property as a string
   */
  toString(): string {
    return this.toChecksum();
  }

  /**
   * Converts and returns the `bech32Address` property as a string
   * @returns The `bech32Address` property as a JSON string
   */
  toJSON(): string {
    return this.bech32Address;
  }

  /**
   * Clears the first 12 bytes of the `bech32Address` property and returns it as a `EvmAddress`
   * @returns The `bech32Address` property as an {@link EvmAddress | `EvmAddress`}
   */
  toEvmAddress(): EvmAddress {
    const b256Address = toB256(this.bech32Address);

    return {
      bits: clearFirst12BytesFromB256(b256Address),
    } as EvmAddress;
  }

  /**
   * Wraps the B256 property and returns as an `AssetId`.
   * @returns The B256 property as an {@link AssetId | `AssetId`}
   */
  toAssetId(): AssetId {
    return {
      bits: this.toB256(),
    } as AssetId;
  }

  /**
<<<<<<< HEAD
   * Returns the value of the `bech32Address` property
   * @deprecated
   * Type `Bech32Address` is now deprecated, as is this method. Use `B256` addresses instead. ([help](https://docs.fuel.network/docs/specs/abi/argument-encoding/#b256))
=======
   * returns the address `checksum` as a string
   *
>>>>>>> 6ab3e6b1
   * @returns The value of `bech32Address` property
   */
  override valueOf(): string {
    return this.toChecksum();
  }

  /**
   * Compares this the `bech32Address` property to another for direct equality
   * @param other - Another address to compare against
   * @returns The equality of the comparison
   */
  equals(other: Address): boolean {
    return this.bech32Address === other.bech32Address;
  }

  /**
   * Takes a Public Key, hashes it, and creates an `Address`
   *
   * @param publicKey - A wallets public key
   * @returns A new `Address` instance
   */
  static fromPublicKey(publicKey: string): Address {
    if (!isPublicKey(publicKey)) {
      throw new FuelError(FuelError.CODES.INVALID_PUBLIC_KEY, `Invalid Public Key: ${publicKey}.`);
    }

    const b256Address = hexlify(sha256(arrayify(publicKey)));
    return new Address(toBech32(b256Address));
  }

  /**
   * Takes a B256 Address and creates an `Address`
   *
   * @param b256Address - A b256 hash
   * @returns A new `Address` instance
   */
  static fromB256(b256Address: string): Address {
    if (!isB256(b256Address)) {
      throw new FuelError(
        FuelError.CODES.INVALID_B256_ADDRESS,
        `Invalid B256 Address: ${b256Address}.`
      );
    }

    return new Address(toBech32(b256Address));
  }

  /**
   * Creates an `Address` with a randomized `bech32Address` property
   *
   * @returns A new `Address` instance
   */
  static fromRandom(): Address {
    return this.fromB256(getRandomB256());
  }

  /**
   * Takes an ambiguous string and attempts to create an `Address`
   *
   * @param address - An ambiguous string
   * @returns A new `Address` instance
   */
  static fromString(address: string): Address {
    return isBech32(address) ? new Address(address as Bech32Address) : this.fromB256(address);
  }

  /**
   * Takes an ambiguous string or address and creates an `Address`
   *
   * @returns a new `Address` instance
   */
  static fromAddressOrString(address: string | AbstractAddress): AbstractAddress {
    return typeof address === 'string' ? this.fromString(address) : address;
  }

  /**
   * Takes a dynamic string or `AbstractAddress` and creates an `Address`
   *
   * @param addressId - A string containing Bech32, B256, or Public Key
   * @throws Error - Unknown address if the format is not recognised
   * @returns A new `Address` instance
   */
  static fromDynamicInput(address: string | AbstractAddress): Address {
    // If address is a object than we assume it's a AbstractAddress
    // we don't check by instanceof because it's possible to
    // the host app to have a different reference to this same class type
    if (typeof address !== 'string' && 'toB256' in address) {
      return Address.fromB256(address.toB256());
    }
    if (isPublicKey(address)) {
      return Address.fromPublicKey(address);
    }

    if (isBech32(address)) {
      return new Address(address as Bech32Address);
    }

    if (isB256(address)) {
      return Address.fromB256(address);
    }

    if (isEvmAddress(address)) {
      return Address.fromEvmAddress(address);
    }

    throw new FuelError(
      FuelError.CODES.PARSE_FAILED,
      `Unknown address format: only 'Bech32', 'B256', or 'Public Key (512)' are supported.`
    );
  }

  /**
   * Takes an Evm Address and returns back an `Address`
   *
   * @returns A new `Address` instance
   */
  static fromEvmAddress(evmAddress: string): Address {
    if (!isEvmAddress(evmAddress)) {
      throw new FuelError(
        FuelError.CODES.INVALID_EVM_ADDRESS,
        `Invalid Evm Address: ${evmAddress}.`
      );
    }

    const paddedAddress = padFirst12BytesOfEvmAddress(evmAddress);

    return new Address(toBech32(paddedAddress));
  }

  /**
   * Takes an ChecksumAddress and validates if it is a valid checksum address.
   *
   * @returns A `boolean` instance indicating if the address is valid.
   */
  static isChecksumValid(address: ChecksumAddress): boolean {
    let addressParsed = address;

    if (!address.startsWith('0x')) {
      addressParsed = `0x${address}`;
    }
    if (addressParsed.trim().length !== 66) {
      return false;
    }

    return Address.toChecksum(hexlify(addressParsed)) === addressParsed;
  }

  /** @hidden */
  private static toChecksum(address: string) {
    if (!isB256(address)) {
      throw new FuelError(
        FuelError.CODES.INVALID_B256_ADDRESS,
        `Invalid B256 Address: ${address}.`
      );
    }

    const addressHex = hexlify(address).toLowerCase().slice(2);
    const checksum = sha256(addressHex);

    let ret = '0x';
    for (let i = 0; i < 32; ++i) {
      const byte = checksum[i];
      const ha = addressHex.charAt(i * 2);
      const hb = addressHex.charAt(i * 2 + 1);
      ret += (byte & 0xf0) >= 0x80 ? ha.toUpperCase() : ha;
      ret += (byte & 0x0f) >= 0x08 ? hb.toUpperCase() : hb;
    }

    return ret;
  }
}<|MERGE_RESOLUTION|>--- conflicted
+++ resolved
@@ -136,14 +136,9 @@
   }
 
   /**
-<<<<<<< HEAD
    * Returns the value of the `bech32Address` property
    * @deprecated
    * Type `Bech32Address` is now deprecated, as is this method. Use `B256` addresses instead. ([help](https://docs.fuel.network/docs/specs/abi/argument-encoding/#b256))
-=======
-   * returns the address `checksum` as a string
-   *
->>>>>>> 6ab3e6b1
    * @returns The value of `bech32Address` property
    */
   override valueOf(): string {
