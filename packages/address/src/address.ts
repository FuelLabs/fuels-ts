--- conflicted
+++ resolved
@@ -1,13 +1,8 @@
 import { FuelError } from '@fuel-ts/errors';
-<<<<<<< HEAD
-=======
-import { AbstractAddress } from '@fuel-ts/interfaces';
-import type { B256Address, EvmAddress, AssetId, ChecksumAddress } from '@fuel-ts/interfaces';
->>>>>>> 458b7cf9
 import { arrayify, hexlify } from '@fuel-ts/utils';
 import { sha256 } from '@noble/hashes/sha256';
 
-import type { Bech32Address, B256Address, EvmAddress, AssetId, ChecksumAddress } from './types';
+import type { B256Address, EvmAddress, AssetId, ChecksumAddress } from './types';
 import {
   getRandomB256,
   isPublicKey,
@@ -30,29 +25,12 @@
   /**
    * @param address - A B256 address
    */
-<<<<<<< HEAD
-  constructor(address: Bech32Address | B256Address) {
-    if (isB256(address)) {
-      this.bech32Address = toBech32(address);
-    } else {
-      this.bech32Address = normalizeBech32(address as Bech32Address);
-
-      if (!isBech32(this.bech32Address)) {
-        throw new FuelError(
-          FuelError.CODES.INVALID_BECH32_ADDRESS,
-          `Invalid Bech32 Address: ${this.bech32Address}.`
-        );
-      }
-=======
   constructor(address: B256Address) {
-    super();
-
     if (!isB256(address)) {
       throw new FuelError(
         FuelError.CODES.INVALID_B256_ADDRESS,
         `Invalid B256 Address: ${address}.`
       );
->>>>>>> 458b7cf9
     }
 
     this.b256Address = normalizeB256(address);
