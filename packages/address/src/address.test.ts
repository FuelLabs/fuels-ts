import { FuelError } from '@fuel-ts/errors';
import { expectToThrowFuelError } from '@fuel-ts/errors/test-utils';
import type { AssetId, B256AddressEvm, Bech32Address, EvmAddress } from '@fuel-ts/interfaces';

import Address from './address';
import * as utils from './utils';

const PUBLIC_KEY =
  '0x2f34bc0df4db0ec391792cedb05768832b49b1aa3a2dd8c30054d1af00f67d00b74b7acbbf3087c8e0b1a4c343db50aa471d21f278ff5ce09f07795d541fb47e';
const ADDRESS_B256 = '0xef86afa9696cf0dc6385e2c407a6e159a1103cefb7e2ae0636fb33d3cb2a9e4a';
const ADDRESS_B256_EVM_PADDED: B256AddressEvm =
  '0x00000000000000000000000007a6e159a1103cefb7e2ae0636fb33d3cb2a9e4a';
const ADDRESS_EVM = '0x07a6e159a1103cefb7e2ae0636fb33d3cb2a9e4a';
const ADDRESS_BECH32: Bech32Address =
  'fuel1a7r2l2tfdncdccu9utzq0fhptxs3q080kl32up3klvea8je2ne9qrqnt6n';
const ADDRESS_WORDS = [
  29, 30, 3, 10, 31, 10, 11, 9, 13, 19, 24, 13, 24, 24, 28, 5, 28, 11, 2, 0, 15, 9, 23, 1, 11, 6,
  16, 17, 0, 15, 7, 15, 22, 31, 17, 10, 28, 1, 17, 22, 31, 12, 25, 29, 7, 18, 25, 10, 19, 25, 5, 0,
];
const ADDRESS_BYTES = [
  239, 134, 175, 169, 105, 108, 240, 220, 99, 133, 226, 196, 7, 166, 225, 89, 161, 16, 60, 239, 183,
  226, 174, 6, 54, 251, 51, 211, 203, 42, 158, 74,
];

<<<<<<< HEAD
/**
 * @group node
 */
=======
const expectedAddress = 'fuel1785jcs4epy625cmjuv9u269rymmwv6s6q2y9jhnw877nj2j08ehqce3rxf';
const expectedB256Address = '0xf1e92c42b90934aa6372e30bc568a326f6e66a1a0288595e6e3fbd392a4f3e6e';

>>>>>>> 55e83014
describe('Address utils', () => {
  test('fromBech32 (bech32 to decoded bech32)', () => {
    const result = utils.fromBech32(ADDRESS_BECH32);

    expect(result).toEqual({
      prefix: utils.FUEL_BECH32_HRP_PREFIX,
      words: ADDRESS_WORDS,
    });
  });

  test('normalizeBech32 (bech32 to lowercase bech32)', () => {
    const result = utils.normalizeBech32(ADDRESS_BECH32.toUpperCase() as Bech32Address);

    expect(result).toEqual(ADDRESS_BECH32);
  });

  test('isBech32 (bech32)', () => {
    const result = utils.isBech32(ADDRESS_BECH32);

    expect(result).toBeTruthy();
  });

  test('isBech32 (b256)', () => {
    const result = utils.isBech32(ADDRESS_B256);

    expect(result).toBeFalsy();
  });

  test('isBech32 (bytes)', () => {
    const result = utils.isBech32(new Uint8Array(ADDRESS_BYTES));

    expect(result).toBeFalsy();
  });

  test('isB256 (b256)', () => {
    const result = utils.isB256(ADDRESS_B256);

    expect(result).toBeTruthy();
  });

  test('isB256 (bech32)', () => {
    const result = utils.isB256(ADDRESS_BECH32);

    expect(result).toBeFalsy();
  });

  test('isB256 (invalid chars)', () => {
    const result = utils.isB256(`${ADDRESS_B256}/?`);

    expect(result).toBeFalsy();
  });

  test('isB256 (too long)', () => {
    const result = utils.isB256(`${ADDRESS_B256}abc12345`);

    expect(result).toBeFalsy();
  });

  test('isB256 (too short)', () => {
    const result = utils.isB256('0xef86afa9696cf0dc6385e2c407a63d3cb2a9e4a');

    expect(result).toBeFalsy();
  });

  test('isB256 (no hex prefix)', () => {
    const result = utils.isB256(ADDRESS_B256.slice(2));

    expect(result).toBeFalsy();
  });

  test('isB256 (using toB256)', () => {
    const result = utils.isB256(utils.toB256(ADDRESS_BECH32));

    expect(result).toBeTruthy();
  });

  test('isPublicKey (publicKey)', () => {
    const result = utils.isPublicKey(PUBLIC_KEY);

    expect(result).toBeTruthy();
  });

  test('isPublicKey (invalid chars)', () => {
    const result = utils.isPublicKey(`${PUBLIC_KEY}/?`);

    expect(result).toBeFalsy();
  });

  test('isPublicKey (too long)', () => {
    const result = utils.isPublicKey(`${PUBLIC_KEY}abc12345`);

    expect(result).toBeFalsy();
  });

  test('isPublicKey (too short)', () => {
    const result = utils.isPublicKey('0xef86afa9696cf0dc6385e2c407a63d3cb2a9e4a');

    expect(result).toBeFalsy();
  });

  test('isPublicKey (no hex prefix)', () => {
    const result = utils.isPublicKey(PUBLIC_KEY.slice(2));

    expect(result).toBeFalsy();
  });

  test('isEvmAddress (EvmAddress)', () => {
    const result = utils.isEvmAddress(ADDRESS_EVM);

    expect(result).toBeTruthy();
  });

  test('isEvmAddress (invalid chars)', () => {
    const result = utils.isEvmAddress(`${ADDRESS_EVM}/?`);

    expect(result).toBeFalsy();
  });

  test('isEvmAddress (too long)', () => {
    const result = utils.isEvmAddress(`${ADDRESS_EVM}abc12345`);

    expect(result).toBeFalsy();
  });

  test('isEvmAddress (too short)', () => {
    const result = utils.isEvmAddress('0x123');

    expect(result).toBeFalsy();
  });

  test('isEvmAddress (no hex prefix)', () => {
    const result = utils.isEvmAddress(ADDRESS_EVM.slice(2));

    expect(result).toBeFalsy();
  });

  test('getBytesFromBech32 (bech32 to Uint8Array)', () => {
    const result = utils.getBytesFromBech32(ADDRESS_BECH32);

    expect(result).toEqual(new Uint8Array(ADDRESS_BYTES));
  });

  test('toBech32 (b256 to bech32)', () => {
    const result = utils.toBech32(ADDRESS_B256);

    expect(result).toEqual(ADDRESS_BECH32);
  });

  test('toB256 (bech32 to b256)', () => {
    const result = utils.toB256(ADDRESS_BECH32);

    expect(result).toEqual(ADDRESS_B256);
  });

  test('toB256 (b256 to b256)', async () => {
    const address = ADDRESS_B256 as Bech32Address;
    const expectedError = new FuelError(
      FuelError.CODES.INVALID_BECH32_ADDRESS,
      `Invalid Bech32 Address: ${address}.`
    );
    await expectToThrowFuelError(() => utils.toB256(address), expectedError);
  });

  test('toBech32=>toB256', () => {
    const ADDRESS = '0x000000000000000000000000000000000000000000000000000000000000002a';
    const result = utils.toBech32(ADDRESS);
    const finalResult = utils.toB256(result);

    expect(finalResult).toEqual(ADDRESS);
  });

  test('clearFirst12BytesFromB256 (b256 to evm b256)', () => {
    const result = utils.clearFirst12BytesFromB256(ADDRESS_B256);

    expect(result).toEqual(ADDRESS_B256_EVM_PADDED);
  });

  test('clearFirst12BytesFromB256 (invalid B256)', async () => {
    const invalidB256 = '0x123';
    const expectedError = new FuelError(
      FuelError.CODES.PARSE_FAILED,
      `Cannot generate EVM Address B256 from: ${invalidB256}.`
    );
    await expectToThrowFuelError(() => utils.clearFirst12BytesFromB256(invalidB256), expectedError);
  });

  test('padFirst12BytesOfEvmAddress (evm Address to b256)', () => {
    const result = utils.padFirst12BytesOfEvmAddress(ADDRESS_EVM);

    expect(result).toEqual(ADDRESS_B256_EVM_PADDED);
  });

  test('padFirst12BytesOfEvmAddress (invalid EVM Address)', async () => {
    const invalidEvmAddress = '0x123';
    const expectedError = new FuelError(
      FuelError.CODES.INVALID_EVM_ADDRESS,
      'Invalid EVM address format.'
    );
    await expectToThrowFuelError(
      () => utils.padFirst12BytesOfEvmAddress(invalidEvmAddress),
      expectedError
    );
  });
});

describe('Address class', () => {
  test('instantiate an Address class', () => {
    const result = new Address(ADDRESS_BECH32.toUpperCase() as Bech32Address);

    expect(result.toAddress()).toEqual(ADDRESS_BECH32);
    expect(result.toString()).toEqual(ADDRESS_BECH32);
    expect(`cast as string${result}`).toEqual(`cast as string${ADDRESS_BECH32}`);
    expect(result.toB256()).toEqual(ADDRESS_B256);
    expect(result.toBytes()).toEqual(new Uint8Array(ADDRESS_BYTES));
  });

  test('instance equality', () => {
    const resultA = new Address(ADDRESS_BECH32);
    const resultB = new Address(ADDRESS_BECH32.toUpperCase() as Bech32Address);

    expect(resultA).toEqual(resultB);
    expect(resultA.equals(resultB)).toBeTruthy();
    expect(resultB.equals(resultA)).toBeTruthy();
  });

  test('create an Address class using public key', () => {
    const address = Address.fromPublicKey(PUBLIC_KEY);

    expect(address.toAddress()).toEqual(expectedAddress);
    expect(address.toB256()).toEqual(expectedB256Address);
  });

  test('create an Address class using invalid public key (no hex prefix)', async () => {
    const address = PUBLIC_KEY.slice(2);

    const expectedError = new FuelError(
      FuelError.CODES.INVALID_PUBLIC_KEY,
      `Invalid Public Key: ${address}.`
    );
    await expectToThrowFuelError(() => Address.fromPublicKey(address), expectedError);
  });

  test('create an Address class using b256Address', () => {
    const address = Address.fromB256(ADDRESS_B256);

    expect(address.toAddress()).toEqual(ADDRESS_BECH32);
    expect(address.toB256()).toEqual(ADDRESS_B256);
  });

  test('create an Address class using invalid b256Address (no hex prefix)', async () => {
    const address = ADDRESS_B256.slice(2);

    const expectedError = new FuelError(
      FuelError.CODES.INVALID_B256_ADDRESS,
      `Invalid B256 Address: ${address}.`
    );
    await expectToThrowFuelError(() => Address.fromB256(address), expectedError);
  });

  test('when parsing to JSON it should show the bech32 address', () => {
    const result = Address.fromB256(expectedB256Address);
    expect(JSON.stringify(result)).toEqual(`"${expectedAddress}"`);
  });

  test('valueOf matches toString', () => {
    const address = new Address(ADDRESS_BECH32);

    expect(address.toString()).toEqual(address.valueOf());
  });

  test('create an Address class fromDynamicInput [public key]', () => {
    const address = Address.fromDynamicInput(PUBLIC_KEY);

    expect(address.toAddress()).toEqual(expectedAddress);
    expect(address.toB256()).toEqual(expectedB256Address);
  });

  test('create an Address class fromDynamicInput [b256Address]', () => {
    const address = Address.fromDynamicInput(expectedB256Address);

    expect(address.toAddress()).toEqual(expectedAddress);
  });

  test('create an Address class fromDynamicInput [bech32Address]', () => {
    const address = Address.fromDynamicInput(expectedAddress);

    expect(address.toB256()).toEqual(expectedB256Address);
  });

  test('create an Address class fromDynamicInput [evmAddress]', () => {
    const address = Address.fromDynamicInput(ADDRESS_EVM);

    expect(address.toB256()).toEqual(ADDRESS_B256_EVM_PADDED);
  });

  test('create an Address class fromDynamicInput [bad input]', async () => {
    const expectedError = new FuelError(
      FuelError.CODES.PARSE_FAILED,
      `Unknown address format: only 'Bech32', 'B256', or 'Public Key (512)' are supported.`
    );
    await expectToThrowFuelError(() => Address.fromDynamicInput('badinput'), expectedError);
  });

  test('create an Address class fromDynamicInput [Address]', () => {
    const address = Address.fromRandom();
    const newAddress = Address.fromDynamicInput(address);

    expect(newAddress.toB256()).toEqual(address.toB256());
    expect(address).toBe(address);
    expect(newAddress).not.toBe(address);
  });

  test('create an EvmAddress from B256', () => {
    const address = Address.fromB256(ADDRESS_B256);
    const evmAddress: EvmAddress = address.toEvmAddress();

    expect(evmAddress).toBeDefined();
    expect(evmAddress.value).toBe(ADDRESS_B256_EVM_PADDED);
  });

  test('create an AssetId from B256', () => {
    const address = Address.fromB256(ADDRESS_B256);
    const assetId: AssetId = address.toAssetId();

    expect(assetId).toBeDefined();
    expect(assetId.value).toBe(ADDRESS_B256);
  });

  test('create an Address from an Evm Address', () => {
    const address = Address.fromEvmAddress(ADDRESS_EVM);

    const evmAddressWrapped: EvmAddress = {
      value: ADDRESS_B256_EVM_PADDED,
    };

    expect(address.toEvmAddress()).toMatchObject(evmAddressWrapped);
    expect(address.toB256()).toEqual(ADDRESS_B256_EVM_PADDED);
  });

  test('create an Address class using invalid Evm Address (no hex prefix)', async () => {
    const address = ADDRESS_EVM.slice(2);

    const expectedError = new FuelError(
      FuelError.CODES.INVALID_EVM_ADDRESS,
      `Invalid Evm Address: ${address}.`
    );
    await expectToThrowFuelError(() => Address.fromEvmAddress(address), expectedError);
  });
});<|MERGE_RESOLUTION|>--- conflicted
+++ resolved
@@ -22,15 +22,12 @@
   226, 174, 6, 54, 251, 51, 211, 203, 42, 158, 74,
 ];
 
-<<<<<<< HEAD
+const expectedAddress = 'fuel1785jcs4epy625cmjuv9u269rymmwv6s6q2y9jhnw877nj2j08ehqce3rxf';
+const expectedB256Address = '0xf1e92c42b90934aa6372e30bc568a326f6e66a1a0288595e6e3fbd392a4f3e6e';
+
 /**
  * @group node
  */
-=======
-const expectedAddress = 'fuel1785jcs4epy625cmjuv9u269rymmwv6s6q2y9jhnw877nj2j08ehqce3rxf';
-const expectedB256Address = '0xf1e92c42b90934aa6372e30bc568a326f6e66a1a0288595e6e3fbd392a4f3e6e';
-
->>>>>>> 55e83014
 describe('Address utils', () => {
   test('fromBech32 (bech32 to decoded bech32)', () => {
     const result = utils.fromBech32(ADDRESS_BECH32);
