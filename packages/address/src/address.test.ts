import { FuelError } from '@fuel-ts/errors';
import { expectToThrowFuelError } from '@fuel-ts/errors/test-utils';
<<<<<<< HEAD
=======
import type { AssetId, B256Address, B256AddressEvm, EvmAddress } from '@fuel-ts/interfaces';
>>>>>>> 458b7cf9

import { Address } from './address';
import type { AssetId, B256AddressEvm, Bech32Address, EvmAddress } from './types';
import * as utils from './utils';

const PUBLIC_KEY =
  '0x2f34bc0df4db0ec391792cedb05768832b49b1aa3a2dd8c30054d1af00f67d00b74b7acbbf3087c8e0b1a4c343db50aa471d21f278ff5ce09f07795d541fb47e';
const ADDRESS_B256 = '0xef86afa9696cf0dc6385e2c407a6e159a1103cefb7e2ae0636fb33d3cb2a9e4a';
const ADDRESS_B256_EVM_PADDED: B256AddressEvm =
  '0x00000000000000000000000007a6e159a1103cefb7e2ae0636fb33d3cb2a9e4a';
const ADDRESS_EVM = '0x07a6e159a1103cefb7e2ae0636fb33d3cb2a9e4a';
const ADDRESS_CHECKSUM = '0xEf86Afa9696cF0Dc6385E2c407a6E159A1103CEfb7e2Ae0636fb33D3cb2A9e4a';
const ADDRESS_BYTES = [
  239, 134, 175, 169, 105, 108, 240, 220, 99, 133, 226, 196, 7, 166, 225, 89, 161, 16, 60, 239, 183,
  226, 174, 6, 54, 251, 51, 211, 203, 42, 158, 74,
];

const expectedB256Address = '0xf1e92c42b90934aa6372e30bc568a326f6e66a1a0288595e6e3fbd392a4f3e6e';

/**
 * @group node
 * @group browser
 */
describe('Address utils', () => {
  test('isB256 (b256)', () => {
    const result = utils.isB256(ADDRESS_B256);

    expect(result).toBeTruthy();
  });

  test('isB256 (invalid chars)', () => {
    const result = utils.isB256(`${ADDRESS_B256}/?`);

    expect(result).toBeFalsy();
  });

  test('isB256 (too long)', () => {
    const result = utils.isB256(`${ADDRESS_B256}abc12345`);

    expect(result).toBeFalsy();
  });

  test('isB256 (too short)', () => {
    const result = utils.isB256('0xef86afa9696cf0dc6385e2c407a63d3cb2a9e4a');

    expect(result).toBeFalsy();
  });

  test('isB256 (no hex prefix)', () => {
    const result = utils.isB256(ADDRESS_B256.slice(2));

    expect(result).toBeFalsy();
  });

  test('isPublicKey (publicKey)', () => {
    const result = utils.isPublicKey(PUBLIC_KEY);

    expect(result).toBeTruthy();
  });

  test('isPublicKey (invalid chars)', () => {
    const result = utils.isPublicKey(`${PUBLIC_KEY}/?`);

    expect(result).toBeFalsy();
  });

  test('isPublicKey (too long)', () => {
    const result = utils.isPublicKey(`${PUBLIC_KEY}abc12345`);

    expect(result).toBeFalsy();
  });

  test('isPublicKey (too short)', () => {
    const result = utils.isPublicKey('0xef86afa9696cf0dc6385e2c407a63d3cb2a9e4a');

    expect(result).toBeFalsy();
  });

  test('isPublicKey (no hex prefix)', () => {
    const result = utils.isPublicKey(PUBLIC_KEY.slice(2));

    expect(result).toBeFalsy();
  });

  test('isEvmAddress (EvmAddress)', () => {
    const result = utils.isEvmAddress(ADDRESS_EVM);

    expect(result).toBeTruthy();
  });

  test('isEvmAddress (invalid chars)', () => {
    const result = utils.isEvmAddress(`${ADDRESS_EVM}/?`);

    expect(result).toBeFalsy();
  });

  test('isEvmAddress (too long)', () => {
    const result = utils.isEvmAddress(`${ADDRESS_EVM}abc12345`);

    expect(result).toBeFalsy();
  });

  test('isEvmAddress (too short)', () => {
    const result = utils.isEvmAddress('0x123');

    expect(result).toBeFalsy();
  });

  test('isEvmAddress (no hex prefix)', () => {
    const result = utils.isEvmAddress(ADDRESS_EVM.slice(2));

    expect(result).toBeFalsy();
  });

  test('clearFirst12BytesFromB256 (b256 to evm b256)', () => {
    const result = utils.toB256AddressEvm(ADDRESS_B256);

    expect(result).toEqual(ADDRESS_B256_EVM_PADDED);
  });

  test('clearFirst12BytesFromB256 (invalid B256)', async () => {
    const invalidB256 = '0x123';
    const expectedError = new FuelError(
      FuelError.CODES.PARSE_FAILED,
      `Cannot generate EVM Address B256 from: ${invalidB256}.`
    );
    await expectToThrowFuelError(() => utils.toB256AddressEvm(invalidB256), expectedError);
  });

  test('padFirst12BytesOfEvmAddress (evm Address to b256)', () => {
    const result = utils.padFirst12BytesOfEvmAddress(ADDRESS_EVM);

    expect(result).toEqual(ADDRESS_B256_EVM_PADDED);
  });

  test('padFirst12BytesOfEvmAddress (invalid EVM Address)', async () => {
    const invalidEvmAddress = '0x123';
    const expectedError = new FuelError(
      FuelError.CODES.INVALID_EVM_ADDRESS,
      'Invalid EVM address format.'
    );
    await expectToThrowFuelError(
      () => utils.padFirst12BytesOfEvmAddress(invalidEvmAddress),
      expectedError
    );
  });
});

describe('Address class', () => {
  test('instantiate an Address class', () => {
    const result = new Address(ADDRESS_B256.toUpperCase() as B256Address);

    expect(result.toAddress()).toEqual(ADDRESS_B256);
    expect(result.toString()).toEqual(ADDRESS_CHECKSUM);
    expect(`cast as string${result}`).toEqual(`cast as string${ADDRESS_CHECKSUM}`);
    expect(result.toB256()).toEqual(ADDRESS_B256);
    expect(result.toBytes()).toEqual(new Uint8Array(ADDRESS_BYTES));
  });

  test('instance equality', () => {
    const resultA = new Address(ADDRESS_B256);
    const resultB = new Address(ADDRESS_B256.toUpperCase() as B256Address);

    expect(resultA).toEqual(resultB);
    expect(resultA.equals(resultB)).toBeTruthy();
    expect(resultB.equals(resultA)).toBeTruthy();
  });

  test('create an Address class using public key', () => {
    const address = Address.fromPublicKey(PUBLIC_KEY);

    expect(address.toAddress()).toEqual(expectedB256Address);
    expect(address.toB256()).toEqual(expectedB256Address);
  });

  test('create an Address class using invalid public key (no hex prefix)', async () => {
    const address = PUBLIC_KEY.slice(2);

    const expectedError = new FuelError(
      FuelError.CODES.INVALID_PUBLIC_KEY,
      `Invalid Public Key: ${address}.`
    );
    await expectToThrowFuelError(() => Address.fromPublicKey(address), expectedError);
  });

  test('create an Address class using b256Address', () => {
    const address = Address.fromB256(ADDRESS_B256);

    expect(address.toAddress()).toEqual(ADDRESS_B256);
    expect(address.toB256()).toEqual(ADDRESS_B256);
  });

  test('create an Address class using invalid b256Address (no hex prefix)', async () => {
    const address = ADDRESS_B256.slice(2);

    const expectedError = new FuelError(
      FuelError.CODES.INVALID_B256_ADDRESS,
      `Invalid B256 Address: ${address}.`
    );
    await expectToThrowFuelError(() => Address.fromB256(address), expectedError);
  });

  test('when parsing to JSON it should show the b256 address', () => {
    const result = Address.fromB256(expectedB256Address);
    expect(JSON.stringify(result)).toEqual(`"${expectedB256Address}"`);
  });

  test('valueOf matches toString', () => {
    const address = new Address(ADDRESS_B256);

    expect(address.toString()).toEqual(address.valueOf());
  });

  test('create an Address class fromDynamicInput [public key]', () => {
    const address = Address.fromDynamicInput(PUBLIC_KEY);

    expect(address.toAddress()).toEqual(expectedB256Address);
    expect(address.toB256()).toEqual(expectedB256Address);
  });

  test('create an Address class fromDynamicInput [b256Address]', () => {
    const address = Address.fromDynamicInput(expectedB256Address);

    expect(address.toAddress()).toEqual(expectedB256Address);
  });

  test('create an Address class fromDynamicInput [b256Address]', () => {
    const address = Address.fromDynamicInput(expectedB256Address);

    expect(address.toB256()).toEqual(expectedB256Address);
  });

  test('create an Address class fromDynamicInput [evmAddress]', () => {
    const address = Address.fromDynamicInput(ADDRESS_EVM);

    expect(address.toB256()).toEqual(ADDRESS_B256_EVM_PADDED);
  });

  test('create an Address class fromDynamicInput [bad input]', async () => {
    const expectedError = new FuelError(
      FuelError.CODES.PARSE_FAILED,
      `Unknown address format: only 'B256', or 'Public Key (512)' are supported.`
    );
    await expectToThrowFuelError(() => Address.fromDynamicInput('badinput'), expectedError);
  });

  test('create an Address class fromDynamicInput [Address]', () => {
    const address = Address.fromRandom();
    const newAddress = Address.fromDynamicInput(address);

    expect(newAddress.toB256()).toEqual(address.toB256());
    expect(address).toBe(address);
    expect(newAddress).not.toBe(address);
  });

  test('create an EvmAddress from B256', () => {
    const address = Address.fromB256(ADDRESS_B256);
    const evmAddress: EvmAddress = address.toEvmAddress();

    expect(evmAddress).toBeDefined();
    expect(evmAddress.bits).toBe(ADDRESS_B256_EVM_PADDED);
  });

  test('create an AssetId from B256', () => {
    const address = Address.fromB256(ADDRESS_B256);
    const assetId: AssetId = address.toAssetId();

    expect(assetId).toBeDefined();
    expect(assetId.bits).toBe(ADDRESS_B256);
  });

  test('create an Address from an Evm Address', () => {
    const address = Address.fromEvmAddress(ADDRESS_EVM);

    const evmAddressWrapped: EvmAddress = {
      bits: ADDRESS_B256_EVM_PADDED,
    };

    expect(address.toEvmAddress()).toMatchObject(evmAddressWrapped);
    expect(address.toB256()).toEqual(ADDRESS_B256_EVM_PADDED);
  });

  test('create an Address class using invalid Evm Address (no hex prefix)', async () => {
    const address = ADDRESS_EVM.slice(2);

    const expectedError = new FuelError(
      FuelError.CODES.INVALID_EVM_ADDRESS,
      `Invalid Evm Address: ${address}.`
    );
    await expectToThrowFuelError(() => Address.fromEvmAddress(address), expectedError);
  });

  test('validate checksum address', () => {
    const address = Address.fromRandom();
    const addressMock = '0x9cfB2CAd509D417ec40b70ebE1DD72a3624D46fdD1Ea5420dBD755CE7f4Dc897';
    expect(Address.isChecksumValid(address.toChecksum())).toBeTruthy();
    expect(Address.fromB256(addressMock).toChecksum()).toBe(addressMock);
    expect(Address.isChecksumValid(addressMock)).toBeTruthy();
    expect(Address.isChecksumValid(addressMock.slice(2))).toBeTruthy();
  });

  test('validate checksum address for invalid types', () => {
    const address = Address.fromRandom();
    expect(Address.isChecksumValid(address.toB256().toLowerCase())).toBeFalsy();
    expect(
      Address.isChecksumValid('0x9cfB2CAd509D417ec40b70ebE1DD72a3624D46fdD1Ea5420dBD755CE7f4dc897')
    ).toBeFalsy();
    expect(
      Address.isChecksumValid('9cFB2Cad509d417eC40B70eBe1DD72a3624d46fDD1EA5420DbD755Ce7f4dc897')
    ).toBeFalsy();
    expect(Address.isChecksumValid('9cFB2Cad509d417eC40B70eBe1DD72')).toBeFalsy();
  });
});<|MERGE_RESOLUTION|>--- conflicted
+++ resolved
@@ -1,12 +1,8 @@
 import { FuelError } from '@fuel-ts/errors';
 import { expectToThrowFuelError } from '@fuel-ts/errors/test-utils';
-<<<<<<< HEAD
-=======
-import type { AssetId, B256Address, B256AddressEvm, EvmAddress } from '@fuel-ts/interfaces';
->>>>>>> 458b7cf9
 
 import { Address } from './address';
-import type { AssetId, B256AddressEvm, Bech32Address, EvmAddress } from './types';
+import type { AssetId, B256Address, B256AddressEvm, EvmAddress } from './types';
 import * as utils from './utils';
 
 const PUBLIC_KEY =
