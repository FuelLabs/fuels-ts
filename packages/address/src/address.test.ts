import { FuelError } from '@fuel-ts/errors';
import { expectToThrowFuelError } from '@fuel-ts/errors/test-utils';
import type { B256AddressEvm, Bech32Address, EvmAddress } from '@fuel-ts/interfaces';
import signMessageTest from '@fuel-ts/testcases/src/signMessage.json';

import Address from './address';
import * as utils from './utils';

const PUBLIC_KEY = signMessageTest.publicKey;
const ADDRESS_B256 = '0xef86afa9696cf0dc6385e2c407a6e159a1103cefb7e2ae0636fb33d3cb2a9e4a';
const ADDRESS_B256_EVM_PADDED: B256AddressEvm =
  '0x00000000000000000000000007a6e159a1103cefb7e2ae0636fb33d3cb2a9e4a';
const ADDRESS_EVM = '0x07a6e159a1103cefb7e2ae0636fb33d3cb2a9e4a';
const ADDRESS_BECH32: Bech32Address =
  'fuel1a7r2l2tfdncdccu9utzq0fhptxs3q080kl32up3klvea8je2ne9qrqnt6n';
const ADDRESS_WORDS = [
  29, 30, 3, 10, 31, 10, 11, 9, 13, 19, 24, 13, 24, 24, 28, 5, 28, 11, 2, 0, 15, 9, 23, 1, 11, 6,
  16, 17, 0, 15, 7, 15, 22, 31, 17, 10, 28, 1, 17, 22, 31, 12, 25, 29, 7, 18, 25, 10, 19, 25, 5, 0,
];
const ADDRESS_BYTES = [
  239, 134, 175, 169, 105, 108, 240, 220, 99, 133, 226, 196, 7, 166, 225, 89, 161, 16, 60, 239, 183,
  226, 174, 6, 54, 251, 51, 211, 203, 42, 158, 74,
];

describe('Address utils', () => {
  test('fromBech32 (bech32 to decoded bech32)', () => {
    const result = utils.fromBech32(ADDRESS_BECH32);

    expect(result).toEqual({
      prefix: utils.FUEL_BECH32_HRP_PREFIX,
      words: ADDRESS_WORDS,
    });
  });

  test('normalizeBech32 (bech32 to lowercase bech32)', () => {
    const result = utils.normalizeBech32(ADDRESS_BECH32.toUpperCase() as Bech32Address);

    expect(result).toEqual(ADDRESS_BECH32);
  });

  test('isBech32 (bech32)', () => {
    const result = utils.isBech32(ADDRESS_BECH32);

    expect(result).toBeTruthy();
  });

  test('isBech32 (b256)', () => {
    const result = utils.isBech32(ADDRESS_B256);

    expect(result).toBeFalsy();
  });

  test('isBech32 (bytes)', () => {
    const result = utils.isBech32(new Uint8Array(ADDRESS_BYTES));

    expect(result).toBeFalsy();
  });

  test('isB256 (b256)', () => {
    const result = utils.isB256(ADDRESS_B256);

    expect(result).toBeTruthy();
  });

  test('isB256 (bech32)', () => {
    const result = utils.isB256(ADDRESS_BECH32);

    expect(result).toBeFalsy();
  });

  test('isB256 (invalid chars)', () => {
    const result = utils.isB256(`${ADDRESS_B256}/?`);

    expect(result).toBeFalsy();
  });

  test('isB256 (too long)', () => {
    const result = utils.isB256(`${ADDRESS_B256}abc12345`);

    expect(result).toBeFalsy();
  });

  test('isB256 (too short)', () => {
    const result = utils.isB256('0xef86afa9696cf0dc6385e2c407a63d3cb2a9e4a');

    expect(result).toBeFalsy();
  });

  test('isB256 (no hex prefix)', () => {
    const result = utils.isB256('ef86afa9696cf0dc6385e2c407a6e159a1103cefb7e2ae0636fb33d3cb2a9e4a');

    expect(result).toBeTruthy();
  });

  test('isB256 (using toB256)', () => {
    const result = utils.isB256(utils.toB256(ADDRESS_BECH32));

    expect(result).toBeTruthy();
  });

  test('isPublicKey (publicKey)', () => {
    const result = utils.isPublicKey(PUBLIC_KEY);

    expect(result).toBeTruthy();
  });

  test('isPublicKey (invalid chars)', () => {
    const result = utils.isPublicKey(`${PUBLIC_KEY}/?`);

    expect(result).toBeFalsy();
  });

  test('isPublicKey (too long)', () => {
    const result = utils.isPublicKey(`${PUBLIC_KEY}abc12345`);

    expect(result).toBeFalsy();
  });

  test('isPublicKey (too short)', () => {
    const result = utils.isPublicKey('0xef86afa9696cf0dc6385e2c407a63d3cb2a9e4a');

    expect(result).toBeFalsy();
  });

  test('isPublicKey (no hex prefix)', () => {
    const result = utils.isPublicKey(
      '2f34bc0df4db0ec391792cedb05768832b49b1aa3a2dd8c30054d1af00f67d00b74b7acbbf3087c8e0b1a4c343db50aa471d21f278ff5ce09f07795d541fb47e'
    );

    expect(result).toBeTruthy();
  });

<<<<<<< HEAD
  test('getBytesCopyFromBech32 (bech32 to Uint8Array)', () => {
    const result = utils.getBytesCopyFromBech32(ADDRESS_BECH32);
=======
  test('isEvmAddress (EvmAddress)', () => {
    const result = utils.isEvmAddress(ADDRESS_EVM);

    expect(result).toBeTruthy();
  });

  test('isEvmAddress (invalid chars)', () => {
    const result = utils.isEvmAddress(`${ADDRESS_EVM}/?`);

    expect(result).toBeFalsy();
  });

  test('isEvmAddress (too long)', () => {
    const result = utils.isEvmAddress(`${ADDRESS_EVM}abc12345`);

    expect(result).toBeFalsy();
  });

  test('isEvmAddress (too short)', () => {
    const result = utils.isEvmAddress('0x123');

    expect(result).toBeFalsy();
  });

  test('isEvmAddress (no hex prefix)', () => {
    const result = utils.isEvmAddress('07a6e159a1103cefb7e2ae0636fb33d3cb2a9e4a');

    expect(result).toBeTruthy();
  });

  test('getBytesFromBech32 (bech32 to Uint8Array)', () => {
    const result = utils.getBytesFromBech32(ADDRESS_BECH32);
>>>>>>> d7562c28

    expect(result).toEqual(new Uint8Array(ADDRESS_BYTES));
  });

  test('toBech32 (b256 to bech32)', () => {
    const result = utils.toBech32(ADDRESS_B256);

    expect(result).toEqual(ADDRESS_BECH32);
  });

  test('toB256 (bech32 to b256)', () => {
    const result = utils.toB256(ADDRESS_BECH32);

    expect(result).toEqual(ADDRESS_B256);
  });

  test('toB256 (b256 to b256)', async () => {
    const address = ADDRESS_B256 as Bech32Address;
    const expectedError = new FuelError(
      FuelError.CODES.INVALID_BECH32_ADDRESS,
      `Invalid Bech32 Address: ${address}.`
    );
    await expectToThrowFuelError(() => utils.toB256(address), expectedError);
  });

  test('toBech32=>toB256', () => {
    const ADDRESS = '0x000000000000000000000000000000000000000000000000000000000000002a';
    const result = utils.toBech32(ADDRESS);
    const finalResult = utils.toB256(result);

    expect(finalResult).toEqual(ADDRESS);
  });

  test('clearFirst12BytesFromB256 (b256 to evm b256)', () => {
    const result = utils.clearFirst12BytesFromB256(ADDRESS_B256);

    expect(result).toEqual(ADDRESS_B256_EVM_PADDED);
  });

  test('clearFirst12BytesFromB256 (invalid B256)', async () => {
    const invalidB256 = '0x123';
    const expectedError = new FuelError(
      FuelError.CODES.PARSE_FAILED,
      `Cannot generate EVM Address B256 from: ${invalidB256}.`
    );
    await expectToThrowFuelError(() => utils.clearFirst12BytesFromB256(invalidB256), expectedError);
  });

  test('padFirst12BytesOfEvmAddress (evm Address to b256)', () => {
    const result = utils.padFirst12BytesOfEvmAddress(ADDRESS_EVM);

    expect(result).toEqual(ADDRESS_B256_EVM_PADDED);
  });

  test('padFirst12BytesOfEvmAddress (invalid EVM Address)', async () => {
    const invalidEvmAddress = '0x123';
    const expectedError = new FuelError(
      FuelError.CODES.INVALID_EVM_ADDRESS,
      'Invalid EVM address format.'
    );
    await expectToThrowFuelError(
      () => utils.padFirst12BytesOfEvmAddress(invalidEvmAddress),
      expectedError
    );
  });
});

describe('Address class', () => {
  test('instantiate an Address class', () => {
    const result = new Address(ADDRESS_BECH32.toUpperCase() as Bech32Address);

    expect(result.toAddress()).toEqual(ADDRESS_BECH32);
    expect(result.toString()).toEqual(ADDRESS_BECH32);
    expect(`cast as string${result}`).toEqual(`cast as string${ADDRESS_BECH32}`);
    expect(result.toB256()).toEqual(ADDRESS_B256);
    expect(result.toBytes()).toEqual(new Uint8Array(ADDRESS_BYTES));
  });

  test('instance equality', () => {
    const resultA = new Address(ADDRESS_BECH32);
    const resultB = new Address(ADDRESS_BECH32.toUpperCase() as Bech32Address);

    expect(resultA).toEqual(resultB);
    expect(resultA.equals(resultB)).toBeTruthy();
    expect(resultB.equals(resultA)).toBeTruthy();
  });

  test('create an Address class using public key', () => {
    const address = Address.fromPublicKey(PUBLIC_KEY);

    expect(address.toAddress()).toEqual(signMessageTest.address);
    expect(address.toB256()).toEqual(signMessageTest.b256Address);
  });

  test('create an Address class using b256Address', () => {
    const address = Address.fromB256(ADDRESS_B256);

    expect(address.toAddress()).toEqual(ADDRESS_BECH32);
    expect(address.toB256()).toEqual(ADDRESS_B256);
  });

  test('when parsing to JSON it should show the bech32 address', () => {
    const result = Address.fromB256(signMessageTest.b256Address);
    expect(JSON.stringify(result)).toEqual(`"${signMessageTest.address}"`);
  });

  test('valueOf matches toString', () => {
    const address = new Address(ADDRESS_BECH32);

    expect(address.toString()).toEqual(address.valueOf());
  });

  test('create an Address class fromDynamicInput [public key]', () => {
    const address = Address.fromDynamicInput(PUBLIC_KEY);

    expect(address.toAddress()).toEqual(signMessageTest.address);
    expect(address.toB256()).toEqual(signMessageTest.b256Address);
  });

  test('create an Address class fromDynamicInput [b256Address]', () => {
    const address = Address.fromDynamicInput(signMessageTest.b256Address);

    expect(address.toAddress()).toEqual(signMessageTest.address);
  });

  test('create an Address class fromDynamicInput [bech32Address]', () => {
    const address = Address.fromDynamicInput(signMessageTest.address);

    expect(address.toB256()).toEqual(signMessageTest.b256Address);
  });

  test('create an Address class fromDynamicInput [evmAddress]', () => {
    const address = Address.fromDynamicInput(ADDRESS_EVM);

    expect(address.toB256()).toEqual(ADDRESS_B256_EVM_PADDED);
  });

  test('create an Address class fromDynamicInput [bad input]', async () => {
    const expectedError = new FuelError(
      FuelError.CODES.PARSE_FAILED,
      `Unknown address format: only 'Bech32', 'B256', or 'Public Key (512)' are supported.`
    );
    await expectToThrowFuelError(() => Address.fromDynamicInput('badinput'), expectedError);
  });

  test('create an Address class fromDynamicInput [Address]', () => {
    const address = Address.fromRandom();
    const newAddress = Address.fromDynamicInput(address);

    expect(newAddress.toB256()).toEqual(address.toB256());
    expect(address).toBe(address);
    expect(newAddress).not.toBe(address);
  });

  test('create an EvmAddress from B256', () => {
    const address = Address.fromB256(ADDRESS_B256);
    const evmAddress: EvmAddress = address.toEvmAddress();

    expect(evmAddress).toBeDefined();
    expect(evmAddress.value).toBe(ADDRESS_B256_EVM_PADDED);
  });

  test('create an Address from an Evm Address', () => {
    const address = Address.fromEvmAddress(ADDRESS_EVM);

    const evmAddressWrapped: EvmAddress = {
      value: ADDRESS_B256_EVM_PADDED,
    };

    expect(address.toEvmAddress()).toMatchObject(evmAddressWrapped);
    expect(address.toB256()).toEqual(ADDRESS_B256_EVM_PADDED);
  });
});<|MERGE_RESOLUTION|>--- conflicted
+++ resolved
@@ -130,43 +130,38 @@
     expect(result).toBeTruthy();
   });
 
-<<<<<<< HEAD
+  test('isEvmAddress (EvmAddress)', () => {
+    const result = utils.isEvmAddress(ADDRESS_EVM);
+
+    expect(result).toBeTruthy();
+  });
+
+  test('isEvmAddress (invalid chars)', () => {
+    const result = utils.isEvmAddress(`${ADDRESS_EVM}/?`);
+
+    expect(result).toBeFalsy();
+  });
+
+  test('isEvmAddress (too long)', () => {
+    const result = utils.isEvmAddress(`${ADDRESS_EVM}abc12345`);
+
+    expect(result).toBeFalsy();
+  });
+
+  test('isEvmAddress (too short)', () => {
+    const result = utils.isEvmAddress('0x123');
+
+    expect(result).toBeFalsy();
+  });
+
+  test('isEvmAddress (no hex prefix)', () => {
+    const result = utils.isEvmAddress('07a6e159a1103cefb7e2ae0636fb33d3cb2a9e4a');
+
+    expect(result).toBeTruthy();
+  });
+
   test('getBytesCopyFromBech32 (bech32 to Uint8Array)', () => {
     const result = utils.getBytesCopyFromBech32(ADDRESS_BECH32);
-=======
-  test('isEvmAddress (EvmAddress)', () => {
-    const result = utils.isEvmAddress(ADDRESS_EVM);
-
-    expect(result).toBeTruthy();
-  });
-
-  test('isEvmAddress (invalid chars)', () => {
-    const result = utils.isEvmAddress(`${ADDRESS_EVM}/?`);
-
-    expect(result).toBeFalsy();
-  });
-
-  test('isEvmAddress (too long)', () => {
-    const result = utils.isEvmAddress(`${ADDRESS_EVM}abc12345`);
-
-    expect(result).toBeFalsy();
-  });
-
-  test('isEvmAddress (too short)', () => {
-    const result = utils.isEvmAddress('0x123');
-
-    expect(result).toBeFalsy();
-  });
-
-  test('isEvmAddress (no hex prefix)', () => {
-    const result = utils.isEvmAddress('07a6e159a1103cefb7e2ae0636fb33d3cb2a9e4a');
-
-    expect(result).toBeTruthy();
-  });
-
-  test('getBytesFromBech32 (bech32 to Uint8Array)', () => {
-    const result = utils.getBytesFromBech32(ADDRESS_BECH32);
->>>>>>> d7562c28
 
     expect(result).toEqual(new Uint8Array(ADDRESS_BYTES));
   });
