import { randomBytes } from '@fuel-ts/crypto';
import { FuelError } from '@fuel-ts/errors';
import type { BytesLike } from '@fuel-ts/utils';
import { arrayify, hexlify } from '@fuel-ts/utils';
import type { Decoded } from 'bech32';
import { bech32m } from 'bech32';

import type { Address } from './address';
import type {
<<<<<<< HEAD
=======
  B256Address,
>>>>>>> 458b7cf9
  AddressLike,
  ContractIdLike,
  B256Address,
  B256AddressEvm,
<<<<<<< HEAD
  Bech32Address,
} from './types';

/**
 * Fuel Network HRP (human-readable part) for bech32 encoding
 *
 * @hidden
 */
export const FUEL_BECH32_HRP_PREFIX = 'fuel';

/**
 * Decodes a Bech32 address string into Decoded
 * @deprecated
 * Type `Bech32Address` is now deprecated, as is this function. Use `B256` addresses instead. ([help](https://docs.fuel.network/docs/specs/abi/argument-encoding/#b256))
 * @hidden
 */
export function fromBech32(address: Bech32Address): Decoded {
  return bech32m.decode(address);
}

/**
 * Converts a B256 address string into Bech32
 * @deprecated
 * Type `Bech32Address` is now deprecated, as is this function. Use `B256` addresses instead. ([help](https://docs.fuel.network/docs/specs/abi/argument-encoding/#b256))
 * @hidden
 */
export function toBech32(address: B256Address): Bech32Address {
  return bech32m.encode(
    FUEL_BECH32_HRP_PREFIX,
    bech32m.toWords(arrayify(hexlify(address)))
  ) as Bech32Address;
}

/**
 * Determines if a given string is Bech32 format
 * @deprecated
 * Type `Bech32Address` is now deprecated, as is this function. Use `B256` addresses instead. ([help](https://docs.fuel.network/docs/specs/abi/argument-encoding/#b256))
 * @hidden
 */
export function isBech32(address: BytesLike): boolean {
  return (
    typeof address === 'string' &&
    address.indexOf(FUEL_BECH32_HRP_PREFIX + 1) === 0 &&
    fromBech32(address as Bech32Address).prefix === FUEL_BECH32_HRP_PREFIX
  );
}
=======
} from '@fuel-ts/interfaces';
import { arrayify, concat, hexlify } from '@fuel-ts/utils';
>>>>>>> 458b7cf9

/**
 * Determines if a given string is B256 format
 *
 * @hidden
 */
export function isB256(address: string): boolean {
  return address.length === 66 && /(0x)[0-9a-f]{64}$/i.test(address);
}

/**
 * Determines if a given string is in Public Key format (512 bits)
 *
 * @hidden
 */
export function isPublicKey(address: string): boolean {
  return address.length === 130 && /(0x)[0-9a-f]{128}$/i.test(address);
}

/**
 * Determines if a given string is in EVM Address format
 *
 * @hidden
 */
export function isEvmAddress(address: string): boolean {
  return address.length === 42 && /(0x)[0-9a-f]{40}$/i.test(address);
}

export function normalizeB256(address: B256Address): B256Address {
  return address.toLowerCase();
}

/**
 * A simple type guard to check if an object is an Address
 *
 * @hidden
 */
export function isAddress(address: object): address is Address {
  return 'bech32Address' in address;
}

/**
 * Takes an indeterminate address type and returns an address
 *
 * @hidden
 */
export const addressify = (addressLike: AddressLike | ContractIdLike): Address => {
  if (isAddress(addressLike)) {
    return addressLike;
  }

  if ('address' in addressLike && isAddress(addressLike.address)) {
    return addressLike.address;
  }

  if ('id' in addressLike && isAddress(addressLike.id)) {
    return addressLike.id;
  }

  // TODO: add error code
  throw new FuelError(FuelError.CODES.INVALID_ADDRESS, 'Invalid address');
};

/**
 * @hidden
 */
export const getRandomB256 = () => hexlify(randomBytes(32));

/**
 * Takes a B256 address and clears the first 12 bytes, this is required for an EVM Address
 *
 * @param b256 - the address to clear
 * @returns b256 with first 12 bytes cleared
 *
 * @hidden
 */
export const toB256AddressEvm = (b256: B256Address): B256AddressEvm => {
  try {
    if (!isB256(b256)) {
      throw new FuelError(FuelError.CODES.INVALID_B256_ADDRESS, `Invalid B256 Address: ${b256}.`);
    }

    const evmBytes = arrayify(b256).slice(12);
    const paddedBytes = new Uint8Array(12).fill(0);
    return hexlify(concat([paddedBytes, evmBytes])) as B256AddressEvm;
  } catch (error) {
    throw new FuelError(
      FuelError.CODES.PARSE_FAILED,
      `Cannot generate EVM Address B256 from: ${b256}.`
    );
  }
};

/**
 * Pads the first 12 bytes of an Evm address. This is useful for padding addresses returned from
 * the EVM to interact with the Sway EVM Address Type.
 *
 * @param address - Evm address to be padded
 * @returns Evm address padded to a b256 address
 *
 * @hidden
 */
export const padFirst12BytesOfEvmAddress = (address: string): B256AddressEvm => {
  if (!isEvmAddress(address)) {
    throw new FuelError(FuelError.CODES.INVALID_EVM_ADDRESS, 'Invalid EVM address format.');
  }

  return address.replace('0x', '0x000000000000000000000000') as B256AddressEvm;
};<|MERGE_RESOLUTION|>--- conflicted
+++ resolved
@@ -1,71 +1,9 @@
 import { randomBytes } from '@fuel-ts/crypto';
 import { FuelError } from '@fuel-ts/errors';
-import type { BytesLike } from '@fuel-ts/utils';
-import { arrayify, hexlify } from '@fuel-ts/utils';
-import type { Decoded } from 'bech32';
-import { bech32m } from 'bech32';
+import { arrayify, concat, hexlify } from '@fuel-ts/utils';
 
 import type { Address } from './address';
-import type {
-<<<<<<< HEAD
-=======
-  B256Address,
->>>>>>> 458b7cf9
-  AddressLike,
-  ContractIdLike,
-  B256Address,
-  B256AddressEvm,
-<<<<<<< HEAD
-  Bech32Address,
-} from './types';
-
-/**
- * Fuel Network HRP (human-readable part) for bech32 encoding
- *
- * @hidden
- */
-export const FUEL_BECH32_HRP_PREFIX = 'fuel';
-
-/**
- * Decodes a Bech32 address string into Decoded
- * @deprecated
- * Type `Bech32Address` is now deprecated, as is this function. Use `B256` addresses instead. ([help](https://docs.fuel.network/docs/specs/abi/argument-encoding/#b256))
- * @hidden
- */
-export function fromBech32(address: Bech32Address): Decoded {
-  return bech32m.decode(address);
-}
-
-/**
- * Converts a B256 address string into Bech32
- * @deprecated
- * Type `Bech32Address` is now deprecated, as is this function. Use `B256` addresses instead. ([help](https://docs.fuel.network/docs/specs/abi/argument-encoding/#b256))
- * @hidden
- */
-export function toBech32(address: B256Address): Bech32Address {
-  return bech32m.encode(
-    FUEL_BECH32_HRP_PREFIX,
-    bech32m.toWords(arrayify(hexlify(address)))
-  ) as Bech32Address;
-}
-
-/**
- * Determines if a given string is Bech32 format
- * @deprecated
- * Type `Bech32Address` is now deprecated, as is this function. Use `B256` addresses instead. ([help](https://docs.fuel.network/docs/specs/abi/argument-encoding/#b256))
- * @hidden
- */
-export function isBech32(address: BytesLike): boolean {
-  return (
-    typeof address === 'string' &&
-    address.indexOf(FUEL_BECH32_HRP_PREFIX + 1) === 0 &&
-    fromBech32(address as Bech32Address).prefix === FUEL_BECH32_HRP_PREFIX
-  );
-}
-=======
-} from '@fuel-ts/interfaces';
-import { arrayify, concat, hexlify } from '@fuel-ts/utils';
->>>>>>> 458b7cf9
+import type { AddressLike, ContractIdLike, B256Address, B256AddressEvm } from './types';
 
 /**
  * Determines if a given string is B256 format
