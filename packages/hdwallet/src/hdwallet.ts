--- conflicted
+++ resolved
@@ -1,8 +1,3 @@
-<<<<<<< HEAD
-import { concat } from '@ethersproject/bytes';
-=======
-import { arrayify } from '@ethersproject/bytes';
->>>>>>> 3f9016a6
 import { ErrorCode, FuelError } from '@fuel-ts/errors';
 import { bn, toBytes, toHex } from '@fuel-ts/math';
 import { Mnemonic } from '@fuel-ts/mnemonic';
@@ -17,11 +12,8 @@
   sha256,
   computeHmac,
   ripemd160,
-<<<<<<< HEAD
   getBytes,
-=======
   concat,
->>>>>>> 3f9016a6
 } from 'ethers';
 
 // "Bitcoin seed"
