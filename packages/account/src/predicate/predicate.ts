--- conflicted
+++ resolved
@@ -1,3 +1,4 @@
+
 import type { InputValue, JsonAbi } from '@fuel-ts/abi-coder';
 import {
   INPUT_COIN_FIXED_SIZE,
@@ -13,16 +14,12 @@
 import { arrayify, hexlify } from '@fuel-ts/utils';
 
 import { Account } from '../account';
-<<<<<<< HEAD
-import { BaseTransactionRequest, transactionRequestify } from '../providers';
-=======
 import {
   transactionRequestify,
   BaseTransactionRequest,
   isRequestInputResource,
   isRequestInputResourceFromOwner,
 } from '../providers';
->>>>>>> ee969d31
 import type {
   CallResult,
   CoinQuantityLike,
@@ -86,20 +83,6 @@
    * @param transactionRequestLike - The transaction request-like object.
    * @returns The transaction request with predicate data.
    */
-<<<<<<< HEAD
-  populateTransactionPredicateData(
-    transactionRequestLike: TransactionRequestLike,
-  ) {
-    const request = transactionRequestify(transactionRequestLike);
-
-    const { policies } = BaseTransactionRequest.getPolicyMeta(request);
-
-    request.inputs?.forEach((input: TransactionRequestInput) => {
-      if (
-        input.type === InputType.Coin &&
-        hexlify(input.owner) === this.address.toB256()
-      ) {
-=======
   populateTransactionPredicateData<T extends TransactionRequest>(
     transactionRequestLike: TransactionRequestLike
   ) {
@@ -115,12 +98,11 @@
 
     request.inputs.filter(isRequestInputResource).forEach((input) => {
       if (isRequestInputResourceFromOwner(input, this.address)) {
-        // eslint-disable-next-line no-param-reassign
->>>>>>> ee969d31
+
         input.predicate = hexlify(this.bytes);
 
         input.predicateData = hexlify(this.getPredicateData(policies.length));
-        // eslint-disable-next-line no-param-reassign
+
         input.witnessIndex = 0;
       }
     });
