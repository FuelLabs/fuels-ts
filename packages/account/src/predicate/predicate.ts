--- conflicted
+++ resolved
@@ -47,14 +47,9 @@
 > extends Account {
   bytes: Uint8Array;
   predicateData: TData = [] as unknown as TData;
-<<<<<<< HEAD
   interface: AbiCoder;
-
-=======
-  interface: Interface;
   initialBytecode: Uint8Array;
   configurableConstants: TConfigurables | undefined;
->>>>>>> 72e0d586
   /**
    * Creates an instance of the Predicate class.
    *
@@ -165,7 +160,7 @@
   ) {
     return new Predicate<TData, TConfigurables>({
       bytecode: this.initialBytecode,
-      abi: this.interface.jsonAbi,
+      abi: this.interface.specification,
       provider: this.provider,
       data: overrides.data ?? this.predicateData,
       configurableConstants: overrides.configurableConstants ?? this.configurableConstants,
