--- conflicted
+++ resolved
@@ -1,21 +1,13 @@
 import type { JsonAbi, InputValue } from '@fuel-ts/abi-coder';
-import {
-  Interface,
-  INPUT_COIN_FIXED_SIZE,
-  WORD_SIZE,
-  calculateVmTxMemory,
-  SCRIPT_FIXED_SIZE,
-} from '@fuel-ts/abi-coder';
+import { Interface } from '@fuel-ts/abi-coder';
 import { Address } from '@fuel-ts/address';
 import { ErrorCode, FuelError } from '@fuel-ts/errors';
 import type { BytesLike } from '@fuel-ts/interfaces';
-import { ByteArrayCoder } from '@fuel-ts/transactions';
 import { arrayify, hexlify } from '@fuel-ts/utils';
 
 import { Account } from '../account';
 import {
   transactionRequestify,
-  BaseTransactionRequest,
   isRequestInputResource,
   isRequestInputResourceFromOwner,
 } from '../providers';
@@ -90,16 +82,6 @@
   ) {
     const request = transactionRequestify(transactionRequestLike) as T;
 
-<<<<<<< HEAD
-    request.inputs?.forEach((input: TransactionRequestInput) => {
-      if (input.type === InputType.Coin && hexlify(input.owner) === this.address.toB256()) {
-        // eslint-disable-next-line no-param-reassign
-        input.predicate = hexlify(this.bytes);
-        // eslint-disable-next-line no-param-reassign
-        input.predicateData = hexlify(this.getPredicateData());
-=======
-    const { policies } = BaseTransactionRequest.getPolicyMeta(request);
-
     const placeholderIndex = this.getIndexFromPlaceholderWitness(request);
 
     if (placeholderIndex !== -1) {
@@ -111,10 +93,9 @@
         // eslint-disable-next-line no-param-reassign
         input.predicate = hexlify(this.bytes);
         // eslint-disable-next-line no-param-reassign
-        input.predicateData = hexlify(this.getPredicateData(policies.length));
+        input.predicateData = hexlify(this.getPredicateData());
         // eslint-disable-next-line no-param-reassign
         input.witnessIndex = 0;
->>>>>>> 16196b67
       }
     });
 
