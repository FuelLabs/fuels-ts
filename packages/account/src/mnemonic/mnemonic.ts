import { randomBytes, pbkdf2, computeHmac } from '@fuel-ts/crypto';
import { ErrorCode, FuelError } from '@fuel-ts/errors';
import { sha256 } from '@fuel-ts/hasher';
import type { BytesLike } from '@fuel-ts/interfaces';
<<<<<<< HEAD
import { arrayify, concat, hexlify } from '@fuel-ts/utils';
import { computeHmac, dataSlice, encodeBase58, pbkdf2 } from 'ethers';
=======
import { arrayify, hexlify, concat, dataSlice, encodeBase58 } from '@fuel-ts/utils';
>>>>>>> 316c757b

import { english } from '../wordlists';

import type { MnemonicPhrase } from './utils';
import {
  entropyToMnemonicIndices,
  getPhrase,
  getWords,
  mnemonicWordsToEntropy,
  toUtf8Bytes,
} from './utils';

//
// Constants
//
// "Bitcoin seed"
const MasterSecret = toUtf8Bytes('Bitcoin seed');
// 4 byte: version bytes (mainnet: 0x0488B21E public, 0x0488ADE4 private; testnet: 0x043587CF public, 0x04358394 private)
const MainnetPRV = '0x0488ade4';
const TestnetPRV = '0x04358394';
export const MNEMONIC_SIZES = [12, 15, 18, 21, 24];

function assertWordList(wordlist: Array<string>) {
  if (wordlist.length !== 2048) {
    throw new FuelError(
      ErrorCode.INVALID_WORD_LIST,
      `Expected word list length of 2048, but got ${wordlist.length}.`,
    );
  }
}

function assertEntropy(entropy: BytesLike) {
  if (entropy.length % 4 !== 0 || entropy.length < 16 || entropy.length > 32) {
    throw new FuelError(
      ErrorCode.INVALID_ENTROPY,
      `Entropy should be between 16 and 32 bytes and a multiple of 4, but got ${entropy.length} bytes.`,
    );
  }
}

function assertMnemonic(words: Array<string>) {
  if (!MNEMONIC_SIZES.includes(words.length)) {
    const errorMsg = `Invalid mnemonic size. Expected one of [${MNEMONIC_SIZES.join(
      ', ',
    )}] words, but got ${words.length}.`;

    throw new FuelError(ErrorCode.INVALID_MNEMONIC, errorMsg);
  }
}

class Mnemonic {
  wordlist: Array<string>;

  /**
   *
   * @param wordlist - Provide a wordlist with the list of words used to generate the mnemonic phrase. The default value is the English list.
   * @returns Mnemonic instance
   */
  constructor(wordlist: Array<string> = english) {
    this.wordlist = wordlist;

    assertWordList(this.wordlist);
  }

  /**
   *
   * @param phrase - Mnemonic phrase composed by words from the provided wordlist
   * @returns Entropy hash
   */
  mnemonicToEntropy(phrase: MnemonicPhrase) {
    return Mnemonic.mnemonicToEntropy(phrase, this.wordlist);
  }

  /**
   *
   * @param entropy - Entropy source to the mnemonic phrase.
   * @returns Mnemonic phrase
   */
  entropyToMnemonic(entropy: BytesLike) {
    return Mnemonic.entropyToMnemonic(entropy, this.wordlist);
  }

  /**
   *
   * @param phrase - Mnemonic phrase composed by words from the provided wordlist
   * @param wordlist - Provide a wordlist with the list of words used to generate the mnemonic phrase. The default value is the English list.
   * @returns Mnemonic phrase
   */
  static mnemonicToEntropy(
    phrase: MnemonicPhrase,
    wordlist: Array<string> = english,
  ): string {
    const words = getWords(phrase);

    assertMnemonic(words);

    return hexlify(mnemonicWordsToEntropy(words, wordlist));
  }

  /**
   * @param entropy - Entropy source to the mnemonic phrase.
   * @param testnet - Inform if should use testnet or mainnet prefix, default value is true (`mainnet`).
   * @returns 64-byte array contains privateKey and chainCode as described on BIP39
   */
  static entropyToMnemonic(
    entropy: BytesLike,
    wordlist: Array<string> = english,
  ): string {
    const entropyBytes = arrayify(entropy);

    assertWordList(wordlist);
    assertEntropy(entropyBytes);

    return entropyToMnemonicIndices(entropyBytes)
      .map((i) => wordlist[i])
      .join(' ');
  }

  /**
   * @param phrase - Mnemonic phrase composed by words from the provided wordlist
   * @param passphrase - Add additional security to protect the generated seed with a memorized passphrase. `Note: if the owner forgot the passphrase, all wallets and accounts derive from the phrase will be lost.`
   * @returns 64-byte array contains privateKey and chainCode as described on BIP39
   */
  static mnemonicToSeed(phrase: MnemonicPhrase, passphrase: BytesLike = '') {
    assertMnemonic(getWords(phrase));

    const phraseBytes = toUtf8Bytes(getPhrase(phrase));
    const salt = toUtf8Bytes(`mnemonic${passphrase}`);

    return pbkdf2(phraseBytes, salt, 2048, 64, 'sha512');
  }

  /**
   * @param phrase - Mnemonic phrase composed by words from the provided wordlist
   * @param passphrase - Add additional security to protect the generated seed with a memorized passphrase. `Note: if the owner forgot the passphrase, all wallets and accounts derive from the phrase will be lost.`
   * @returns 64-byte array contains privateKey and chainCode as described on BIP39
   */
  static mnemonicToMasterKeys(
    phrase: MnemonicPhrase,
    passphrase: BytesLike = '',
  ) {
    const seed = Mnemonic.mnemonicToSeed(phrase, passphrase);
    return Mnemonic.masterKeysFromSeed(seed);
  }

  /**
   * Validates if given mnemonic is  valid
   * @param phrase - Mnemonic phrase composed by words from the provided wordlist
   * @returns true if phrase is a valid mnemonic
   */
  static isMnemonicValid(phrase: string) {
    const words = getWords(phrase);

    let i = 0;

    try {
      assertMnemonic(words);
    } catch {
      return false;
    }

    while (i < words.length) {
      if (Mnemonic.binarySearch(words[i]) === false) {
        return false;
      }
      i += 1;
    }

    return true;
  }

  static binarySearch(target: string): boolean {
    const words = english;
    let left = 0;
    let right: number = words.length - 1;

    while (left <= right) {
      const mid: number = Math.floor((left + right) / 2);

      if (words[mid] === target) {
        return true;
      }
      if (target < words[mid]) {
        right = mid - 1;
      } else {
        left = mid + 1;
      }
    }

    return false;
  }

  /**
   * @param seed - BIP39 seed
   * @param testnet - Inform if should use testnet or mainnet prefix, the default value is true (`mainnet`).
   * @returns 64-byte array contains privateKey and chainCode as described on BIP39
   */
  static masterKeysFromSeed(seed: string): Uint8Array {
    const seedArray = arrayify(seed);

    if (seedArray.length < 16 || seedArray.length > 64) {
      throw new FuelError(
        ErrorCode.INVALID_SEED,
        `Seed length should be between 16 and 64 bytes, but received ${seedArray.length} bytes.`,
      );
    }

    return arrayify(computeHmac('sha512', MasterSecret, seedArray));
  }

  /**
   * Get the extendKey as defined on BIP-32 from the provided seed
   *
   * @param seed - BIP39 seed
   * @param testnet - Inform if should use testnet or mainnet prefix, default value is true (`mainnet`).
   * @returns BIP-32 extended private key
   */
  static seedToExtendedKey(seed: string, testnet = false): string {
    const masterKey = Mnemonic.masterKeysFromSeed(seed);
    const prefix = arrayify(testnet ? TestnetPRV : MainnetPRV);
    const depth = '0x00';
    const fingerprint = '0x00000000';
    const index = '0x00000000';
    // last 32 bites from the key
    const chainCode = masterKey.slice(32);
    // first 32 bites from the key
    const privateKey = masterKey.slice(0, 32);
    const extendedKey = concat([
      prefix,
      depth,
      fingerprint,
      index,
      chainCode,
      concat(['0x00', privateKey]),
    ]);
    const checksum = dataSlice(sha256(sha256(extendedKey)), 0, 4);

    return encodeBase58(concat([extendedKey, checksum]));
  }

  /**
   *  Create a new mnemonic using a randomly generated number as entropy.
   *  As defined in BIP39, the entropy must be a multiple of 32 bits, and its size must be between 128 and 256 bits.
   *  Therefore, the possible values for `strength` are 128, 160, 192, 224, and 256.
   *  If not provided, the default entropy length will be set to 256 bits.
   *  The return is a list of words that encodes the generated entropy.
   *
   *
   * @param size - Number of bytes used as an entropy
   * @param extraEntropy - Optional extra entropy to increase randomness
   * @returns A randomly generated mnemonic
   */
  static generate(size = 32, extraEntropy: BytesLike = '') {
    const entropy = extraEntropy
      ? sha256(concat([randomBytes(size), arrayify(extraEntropy)]))
      : randomBytes(size);
    return Mnemonic.entropyToMnemonic(entropy);
  }
}

export default Mnemonic;<|MERGE_RESOLUTION|>--- conflicted
+++ resolved
@@ -2,12 +2,13 @@
 import { ErrorCode, FuelError } from '@fuel-ts/errors';
 import { sha256 } from '@fuel-ts/hasher';
 import type { BytesLike } from '@fuel-ts/interfaces';
-<<<<<<< HEAD
-import { arrayify, concat, hexlify } from '@fuel-ts/utils';
-import { computeHmac, dataSlice, encodeBase58, pbkdf2 } from 'ethers';
-=======
-import { arrayify, hexlify, concat, dataSlice, encodeBase58 } from '@fuel-ts/utils';
->>>>>>> 316c757b
+import {
+  arrayify,
+  hexlify,
+  concat,
+  dataSlice,
+  encodeBase58,
+} from '@fuel-ts/utils';
 
 import { english } from '../wordlists';
 
