--- conflicted
+++ resolved
@@ -1,11 +1,6 @@
 export const FUEL_NETWORK_URL: string =
   typeof process !== 'undefined'
-<<<<<<< HEAD
     ? process?.env?.FUEL_NETWORK_URL || 'http://127.0.0.1:4000/v1/graphql'
     : 'http://127.0.0.1:4000/v1/graphql';
-=======
-    ? process?.env?.FUEL_NETWORK_URL || 'http://127.0.0.1:4000/graphql'
-    : 'http://127.0.0.1:4000/graphql';
 
-export const FUEL_BETA_5_NETWORK_URL: string = 'https://beta-5.fuel.network/graphql';
->>>>>>> 004bf150
+export const FUEL_BETA_5_NETWORK_URL: string = 'https://beta-5.fuel.network/graphql';