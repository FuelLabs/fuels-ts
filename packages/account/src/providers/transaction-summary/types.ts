--- conflicted
+++ resolved
@@ -6,15 +6,9 @@
 import type {
   GqlPreconfirmationFailureStatusFragment,
   GqlPreconfirmationSuccessStatusFragment,
-<<<<<<< HEAD
-  GqlReceiptFragment,
-  GqlSuccessStatusFragment,
-} from '../__generated__/operations';
-=======
   GqlSuccessStatusFragment,
 } from '../__generated__/operations';
 import type { TransactionReceiptJson } from '../provider';
->>>>>>> 9f3767b2
 import type { TransactionResultReceipt } from '../transaction-response';
 
 export type SubmittedStatus = {
