--- conflicted
+++ resolved
@@ -3,18 +3,13 @@
 import type { BN, BNInput } from '@fuel-ts/math';
 import type { Input, Output, Transaction, TransactionType } from '@fuel-ts/transactions';
 
-<<<<<<< HEAD
-import type { GqlSuccessStatusFragment } from '../__generated__/operations';
 import type { TransactionReceiptJson } from '../provider';
-=======
 import type {
   GqlPreconfirmationFailureStatusFragment,
   GqlPreconfirmationSqueezedOutStatusFragment,
   GqlPreconfirmationSuccessStatusFragment,
-  GqlReceiptFragment,
   GqlSuccessStatusFragment,
 } from '../__generated__/operations';
->>>>>>> 37703c9a
 import type { TransactionResultReceipt } from '../transaction-response';
 
 export type SubmittedStatus = {
