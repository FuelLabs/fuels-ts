import { type BN } from '@fuel-ts/math';
import { type Transaction } from '@fuel-ts/transactions';
<<<<<<< HEAD
import { DateTime } from '@fuel-ts/utils';
import { hexlify } from 'ethers';
=======
import { hexlify } from '@fuel-ts/utils';
>>>>>>> d386df15

import type { GqlGasCosts } from '../__generated__/operations';
import type { TransactionResultReceipt } from '../transaction-response';
import { getGasUsedFromReceipts } from '../utils';

import { calculateTransactionFee } from './calculate-transaction-fee';
import {
  getOperations,
  getTransactionTypeName,
  isTypeMint,
  isTypeCreate,
  isTypeScript,
} from './operations';
import { extractBurnedAssetsFromReceipts, extractMintedAssetsFromReceipts } from './receipt';
import { processGraphqlStatus } from './status';
import type { AbiMap, GraphqlTransactionStatus, TransactionSummary } from './types';

export interface AssembleTransactionSummaryParams {
  gasPerByte: BN;
  gasPriceFactor: BN;
  transaction: Transaction;
  id?: string;
  transactionBytes: Uint8Array;
  gqlTransactionStatus?: GraphqlTransactionStatus;
  receipts: TransactionResultReceipt[];
  abiMap?: AbiMap;
  maxInputs: BN;
  gasCosts: GqlGasCosts;
}

/** @hidden */
export function assembleTransactionSummary<TTransactionType = void>(
  params: AssembleTransactionSummaryParams
) {
  const {
    id,
    receipts,
    gasPerByte,
    gasPriceFactor,
    transaction,
    transactionBytes,
    gqlTransactionStatus,
    abiMap = {},
    maxInputs,
    gasCosts,
  } = params;

  const gasUsed = getGasUsedFromReceipts(receipts);

  const rawPayload = hexlify(transactionBytes);

  const operations = getOperations({
    transactionType: transaction.type,
    inputs: transaction.inputs || [],
    outputs: transaction.outputs || [],
    receipts,
    rawPayload,
    abiMap,
    maxInputs,
  });

  const typeName = getTransactionTypeName(transaction.type);

  const { fee } = calculateTransactionFee({
    gasUsed,
    rawPayload,
    consensusParameters: {
      gasCosts,
      feeParams: {
        gasPerByte,
        gasPriceFactor,
      },
    },
  });

  const { isStatusFailure, isStatusPending, isStatusSuccess, blockId, status, time } =
    processGraphqlStatus(gqlTransactionStatus);

  const mintedAssets = extractMintedAssetsFromReceipts(receipts);
  const burnedAssets = extractBurnedAssetsFromReceipts(receipts);

  let date: DateTime | undefined;

  if (time) {
    date = DateTime.fromTai64(time);
  }

  const transactionSummary: TransactionSummary<TTransactionType> = {
    id,
    fee,
    gasUsed,
    operations,
    type: typeName,
    blockId,
    time,
    status,
    receipts,
    mintedAssets,
    burnedAssets,
    isTypeMint: isTypeMint(transaction.type),
    isTypeCreate: isTypeCreate(transaction.type),
    isTypeScript: isTypeScript(transaction.type),
    isStatusFailure,
    isStatusSuccess,
    isStatusPending,
    date,
    transaction: transaction as Transaction<TTransactionType>,
  };

  return transactionSummary;
}<|MERGE_RESOLUTION|>--- conflicted
+++ resolved
@@ -1,11 +1,6 @@
 import { type BN } from '@fuel-ts/math';
 import { type Transaction } from '@fuel-ts/transactions';
-<<<<<<< HEAD
-import { DateTime } from '@fuel-ts/utils';
-import { hexlify } from 'ethers';
-=======
-import { hexlify } from '@fuel-ts/utils';
->>>>>>> d386df15
+import { DateTime, hexlify } from '@fuel-ts/utils';
 
 import type { GqlGasCosts } from '../__generated__/operations';
 import type { TransactionResultReceipt } from '../transaction-response';
