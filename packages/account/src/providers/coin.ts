--- conflicted
+++ resolved
@@ -12,9 +12,6 @@
   blockCreated: BN;
   txCreatedIdx: BN;
   predicate?: BytesLike;
-<<<<<<< HEAD
-=======
   predicateData?: BytesLike;
   padPredicateData?: (policiesLenght: number) => BytesLike;
->>>>>>> 60be2954
 };