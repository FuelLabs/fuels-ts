<<<<<<< HEAD
import { CHAIN_IDS } from "../../chains";
import { assets } from "../index";
import type { Asset } from "../types";
import {
	getAssetEth,
	getAssetFuel,
	getAssetWithNetwork,
	getDefaultChainId,
} from "../utils/network";
=======
import { Asset } from '../types'
import { getAssetEth, getAssetFuel, getAssetWithNetwork, getDefaultChainId } from '../utils/network';
import { CHAIN_IDS } from '../../chains'
import { assets } from '../assets';
>>>>>>> ee969d31

/**
 * @group node
 */
describe("Network Utils", () => {
	test("getDefaultChainId", async () => {
		expect(getDefaultChainId("ethereum")).toBe(11155111);
		expect(getDefaultChainId("fuel")).toBe(0);
	});

<<<<<<< HEAD
	test("getAssetWithNetwork - Ethereum", async () => {
		const asset = assets[0] as Asset;
		const assetEth = getAssetWithNetwork({
			asset,
			networkType: "ethereum",
			chainId: CHAIN_IDS.eth.sepolia,
		});
		expect(assetEth).toEqual({
			type: "ethereum",
			chainId: CHAIN_IDS.eth.sepolia,
			decimals: 18,
			icon: "eth.svg",
			name: "Ethereum",
			symbol: "ETH",
		});
	});

	test("getAssetWithNetwork - Fuel", async () => {
		const asset = assets[0] as Asset;
		const assetFuel = getAssetWithNetwork({
			asset,
			networkType: "fuel",
			chainId: CHAIN_IDS.fuel.beta5,
		});
		expect(assetFuel).toEqual({
			type: "fuel",
			chainId: CHAIN_IDS.fuel.beta5,
			decimals: 9,
			assetId:
				"0x0000000000000000000000000000000000000000000000000000000000000000",
			icon: "eth.svg",
			name: "Ethereum",
			symbol: "ETH",
		});
	});
=======
  test('getAssetWithNetwork - Ethereum', async () => {
    const asset = assets[0] as Asset
    const assetEth = getAssetWithNetwork({ asset, networkType: 'ethereum', chainId: CHAIN_IDS.eth.sepolia })
    expect(assetEth).toEqual({
      type: 'ethereum',
      chainId: CHAIN_IDS.eth.sepolia,
      decimals: 18,
      icon: 'https://cdn.fuel.network/assets/eth.svg',
      name: 'Ethereum',
      symbol: 'ETH'
    })
  })

  test('getAssetWithNetwork - Fuel', async () => {
    const asset = assets[0] as Asset
    const assetFuel = getAssetWithNetwork({ asset, networkType: 'fuel', chainId: CHAIN_IDS.fuel.beta5 })
    expect(assetFuel).toEqual({
      type: 'fuel',
      chainId: CHAIN_IDS.fuel.beta5,
      decimals: 9,
      assetId: '0x0000000000000000000000000000000000000000000000000000000000000000',
      icon: 'https://cdn.fuel.network/assets/eth.svg',
      name: 'Ethereum',
      symbol: 'ETH'
    })
  })
>>>>>>> ee969d31

	test("getAssetWithNetwork - invalid network", async () => {
		const asset = assets[0] as Asset;
		const assetUndefined = getAssetWithNetwork({
			asset,
			networkType: "ethereum",
			chainId: 0,
		});
		expect(assetUndefined).toBeUndefined();
	});

<<<<<<< HEAD
	test("getAssetEth", async () => {
		const asset = assets[0] as Asset;
		const assetEth = getAssetEth(asset);
		expect(assetEth).toEqual({
			type: "ethereum",
			chainId: CHAIN_IDS.eth.sepolia,
			decimals: 18,
			icon: "eth.svg",
			name: "Ethereum",
			symbol: "ETH",
		});
	});

	test("getAssetFuel", async () => {
		const asset = assets[0] as Asset;
		const assetFuel = getAssetFuel(asset);

		expect(assetFuel).toEqual({
			type: "fuel",
			chainId: CHAIN_IDS.fuel.beta5,
			decimals: 9,
			assetId:
				"0x0000000000000000000000000000000000000000000000000000000000000000",
			icon: "eth.svg",
			name: "Ethereum",
			symbol: "ETH",
		});
	});
});
=======
  test('getAssetEth', async () => {
    const asset = assets[0] as Asset
    const assetEth = getAssetEth(asset)
    expect(assetEth).toEqual({
      type: 'ethereum',
      chainId: CHAIN_IDS.eth.sepolia,
      decimals: 18,
      icon: 'https://cdn.fuel.network/assets/eth.svg',
      name: 'Ethereum',
      symbol: 'ETH',
    })
  })

  test('getAssetFuel', async () => {
    const asset = assets[0] as Asset
    const assetFuel = getAssetFuel(asset)
    
    expect(assetFuel).toEqual({
      type: 'fuel',
      chainId: CHAIN_IDS.fuel.beta5,
      decimals: 9,
      assetId: '0x0000000000000000000000000000000000000000000000000000000000000000',
      icon: 'https://cdn.fuel.network/assets/eth.svg',
      name: 'Ethereum',
      symbol: 'ETH',
    })
  })
})
>>>>>>> ee969d31
<|MERGE_RESOLUTION|>--- conflicted
+++ resolved
@@ -1,19 +1,7 @@
-<<<<<<< HEAD
-import { CHAIN_IDS } from "../../chains";
-import { assets } from "../index";
-import type { Asset } from "../types";
-import {
-	getAssetEth,
-	getAssetFuel,
-	getAssetWithNetwork,
-	getDefaultChainId,
-} from "../utils/network";
-=======
 import { Asset } from '../types'
 import { getAssetEth, getAssetFuel, getAssetWithNetwork, getDefaultChainId } from '../utils/network';
 import { CHAIN_IDS } from '../../chains'
 import { assets } from '../assets';
->>>>>>> ee969d31
 
 /**
  * @group node
@@ -24,70 +12,32 @@
 		expect(getDefaultChainId("fuel")).toBe(0);
 	});
 
-<<<<<<< HEAD
-	test("getAssetWithNetwork - Ethereum", async () => {
-		const asset = assets[0] as Asset;
-		const assetEth = getAssetWithNetwork({
-			asset,
-			networkType: "ethereum",
-			chainId: CHAIN_IDS.eth.sepolia,
-		});
+	test('getAssetWithNetwork - Ethereum', async () => {
+		const asset = assets[0] as Asset
+		const assetEth = getAssetWithNetwork({ asset, networkType: 'ethereum', chainId: CHAIN_IDS.eth.sepolia })
 		expect(assetEth).toEqual({
-			type: "ethereum",
+			type: 'ethereum',
 			chainId: CHAIN_IDS.eth.sepolia,
 			decimals: 18,
-			icon: "eth.svg",
-			name: "Ethereum",
-			symbol: "ETH",
-		});
-	});
+			icon: 'https://cdn.fuel.network/assets/eth.svg',
+			name: 'Ethereum',
+			symbol: 'ETH'
+		})
+	})
 
-	test("getAssetWithNetwork - Fuel", async () => {
-		const asset = assets[0] as Asset;
-		const assetFuel = getAssetWithNetwork({
-			asset,
-			networkType: "fuel",
-			chainId: CHAIN_IDS.fuel.beta5,
-		});
+	test('getAssetWithNetwork - Fuel', async () => {
+		const asset = assets[0] as Asset
+		const assetFuel = getAssetWithNetwork({ asset, networkType: 'fuel', chainId: CHAIN_IDS.fuel.beta5 })
 		expect(assetFuel).toEqual({
-			type: "fuel",
+			type: 'fuel',
 			chainId: CHAIN_IDS.fuel.beta5,
 			decimals: 9,
-			assetId:
-				"0x0000000000000000000000000000000000000000000000000000000000000000",
-			icon: "eth.svg",
-			name: "Ethereum",
-			symbol: "ETH",
-		});
-	});
-=======
-  test('getAssetWithNetwork - Ethereum', async () => {
-    const asset = assets[0] as Asset
-    const assetEth = getAssetWithNetwork({ asset, networkType: 'ethereum', chainId: CHAIN_IDS.eth.sepolia })
-    expect(assetEth).toEqual({
-      type: 'ethereum',
-      chainId: CHAIN_IDS.eth.sepolia,
-      decimals: 18,
-      icon: 'https://cdn.fuel.network/assets/eth.svg',
-      name: 'Ethereum',
-      symbol: 'ETH'
-    })
-  })
-
-  test('getAssetWithNetwork - Fuel', async () => {
-    const asset = assets[0] as Asset
-    const assetFuel = getAssetWithNetwork({ asset, networkType: 'fuel', chainId: CHAIN_IDS.fuel.beta5 })
-    expect(assetFuel).toEqual({
-      type: 'fuel',
-      chainId: CHAIN_IDS.fuel.beta5,
-      decimals: 9,
-      assetId: '0x0000000000000000000000000000000000000000000000000000000000000000',
-      icon: 'https://cdn.fuel.network/assets/eth.svg',
-      name: 'Ethereum',
-      symbol: 'ETH'
-    })
-  })
->>>>>>> ee969d31
+			assetId: '0x0000000000000000000000000000000000000000000000000000000000000000',
+			icon: 'https://cdn.fuel.network/assets/eth.svg',
+			name: 'Ethereum',
+			symbol: 'ETH'
+		})
+	})
 
 	test("getAssetWithNetwork - invalid network", async () => {
 		const asset = assets[0] as Asset;
@@ -99,63 +49,31 @@
 		expect(assetUndefined).toBeUndefined();
 	});
 
-<<<<<<< HEAD
-	test("getAssetEth", async () => {
-		const asset = assets[0] as Asset;
-		const assetEth = getAssetEth(asset);
+	test('getAssetEth', async () => {
+		const asset = assets[0] as Asset
+		const assetEth = getAssetEth(asset)
 		expect(assetEth).toEqual({
-			type: "ethereum",
+			type: 'ethereum',
 			chainId: CHAIN_IDS.eth.sepolia,
 			decimals: 18,
-			icon: "eth.svg",
-			name: "Ethereum",
-			symbol: "ETH",
-		});
-	});
+			icon: 'https://cdn.fuel.network/assets/eth.svg',
+			name: 'Ethereum',
+			symbol: 'ETH',
+		})
+	})
 
-	test("getAssetFuel", async () => {
-		const asset = assets[0] as Asset;
-		const assetFuel = getAssetFuel(asset);
+	test('getAssetFuel', async () => {
+		const asset = assets[0] as Asset
+		const assetFuel = getAssetFuel(asset)
 
 		expect(assetFuel).toEqual({
-			type: "fuel",
+			type: 'fuel',
 			chainId: CHAIN_IDS.fuel.beta5,
 			decimals: 9,
-			assetId:
-				"0x0000000000000000000000000000000000000000000000000000000000000000",
-			icon: "eth.svg",
-			name: "Ethereum",
-			symbol: "ETH",
-		});
-	});
-});
-=======
-  test('getAssetEth', async () => {
-    const asset = assets[0] as Asset
-    const assetEth = getAssetEth(asset)
-    expect(assetEth).toEqual({
-      type: 'ethereum',
-      chainId: CHAIN_IDS.eth.sepolia,
-      decimals: 18,
-      icon: 'https://cdn.fuel.network/assets/eth.svg',
-      name: 'Ethereum',
-      symbol: 'ETH',
-    })
-  })
-
-  test('getAssetFuel', async () => {
-    const asset = assets[0] as Asset
-    const assetFuel = getAssetFuel(asset)
-    
-    expect(assetFuel).toEqual({
-      type: 'fuel',
-      chainId: CHAIN_IDS.fuel.beta5,
-      decimals: 9,
-      assetId: '0x0000000000000000000000000000000000000000000000000000000000000000',
-      icon: 'https://cdn.fuel.network/assets/eth.svg',
-      name: 'Ethereum',
-      symbol: 'ETH',
-    })
-  })
-})
->>>>>>> ee969d31
+			assetId: '0x0000000000000000000000000000000000000000000000000000000000000000',
+			icon: 'https://cdn.fuel.network/assets/eth.svg',
+			name: 'Ethereum',
+			symbol: 'ETH',
+		})
+	})
+})