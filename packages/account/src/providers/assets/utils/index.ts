--- conflicted
+++ resolved
@@ -1,10 +1,4 @@
-<<<<<<< HEAD
-export * from "./network";
-export * from "./resolveIconPaths";
-export * from "./url";
-=======
 export * from './network';
 export * from './resolveIconPaths';
 export * from './url';
-export * from './fuelAssetsBaseUrl'
->>>>>>> ee969d31
+export * from './fuelAssetsBaseUrl'