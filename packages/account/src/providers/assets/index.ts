--- conflicted
+++ resolved
@@ -1,46 +1,3 @@
-<<<<<<< HEAD
-import { CHAIN_IDS } from "../chains";
-
-import type { Assets } from "./types";
-
-export const assets: Assets = [
-	{
-		name: "Ethereum",
-		symbol: "ETH",
-		icon: "eth.svg",
-		networks: [
-			{
-				type: "ethereum",
-				chainId: CHAIN_IDS.eth.sepolia,
-				decimals: 18,
-			},
-			{
-				type: "ethereum",
-				chainId: CHAIN_IDS.eth.foundry,
-				decimals: 18,
-			},
-			{
-				type: "fuel",
-				chainId: CHAIN_IDS.fuel.beta5,
-				decimals: 9,
-				assetId:
-					"0x0000000000000000000000000000000000000000000000000000000000000000",
-			},
-			{
-				type: "fuel",
-				chainId: CHAIN_IDS.fuel.devnet,
-				decimals: 9,
-				assetId:
-					"0x0000000000000000000000000000000000000000000000000000000000000000",
-			},
-		],
-	},
-];
-
-export * from "./utils";
-export * from "./types";
-=======
 export * from './assets'
 export * from './utils';
-export * from './types';
->>>>>>> ee969d31
+export * from './types';