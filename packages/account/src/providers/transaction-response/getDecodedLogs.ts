import type { AbiSpecification } from '@fuel-ts/abi';
import { AbiCoder, encoding } from '@fuel-ts/abi';
import { ReceiptType } from '@fuel-ts/transactions';

import type { TransactionResultReceipt } from './transaction-response';

/** @hidden */
export function getDecodedLogs<T = unknown>(
  receipts: Array<TransactionResultReceipt>,
  mainAbi: AbiSpecification,
  externalAbis: Record<string, AbiSpecification> = {}
): T[] {
  /**
   * This helper decodes logs from transaction receipts.
   * It loops through all receipts and decodes two types of logs:
   * - ReceiptType.LogData
   * - ReceiptType.Log
   *
   * The "mainAbi" parameter represents the ABI of the main contract used to create the transaction
   * or the ABI from a script used within a "BaseInvocationScope" context.
   * The "externalAbis" parameter is a record of contract ABIs that are also part of the transaction.
   * These ABIs were added using `contract.addContracts` or through a multicall with `contract.multiCall`.
   *
   * @param receipts - The array of transaction result receipts.
   * @param mainAbi - The ABI of the script or main contract.
   * @param externalAbis - The record of external contract ABIs.
   * @returns An array of decoded logs from Sway projects.
   */
  return receipts.reduce((logs: T[], receipt) => {
    if (receipt.type === ReceiptType.LogData || receipt.type === ReceiptType.Log) {
      const interfaceToUse = AbiCoder.fromAbi(externalAbis[receipt.id] || mainAbi);

      const data =
<<<<<<< HEAD
        receipt.type === ReceiptType.Log ? encoding.v1.u64.encode(receipt.val0) : receipt.data;

      const log = interfaceToUse.getLog(receipt.val1.toString());
      const decodedLog = log.decode(data) as T;
=======
        receipt.type === ReceiptType.Log
          ? new BigNumberCoder('u64').encode(receipt.ra)
          : receipt.data;

      const [decodedLog] = interfaceToUse.decodeLog(data, receipt.rb.toString());
>>>>>>> 72e0d586
      logs.push(decodedLog);
    }

    return logs;
  }, []);
}<|MERGE_RESOLUTION|>--- conflicted
+++ resolved
@@ -31,18 +31,10 @@
       const interfaceToUse = AbiCoder.fromAbi(externalAbis[receipt.id] || mainAbi);
 
       const data =
-<<<<<<< HEAD
-        receipt.type === ReceiptType.Log ? encoding.v1.u64.encode(receipt.val0) : receipt.data;
+        receipt.type === ReceiptType.Log ? encoding.v1.u64.encode(receipt.ra) : receipt.data;
 
-      const log = interfaceToUse.getLog(receipt.val1.toString());
+      const log = interfaceToUse.getLog(receipt.rb.toString());
       const decodedLog = log.decode(data) as T;
-=======
-        receipt.type === ReceiptType.Log
-          ? new BigNumberCoder('u64').encode(receipt.ra)
-          : receipt.data;
-
-      const [decodedLog] = interfaceToUse.decodeLog(data, receipt.rb.toString());
->>>>>>> 72e0d586
       logs.push(decodedLog);
     }
 
