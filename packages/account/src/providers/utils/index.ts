export * from './receipts';
export * from './block-explorer';
export * from './gas';
export * from './json';
export * from './extract-tx-error';
<<<<<<< HEAD
export * from './serialization';
export * from './merge-quantities';
=======
export * from './merge-quantities';
export * from './serialization';
>>>>>>> 41d376eb
<|MERGE_RESOLUTION|>--- conflicted
+++ resolved
@@ -3,10 +3,5 @@
 export * from './gas';
 export * from './json';
 export * from './extract-tx-error';
-<<<<<<< HEAD
-export * from './serialization';
 export * from './merge-quantities';
-=======
-export * from './merge-quantities';
-export * from './serialization';
->>>>>>> 41d376eb
+export * from './serialization';