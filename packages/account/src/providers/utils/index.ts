--- conflicted
+++ resolved
@@ -1,9 +1,4 @@
 export * from './receipts';
 export * from './block-explorer';
 export * from './gas';
-export * from './json';
-<<<<<<< HEAD
-export * from './time';
-=======
-export * from './sleep';
->>>>>>> 03351501
+export * from './json';