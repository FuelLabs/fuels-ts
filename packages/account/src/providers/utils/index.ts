--- conflicted
+++ resolved
@@ -3,8 +3,5 @@
 export * from './gas';
 export * from './json';
 export * from './extract-tx-error';
-<<<<<<< HEAD
 export * from './serialization';
-=======
-export * from './merge-quantities';
->>>>>>> 37703c9a
+export * from './merge-quantities';