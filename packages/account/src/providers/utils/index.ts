--- conflicted
+++ resolved
@@ -3,8 +3,5 @@
 export * from './gas';
 export * from './json';
 export * from './extract-tx-error';
-<<<<<<< HEAD
 export * from './merge-quantities';
-=======
-export * from './serialization';
->>>>>>> 9f3767b2
+export * from './serialization';