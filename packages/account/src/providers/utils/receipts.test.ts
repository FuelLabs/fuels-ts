import { BN } from '@fuel-ts/math';
import type {
  ReceiptCall,
  ReceiptLog,
  ReceiptLogData,
  ReceiptPanic,
  ReceiptReturn,
  ReceiptReturnData,
  ReceiptRevert,
  ReceiptScriptResult,
  ReceiptTransfer,
  ReceiptTransferOut,
} from '@fuel-ts/transactions';
<<<<<<< HEAD
import { ReceiptType } from '@fuel-ts/transactions';
=======
import { getMintedAssetId, getMessageId, ReceiptType } from '@fuel-ts/transactions';
import { arrayify } from '@fuel-ts/utils';
>>>>>>> 72e0d586

import {
  MOCK_GQL_RECEIPT_FRAGMENT,
  MOCK_GQL_RECEIPT_FRAGMENT_TO_ADDRESS,
} from '../../../test/fixtures/receipts';
import { GqlReceiptType } from '../__generated__/operations';

import { assembleReceiptByType } from './receipts';

/**
 * @group node
 */
describe('assembleReceiptByType', () => {
  it('should return a ReceiptCall receipt when GqlReceiptType.Call is provided', () => {
    const receipt = assembleReceiptByType({
      ...MOCK_GQL_RECEIPT_FRAGMENT,
      receiptType: GqlReceiptType.Call,
    }) as ReceiptCall;

    expect(receipt.type).toBe(ReceiptType.Call);
    expect(receipt.assetId).toStrictEqual(MOCK_GQL_RECEIPT_FRAGMENT.assetId);
    expect(receipt.id).toStrictEqual(MOCK_GQL_RECEIPT_FRAGMENT.contractId);
    expect(receipt.to).toStrictEqual(MOCK_GQL_RECEIPT_FRAGMENT.to);
    expect(receipt.amount).toStrictEqual(new BN(MOCK_GQL_RECEIPT_FRAGMENT.amount));
    expect(receipt.gas).toStrictEqual(new BN(MOCK_GQL_RECEIPT_FRAGMENT.gas));
    expect(receipt.is).toStrictEqual(new BN(MOCK_GQL_RECEIPT_FRAGMENT.is));
    expect(receipt.param1).toStrictEqual(new BN(MOCK_GQL_RECEIPT_FRAGMENT.param1));
    expect(receipt.param2).toStrictEqual(new BN(MOCK_GQL_RECEIPT_FRAGMENT.param2));
    expect(receipt.pc).toStrictEqual(new BN(MOCK_GQL_RECEIPT_FRAGMENT.pc));
  });

  it('should return a ReceiptReturn receipt when GqlReceiptType.Return is provided', () => {
    const receipt = assembleReceiptByType({
      ...MOCK_GQL_RECEIPT_FRAGMENT,
      receiptType: GqlReceiptType.Return,
    }) as ReceiptReturn;

    expect(receipt.type).toBe(ReceiptType.Return);
    expect(receipt.id).toStrictEqual(MOCK_GQL_RECEIPT_FRAGMENT.contractId);
    expect(receipt.is).toStrictEqual(new BN(MOCK_GQL_RECEIPT_FRAGMENT.is));
    expect(receipt.pc).toStrictEqual(new BN(MOCK_GQL_RECEIPT_FRAGMENT.pc));
    expect(receipt.val).toStrictEqual(new BN(MOCK_GQL_RECEIPT_FRAGMENT.val));
  });

  it('should return a ReceiptReturnData receipt when GqlReceiptType.ReturnData is provided', () => {
    const receipt = assembleReceiptByType({
      ...MOCK_GQL_RECEIPT_FRAGMENT,
      receiptType: GqlReceiptType.ReturnData,
    }) as ReceiptReturnData;

    expect(receipt.type).toBe(ReceiptType.ReturnData);
    expect(receipt.id).toStrictEqual(MOCK_GQL_RECEIPT_FRAGMENT.contractId);
    expect(receipt.digest).toStrictEqual(MOCK_GQL_RECEIPT_FRAGMENT.digest);
    expect(receipt.len).toStrictEqual(new BN(MOCK_GQL_RECEIPT_FRAGMENT.len));
    expect(receipt.is).toStrictEqual(new BN(MOCK_GQL_RECEIPT_FRAGMENT.is));
    expect(receipt.pc).toStrictEqual(new BN(MOCK_GQL_RECEIPT_FRAGMENT.pc));
    expect(receipt.data).toStrictEqual(MOCK_GQL_RECEIPT_FRAGMENT.data);
    expect(receipt.ptr).toStrictEqual(new BN(MOCK_GQL_RECEIPT_FRAGMENT.ptr));
  });

  it('should return a ReceiptPanic receipt when GqlReceiptType.Panic is provided', () => {
    const receipt = assembleReceiptByType({
      ...MOCK_GQL_RECEIPT_FRAGMENT,
      receiptType: GqlReceiptType.Panic,
    }) as ReceiptPanic;

    expect(receipt.type).toBe(ReceiptType.Panic);
    expect(receipt.id).toEqual(MOCK_GQL_RECEIPT_FRAGMENT.contractId);
    expect(receipt.contractId).toEqual(MOCK_GQL_RECEIPT_FRAGMENT.contractId);
    expect(receipt.is).toStrictEqual(new BN(MOCK_GQL_RECEIPT_FRAGMENT.is));
    expect(receipt.pc).toStrictEqual(new BN(MOCK_GQL_RECEIPT_FRAGMENT.pc));
    expect(receipt.reason).toStrictEqual(new BN(MOCK_GQL_RECEIPT_FRAGMENT.reason));
  });

  it('should return a ReceiptRevert receipt when GqlReceiptType.Revert is provided', () => {
    const receipt = assembleReceiptByType({
      ...MOCK_GQL_RECEIPT_FRAGMENT,
      receiptType: GqlReceiptType.Revert,
    }) as ReceiptRevert;

    expect(receipt.type).toBe(ReceiptType.Revert);
    expect(receipt.id).toStrictEqual(MOCK_GQL_RECEIPT_FRAGMENT.contractId);
    expect(receipt.val).toStrictEqual(new BN(MOCK_GQL_RECEIPT_FRAGMENT.ra));
    expect(receipt.is).toStrictEqual(new BN(MOCK_GQL_RECEIPT_FRAGMENT.is));
    expect(receipt.pc).toStrictEqual(new BN(MOCK_GQL_RECEIPT_FRAGMENT.pc));
  });

  it('should return a ReceiptLog receipt when GqlReceiptType.Log is provided', () => {
    const receipt = assembleReceiptByType({
      ...MOCK_GQL_RECEIPT_FRAGMENT,
      receiptType: GqlReceiptType.Log,
    }) as ReceiptLog;

    expect(receipt.type).toBe(ReceiptType.Log);
    expect(receipt.id).toStrictEqual(MOCK_GQL_RECEIPT_FRAGMENT.contractId);
    expect(receipt.is).toStrictEqual(new BN(MOCK_GQL_RECEIPT_FRAGMENT.is));
    expect(receipt.pc).toStrictEqual(new BN(MOCK_GQL_RECEIPT_FRAGMENT.pc));
    expect(receipt.ra).toStrictEqual(new BN(MOCK_GQL_RECEIPT_FRAGMENT.ra));
    expect(receipt.rb).toStrictEqual(new BN(MOCK_GQL_RECEIPT_FRAGMENT.rb));
    expect(receipt.rc).toStrictEqual(new BN(MOCK_GQL_RECEIPT_FRAGMENT.rc));
    expect(receipt.rd).toStrictEqual(new BN(MOCK_GQL_RECEIPT_FRAGMENT.rd));
  });

  it('should return a ReceiptLogData receipt when GqlReceiptType.LogData is provided', () => {
    const receipt = assembleReceiptByType({
      ...MOCK_GQL_RECEIPT_FRAGMENT,
      receiptType: GqlReceiptType.LogData,
    }) as ReceiptLogData;

    expect(receipt.type).toBe(ReceiptType.LogData);
    expect(receipt.id).toStrictEqual(MOCK_GQL_RECEIPT_FRAGMENT.contractId);
    expect(receipt.digest).toStrictEqual(MOCK_GQL_RECEIPT_FRAGMENT.digest);
    expect(receipt.is).toStrictEqual(new BN(MOCK_GQL_RECEIPT_FRAGMENT.is));
    expect(receipt.pc).toStrictEqual(new BN(MOCK_GQL_RECEIPT_FRAGMENT.pc));
    expect(receipt.ptr).toStrictEqual(new BN(MOCK_GQL_RECEIPT_FRAGMENT.ptr));
    expect(receipt.len).toStrictEqual(new BN(MOCK_GQL_RECEIPT_FRAGMENT.len));
    expect(receipt.ra).toStrictEqual(new BN(MOCK_GQL_RECEIPT_FRAGMENT.ra));
    expect(receipt.rb).toStrictEqual(new BN(MOCK_GQL_RECEIPT_FRAGMENT.rb));
    expect(receipt.data).toStrictEqual(MOCK_GQL_RECEIPT_FRAGMENT.data);
  });

  it('should return a ReceiptTransfer receipt when GqlReceiptType.Transfer is provided', () => {
    const receipt = assembleReceiptByType({
      ...MOCK_GQL_RECEIPT_FRAGMENT,
      receiptType: GqlReceiptType.Transfer,
    }) as ReceiptTransfer;

    expect(receipt.type).toBe(ReceiptType.Transfer);
    expect(receipt.id).toStrictEqual(MOCK_GQL_RECEIPT_FRAGMENT.contractId);
    expect(receipt.to).toStrictEqual(MOCK_GQL_RECEIPT_FRAGMENT.to);
    expect(receipt.assetId).toStrictEqual(MOCK_GQL_RECEIPT_FRAGMENT.assetId);
    expect(receipt.is).toStrictEqual(new BN(MOCK_GQL_RECEIPT_FRAGMENT.is));
    expect(receipt.pc).toStrictEqual(new BN(MOCK_GQL_RECEIPT_FRAGMENT.pc));
    expect(receipt.amount).toStrictEqual(new BN(MOCK_GQL_RECEIPT_FRAGMENT.amount));
  });

  it('should return a ReceiptTransfer receipt when GqlReceiptType.Transfer to address is provided', () => {
    const receipt = assembleReceiptByType({
      ...MOCK_GQL_RECEIPT_FRAGMENT_TO_ADDRESS,
      receiptType: GqlReceiptType.TransferOut,
    }) as ReceiptTransferOut;

    expect(receipt.type).toBe(ReceiptType.TransferOut);
    expect(receipt.id).toStrictEqual(MOCK_GQL_RECEIPT_FRAGMENT_TO_ADDRESS.contractId);
    expect(receipt.to).toStrictEqual(MOCK_GQL_RECEIPT_FRAGMENT_TO_ADDRESS.toAddress);
    expect(receipt.assetId).toStrictEqual(MOCK_GQL_RECEIPT_FRAGMENT_TO_ADDRESS.assetId);
    expect(receipt.is).toStrictEqual(new BN(MOCK_GQL_RECEIPT_FRAGMENT_TO_ADDRESS.is));
    expect(receipt.pc).toStrictEqual(new BN(MOCK_GQL_RECEIPT_FRAGMENT_TO_ADDRESS.pc));
    expect(receipt.amount).toStrictEqual(new BN(MOCK_GQL_RECEIPT_FRAGMENT_TO_ADDRESS.amount));
  });

  it('should return a ReceiptTransferOut receipt when GqlReceiptType.TransferOut is provided', () => {
    const receipt = assembleReceiptByType({
      ...MOCK_GQL_RECEIPT_FRAGMENT,
      receiptType: GqlReceiptType.TransferOut,
    }) as ReceiptTransferOut;

    expect(receipt.type).toBe(ReceiptType.TransferOut);
    expect(receipt.id).toStrictEqual(MOCK_GQL_RECEIPT_FRAGMENT.contractId);
    expect(receipt.to).toStrictEqual(MOCK_GQL_RECEIPT_FRAGMENT.to);
    expect(receipt.assetId).toStrictEqual(MOCK_GQL_RECEIPT_FRAGMENT.assetId);
    expect(receipt.is).toStrictEqual(new BN(MOCK_GQL_RECEIPT_FRAGMENT.is));
    expect(receipt.pc).toStrictEqual(new BN(MOCK_GQL_RECEIPT_FRAGMENT.pc));
    expect(receipt.amount).toStrictEqual(new BN(MOCK_GQL_RECEIPT_FRAGMENT.amount));
  });

  it('should return a ReceiptTransferOut receipt when GqlReceiptType.TransferOut to an address is provided', () => {
    const receipt = assembleReceiptByType({
      ...MOCK_GQL_RECEIPT_FRAGMENT_TO_ADDRESS,
      receiptType: GqlReceiptType.TransferOut,
    }) as ReceiptTransferOut;

    expect(receipt.type).toBe(ReceiptType.TransferOut);
    expect(receipt.id).toStrictEqual(MOCK_GQL_RECEIPT_FRAGMENT_TO_ADDRESS.contractId);
    expect(receipt.to).toStrictEqual(MOCK_GQL_RECEIPT_FRAGMENT_TO_ADDRESS.toAddress);
    expect(receipt.assetId).toStrictEqual(MOCK_GQL_RECEIPT_FRAGMENT_TO_ADDRESS.assetId);
    expect(receipt.is).toStrictEqual(new BN(MOCK_GQL_RECEIPT_FRAGMENT_TO_ADDRESS.is));
    expect(receipt.pc).toStrictEqual(new BN(MOCK_GQL_RECEIPT_FRAGMENT_TO_ADDRESS.pc));
    expect(receipt.amount).toStrictEqual(new BN(MOCK_GQL_RECEIPT_FRAGMENT_TO_ADDRESS.amount));
  });

  it('should return a ReceiptScriptResult when GqlReceiptType.ScriptResult is provided', () => {
    const receipt = assembleReceiptByType({
      ...MOCK_GQL_RECEIPT_FRAGMENT,
      receiptType: GqlReceiptType.ScriptResult,
    }) as ReceiptScriptResult;

    expect(receipt.type).toBe(ReceiptType.ScriptResult);
    expect(receipt.result).toStrictEqual(new BN(MOCK_GQL_RECEIPT_FRAGMENT.result));
    expect(receipt.gasUsed).toStrictEqual(new BN(MOCK_GQL_RECEIPT_FRAGMENT.gasUsed));
  });
<<<<<<< HEAD
=======

  it('should return a ReceiptMessageOut when GqlReceiptType.MessageOut is provided', () => {
    const receipt = assembleReceiptByType({
      ...MOCK_GQL_RECEIPT_FRAGMENT,
      receiptType: GqlReceiptType.MessageOut,
    }) as ReceiptMessageOut;

    const sender = MOCK_GQL_RECEIPT_FRAGMENT.sender || '';
    const recipient = MOCK_GQL_RECEIPT_FRAGMENT.recipient || '';
    const nonce = MOCK_GQL_RECEIPT_FRAGMENT.nonce || '';
    const amount = bn(MOCK_GQL_RECEIPT_FRAGMENT.amount);
    const data = arrayify(MOCK_GQL_RECEIPT_FRAGMENT.data || '');
    const digest = MOCK_GQL_RECEIPT_FRAGMENT.digest;
    const len = Number(MOCK_GQL_RECEIPT_FRAGMENT.len);

    const messageId = getMessageId({
      sender,
      recipient,
      nonce,
      amount,
      data,
    });

    expect(receipt.type).toBe(ReceiptType.MessageOut);
    expect(receipt.amount).toStrictEqual(amount);
    expect(receipt.digest).toStrictEqual(digest);
    expect(receipt.messageId).toStrictEqual(messageId);
    expect(receipt.nonce).toStrictEqual(nonce);
    expect(receipt.recipient).toStrictEqual(recipient);
    expect(receipt.sender).toStrictEqual(sender);
    expect(receipt.len).toStrictEqual(len);
    expect(receipt.data).toStrictEqual(data);
  });

  it('should return a ReceiptMint when GqlReceiptType.Mint is provided', () => {
    const contractId = MOCK_GQL_RECEIPT_FRAGMENT.id || '';
    const subId = MOCK_GQL_RECEIPT_FRAGMENT.subId || '';
    const assetId = getMintedAssetId(contractId, subId);

    const receipt = assembleReceiptByType({
      ...MOCK_GQL_RECEIPT_FRAGMENT,
      receiptType: GqlReceiptType.Mint,
    }) as ReceiptMint;

    expect(receipt.type).toBe(ReceiptType.Mint);
    expect(receipt.contractId).toStrictEqual(contractId);
    expect(receipt.subId).toStrictEqual(subId);
    expect(receipt.assetId).toStrictEqual(assetId);
    expect(receipt.is).toStrictEqual(new BN(MOCK_GQL_RECEIPT_FRAGMENT.is));
    expect(receipt.pc).toStrictEqual(new BN(MOCK_GQL_RECEIPT_FRAGMENT.pc));
    expect(receipt.val).toStrictEqual(new BN(MOCK_GQL_RECEIPT_FRAGMENT.val));
  });

  it('should return a ReceiptBurn when GqlReceiptType.Burn is provided', () => {
    const contractId = MOCK_GQL_RECEIPT_FRAGMENT.id || '';
    const subId = MOCK_GQL_RECEIPT_FRAGMENT.subId || '';
    const assetId = getMintedAssetId(contractId, subId);

    const receipt = assembleReceiptByType({
      ...MOCK_GQL_RECEIPT_FRAGMENT,
      receiptType: GqlReceiptType.Burn,
    }) as ReceiptBurn;

    expect(receipt.type).toBe(ReceiptType.Burn);
    expect(receipt.contractId).toStrictEqual(contractId);
    expect(receipt.subId).toStrictEqual(subId);
    expect(receipt.assetId).toStrictEqual(assetId);
    expect(receipt.is).toStrictEqual(new BN(MOCK_GQL_RECEIPT_FRAGMENT.is));
    expect(receipt.pc).toStrictEqual(new BN(MOCK_GQL_RECEIPT_FRAGMENT.pc));
    expect(receipt.val).toStrictEqual(new BN(MOCK_GQL_RECEIPT_FRAGMENT.val));
  });
>>>>>>> 72e0d586
});<|MERGE_RESOLUTION|>--- conflicted
+++ resolved
@@ -11,12 +11,7 @@
   ReceiptTransfer,
   ReceiptTransferOut,
 } from '@fuel-ts/transactions';
-<<<<<<< HEAD
 import { ReceiptType } from '@fuel-ts/transactions';
-=======
-import { getMintedAssetId, getMessageId, ReceiptType } from '@fuel-ts/transactions';
-import { arrayify } from '@fuel-ts/utils';
->>>>>>> 72e0d586
 
 import {
   MOCK_GQL_RECEIPT_FRAGMENT,
@@ -208,78 +203,4 @@
     expect(receipt.result).toStrictEqual(new BN(MOCK_GQL_RECEIPT_FRAGMENT.result));
     expect(receipt.gasUsed).toStrictEqual(new BN(MOCK_GQL_RECEIPT_FRAGMENT.gasUsed));
   });
-<<<<<<< HEAD
-=======
-
-  it('should return a ReceiptMessageOut when GqlReceiptType.MessageOut is provided', () => {
-    const receipt = assembleReceiptByType({
-      ...MOCK_GQL_RECEIPT_FRAGMENT,
-      receiptType: GqlReceiptType.MessageOut,
-    }) as ReceiptMessageOut;
-
-    const sender = MOCK_GQL_RECEIPT_FRAGMENT.sender || '';
-    const recipient = MOCK_GQL_RECEIPT_FRAGMENT.recipient || '';
-    const nonce = MOCK_GQL_RECEIPT_FRAGMENT.nonce || '';
-    const amount = bn(MOCK_GQL_RECEIPT_FRAGMENT.amount);
-    const data = arrayify(MOCK_GQL_RECEIPT_FRAGMENT.data || '');
-    const digest = MOCK_GQL_RECEIPT_FRAGMENT.digest;
-    const len = Number(MOCK_GQL_RECEIPT_FRAGMENT.len);
-
-    const messageId = getMessageId({
-      sender,
-      recipient,
-      nonce,
-      amount,
-      data,
-    });
-
-    expect(receipt.type).toBe(ReceiptType.MessageOut);
-    expect(receipt.amount).toStrictEqual(amount);
-    expect(receipt.digest).toStrictEqual(digest);
-    expect(receipt.messageId).toStrictEqual(messageId);
-    expect(receipt.nonce).toStrictEqual(nonce);
-    expect(receipt.recipient).toStrictEqual(recipient);
-    expect(receipt.sender).toStrictEqual(sender);
-    expect(receipt.len).toStrictEqual(len);
-    expect(receipt.data).toStrictEqual(data);
-  });
-
-  it('should return a ReceiptMint when GqlReceiptType.Mint is provided', () => {
-    const contractId = MOCK_GQL_RECEIPT_FRAGMENT.id || '';
-    const subId = MOCK_GQL_RECEIPT_FRAGMENT.subId || '';
-    const assetId = getMintedAssetId(contractId, subId);
-
-    const receipt = assembleReceiptByType({
-      ...MOCK_GQL_RECEIPT_FRAGMENT,
-      receiptType: GqlReceiptType.Mint,
-    }) as ReceiptMint;
-
-    expect(receipt.type).toBe(ReceiptType.Mint);
-    expect(receipt.contractId).toStrictEqual(contractId);
-    expect(receipt.subId).toStrictEqual(subId);
-    expect(receipt.assetId).toStrictEqual(assetId);
-    expect(receipt.is).toStrictEqual(new BN(MOCK_GQL_RECEIPT_FRAGMENT.is));
-    expect(receipt.pc).toStrictEqual(new BN(MOCK_GQL_RECEIPT_FRAGMENT.pc));
-    expect(receipt.val).toStrictEqual(new BN(MOCK_GQL_RECEIPT_FRAGMENT.val));
-  });
-
-  it('should return a ReceiptBurn when GqlReceiptType.Burn is provided', () => {
-    const contractId = MOCK_GQL_RECEIPT_FRAGMENT.id || '';
-    const subId = MOCK_GQL_RECEIPT_FRAGMENT.subId || '';
-    const assetId = getMintedAssetId(contractId, subId);
-
-    const receipt = assembleReceiptByType({
-      ...MOCK_GQL_RECEIPT_FRAGMENT,
-      receiptType: GqlReceiptType.Burn,
-    }) as ReceiptBurn;
-
-    expect(receipt.type).toBe(ReceiptType.Burn);
-    expect(receipt.contractId).toStrictEqual(contractId);
-    expect(receipt.subId).toStrictEqual(subId);
-    expect(receipt.assetId).toStrictEqual(assetId);
-    expect(receipt.is).toStrictEqual(new BN(MOCK_GQL_RECEIPT_FRAGMENT.is));
-    expect(receipt.pc).toStrictEqual(new BN(MOCK_GQL_RECEIPT_FRAGMENT.pc));
-    expect(receipt.val).toStrictEqual(new BN(MOCK_GQL_RECEIPT_FRAGMENT.val));
-  });
->>>>>>> 72e0d586
 });