--- conflicted
+++ resolved
@@ -7,12 +7,9 @@
   NOT_ENOUGH_COINS_MAX_COINS:
     /the target cannot be met due to no coins available or exceeding the \d+ coin limit./,
   ASSET_NOT_FOUND: /resource was not found in table/,
-<<<<<<< HEAD
   MULTIPLE_CHANGE_POLICIES: /The asset ([a-fA-F0-9]{64}) has multiple change policies/,
   DUPLICATE_CHANGE_OUTPUT_ACCOUNT: /required balances contain duplicate \(asset, account\) pair/,
-=======
   INSUFFICIENT_FEE_AMOUNT: /InsufficientFeeAmount { expected: (\d+), provided: (\d+) }/,
->>>>>>> a6bb606d
 };
 
 type GqlError = { message: string } | GraphQLError;
