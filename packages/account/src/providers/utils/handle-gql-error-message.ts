import { ErrorCode, FuelError } from '@fuel-ts/errors';
import type { GraphQLError } from 'graphql';

<<<<<<< HEAD
const ASSET_ID_REGEX = /[0-9a-fA-F]{32,64}/;
=======
const ASSET_ID_REGEX: RegExp = /[0-9a-fA-F]{32,64}/g;
>>>>>>> bce0f79e

const gqlErrorMessage = {
  RPC_CONSISTENCY:
    /The required fuel block height is higher than the current block height. Required: \d+, Current: \d+/,
  INSUFFICIENT_FUNDS:
    /the target cannot be met due to insufficient coins available for [0-9a-fA-F]{32,64}. Collected: \d+/,
  MAX_COINS_REACHED:
    /the target for [0-9a-fA-F]{32,64} cannot be met due to exceeding the \d+ coin limit. Collected: \d+./,
<<<<<<< HEAD
=======
  NOT_ENOUGH_COINS_MAX_COINS:
    /the target cannot be met due to no coins available or exceeding the \d+ coin limit./,
>>>>>>> bce0f79e
  ASSET_NOT_FOUND: /resource was not found in table/,
  MULTIPLE_CHANGE_POLICIES: /The asset ([a-fA-F0-9]{64}) has multiple change policies/,
  DUPLICATE_CHANGE_OUTPUT_ACCOUNT: /required balances contain duplicate \(asset, account\) pair/,
  INSUFFICIENT_FEE_AMOUNT: /InsufficientFeeAmount { expected: (\d+), provided: (\d+) }/,
};

type GqlError = { message: string } | GraphQLError;

const mapGqlErrorMessage = (error: GqlError): FuelError => {
  if (
    gqlErrorMessage.INSUFFICIENT_FUNDS.test(error.message) ||
    gqlErrorMessage.MAX_COINS_REACHED.test(error.message)
  ) {
    const match = error.message.match(ASSET_ID_REGEX);
    const assetId = match ? `0x${match[0]}` : null;
    const suffix = assetId ? `\nFor the following asset ID: '${assetId}'.` : '';
    return new FuelError(
      ErrorCode.INSUFFICIENT_FUNDS_OR_MAX_COINS,
      `Insufficient funds or too many small value coins. Consider combining UTXOs.${suffix}`,
      { assetId },
      error
    );
  }

  if (gqlErrorMessage.MAX_COINS_REACHED.test(error.message)) {
    const matches = error.message.match(ASSET_ID_REGEX);
    const assetId = matches ? `0x${matches[0]}` : null;
    const owner = matches ? `0x${matches[1]}` : null;
    let suffix = '';
    if (assetId) {
      suffix += `\n\tAsset ID: '${assetId}'.`;
    }
    if (owner) {
      suffix += `\n\tOwner: '${owner}'.`;
    }

    return new FuelError(
      ErrorCode.MAX_COINS_REACHED,
      `You have too many small value coins - consider combining UTXOs.${suffix}`,
      { assetId, owner },
      error
    );
  }

  if (gqlErrorMessage.INSUFFICIENT_FUNDS.test(error.message)) {
    const matches = error.message.match(ASSET_ID_REGEX);
    const assetId = matches ? `0x${matches[0]}` : null;
    const owner = matches ? `0x${matches[1]}` : null;
    let suffix = '';
    if (assetId) {
      suffix += `\n\tAsset ID: '${assetId}'.`;
    }
    if (owner) {
      suffix += `\n\tOwner: '${owner}'.`;
    }

    return new FuelError(
      ErrorCode.INSUFFICIENT_FUNDS,
      `Insufficient funds.${suffix}`,
      { assetId, owner },
      error
    );
  }

  if (gqlErrorMessage.MULTIPLE_CHANGE_POLICIES.test(error.message)) {
    const match = error.message.match(/asset ([a-fA-F0-9]{64})/);
    const assetId = match?.[1] || '';
    return new FuelError(
      ErrorCode.CHANGE_OUTPUT_COLLISION,
      `OutputChange address for asset 0x${assetId} differs between transaction request and assembleTx parameters.`,
      {},
      error
    );
  }

  if (gqlErrorMessage.DUPLICATE_CHANGE_OUTPUT_ACCOUNT.test(error.message)) {
    return new FuelError(
      ErrorCode.DUPLICATE_CHANGE_OUTPUT_ACCOUNT,
      `The parameter 'accountCoinQuantities' of assembleTx contains duplicate entries for the same assetId with different 'changeOutputAccount'.`,
      {},
      error
    );
  }

  if (gqlErrorMessage.ASSET_NOT_FOUND.test(error.message)) {
    return new FuelError(
      ErrorCode.ASSET_NOT_FOUND,
      `Asset not found for given asset id.`,
      {},
      error
    );
  }

  if (gqlErrorMessage.RPC_CONSISTENCY.test(error.message)) {
    return new FuelError(ErrorCode.RPC_CONSISTENCY, error.message, {}, error);
  }

  if (gqlErrorMessage.INSUFFICIENT_FEE_AMOUNT.test(error.message)) {
    const match = error.message.match(gqlErrorMessage.INSUFFICIENT_FEE_AMOUNT);
    return new FuelError(ErrorCode.FUNDS_TOO_LOW, match?.[0] || error.message, {}, error);
  }

  return new FuelError(ErrorCode.INVALID_REQUEST, error.message, {}, error);
};

const mapGqlErrorWithIncompatibleNodeVersion = (
  error: FuelError,
  incompatibleNodeVersionMessage: string | false
) => {
  if (!incompatibleNodeVersionMessage) {
    return error;
  }

  return new FuelError(
    error.code,
    `${error.message}\n\n${incompatibleNodeVersionMessage}`,
    error.metadata,
    error.rawError
  );
};

export const assertGqlResponseHasNoErrors = (
  errors: GqlError[] | undefined,
  incompatibleNodeVersionMessage: string | false = false
) => {
  if (!Array.isArray(errors)) {
    return;
  }

  const mappedErrors = errors.map(mapGqlErrorMessage);
  if (mappedErrors.length === 1) {
    throw mapGqlErrorWithIncompatibleNodeVersion(mappedErrors[0], incompatibleNodeVersionMessage);
  }

  const errorMessage = mappedErrors.map((err) => err.message).join('\n');
  throw mapGqlErrorWithIncompatibleNodeVersion(
    new FuelError(ErrorCode.INVALID_REQUEST, errorMessage, {}, mappedErrors),
    incompatibleNodeVersionMessage
  );
};<|MERGE_RESOLUTION|>--- conflicted
+++ resolved
@@ -1,11 +1,7 @@
 import { ErrorCode, FuelError } from '@fuel-ts/errors';
 import type { GraphQLError } from 'graphql';
 
-<<<<<<< HEAD
-const ASSET_ID_REGEX = /[0-9a-fA-F]{32,64}/;
-=======
 const ASSET_ID_REGEX: RegExp = /[0-9a-fA-F]{32,64}/g;
->>>>>>> bce0f79e
 
 const gqlErrorMessage = {
   RPC_CONSISTENCY:
@@ -14,11 +10,8 @@
     /the target cannot be met due to insufficient coins available for [0-9a-fA-F]{32,64}. Collected: \d+/,
   MAX_COINS_REACHED:
     /the target for [0-9a-fA-F]{32,64} cannot be met due to exceeding the \d+ coin limit. Collected: \d+./,
-<<<<<<< HEAD
-=======
   NOT_ENOUGH_COINS_MAX_COINS:
     /the target cannot be met due to no coins available or exceeding the \d+ coin limit./,
->>>>>>> bce0f79e
   ASSET_NOT_FOUND: /resource was not found in table/,
   MULTIPLE_CHANGE_POLICIES: /The asset ([a-fA-F0-9]{64}) has multiple change policies/,
   DUPLICATE_CHANGE_OUTPUT_ACCOUNT: /required balances contain duplicate \(asset, account\) pair/,
