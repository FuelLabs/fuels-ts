--- conflicted
+++ resolved
@@ -9,10 +9,7 @@
   ASSET_NOT_FOUND: /resource was not found in table/,
   MULTIPLE_CHANGE_POLICIES: /The asset ([a-fA-F0-9]{64}) has multiple change policies/,
   DUPLICATE_CHANGE_OUTPUT_ACCOUNT: /required balances contain duplicate \(asset, account\) pair/,
-<<<<<<< HEAD
-=======
   INSUFFICIENT_FEE_AMOUNT: /InsufficientFeeAmount { expected: (\d+), provided: (\d+) }/,
->>>>>>> 640d6131
 };
 
 type GqlError = { message: string } | GraphQLError;
@@ -60,14 +57,11 @@
     return new FuelError(ErrorCode.RPC_CONSISTENCY, error.message, {}, error);
   }
 
-<<<<<<< HEAD
-=======
   if (gqlErrorMessage.INSUFFICIENT_FEE_AMOUNT.test(error.message)) {
     const match = error.message.match(gqlErrorMessage.INSUFFICIENT_FEE_AMOUNT);
     return new FuelError(ErrorCode.FUNDS_TOO_LOW, match?.[0] || error.message, {}, error);
   }
 
->>>>>>> 640d6131
   return new FuelError(ErrorCode.INVALID_REQUEST, error.message, {}, error);
 };
 
