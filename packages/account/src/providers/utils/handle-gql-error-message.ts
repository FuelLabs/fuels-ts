import { ErrorCode, FuelError } from '@fuel-ts/errors';
import type { GraphQLError } from 'graphql';

export enum GqlErrorMessage {
  NOT_ENOUGH_COINS_MAX_COINS = 'the target cannot be met due to no coins available or exceeding the 255 coin limit.',
}

<<<<<<< HEAD
export const handleGqlErrorMessage = (errorMessage: string, rawError: GraphQLError) => {
  switch (errorMessage) {
    case GqlErrorMessage.NOT_ENOUGH_COINS_MAX_COINS:
      throw new FuelError(
        ErrorCode.NOT_ENOUGH_FUNDS,
        `Insufficient funds or too many small value coins. Consider combining UTXOs.`,
=======
type GqlError = { message: string } | GraphQLError;

const mapGqlErrorMessage = (error: GqlError): FuelError => {
  switch (error.message) {
    case GqlErrorMessage.NOT_ENOUGH_COINS:
      return new FuelError(
        ErrorCode.NOT_ENOUGH_FUNDS,
        `The account(s) sending the transaction don't have enough funds to cover the transaction.`,
        {},
        error
      );
    case GqlErrorMessage.MAX_COINS_REACHED:
      return new FuelError(
        ErrorCode.MAX_COINS_REACHED,
        'The account retrieving coins has exceeded the maximum number of coins per asset. Please consider combining your coins into a single UTXO.',
>>>>>>> edefe590
        {},
        error
      );
    default:
      return new FuelError(ErrorCode.INVALID_REQUEST, error.message, {}, error);
  }
};

const mapGqlErrorWithIncompatibleNodeVersion = (
  error: FuelError,
  incompatibleNodeVersionMessage: string | false
) => {
  if (!incompatibleNodeVersionMessage) {
    return error;
  }

  return new FuelError(
    error.code,
    `${error.message}\n\n${incompatibleNodeVersionMessage}`,
    error.metadata,
    error.rawError
  );
};

export const assertGqlResponseHasNoErrors = (
  errors: GqlError[] | undefined,
  incompatibleNodeVersionMessage: string | false = false
) => {
  if (!Array.isArray(errors)) {
    return;
  }

  const mappedErrors = errors.map(mapGqlErrorMessage);
  if (mappedErrors.length === 1) {
    throw mapGqlErrorWithIncompatibleNodeVersion(mappedErrors[0], incompatibleNodeVersionMessage);
  }

  const errorMessage = mappedErrors.map((err) => err.message).join('\n');
  throw mapGqlErrorWithIncompatibleNodeVersion(
    new FuelError(ErrorCode.INVALID_REQUEST, errorMessage, {}, mappedErrors),
    incompatibleNodeVersionMessage
  );
};<|MERGE_RESOLUTION|>--- conflicted
+++ resolved
@@ -5,30 +5,14 @@
   NOT_ENOUGH_COINS_MAX_COINS = 'the target cannot be met due to no coins available or exceeding the 255 coin limit.',
 }
 
-<<<<<<< HEAD
-export const handleGqlErrorMessage = (errorMessage: string, rawError: GraphQLError) => {
-  switch (errorMessage) {
-    case GqlErrorMessage.NOT_ENOUGH_COINS_MAX_COINS:
-      throw new FuelError(
-        ErrorCode.NOT_ENOUGH_FUNDS,
-        `Insufficient funds or too many small value coins. Consider combining UTXOs.`,
-=======
 type GqlError = { message: string } | GraphQLError;
 
 const mapGqlErrorMessage = (error: GqlError): FuelError => {
   switch (error.message) {
-    case GqlErrorMessage.NOT_ENOUGH_COINS:
+    case GqlErrorMessage.NOT_ENOUGH_COINS_MAX_COINS:
       return new FuelError(
         ErrorCode.NOT_ENOUGH_FUNDS,
-        `The account(s) sending the transaction don't have enough funds to cover the transaction.`,
-        {},
-        error
-      );
-    case GqlErrorMessage.MAX_COINS_REACHED:
-      return new FuelError(
-        ErrorCode.MAX_COINS_REACHED,
-        'The account retrieving coins has exceeded the maximum number of coins per asset. Please consider combining your coins into a single UTXO.',
->>>>>>> edefe590
+        `Insufficient funds or too many small value coins. Consider combining UTXOs.`,
         {},
         error
       );
