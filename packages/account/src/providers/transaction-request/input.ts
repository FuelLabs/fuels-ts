--- conflicted
+++ resolved
@@ -98,13 +98,8 @@
       const predicateData = arrayify(value.predicateData ?? '0x');
       return {
         type: InputType.Coin,
-<<<<<<< HEAD
-        txID: hexlify(arrayify(value.id).slice(0, 32)),
-        outputIndex: toNumber(arrayify(value.id).slice(32, 34)),
-=======
         txID: hexlify(arrayify(value.id).slice(0, BYTES_32)),
         outputIndex: toNumber(arrayify(value.id).slice(BYTES_32, UTXO_ID_LEN)),
->>>>>>> 917a57d9
         owner: hexlify(value.owner),
         amount: bn(value.amount),
         assetId: hexlify(value.assetId),
