import type { InputValue } from '@fuel-ts/abi-coder';
import { UTXO_ID_LEN } from '@fuel-ts/abi-coder';
import { Address, addressify } from '@fuel-ts/address';
<<<<<<< HEAD
import { ZeroBytes32 } from '@fuel-ts/address/configs';
=======
import { BaseAssetId, ZeroBytes32 } from '@fuel-ts/address/configs';
import { randomBytes } from '@fuel-ts/crypto';
>>>>>>> 498cffe7
import type { AddressLike, AbstractAddress, BytesLike } from '@fuel-ts/interfaces';
import type { BN, BigNumberish } from '@fuel-ts/math';
import { bn } from '@fuel-ts/math';
import type { TransactionScript, Policy, TransactionCreate } from '@fuel-ts/transactions';
import {
  PolicyType,
  TransactionCoder,
  InputType,
  OutputType,
  TransactionType,
} from '@fuel-ts/transactions';
import { concat, hexlify } from '@fuel-ts/utils';

import type { Account } from '../../account';
import type { Predicate } from '../../predicate';
import type { GqlGasCosts } from '../__generated__/operations';
import type { Coin } from '../coin';
import type { CoinQuantity, CoinQuantityLike } from '../coin-quantity';
import { coinQuantityfy } from '../coin-quantity';
import type { MessageCoin } from '../message';
import type { ChainInfo } from '../provider';
import type { Resource } from '../resource';
import { isCoin } from '../resource';
import { normalizeJSON } from '../utils';
import { getMaxGas, getMinGas } from '../utils/gas';

import { NoWitnessAtIndexError } from './errors';
import type {
  TransactionRequestInput,
  CoinTransactionRequestInput,
  MessageTransactionRequestInput,
} from './input';
import { inputify } from './input';
import type {
  TransactionRequestOutput,
  ChangeTransactionRequestOutput,
  CoinTransactionRequestOutput,
} from './output';
import { outputify } from './output';
import type { TransactionRequestLike } from './types';
import type { TransactionRequestWitness } from './witness';
import { witnessify } from './witness';

export {
  /**
   * @hidden
   */
  TransactionType,
};

/**
 * @hidden
 *
 * Interface defining a like structure for a base transaction request.
 */
export interface BaseTransactionRequestLike {
  /** Gas price for transaction */
  gasPrice?: BigNumberish;
  /** Block until which tx cannot be included */
  maturity?: number;
  /** The maximum fee payable by this transaction using BASE_ASSET. */
  maxFee?: BigNumberish;
  /** The maximum amount of witness data allowed for the transaction */
  witnessLimit?: BigNumberish;
  /** List of inputs */
  inputs?: TransactionRequestInput[];
  /** List of outputs */
  outputs?: TransactionRequestOutput[];
  /** List of witnesses */
  witnesses?: TransactionRequestWitness[];
  /** Base asset ID - should be fetched from the chain */
  baseAssetId: string;
}

type ToBaseTransactionResponse = Pick<
  TransactionScript,
  | 'inputs'
  | 'inputsCount'
  | 'outputs'
  | 'outputsCount'
  | 'witnesses'
  | 'witnessesCount'
  | 'policies'
  | 'policyTypes'
>;

/**
 * Abstract class to define the functionalities of a transaction request transaction request.
 */
export abstract class BaseTransactionRequest implements BaseTransactionRequestLike {
  /** Type of the transaction */
  abstract type: TransactionType;
  /** Gas price for transaction */
  gasPrice: BN;
  /** Block until which tx cannot be included */
  maturity: number;
  /** The maximum fee payable by this transaction using BASE_ASSET. */
  maxFee?: BN;
  /** The maximum amount of witness data allowed for the transaction */
  witnessLimit?: BN | undefined;
  /** List of inputs */
  inputs: TransactionRequestInput[] = [];
  /** List of outputs */
  outputs: TransactionRequestOutput[] = [];
  /** List of witnesses */
  witnesses: TransactionRequestWitness[] = [];
  /** Base asset ID - should be fetched from the chain */
  baseAssetId: string;

  /**
   * Constructor for initializing a base transaction request.
   *
   * @param baseTransactionRequest - Optional object containing properties to initialize the transaction request.
   */
  constructor({
    gasPrice,
    maturity,
    maxFee,
    witnessLimit,
    inputs,
    outputs,
    witnesses,
    baseAssetId,
  }: BaseTransactionRequestLike) {
    this.gasPrice = bn(gasPrice);
    this.maturity = maturity ?? 0;
    this.witnessLimit = witnessLimit ? bn(witnessLimit) : undefined;
    this.maxFee = maxFee ? bn(maxFee) : undefined;
    this.inputs = inputs ?? [];
    this.outputs = outputs ?? [];
    this.witnesses = witnesses ?? [];
    this.baseAssetId = baseAssetId;
  }

  static getPolicyMeta(req: BaseTransactionRequest) {
    let policyTypes = 0;
    const policies: Policy[] = [];

    if (req.gasPrice) {
      policyTypes += PolicyType.GasPrice;
      policies.push({ data: req.gasPrice, type: PolicyType.GasPrice });
    }
    if (req.witnessLimit) {
      policyTypes += PolicyType.WitnessLimit;
      policies.push({ data: req.witnessLimit, type: PolicyType.WitnessLimit });
    }
    if (req.maturity > 0) {
      policyTypes += PolicyType.Maturity;
      policies.push({ data: req.maturity, type: PolicyType.Maturity });
    }
    if (req.maxFee) {
      policyTypes += PolicyType.MaxFee;
      policies.push({ data: req.maxFee, type: PolicyType.MaxFee });
    }

    return {
      policyTypes,
      policies,
    };
  }

  /**
   * Method to obtain the base transaction details.
   *
   * @returns The base transaction details.
   */

  protected getBaseTransaction(): ToBaseTransactionResponse {
    const inputs = this.inputs?.map(inputify) ?? [];
    const outputs = this.outputs?.map(outputify) ?? [];
    const witnesses = this.witnesses?.map(witnessify) ?? [];

    const { policyTypes, policies } = BaseTransactionRequest.getPolicyMeta(this);

    return {
      policyTypes,
      inputs,
      outputs,
      policies,
      witnesses,
      inputsCount: inputs.length,
      outputsCount: outputs.length,
      witnessesCount: witnesses.length,
    };
  }

  abstract toTransaction(): TransactionCreate | TransactionScript;

  /**
   * Converts the transaction request to a byte array.
   *
   * @returns The transaction bytes.
   */
  toTransactionBytes(): Uint8Array {
    return new TransactionCoder().encode(this.toTransaction());
  }

  /**
   * @hidden
   *
   * Pushes an input to the list without any side effects and returns the index
   */
  protected pushInput(input: TransactionRequestInput): number {
    this.inputs.push(input);
    return this.inputs.length - 1;
  }

  /**
   * @hidden
   *
   * Pushes an output to the list without any side effects and returns the index
   */
  protected pushOutput(output: TransactionRequestOutput): number {
    this.outputs.push(output);
    return this.outputs.length - 1;
  }

  /**
   * @hidden
   *
   * Pushes a witness to the list and returns the index
   *
   * @param signature - The signature to add to the witness.
   * @returns The index of the created witness.
   */
  addWitness(signature: BytesLike) {
    this.witnesses.push(signature);
    return this.witnesses.length - 1;
  }

  /**
   * @hidden
   *
   * Creates an empty witness without any side effects and returns the index
   *
   * @returns The index of the created witness.
   */
  protected addEmptyWitness(): number {
    // Push a dummy witness with same byte size as a real witness signature
    this.addWitness(concat([ZeroBytes32, ZeroBytes32]));
    return this.witnesses.length - 1;
  }

  /**
   * Updates the witness for a given owner and signature.
   *
   * @param address - The address to get the coin input witness index for.
   * @param signature - The signature to update the witness with.
   */
  updateWitnessByOwner(address: string | AbstractAddress, signature: BytesLike) {
    const ownerAddress = Address.fromAddressOrString(address);
    const witnessIndex = this.getCoinInputWitnessIndexByOwner(ownerAddress);
    if (typeof witnessIndex === 'number') {
      this.updateWitness(witnessIndex, signature);
    }
  }

  /**
   * Updates an existing witness without any side effects.
   *
   * @param index - The index of the witness to update.
   * @param witness - The new witness.
   * @throws If the witness does not exist.
   */
  updateWitness(index: number, witness: TransactionRequestWitness) {
    if (!this.witnesses[index]) {
      throw new NoWitnessAtIndexError(index);
    }
    this.witnesses[index] = witness;
  }

  /**
   * Helper function to add an external signature to the transaction.
   *
   * @param account - The account/s to sign to the transaction.
   * @returns The transaction with the signature witness added.
   */
  async addAccountWitnesses(account: Account | Account[]) {
    const accounts = Array.isArray(account) ? account : [account];
    await Promise.all(
      accounts.map(async (acc) => {
        this.addWitness(await acc.signTransaction(<TransactionRequestLike>this));
      })
    );

    return this;
  }

  /**
   * Gets the coin inputs for a transaction.
   *
   * @returns The coin inputs.
   */
  getCoinInputs(): CoinTransactionRequestInput[] {
    return this.inputs.filter(
      (input): input is CoinTransactionRequestInput => input.type === InputType.Coin
    );
  }

  /**
   * Gets the coin outputs for a transaction.
   *
   * @returns The coin outputs.
   */
  getCoinOutputs(): CoinTransactionRequestOutput[] {
    return this.outputs.filter(
      (output): output is CoinTransactionRequestOutput => output.type === OutputType.Coin
    );
  }

  /**
   * Gets the change outputs for a transaction.
   *
   * @returns The change outputs.
   */
  getChangeOutputs(): ChangeTransactionRequestOutput[] {
    return this.outputs.filter(
      (output): output is ChangeTransactionRequestOutput => output.type === OutputType.Change
    );
  }

  /**
   * @hidden
   *
   * Returns the witnessIndex of the found CoinInput.
   */
  getCoinInputWitnessIndexByOwner(owner: AddressLike): number | undefined {
    const ownerAddress = addressify(owner);

    const found = this.inputs.find((input) => {
      switch (input.type) {
        case InputType.Coin:
          return hexlify((<CoinTransactionRequestInput>input).owner) === ownerAddress.toB256();
        case InputType.Message:
          return (
            hexlify((<MessageTransactionRequestInput>input).recipient) === ownerAddress.toB256()
          );
        default:
          return false;
      }
    });

    return (<CoinTransactionRequestInput>found)?.witnessIndex;
  }

  /**
   * Adds a single coin input to the transaction and a change output for the related
   * assetId, if one it was not added yet.
   *
   * @param coin - Coin resource.
   * @param predicate - Predicate bytes.
   * @param predicateData - Predicate data bytes.
   */
  addCoinInput(coin: Coin, predicate?: Predicate<InputValue[]>) {
    const { assetId, owner, amount } = coin;

    let witnessIndex;

    if (predicate) {
      witnessIndex = 0;
    } else {
      witnessIndex = this.getCoinInputWitnessIndexByOwner(owner);

      // Insert a dummy witness if no witness exists
      if (typeof witnessIndex !== 'number') {
        witnessIndex = this.addEmptyWitness();
      }
    }

    const input: CoinTransactionRequestInput = {
      ...coin,
      type: InputType.Coin,
      owner: owner.toB256(),
      amount,
      assetId,
      txPointer: '0x00000000000000000000000000000000',
      witnessIndex,
      predicate: predicate?.bytes,
    };

    // Insert the Input
    this.pushInput(input);

    // Insert a ChangeOutput if it does not exist
    this.addChangeOutput(owner, assetId);
  }

  /**
   * Adds a single message input to the transaction and a change output for the
   * baseAssetId, if one it was not added yet.
   *
   * @param message - Message resource.
   * @param predicate - Predicate bytes.
   */
  addMessageInput(message: MessageCoin, predicate?: Predicate<InputValue[]>) {
    const { recipient, sender, amount } = message;

    let witnessIndex;

    if (predicate) {
      witnessIndex = 0;
    } else {
      witnessIndex = this.getCoinInputWitnessIndexByOwner(recipient);

      // Insert a dummy witness if no witness exists
      if (typeof witnessIndex !== 'number') {
        witnessIndex = this.addEmptyWitness();
      }
    }

    const input: MessageTransactionRequestInput = {
      ...message,
      type: InputType.Message,
      sender: sender.toB256(),
      recipient: recipient.toB256(),
      amount,
      witnessIndex,
      predicate: predicate?.bytes,
    };

    // Insert the Input
    this.pushInput(input);

    // Insert a ChangeOutput if it does not exist
    this.addChangeOutput(recipient, this.baseAssetId);
  }

  /**
   * Adds a single resource to the transaction by adding a coin/message input and a
   * change output for the related assetId, if one it was not added yet.
   *
   * @param resource - The resource to add.
   * @returns This transaction.
   */
  addResource(resource: Resource) {
    if (isCoin(resource)) {
      this.addCoinInput(resource);
    } else {
      this.addMessageInput(resource);
    }

    return this;
  }

  /**
   * Adds multiple resources to the transaction by adding coin/message inputs and change
   * outputs from the related assetIds.
   *
   * @param resources - The resources to add.
   * @returns This transaction.
   */
  addResources(resources: ReadonlyArray<Resource>) {
    resources.forEach((resource) => this.addResource(resource));

    return this;
  }

  /**
   * Adds multiple resources to the transaction by adding coin/message inputs and change
   * outputs from the related assetIds.
   *
   * @param resources - The resources to add.
   * @returns This transaction.
   */
  addPredicateResource(resource: Resource, predicate: Predicate<InputValue[]>) {
    if (isCoin(resource)) {
      this.addCoinInput(resource, predicate);
    } else {
      this.addMessageInput(resource, predicate);
    }

    return this;
  }

  /**
   * Adds multiple predicate coin/message inputs to the transaction and change outputs
   * from the related assetIds.
   *
   * @param resources - The resources to add.
   * @returns This transaction.
   */
  addPredicateResources(resources: Resource[], predicate: Predicate<InputValue[]>) {
    resources.forEach((resource) => this.addPredicateResource(resource, predicate));

    return this;
  }

  /**
   * Adds a coin output to the transaction.
   *
   * @param to - Address of the owner.
   * @param amount - Amount of coin.
   * @param assetId - Asset ID of coin.
   */
  addCoinOutput(to: AddressLike, amount: BigNumberish, assetId?: BytesLike) {
    this.pushOutput({
      type: OutputType.Coin,
      to: addressify(to).toB256(),
      amount,
      assetId: assetId ?? this.baseAssetId,
    });

    return this;
  }

  /**
   * Adds multiple coin outputs to the transaction.
   *
   * @param to - Address of the destination.
   * @param quantities - Quantities of coins.
   */
  addCoinOutputs(to: AddressLike, quantities: CoinQuantityLike[]) {
    quantities.map(coinQuantityfy).forEach((quantity) => {
      this.pushOutput({
        type: OutputType.Coin,
        to: addressify(to).toB256(),
        amount: quantity.amount,
        assetId: quantity.assetId,
      });
    });

    return this;
  }

  /**
   * Adds a change output to the transaction.
   *
   * @param to - Address of the owner.
   * @param assetId - Asset ID of coin.
   */
  addChangeOutput(to: AddressLike, assetId?: BytesLike) {
    // Find the ChangeOutput for the AssetId of the Resource
    const changeOutput = this.getChangeOutputs().find(
      (output) => hexlify(output.assetId) === assetId
    );

    // Insert a ChangeOutput if it does not exist
    if (!changeOutput) {
      this.pushOutput({
        type: OutputType.Change,
        to: addressify(to).toB256(),
        assetId: assetId ?? this.baseAssetId,
      });
    }
  }

  /**
   * @hidden
   */
  byteSize() {
    return this.toTransactionBytes().length;
  }

  /**
   * @hidden
   */
  metadataGas(_gasCosts: GqlGasCosts): BN {
    throw new Error('Not implemented');
  }

  /**
   * @hidden
   */
  calculateMinGas(chainInfo: ChainInfo): BN {
    const { gasCosts, consensusParameters } = chainInfo;
    const { gasPerByte } = consensusParameters;
    return getMinGas({
      gasPerByte,
      gasCosts,
      inputs: this.inputs,
      txBytesSize: this.byteSize(),
      metadataGas: this.metadataGas(gasCosts),
    });
  }

  calculateMaxGas(chainInfo: ChainInfo, minGas: BN): BN {
    const { consensusParameters } = chainInfo;
    const { gasPerByte } = consensusParameters;

    const witnessesLength = this.toTransaction().witnesses.reduce(
      (acc, wit) => acc + wit.dataLength,
      0
    );
    return getMaxGas({
      gasPerByte,
      minGas,
      witnessesLength,
      witnessLimit: this.witnessLimit,
    });
  }

  /**
   * Funds the transaction with fake UTXOs for each assetId and amount in the
   * quantities array.
   *
   * @param quantities - CoinQuantity Array.
   */
  fundWithFakeUtxos(quantities: CoinQuantity[], resourcesOwner?: AbstractAddress) {
    const findAssetInput = (assetId: string) =>
      this.inputs.find((input) => {
        if ('assetId' in input) {
          return input.assetId === assetId;
        }
        return false;
      });

    const updateAssetInput = (assetId: string, quantity: BN) => {
      const assetInput = findAssetInput(assetId);

      if (assetInput && 'assetId' in assetInput) {
        assetInput.id = hexlify(randomBytes(UTXO_ID_LEN));
        assetInput.amount = quantity;
      } else {
        this.addResources([
          {
            id: hexlify(randomBytes(UTXO_ID_LEN)),
            amount: quantity,
            assetId,
            owner: resourcesOwner || Address.fromRandom(),
            maturity: 0,
            blockCreated: bn(1),
            txCreatedIdx: bn(1),
          },
        ]);
      }
    };

    updateAssetInput(this.baseAssetId, bn(100_000_000_000));
    quantities.forEach((q) => updateAssetInput(q.assetId, q.amount));
  }

  /**
   * Retrieves an array of CoinQuantity for each coin output present in the transaction.
   * a transaction.
   *
   * @returns  CoinQuantity array.
   */
  getCoinOutputsQuantities(): CoinQuantity[] {
    const coinsQuantities = this.getCoinOutputs().map(({ amount, assetId }) => ({
      amount: bn(amount),
      assetId: assetId.toString(),
    }));

    return coinsQuantities;
  }

  /**
   * Gets the Transaction Request by hashing the transaction.
   *
   * @param chainId - The chain ID.
   *
   * @returns - A hash of the transaction, which is the transaction ID.
   */
  abstract getTransactionId(chainId: number): string;

  /**
   * Return the minimum amount in native coins required to create
   * a transaction.
   *
   * @returns The transaction as a JSON object.
   */
  toJSON() {
    return normalizeJSON(this);
  }

  updatePredicateInputs(inputs: TransactionRequestInput[]) {
    this.inputs.forEach((i) => {
      let correspondingInput: TransactionRequestInput | undefined;
      switch (i.type) {
        case InputType.Coin:
          correspondingInput = inputs.find((x) => x.type === InputType.Coin && x.owner === i.owner);
          break;
        case InputType.Message:
          correspondingInput = inputs.find(
            (x) => x.type === InputType.Message && x.sender === i.sender
          );
          break;
        default:
          return;
      }
      if (
        correspondingInput &&
        'predicateGasUsed' in correspondingInput &&
        bn(correspondingInput.predicateGasUsed).gt(0)
      ) {
        // eslint-disable-next-line no-param-reassign
        i.predicate = correspondingInput.predicate;
        // eslint-disable-next-line no-param-reassign
        i.predicateData = correspondingInput.predicateData;
        // eslint-disable-next-line no-param-reassign
        i.predicateGasUsed = correspondingInput.predicateGasUsed;
      }
    });
  }
}<|MERGE_RESOLUTION|>--- conflicted
+++ resolved
@@ -1,12 +1,8 @@
 import type { InputValue } from '@fuel-ts/abi-coder';
 import { UTXO_ID_LEN } from '@fuel-ts/abi-coder';
 import { Address, addressify } from '@fuel-ts/address';
-<<<<<<< HEAD
 import { ZeroBytes32 } from '@fuel-ts/address/configs';
-=======
-import { BaseAssetId, ZeroBytes32 } from '@fuel-ts/address/configs';
 import { randomBytes } from '@fuel-ts/crypto';
->>>>>>> 498cffe7
 import type { AddressLike, AbstractAddress, BytesLike } from '@fuel-ts/interfaces';
 import type { BN, BigNumberish } from '@fuel-ts/math';
 import { bn } from '@fuel-ts/math';
