import { UTXO_ID_LEN } from '@fuel-ts/abi-coder';
import { Address, addressify } from '@fuel-ts/address';
import { ZeroBytes32 } from '@fuel-ts/address/configs';
import { randomBytes } from '@fuel-ts/crypto';
import type { AddressLike, AbstractAddress, BytesLike } from '@fuel-ts/interfaces';
import type { BN, BigNumberish } from '@fuel-ts/math';
import { bn } from '@fuel-ts/math';
import type { TransactionScript, Policy, TransactionCreate } from '@fuel-ts/transactions';
import {
  PolicyType,
  TransactionCoder,
  InputType,
  OutputType,
  TransactionType,
} from '@fuel-ts/transactions';
import { concat, hexlify } from '@fuel-ts/utils';

import type { Account } from '../../account';
import type { GqlGasCosts } from '../__generated__/operations';
import type { Coin } from '../coin';
import type { CoinQuantity, CoinQuantityLike } from '../coin-quantity';
import { coinQuantityfy } from '../coin-quantity';
import type { MessageCoin } from '../message';
import type { ChainInfo } from '../provider';
import type { Resource } from '../resource';
import { isCoin } from '../resource';
import { normalizeJSON } from '../utils';
import { getMaxGas, getMinGas } from '../utils/gas';

import { NoWitnessAtIndexError } from './errors';
import { isRequestInputResource } from './helpers';
import type {
  TransactionRequestInput,
  CoinTransactionRequestInput,
  MessageTransactionRequestInput,
} from './input';
import { inputify } from './input';
import type {
  TransactionRequestOutput,
  ChangeTransactionRequestOutput,
  CoinTransactionRequestOutput,
} from './output';
import { outputify } from './output';
import type { TransactionRequestLike } from './types';
import type { TransactionRequestWitness } from './witness';
import { witnessify } from './witness';

export {
  /**
   * @hidden
   */
  TransactionType,
};

/**
 * @hidden
 *
 * Interface defining a like structure for a base transaction request.
 */
export interface BaseTransactionRequestLike {
  /** Gas price for transaction */
  tip?: BigNumberish;
  /** Block until which tx cannot be included */
  maturity?: number;
  /** The maximum fee payable by this transaction using BASE_ASSET. */
  maxFee?: BigNumberish;
  /** The maximum amount of witness data allowed for the transaction */
  witnessLimit?: BigNumberish;
  /** List of inputs */
  inputs?: TransactionRequestInput[];
  /** List of outputs */
  outputs?: TransactionRequestOutput[];
  /** List of witnesses */
  witnesses?: TransactionRequestWitness[];
}

type ToBaseTransactionResponse = Pick<
  TransactionScript,
  | 'inputs'
  | 'inputsCount'
  | 'outputs'
  | 'outputsCount'
  | 'witnesses'
  | 'witnessesCount'
  | 'policies'
  | 'policyTypes'
>;

/**
 * Abstract class to define the functionalities of a transaction request transaction request.
 */
export abstract class BaseTransactionRequest implements BaseTransactionRequestLike {
  /** Type of the transaction */
  abstract type: TransactionType;
  /** Gas price for transaction */
  tip: BN;
  /** Block until which tx cannot be included */
  maturity: number;
  /** The maximum fee payable by this transaction using BASE_ASSET. */
  maxFee?: BN;
  /** The maximum amount of witness data allowed for the transaction */
  witnessLimit?: BN | undefined;
  /** List of inputs */
  inputs: TransactionRequestInput[] = [];
  /** List of outputs */
  outputs: TransactionRequestOutput[] = [];
  /** List of witnesses */
  witnesses: TransactionRequestWitness[] = [];

  /**
   * Constructor for initializing a base transaction request.
   *
   * @param baseTransactionRequest - Optional object containing properties to initialize the transaction request.
   */
  constructor({
    tip,
    maturity,
    maxFee,
    witnessLimit,
    inputs,
    outputs,
    witnesses,
  }: BaseTransactionRequestLike = {}) {
    this.tip = bn(tip);
    this.maturity = maturity ?? 0;
    this.witnessLimit = witnessLimit ? bn(witnessLimit) : undefined;
    this.maxFee = maxFee ? bn(maxFee) : undefined;
    this.inputs = inputs ?? [];
    this.outputs = outputs ?? [];
    this.witnesses = witnesses ?? [];
  }

  static getPolicyMeta(req: BaseTransactionRequest) {
    let policyTypes = 0;
    const policies: Policy[] = [];

    if (req.tip) {
      policyTypes += PolicyType.Tip;
      policies.push({ data: req.tip, type: PolicyType.Tip });
    }
    if (req.witnessLimit) {
      policyTypes += PolicyType.WitnessLimit;
      policies.push({ data: req.witnessLimit, type: PolicyType.WitnessLimit });
    }
    if (req.maturity > 0) {
      policyTypes += PolicyType.Maturity;
      policies.push({ data: req.maturity, type: PolicyType.Maturity });
    }
    if (req.maxFee) {
      policyTypes += PolicyType.MaxFee;
      policies.push({ data: req.maxFee, type: PolicyType.MaxFee });
    }

    return {
      policyTypes,
      policies,
    };
  }

  /**
   * Method to obtain the base transaction details.
   *
   * @returns The base transaction details.
   */

  protected getBaseTransaction(): ToBaseTransactionResponse {
    const inputs = this.inputs?.map(inputify) ?? [];
    const outputs = this.outputs?.map(outputify) ?? [];
    const witnesses = this.witnesses?.map(witnessify) ?? [];

    const { policyTypes, policies } = BaseTransactionRequest.getPolicyMeta(this);

    return {
      policyTypes,
      inputs,
      outputs,
      policies,
      witnesses,
      inputsCount: inputs.length,
      outputsCount: outputs.length,
      witnessesCount: witnesses.length,
    };
  }

  abstract toTransaction(): TransactionCreate | TransactionScript;

  /**
   * Converts the transaction request to a byte array.
   *
   * @returns The transaction bytes.
   */
  toTransactionBytes(): Uint8Array {
    return new TransactionCoder().encode(this.toTransaction());
  }

  /**
   * @hidden
   *
   * Pushes an input to the list without any side effects and returns the index
   */
  protected pushInput(input: TransactionRequestInput): number {
    this.inputs.push(input);
    return this.inputs.length - 1;
  }

  /**
   * @hidden
   *
   * Pushes an output to the list without any side effects and returns the index
   */
  protected pushOutput(output: TransactionRequestOutput): number {
    this.outputs.push(output);
    return this.outputs.length - 1;
  }

  /**
   * @hidden
   *
   * Pushes a witness to the list and returns the index
   *
   * @param signature - The signature to add to the witness.
   * @returns The index of the created witness.
   */
  addWitness(signature: BytesLike) {
    this.witnesses.push(signature);
    return this.witnesses.length - 1;
  }

  /**
   * @hidden
   *
   * Creates an empty witness without any side effects and returns the index
   *
   * @returns The index of the created witness.
   */
  addEmptyWitness(): number {
    // Push a dummy witness with same byte size as a real witness signature
    this.addWitness(concat([ZeroBytes32, ZeroBytes32]));
    return this.witnesses.length - 1;
  }

  /**
   * Updates the witness for a given owner and signature.
   *
   * @param address - The address to get the coin input witness index for.
   * @param signature - The signature to update the witness with.
   */
  updateWitnessByOwner(address: string | AbstractAddress, signature: BytesLike) {
    const ownerAddress = Address.fromAddressOrString(address);
    const witnessIndex = this.getCoinInputWitnessIndexByOwner(ownerAddress);
    if (typeof witnessIndex === 'number') {
      this.updateWitness(witnessIndex, signature);
    }
  }

  /**
   * Updates an existing witness without any side effects.
   *
   * @param index - The index of the witness to update.
   * @param witness - The new witness.
   * @throws If the witness does not exist.
   */
  updateWitness(index: number, witness: TransactionRequestWitness) {
    if (!this.witnesses[index]) {
      throw new NoWitnessAtIndexError(index);
    }
    this.witnesses[index] = witness;
  }

  /**
   * Helper function to add an external signature to the transaction.
   *
   * @param account - The account/s to sign to the transaction.
   * @returns The transaction with the signature witness added.
   */
  async addAccountWitnesses(account: Account | Account[]) {
    const accounts = Array.isArray(account) ? account : [account];
    await Promise.all(
      accounts.map(async (acc) => {
        this.addWitness(await acc.signTransaction(<TransactionRequestLike>this));
      })
    );

    return this;
  }

  /**
   * Gets the coin inputs for a transaction.
   *
   * @returns The coin inputs.
   */
  getCoinInputs(): CoinTransactionRequestInput[] {
    return this.inputs.filter(
      (input): input is CoinTransactionRequestInput => input.type === InputType.Coin
    );
  }

  /**
   * Gets the coin outputs for a transaction.
   *
   * @returns The coin outputs.
   */
  getCoinOutputs(): CoinTransactionRequestOutput[] {
    return this.outputs.filter(
      (output): output is CoinTransactionRequestOutput => output.type === OutputType.Coin
    );
  }

  /**
   * Gets the change outputs for a transaction.
   *
   * @returns The change outputs.
   */
  getChangeOutputs(): ChangeTransactionRequestOutput[] {
    return this.outputs.filter(
      (output): output is ChangeTransactionRequestOutput => output.type === OutputType.Change
    );
  }

  /**
   * @hidden
   *
   * Returns the witnessIndex of the found CoinInput.
   */
  getCoinInputWitnessIndexByOwner(owner: AddressLike): number | undefined {
    const ownerAddress = addressify(owner);

    const found = this.inputs.find((input) => {
      switch (input.type) {
        case InputType.Coin:
          return hexlify((<CoinTransactionRequestInput>input).owner) === ownerAddress.toB256();
        case InputType.Message:
          return (
            hexlify((<MessageTransactionRequestInput>input).recipient) === ownerAddress.toB256()
          );
        default:
          return false;
      }
    });

    return (<CoinTransactionRequestInput>found)?.witnessIndex;
  }

  /**
   * Adds a single coin input to the transaction and a change output for the related
   * assetId, if one it was not added yet.
   *
   * @param coin - Coin resource.
   */
  addCoinInput(coin: Coin) {
<<<<<<< HEAD
    const { assetId, owner, amount, id, predicate } = coin;
=======
    const { assetId, owner, amount } = coin;
>>>>>>> 60be2954

    let witnessIndex;

    if (coin.predicate) {
      witnessIndex = 0;
    } else {
      witnessIndex = this.getCoinInputWitnessIndexByOwner(owner);

      // Insert a dummy witness if no witness exists
      if (typeof witnessIndex !== 'number') {
        witnessIndex = this.addEmptyWitness();
      }
    }

    const input: CoinTransactionRequestInput = {
      id,
      type: InputType.Coin,
      owner: owner.toB256(),
      amount,
      assetId,
      txPointer: '0x00000000000000000000000000000000',
      witnessIndex,
<<<<<<< HEAD
      predicate,
=======
>>>>>>> 60be2954
    };

    // Insert the Input
    this.pushInput(input);

    // Insert a ChangeOutput if it does not exist
    this.addChangeOutput(owner, assetId);
  }

  /**
   * Adds a single message input to the transaction and a change output for the
   * asset against the message
   *
   * @param message - Message resource.
   */
  addMessageInput(message: MessageCoin) {
<<<<<<< HEAD
    const { recipient, sender, amount, predicate, nonce } = message;

    const assetId = BaseAssetId;
=======
    const { recipient, sender, amount, assetId } = message;
>>>>>>> 60be2954

    let witnessIndex;

    if (message.predicate) {
      witnessIndex = 0;
    } else {
      witnessIndex = this.getCoinInputWitnessIndexByOwner(recipient);

      // Insert a dummy witness if no witness exists
      if (typeof witnessIndex !== 'number') {
        witnessIndex = this.addEmptyWitness();
      }
    }

    const input: MessageTransactionRequestInput = {
      nonce,
      type: InputType.Message,
      sender: sender.toB256(),
      recipient: recipient.toB256(),
      amount,
      witnessIndex,
<<<<<<< HEAD
      predicate,
=======
>>>>>>> 60be2954
    };

    // Insert the Input
    this.pushInput(input);

    // Insert a ChangeOutput if it does not exist
    this.addChangeOutput(recipient, assetId);
  }

  /**
   * Adds a single resource to the transaction by adding a coin/message input and a
   * change output for the related assetId, if one it was not added yet.
   *
   * @param resource - The resource to add.
   * @returns This transaction.
   */
  addResource(resource: Resource) {
    if (isCoin(resource)) {
      this.addCoinInput(resource);
    } else {
      this.addMessageInput(resource);
    }

    return this;
  }

  /**
   * Adds multiple resources to the transaction by adding coin/message inputs and change
   * outputs from the related assetIds.
   *
   * @param resources - The resources to add.
   * @returns This transaction.
   */
  addResources(resources: ReadonlyArray<Resource>) {
    resources.forEach((resource) => this.addResource(resource));

    return this;
  }

  /**
   * Adds a coin output to the transaction.
   *
   * @param to - Address of the owner.
   * @param amount - Amount of coin.
   * @param assetId - Asset ID of coin.
   */
  addCoinOutput(to: AddressLike, amount: BigNumberish, assetId: BytesLike) {
    this.pushOutput({
      type: OutputType.Coin,
      to: addressify(to).toB256(),
      amount,
      assetId,
    });

    return this;
  }

  /**
   * Adds multiple coin outputs to the transaction.
   *
   * @param to - Address of the destination.
   * @param quantities - Quantities of coins.
   */
  addCoinOutputs(to: AddressLike, quantities: CoinQuantityLike[]) {
    quantities.map(coinQuantityfy).forEach((quantity) => {
      this.pushOutput({
        type: OutputType.Coin,
        to: addressify(to).toB256(),
        amount: quantity.amount,
        assetId: quantity.assetId,
      });
    });

    return this;
  }

  /**
   * Adds a change output to the transaction.
   *
   * @param to - Address of the owner.
   * @param assetId - Asset ID of coin.
   */
  addChangeOutput(to: AddressLike, assetId: BytesLike) {
    // Find the ChangeOutput for the AssetId of the Resource
    const changeOutput = this.getChangeOutputs().find(
      (output) => hexlify(output.assetId) === assetId
    );

    // Insert a ChangeOutput if it does not exist
    if (!changeOutput) {
      this.pushOutput({
        type: OutputType.Change,
        to: addressify(to).toB256(),
        assetId,
      });
    }
  }

  /**
   * @hidden
   */
  byteSize() {
    return this.toTransactionBytes().length;
  }

  /**
   * @hidden
   */
  metadataGas(_gasCosts: GqlGasCosts): BN {
    throw new Error('Not implemented');
  }

  /**
   * @hidden
   */
  calculateMinGas(chainInfo: ChainInfo): BN {
    const { gasCosts, consensusParameters } = chainInfo;
    const { gasPerByte } = consensusParameters;
    return getMinGas({
      gasPerByte,
      gasCosts,
      inputs: this.inputs,
      txBytesSize: this.byteSize(),
      metadataGas: this.metadataGas(gasCosts),
    });
  }

  calculateMaxGas(chainInfo: ChainInfo, minGas: BN): BN {
    const { consensusParameters } = chainInfo;
    const { gasPerByte, maxGasPerTx } = consensusParameters;

    const witnessesLength = this.toTransaction().witnesses.reduce(
      (acc, wit) => acc + wit.dataLength,
      0
    );
    return getMaxGas({
      gasPerByte,
      minGas,
      witnessesLength,
      witnessLimit: this.witnessLimit,
      maxGasPerTx,
    });
  }

  /**
   * Funds the transaction with fake UTXOs for each assetId and amount in the
   * quantities array.
   *
   * @param quantities - CoinQuantity Array.
   * @param baseAssetId - The base asset to fund the transaction.
   */
  fundWithFakeUtxos(
    quantities: CoinQuantity[],
    baseAssetId: string,
    resourcesOwner?: AbstractAddress
  ) {
    const findAssetInput = (assetId: string) =>
      this.inputs.find((input) => {
        if ('assetId' in input) {
          return input.assetId === assetId;
        }
        return false;
      });

    const updateAssetInput = (assetId: string, quantity: BN) => {
      const assetInput = findAssetInput(assetId);

      let usedQuantity = quantity;

      if (assetId === baseAssetId) {
        usedQuantity = bn('1000000000000000000');
      }

      if (assetInput && 'assetId' in assetInput) {
        assetInput.id = hexlify(randomBytes(UTXO_ID_LEN));
        assetInput.amount = usedQuantity;
      } else {
        this.addResources([
          {
            id: hexlify(randomBytes(UTXO_ID_LEN)),
            amount: usedQuantity,
            assetId,
            owner: resourcesOwner || Address.fromRandom(),
            blockCreated: bn(1),
            txCreatedIdx: bn(1),
          },
        ]);
      }
    };

    updateAssetInput(baseAssetId, bn(100_000_000_000));
    quantities.forEach((q) => updateAssetInput(q.assetId, q.amount));
  }

  /**
   * Retrieves an array of CoinQuantity for each coin output present in the transaction.
   * a transaction.
   *
   * @returns  CoinQuantity array.
   */
  getCoinOutputsQuantities(): CoinQuantity[] {
    const coinsQuantities = this.getCoinOutputs().map(({ amount, assetId }) => ({
      amount: bn(amount),
      assetId: assetId.toString(),
    }));

    return coinsQuantities;
  }

  /**
   * Gets the Transaction Request by hashing the transaction.
   *
   * @param chainId - The chain ID.
   *
   * @returns - A hash of the transaction, which is the transaction ID.
   */
  abstract getTransactionId(chainId: number): string;

  /**
   * Return the minimum amount in native coins required to create
   * a transaction.
   *
   * @returns The transaction as a JSON object.
   */
  toJSON() {
    return normalizeJSON(this);
  }

<<<<<<< HEAD
  removeWitness(index: number) {
    this.witnesses.splice(index, 1);
    this.adjustWitnessIndexes(index);
  }

  updatePredicateInputs(inputs: TransactionRequestInput[]) {
=======
  updatePredicateGasUsed(inputs: TransactionRequestInput[]) {
>>>>>>> 60be2954
    this.inputs.forEach((i) => {
      let correspondingInput: TransactionRequestInput | undefined;
      switch (i.type) {
        case InputType.Coin:
          correspondingInput = inputs.find((x) => x.type === InputType.Coin && x.owner === i.owner);
          break;
        case InputType.Message:
          correspondingInput = inputs.find(
            (x) => x.type === InputType.Message && x.sender === i.sender
          );
          break;
        default:
          return;
      }
      if (
        correspondingInput &&
        'predicateGasUsed' in correspondingInput &&
        bn(correspondingInput.predicateGasUsed).gt(0)
      ) {
        // eslint-disable-next-line no-param-reassign
        i.predicate = correspondingInput.predicate;
        // eslint-disable-next-line no-param-reassign
        i.predicateData = correspondingInput.predicateData;
        // eslint-disable-next-line no-param-reassign
        i.predicateGasUsed = correspondingInput.predicateGasUsed;
      }
    });
  }

<<<<<<< HEAD
  private adjustWitnessIndexes(removedIndex: number) {
    this.inputs.filter(isRequestInputResource).forEach((input) => {
      if (input.witnessIndex > removedIndex) {
        // eslint-disable-next-line no-param-reassign
        input.witnessIndex -= 1;
=======
  shiftPredicateData() {
    this.inputs.forEach((input) => {
      // TODO: improve logic
      if (
        'predicateData' in input &&
        'padPredicateData' in input &&
        typeof input.padPredicateData === 'function'
      ) {
        // eslint-disable-next-line no-param-reassign
        input.predicateData = input.padPredicateData(
          BaseTransactionRequest.getPolicyMeta(this).policies.length
        );
>>>>>>> 60be2954
      }
    });
  }
}<|MERGE_RESOLUTION|>--- conflicted
+++ resolved
@@ -348,11 +348,7 @@
    * @param coin - Coin resource.
    */
   addCoinInput(coin: Coin) {
-<<<<<<< HEAD
     const { assetId, owner, amount, id, predicate } = coin;
-=======
-    const { assetId, owner, amount } = coin;
->>>>>>> 60be2954
 
     let witnessIndex;
 
@@ -375,10 +371,7 @@
       assetId,
       txPointer: '0x00000000000000000000000000000000',
       witnessIndex,
-<<<<<<< HEAD
       predicate,
-=======
->>>>>>> 60be2954
     };
 
     // Insert the Input
@@ -395,13 +388,7 @@
    * @param message - Message resource.
    */
   addMessageInput(message: MessageCoin) {
-<<<<<<< HEAD
-    const { recipient, sender, amount, predicate, nonce } = message;
-
-    const assetId = BaseAssetId;
-=======
-    const { recipient, sender, amount, assetId } = message;
->>>>>>> 60be2954
+    const { recipient, sender, amount, predicate, nonce, assetId } = message;
 
     let witnessIndex;
 
@@ -423,10 +410,7 @@
       recipient: recipient.toB256(),
       amount,
       witnessIndex,
-<<<<<<< HEAD
       predicate,
-=======
->>>>>>> 60be2954
     };
 
     // Insert the Input
@@ -655,16 +639,21 @@
     return normalizeJSON(this);
   }
 
-<<<<<<< HEAD
   removeWitness(index: number) {
     this.witnesses.splice(index, 1);
     this.adjustWitnessIndexes(index);
   }
 
-  updatePredicateInputs(inputs: TransactionRequestInput[]) {
-=======
+  private adjustWitnessIndexes(removedIndex: number) {
+    this.inputs.filter(isRequestInputResource).forEach((input) => {
+      if (input.witnessIndex > removedIndex) {
+        // eslint-disable-next-line no-param-reassign
+        input.witnessIndex -= 1;
+      }
+    });
+  }
+
   updatePredicateGasUsed(inputs: TransactionRequestInput[]) {
->>>>>>> 60be2954
     this.inputs.forEach((i) => {
       let correspondingInput: TransactionRequestInput | undefined;
       switch (i.type) {
@@ -694,13 +683,6 @@
     });
   }
 
-<<<<<<< HEAD
-  private adjustWitnessIndexes(removedIndex: number) {
-    this.inputs.filter(isRequestInputResource).forEach((input) => {
-      if (input.witnessIndex > removedIndex) {
-        // eslint-disable-next-line no-param-reassign
-        input.witnessIndex -= 1;
-=======
   shiftPredicateData() {
     this.inputs.forEach((input) => {
       // TODO: improve logic
@@ -713,7 +695,6 @@
         input.predicateData = input.padPredicateData(
           BaseTransactionRequest.getPolicyMeta(this).policies.length
         );
->>>>>>> 60be2954
       }
     });
   }
