--- conflicted
+++ resolved
@@ -384,18 +384,9 @@
    * asset against the message
    *
    * @param message - Message resource.
-<<<<<<< HEAD
    */
   addMessageInput(message: MessageCoin) {
-    const { recipient, sender, amount } = message;
-
-    const assetId = BaseAssetId;
-=======
-   * @param predicate - Predicate bytes.
-   */
-  addMessageInput(message: MessageCoin, predicate?: Predicate<InputValue[]>) {
     const { recipient, sender, amount, assetId } = message;
->>>>>>> b30b796c
 
     let witnessIndex;
 
@@ -586,7 +577,7 @@
 
       let usedQuantity = quantity;
 
-      if (assetId === BaseAssetId) {
+      if (assetId === baseAssetId) {
         usedQuantity = bn('1000000000000000000');
       }
 
