import type { InputValue } from '@fuel-ts/abi-coder';
import { Address, addressify } from '@fuel-ts/address';
import { BaseAssetId, ZeroBytes32 } from '@fuel-ts/address/configs';
<<<<<<< HEAD
import type { AddressLike, AbstractAddress, BytesLike } from '@fuel-ts/interfaces';
import type { BN, BigNumberish } from '@fuel-ts/math';
=======
import type { AddressLike, AbstractAddress } from '@fuel-ts/interfaces';
import type { BigNumberish, BN } from '@fuel-ts/math';
>>>>>>> 59432a66
import { bn } from '@fuel-ts/math';
import type { TransactionScript, Policy, TransactionCreate } from '@fuel-ts/transactions';
import {
  PolicyType,
  TransactionCoder,
  InputType,
  OutputType,
  TransactionType,
} from '@fuel-ts/transactions';
<<<<<<< HEAD
import { concat, arrayify, hexlify } from '@fuel-ts/utils';
=======
import type { BytesLike } from 'ethers';
import { concat, hexlify } from 'ethers';
>>>>>>> 59432a66

import type { Predicate } from '../../predicate';
import type { GqlGasCosts } from '../__generated__/operations';
import type { Coin } from '../coin';
import type { CoinQuantity, CoinQuantityLike } from '../coin-quantity';
import { coinQuantityfy } from '../coin-quantity';
import type { MessageCoin } from '../message';
import type { ChainInfo } from '../provider';
import type { Resource } from '../resource';
import { isCoin } from '../resource';
import { normalizeJSON } from '../utils';
import { getMaxGas, getMinGas } from '../utils/gas';

import { NoWitnessAtIndexError } from './errors';
import type {
  TransactionRequestInput,
  CoinTransactionRequestInput,
  MessageTransactionRequestInput,
} from './input';
import { inputify } from './input';
import type {
  TransactionRequestOutput,
  ChangeTransactionRequestOutput,
  CoinTransactionRequestOutput,
} from './output';
import { outputify } from './output';
import type { TransactionRequestWitness } from './witness';
import { witnessify } from './witness';

export {
  /**
   * @hidden
   */
  TransactionType,
};

/**
 * @hidden
 *
 * Interface defining a like structure for a base transaction request.
 */
export interface BaseTransactionRequestLike {
  /** Gas price for transaction */
  gasPrice?: BigNumberish;
  /** Block until which tx cannot be included */
  maturity?: number;
  /** The maximum fee payable by this transaction using BASE_ASSET. */
  maxFee?: BigNumberish;
  /** The maximum amount of witness data allowed for the transaction */
  witnessLimit?: BigNumberish;
  /** List of inputs */
  inputs?: TransactionRequestInput[];
  /** List of outputs */
  outputs?: TransactionRequestOutput[];
  /** List of witnesses */
  witnesses?: TransactionRequestWitness[];
}

type ToBaseTransactionResponse = Pick<
  TransactionScript,
  | 'inputs'
  | 'inputsCount'
  | 'outputs'
  | 'outputsCount'
  | 'witnesses'
  | 'witnessesCount'
  | 'policies'
  | 'policyTypes'
>;

/**
 * Abstract class to define the functionalities of a transaction request transaction request.
 */
export abstract class BaseTransactionRequest implements BaseTransactionRequestLike {
  /** Type of the transaction */
  abstract type: TransactionType;
  /** Gas price for transaction */
  gasPrice: BN;
  /** Block until which tx cannot be included */
  maturity: number;
  /** The maximum fee payable by this transaction using BASE_ASSET. */
  maxFee?: BN;
  /** The maximum amount of witness data allowed for the transaction */
  witnessLimit?: BN | undefined;
  /** List of inputs */
  inputs: TransactionRequestInput[] = [];
  /** List of outputs */
  outputs: TransactionRequestOutput[] = [];
  /** List of witnesses */
  witnesses: TransactionRequestWitness[] = [];

  /**
   * Constructor for initializing a base transaction request.
   *
   * @param baseTransactionRequest - Optional object containing properties to initialize the transaction request.
   */
  constructor({
    gasPrice,
    maturity,
    maxFee,
    witnessLimit,
    inputs,
    outputs,
    witnesses,
  }: BaseTransactionRequestLike = {}) {
    this.gasPrice = bn(gasPrice);
    this.maturity = maturity ?? 0;
    this.witnessLimit = witnessLimit ? bn(witnessLimit) : undefined;
    this.maxFee = maxFee ? bn(maxFee) : undefined;
    this.inputs = inputs ?? [];
    this.outputs = outputs ?? [];
    this.witnesses = witnesses ?? [];
  }

  static getPolicyMeta(req: BaseTransactionRequest) {
    let policyTypes = 0;
    const policies: Policy[] = [];

    if (req.gasPrice) {
      policyTypes += PolicyType.GasPrice;
      policies.push({ data: req.gasPrice, type: PolicyType.GasPrice });
    }
    if (req.witnessLimit) {
      policyTypes += PolicyType.WitnessLimit;
      policies.push({ data: req.witnessLimit, type: PolicyType.WitnessLimit });
    }
    if (req.maturity > 0) {
      policyTypes += PolicyType.Maturity;
      policies.push({ data: req.maturity, type: PolicyType.Maturity });
    }
    if (req.maxFee) {
      policyTypes += PolicyType.MaxFee;
      policies.push({ data: req.maxFee, type: PolicyType.MaxFee });
    }

    return {
      policyTypes,
      policies,
    };
  }

  /**
   * Method to obtain the base transaction details.
   *
   * @returns The base transaction details.
   */

  protected getBaseTransaction(): ToBaseTransactionResponse {
    const inputs = this.inputs?.map(inputify) ?? [];
    const outputs = this.outputs?.map(outputify) ?? [];
    const witnesses = this.witnesses?.map(witnessify) ?? [];

    const { policyTypes, policies } = BaseTransactionRequest.getPolicyMeta(this);

    return {
      policyTypes,
      inputs,
      outputs,
      policies,
      witnesses,
      inputsCount: inputs.length,
      outputsCount: outputs.length,
      witnessesCount: witnesses.length,
    };
  }

  abstract toTransaction(): TransactionCreate | TransactionScript;

  /**
   * Converts the transaction request to a byte array.
   *
   * @returns The transaction bytes.
   */
  toTransactionBytes(): Uint8Array {
    return new TransactionCoder().encode(this.toTransaction());
  }

  /**
   * @hidden
   *
   * Pushes an input to the list without any side effects and returns the index
   */
  protected pushInput(input: TransactionRequestInput): number {
    this.inputs.push(input);
    return this.inputs.length - 1;
  }

  /**
   * @hidden
   *
   * Pushes an output to the list without any side effects and returns the index
   */
  protected pushOutput(output: TransactionRequestOutput): number {
    this.outputs.push(output);
    return this.outputs.length - 1;
  }

  /**
   * @hidden
   *
   * Creates an empty witness without any side effects and returns the index
   */
  protected createWitness() {
    // Push a dummy witness with same byte size as a real witness signature
    this.witnesses.push(concat([ZeroBytes32, ZeroBytes32]));
    return this.witnesses.length - 1;
  }

  /**
   * Updates the witness for a given owner and signature.
   *
   * @param address - The address to get the coin input witness index for.
   * @param signature - The signature to update the witness with.
   */
  updateWitnessByOwner(address: string | AbstractAddress, signature: BytesLike) {
    const ownerAddress = Address.fromAddressOrString(address);
    const witnessIndex = this.getCoinInputWitnessIndexByOwner(ownerAddress);
    if (typeof witnessIndex === 'number') {
      this.updateWitness(witnessIndex, signature);
    }
  }

  /**
   * Updates an existing witness without any side effects.
   *
   * @param index - The index of the witness to update.
   * @param witness - The new witness.
   * @throws If the witness does not exist.
   */
  updateWitness(index: number, witness: TransactionRequestWitness) {
    if (!this.witnesses[index]) {
      throw new NoWitnessAtIndexError(index);
    }
    this.witnesses[index] = witness;
  }

  /**
   * Gets the coin inputs for a transaction.
   *
   * @returns The coin inputs.
   */
  getCoinInputs(): CoinTransactionRequestInput[] {
    return this.inputs.filter(
      (input): input is CoinTransactionRequestInput => input.type === InputType.Coin
    );
  }

  /**
   * Gets the coin outputs for a transaction.
   *
   * @returns The coin outputs.
   */
  getCoinOutputs(): CoinTransactionRequestOutput[] {
    return this.outputs.filter(
      (output): output is CoinTransactionRequestOutput => output.type === OutputType.Coin
    );
  }

  /**
   * Gets the change outputs for a transaction.
   *
   * @returns The change outputs.
   */
  getChangeOutputs(): ChangeTransactionRequestOutput[] {
    return this.outputs.filter(
      (output): output is ChangeTransactionRequestOutput => output.type === OutputType.Change
    );
  }

  /**
   * @hidden
   *
   * Returns the witnessIndex of the found CoinInput.
   */
  getCoinInputWitnessIndexByOwner(owner: AddressLike): number | undefined {
    const ownerAddress = addressify(owner);

    const found = this.inputs.find((input) => {
      switch (input.type) {
        case InputType.Coin:
          return hexlify((<CoinTransactionRequestInput>input).owner) === ownerAddress.toB256();
        case InputType.Message:
          return (
            hexlify((<MessageTransactionRequestInput>input).recipient) === ownerAddress.toB256()
          );
        default:
          return false;
      }
    });

    return (<CoinTransactionRequestInput>found)?.witnessIndex;
  }

  /**
   * Adds a single coin input to the transaction and a change output for the related
   * assetId, if one it was not added yet.
   *
   * @param coin - Coin resource.
   * @param predicate - Predicate bytes.
   * @param predicateData - Predicate data bytes.
   */
  addCoinInput(coin: Coin, predicate?: Predicate<InputValue[]>) {
    const { assetId, owner, amount } = coin;

    let witnessIndex;

    if (predicate) {
      witnessIndex = 0;
    } else {
      witnessIndex = this.getCoinInputWitnessIndexByOwner(owner);

      // Insert a dummy witness if no witness exists
      if (typeof witnessIndex !== 'number') {
        witnessIndex = this.createWitness();
      }
    }

    const input: CoinTransactionRequestInput = {
      ...coin,
      type: InputType.Coin,
      owner: owner.toB256(),
      amount,
      assetId,
      txPointer: '0x00000000000000000000000000000000',
      witnessIndex,
      predicate: predicate?.bytes,
      predicateData: predicate?.predicateData,
    };

    // Insert the Input
    this.pushInput(input);

    // Insert a ChangeOutput if it does not exist
    this.addChangeOutput(owner, assetId);
  }

  /**
   * Adds a single message input to the transaction and a change output for the
   * baseAssetId, if one it was not added yet.
   *
   * @param message - Message resource.
   * @param predicate - Predicate bytes.
   * @param predicateData - Predicate data bytes.
   */
  addMessageInput(message: MessageCoin, predicate?: Predicate<InputValue[]>) {
    const { recipient, sender, amount } = message;

    const assetId = BaseAssetId;

    let witnessIndex;

    if (predicate) {
      witnessIndex = 0;
    } else {
      witnessIndex = this.getCoinInputWitnessIndexByOwner(recipient);

      // Insert a dummy witness if no witness exists
      if (typeof witnessIndex !== 'number') {
        witnessIndex = this.createWitness();
      }
    }

    const input: MessageTransactionRequestInput = {
      ...message,
      type: InputType.Message,
      sender: sender.toB256(),
      recipient: recipient.toB256(),
      amount,
      witnessIndex,
      predicate: predicate?.bytes,
      predicateData: predicate?.predicateData,
    };

    // Insert the Input
    this.pushInput(input);

    // Insert a ChangeOutput if it does not exist
    this.addChangeOutput(recipient, assetId);
  }

  /**
   * Adds a single resource to the transaction by adding a coin/message input and a
   * change output for the related assetId, if one it was not added yet.
   *
   * @param resource - The resource to add.
   * @returns This transaction.
   */
  addResource(resource: Resource) {
    if (isCoin(resource)) {
      this.addCoinInput(resource);
    } else {
      this.addMessageInput(resource);
    }

    return this;
  }

  /**
   * Adds multiple resources to the transaction by adding coin/message inputs and change
   * outputs from the related assetIds.
   *
   * @param resources - The resources to add.
   * @returns This transaction.
   */
  addResources(resources: ReadonlyArray<Resource>) {
    resources.forEach((resource) => this.addResource(resource));

    return this;
  }

  /**
   * Adds multiple resources to the transaction by adding coin/message inputs and change
   * outputs from the related assetIds.
   *
   * @param resources - The resources to add.
   * @returns This transaction.
   */
  addPredicateResource(resource: Resource, predicate: Predicate<InputValue[]>) {
    if (isCoin(resource)) {
      this.addCoinInput(resource, predicate);
    } else {
      this.addMessageInput(resource, predicate);
    }

    return this;
  }

  /**
   * Adds multiple predicate coin/message inputs to the transaction and change outputs
   * from the related assetIds.
   *
   * @param resources - The resources to add.
   * @returns This transaction.
   */
  addPredicateResources(resources: Resource[], predicate: Predicate<InputValue[]>) {
    resources.forEach((resource) => this.addPredicateResource(resource, predicate));

    return this;
  }

  /**
   * Adds a coin output to the transaction.
   *
   * @param to - Address of the owner.
   * @param amount - Amount of coin.
   * @param assetId - Asset ID of coin.
   */
  addCoinOutput(to: AddressLike, amount: BigNumberish, assetId: BytesLike = BaseAssetId) {
    this.pushOutput({
      type: OutputType.Coin,
      to: addressify(to).toB256(),
      amount,
      assetId,
    });

    return this;
  }

  /**
   * Adds multiple coin outputs to the transaction.
   *
   * @param to - Address of the destination.
   * @param quantities - Quantities of coins.
   */
  addCoinOutputs(to: AddressLike, quantities: CoinQuantityLike[]) {
    quantities.map(coinQuantityfy).forEach((quantity) => {
      this.pushOutput({
        type: OutputType.Coin,
        to: addressify(to).toB256(),
        amount: quantity.amount,
        assetId: quantity.assetId,
      });
    });

    return this;
  }

  /**
   * Adds a change output to the transaction.
   *
   * @param to - Address of the owner.
   * @param assetId - Asset ID of coin.
   */
  addChangeOutput(to: AddressLike, assetId: BytesLike = BaseAssetId) {
    // Find the ChangeOutput for the AssetId of the Resource
    const changeOutput = this.getChangeOutputs().find(
      (output) => hexlify(output.assetId) === assetId
    );

    // Insert a ChangeOutput if it does not exist
    if (!changeOutput) {
      this.pushOutput({
        type: OutputType.Change,
        to: addressify(to).toB256(),
        assetId,
      });
    }
  }

  /**
   * @hidden
   */
  byteSize() {
    return this.toTransactionBytes().length;
  }

  /**
   * @hidden
   */
  metadataGas(_gasCosts: GqlGasCosts): BN {
    throw new Error('Not implemented');
  }

  /**
   * @hidden
   */
  calculateMinGas(chainInfo: ChainInfo): BN {
    const { gasCosts, consensusParameters } = chainInfo;
    const { gasPerByte } = consensusParameters;
    return getMinGas({
      gasPerByte,
      gasCosts,
      inputs: this.inputs,
      txBytesSize: this.byteSize(),
      metadataGas: this.metadataGas(gasCosts),
    });
  }

  calculateMaxGas(chainInfo: ChainInfo, minGas: BN): BN {
    const { consensusParameters } = chainInfo;
    const { gasPerByte } = consensusParameters;

    const witnessesLength = this.toTransaction().witnesses.reduce(
      (acc, wit) => acc + wit.dataLength,
      0
    );
    return getMaxGas({
      gasPerByte,
      minGas,
      witnessesLength,
      witnessLimit: this.witnessLimit,
    });
  }

  /**
   * Funds the transaction with fake UTXOs for each assetId and amount in the
   * quantities array.
   *
   * @param quantities - CoinQuantity Array.
   */
  fundWithFakeUtxos(quantities: CoinQuantity[], resourcesOwner?: AbstractAddress) {
    let idCounter = 0;
    const generateId = (): string => {
      const counterString = String(idCounter++);
      const id = ZeroBytes32.slice(0, -counterString.length).concat(counterString);
      return id;
    };

    const findAssetInput = (assetId: string) =>
      this.inputs.find((input) => {
        if ('assetId' in input) {
          return input.assetId === assetId;
        }
        return false;
      });

    const updateAssetInput = (assetId: string, quantity: BN) => {
      const assetInput = findAssetInput(assetId);

      if (assetInput && 'assetId' in assetInput) {
        assetInput.id = generateId();
        assetInput.amount = quantity;
      } else {
        this.addResources([
          {
            id: generateId(),
            amount: quantity,
            assetId,
            owner: resourcesOwner || Address.fromRandom(),
            maturity: 0,
            blockCreated: bn(1),
            txCreatedIdx: bn(1),
          },
        ]);
      }
    };

    updateAssetInput(BaseAssetId, bn(100_000_000_000));
    quantities.forEach((q) => updateAssetInput(q.assetId, q.amount));
  }

  /**
   * Retrieves an array of CoinQuantity for each coin output present in the transaction.
   * a transaction.
   *
   * @returns  CoinQuantity array.
   */
  getCoinOutputsQuantities(): CoinQuantity[] {
    const coinsQuantities = this.getCoinOutputs().map(({ amount, assetId }) => ({
      amount: bn(amount),
      assetId: assetId.toString(),
    }));

    return coinsQuantities;
  }

  /**
   * Gets the Transaction Request by hashing the transaction.
   *
   * @param chainId - The chain ID.
   *
   * @returns - A hash of the transaction, which is the transaction ID.
   */
  abstract getTransactionId(chainId: number): string;

  /**
   * Return the minimum amount in native coins required to create
   * a transaction.
   *
   * @returns The transaction as a JSON object.
   */
  toJSON() {
    return normalizeJSON(this);
  }

<<<<<<< HEAD
  /**
   * @hidden
   *
   * Determines whether the transaction has a predicate input.
   *
   * @returns Whether the transaction has a predicate input.
   */
  hasPredicateInput(): boolean {
    return Boolean(
      this.inputs.find(
        (input) => 'predicate' in input && input.predicate && input.predicate !== arrayify('0x')
      )
    );
=======
  updatePredicateInputs(inputs: TransactionRequestInput[]) {
    this.inputs.forEach((i) => {
      let correspondingInput: TransactionRequestInput | undefined;
      switch (i.type) {
        case InputType.Contract:
          return;
        case InputType.Coin:
          correspondingInput = inputs.find((x) => x.type === InputType.Coin && x.owner === i.owner);
          break;
        case InputType.Message:
          correspondingInput = inputs.find(
            (x) => x.type === InputType.Message && x.sender === i.sender
          );
          break;
        default:
          break;
      }
      if (
        correspondingInput &&
        'predicateGasUsed' in correspondingInput &&
        bn(correspondingInput.predicateGasUsed).gt(0)
      ) {
        // eslint-disable-next-line no-param-reassign
        i.predicate = correspondingInput.predicate;
        // eslint-disable-next-line no-param-reassign
        i.predicateData = correspondingInput.predicateData;
        // eslint-disable-next-line no-param-reassign
        i.predicateGasUsed = correspondingInput.predicateGasUsed;
      }
    });
>>>>>>> 59432a66
  }
}<|MERGE_RESOLUTION|>--- conflicted
+++ resolved
@@ -1,13 +1,8 @@
 import type { InputValue } from '@fuel-ts/abi-coder';
 import { Address, addressify } from '@fuel-ts/address';
 import { BaseAssetId, ZeroBytes32 } from '@fuel-ts/address/configs';
-<<<<<<< HEAD
 import type { AddressLike, AbstractAddress, BytesLike } from '@fuel-ts/interfaces';
 import type { BN, BigNumberish } from '@fuel-ts/math';
-=======
-import type { AddressLike, AbstractAddress } from '@fuel-ts/interfaces';
-import type { BigNumberish, BN } from '@fuel-ts/math';
->>>>>>> 59432a66
 import { bn } from '@fuel-ts/math';
 import type { TransactionScript, Policy, TransactionCreate } from '@fuel-ts/transactions';
 import {
@@ -17,12 +12,7 @@
   OutputType,
   TransactionType,
 } from '@fuel-ts/transactions';
-<<<<<<< HEAD
 import { concat, arrayify, hexlify } from '@fuel-ts/utils';
-=======
-import type { BytesLike } from 'ethers';
-import { concat, hexlify } from 'ethers';
->>>>>>> 59432a66
 
 import type { Predicate } from '../../predicate';
 import type { GqlGasCosts } from '../__generated__/operations';
@@ -648,21 +638,6 @@
     return normalizeJSON(this);
   }
 
-<<<<<<< HEAD
-  /**
-   * @hidden
-   *
-   * Determines whether the transaction has a predicate input.
-   *
-   * @returns Whether the transaction has a predicate input.
-   */
-  hasPredicateInput(): boolean {
-    return Boolean(
-      this.inputs.find(
-        (input) => 'predicate' in input && input.predicate && input.predicate !== arrayify('0x')
-      )
-    );
-=======
   updatePredicateInputs(inputs: TransactionRequestInput[]) {
     this.inputs.forEach((i) => {
       let correspondingInput: TransactionRequestInput | undefined;
@@ -693,6 +668,5 @@
         i.predicateGasUsed = correspondingInput.predicateGasUsed;
       }
     });
->>>>>>> 59432a66
   }
 }