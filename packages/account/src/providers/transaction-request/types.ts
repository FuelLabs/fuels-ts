import type { AbiSpecification } from '@fuel-ts/abi';
import type { TransactionType } from '@fuel-ts/transactions';

import type {
  BlobTransactionRequest,
  BlobTransactionRequestLike,
} from './blob-transaction-request';
import type {
  CreateTransactionRequest,
  CreateTransactionRequestLike,
} from './create-transaction-request';
import type {
  ScriptTransactionRequest,
  ScriptTransactionRequestLike,
} from './script-transaction-request';
import type {
  UpgradeTransactionRequest,
  UpgradeTransactionRequestLike,
} from './upgrade-transaction-request';
import type {
  UploadTransactionRequest,
  UploadTransactionRequestLike,
} from './upload-transaction-request';

export type TransactionRequest =
  | ScriptTransactionRequest
  | CreateTransactionRequest
  | BlobTransactionRequest
  | UpgradeTransactionRequest
  | UploadTransactionRequest;
export type TransactionRequestLike =
  | ({ type: TransactionType.Script } & ScriptTransactionRequestLike)
  | ({ type: TransactionType.Create } & CreateTransactionRequestLike)
  | ({ type: TransactionType.Blob } & BlobTransactionRequestLike)
  | ({ type: TransactionType.Upgrade } & UpgradeTransactionRequestLike)
  | ({ type: TransactionType.Upload } & UploadTransactionRequestLike);

export type JsonAbisFromAllCalls = {
<<<<<<< HEAD
  main: AbiSpecification;
  otherContractsAbis: Record<string, AbiSpecification>;
};
=======
  main: JsonAbi;
  otherContractsAbis: Record<string, JsonAbi>;
};

/**
 * @hidden
 */
export abstract class AbstractScriptRequest<T> {
  abstract bytes: Uint8Array;
  abstract encodeScriptData: (data: T) => Uint8Array;
}
>>>>>>> 72e0d586
<|MERGE_RESOLUTION|>--- conflicted
+++ resolved
@@ -36,13 +36,8 @@
   | ({ type: TransactionType.Upload } & UploadTransactionRequestLike);
 
 export type JsonAbisFromAllCalls = {
-<<<<<<< HEAD
   main: AbiSpecification;
   otherContractsAbis: Record<string, AbiSpecification>;
-};
-=======
-  main: JsonAbi;
-  otherContractsAbis: Record<string, JsonAbi>;
 };
 
 /**
@@ -51,5 +46,4 @@
 export abstract class AbstractScriptRequest<T> {
   abstract bytes: Uint8Array;
   abstract encodeScriptData: (data: T) => Uint8Array;
-}
->>>>>>> 72e0d586
+}