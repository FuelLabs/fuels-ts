import type { AbstractAddress } from '@fuel-ts/interfaces';
import { bn } from '@fuel-ts/math';
import { InputType } from '@fuel-ts/transactions';

import type { ExcludeResourcesOption } from '../resource';

import type {
  CoinTransactionRequestInput,
  MessageTransactionRequestInput,
  TransactionRequestInput,
} from './input';

export const isRequestInputCoin = (
  input: TransactionRequestInput,
): input is CoinTransactionRequestInput => input.type === InputType.Coin;

export const isRequestInputMessage = (
  input: TransactionRequestInput,
): input is MessageTransactionRequestInput => input.type === InputType.Message;

export const isRequestInputResource = (
  input: TransactionRequestInput,
): input is CoinTransactionRequestInput | MessageTransactionRequestInput =>
  isRequestInputCoin(input) || isRequestInputMessage(input);

export const getRequestInputResourceOwner = (
  input: CoinTransactionRequestInput | MessageTransactionRequestInput
) => (isRequestInputCoin(input) ? input.owner : input.recipient);

export const isRequestInputResourceFromOwner = (
  input: CoinTransactionRequestInput | MessageTransactionRequestInput,
  owner: AbstractAddress
) => getRequestInputResourceOwner(input) === owner.toB256();

export const getAssetAmountInRequestInputs = (
  inputs: TransactionRequestInput[],
  assetId: string,
  baseAsset: string,
) =>
  inputs.filter(isRequestInputResource).reduce((acc, input) => {
    if (isRequestInputCoin(input) && input.assetId === assetId) {
      return acc.add(input.amount);
    }

    if (isRequestInputMessage(input) && assetId === baseAsset) {
      return acc.add(input.amount);
    }

    return acc;
  }, bn(0));

export const cacheRequestInputsResources = (
  inputs: TransactionRequestInput[],
) =>
  inputs.filter(isRequestInputResource).reduce(
    (cache, input) => {
      if (isRequestInputCoin(input)) {
        cache.utxos.push(input.id);
      } else {
        cache.messages.push(input.nonce);
      }
      return cache;
    },
    {
      utxos: [],
      messages: [],
<<<<<<< HEAD
    } as Required<ExcludeResourcesOption>,
=======
    } as Required<ExcludeResourcesOption>
  );

export const cacheRequestInputsResourcesFromOwner = (
  inputs: TransactionRequestInput[],
  owner: AbstractAddress
): ExcludeResourcesOption =>
  inputs.reduce(
    (acc, input) => {
      if (isRequestInputCoin(input) && input.owner === owner.toB256()) {
        acc.utxos.push(input.id);
      } else if (isRequestInputMessage(input) && input.recipient === owner.toB256()) {
        acc.messages.push(input.nonce);
      }
      return acc;
    },
    {
      utxos: [],
      messages: [],
    } as Required<ExcludeResourcesOption>
>>>>>>> ee969d31
  );<|MERGE_RESOLUTION|>--- conflicted
+++ resolved
@@ -64,10 +64,7 @@
     {
       utxos: [],
       messages: [],
-<<<<<<< HEAD
     } as Required<ExcludeResourcesOption>,
-=======
-    } as Required<ExcludeResourcesOption>
   );
 
 export const cacheRequestInputsResourcesFromOwner = (
@@ -87,5 +84,4 @@
       utxos: [],
       messages: [],
     } as Required<ExcludeResourcesOption>
->>>>>>> ee969d31
   );