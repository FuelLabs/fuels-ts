# This file contains the queries used by Provider.
#
# Running `pnpm --filter @fuel-ts/account build-operations` will
# generate `operations.ts` from this file.

# Fragments
fragment InputCoinFragment on InputCoin {
  type: __typename
  utxoId
  owner
  amount
  assetId
  txPointer
  coinWitnessIndex: witnessIndex
  predicateGasUsed
  predicate
  predicateData
}

fragment InputMessageFragment on InputMessage {
  type: __typename
  sender
  recipient
  amount
  nonce
  messageWitnessIndex: witnessIndex
  predicateGasUsed
  data
  predicate
  predicateData
}

fragment InputContractFragment on InputContract {
  type: __typename
  utxoId
  balanceRoot
  stateRoot
  txPointer
  contractId
}

fragment OutputCoinFragment on CoinOutput {
  type: __typename
  to
  amount
  assetId
}

fragment OutputContractFragment on ContractOutput {
  type: __typename
  inputIndex
  balanceRoot
  stateRoot
}

fragment OutputChangeFragment on ChangeOutput {
  type: __typename
  to
  amount
  assetId
}

fragment OutputVariableFragment on VariableOutput {
  type: __typename
  to
  amount
  assetId
}

fragment OutputContractCreatedFragment on ContractCreated {
  type: __typename
  contract
  stateRoot
}

fragment SubmittedStatusFragment on SubmittedStatus {
  type: __typename
  time
}

fragment SuccessStatusFragment on SuccessStatus {
  type: __typename
  time
  programState {
    returnType
    data
  }
  receipts {
    ...receiptFragment
  }
  totalGas
  totalFee
}

fragment SuccessStatusWithBlockIdFragment on SuccessStatus {
  ...SuccessStatusFragment
  block {
    id
  }
}

fragment FailureStatusFragment on FailureStatus {
  type: __typename
  totalGas
  totalFee
  time
  reason
  receipts {
    ...receiptFragment
  }
}

fragment FailureStatusWithBlockIdFragment on FailureStatus {
  ...FailureStatusFragment
  block {
    id
  }
}

fragment SqueezedOutStatusFragment on SqueezedOutStatus {
  type: __typename
  reason
}

fragment PreconfirmationSuccessStatusFragment on PreconfirmationSuccessStatus {
  type: __typename
}

fragment PreconfirmationFailureStatusFragment on PreconfirmationFailureStatus {
  type: __typename
<<<<<<< HEAD
  reason
=======
>>>>>>> 9f3767b2
}

fragment transactionStatusFragment on TransactionStatus {
  ... on SubmittedStatus {
    ...SubmittedStatusFragment
  }
  ... on SuccessStatus {
    ...SuccessStatusFragment
  }
  ... on FailureStatus {
    ...FailureStatusFragment
  }
  ... on SqueezedOutStatus {
    ...SqueezedOutStatusFragment
  }
  ... on PreconfirmationSuccessStatus {
    ...PreconfirmationSuccessStatusFragment
  }
  ... on PreconfirmationFailureStatus {
    ...PreconfirmationFailureStatusFragment
  }
}

fragment malleableTransactionFieldsFragment on Transaction {
  receiptsRoot
  inputs {
    type: __typename
    ... on InputCoin {
      txPointer
    }
    ... on InputContract {
      txPointer
    }
  }
  outputs {
    type: __typename
    ... on CoinOutput {
      to
      amount
      assetId
    }
    ... on ContractOutput {
      inputIndex
      balanceRoot
      stateRoot
    }
    ... on ChangeOutput {
      to
      amount
      assetId
    }
    ... on VariableOutput {
      to
      amount
      assetId
    }
    ... on ContractCreated {
      contract
      stateRoot
    }
  }
}

fragment transactionStatusSubscriptionFragment on TransactionStatus {
  ... on SubmittedStatus {
    ...SubmittedStatusFragment
  }
  ... on SuccessStatus {
    ...SuccessStatusWithBlockIdFragment
    transaction {
      ...malleableTransactionFieldsFragment
    }
  }
  ... on FailureStatus {
    ...FailureStatusWithBlockIdFragment
    transaction {
      ...malleableTransactionFieldsFragment
    }
  }
  ... on SqueezedOutStatus {
    ...SqueezedOutStatusFragment
  }
  ... on PreconfirmationSuccessStatus {
    ...PreconfirmationSuccessStatusFragment
  }
  ... on PreconfirmationFailureStatus {
    ...PreconfirmationFailureStatusFragment
  }
}

fragment transactionFragment on Transaction {
  id
  rawPayload
  status {
    ...transactionStatusFragment
  }
}

fragment transactionRawPayloadFragment on Transaction {
  id
  rawPayload
}

fragment inputEstimatePredicatesFragment on Input {
  ... on InputCoin {
    predicateGasUsed
  }
  ... on InputMessage {
    predicateGasUsed
  }
}

fragment transactionEstimatePredicatesFragment on Transaction {
  inputs {
    ...inputEstimatePredicatesFragment
  }
}

fragment dryRunFailureStatusFragment on DryRunFailureStatus {
  type: __typename
  totalGas
  totalFee
  reason
  programState {
    returnType
    data
  }
}

fragment dryRunSuccessStatusFragment on DryRunSuccessStatus {
  type: __typename
  totalGas
  totalFee
  programState {
    returnType
    data
  }
}

fragment dryRunFailureAssembleTxFragment on DryRunFailureStatus {
  type: __typename
  reason
  receipts {
    ...receiptFragment
  }
}

fragment dryRunSuccessAssembleTxFragment on DryRunSuccessStatus {
  type: __typename
  receipts {
    ...receiptFragment
  }
}

fragment receiptFragment on Receipt {
  id
  pc
  is
  to
  toAddress
  amount
  assetId
  gas
  param1
  param2
  val
  ptr
  digest
  reason
  ra
  rb
  rc
  rd
  len
  receiptType
  result
  gasUsed
  data
  sender
  recipient
  nonce
  contractId
  subId
}

fragment dryRunTransactionStatusFragment on DryRunTransactionStatus {
  ... on DryRunFailureStatus {
    ...dryRunFailureStatusFragment
  }
  ... on DryRunSuccessStatus {
    ...dryRunSuccessStatusFragment
  }
}

fragment dryRunTransactionExecutionStatusFragment on DryRunTransactionExecutionStatus {
  id
  status {
    ...dryRunTransactionStatusFragment
  }
  receipts {
    ...receiptFragment
  }
}

fragment blockFragment on Block {
  id
  height
  header {
    time
    daHeight
    stateTransitionBytecodeVersion
    transactionsCount
    transactionsRoot
    messageOutboxRoot
    eventInboxRoot
    prevRoot
    applicationHash
  }
  transactions {
    id
  }
}

fragment coinFragment on Coin {
  type: __typename
  utxoId
  amount
  assetId
  blockCreated
  txCreatedIdx
}

fragment messageCoinFragment on MessageCoin {
  type: __typename
  sender
  recipient
  nonce
  amount
  assetId
  daHeight
}

fragment messageFragment on Message {
  amount
  sender
  recipient
  data
  daHeight
}

fragment getMessageFragment on Message {
  ...messageFragment
  nonce
}

fragment messageProofFragment on MessageProof {
  messageProof {
    proofSet
    proofIndex
  }
  blockProof {
    proofSet
    proofIndex
  }
  messageBlockHeader {
    version
    id
    daHeight
    consensusParametersVersion
    stateTransitionBytecodeVersion
    transactionsCount
    messageReceiptCount
    transactionsRoot
    messageOutboxRoot
    eventInboxRoot
    height
    prevRoot
    time
    applicationHash
  }
  commitBlockHeader {
    version
    id
    daHeight
    consensusParametersVersion
    stateTransitionBytecodeVersion
    transactionsCount
    messageReceiptCount
    transactionsRoot
    messageOutboxRoot
    eventInboxRoot
    height
    prevRoot
    time
    applicationHash
  }
  sender
  recipient
  amount
  data
}

fragment TxParametersFragment on TxParameters {
  version
  maxInputs
  maxOutputs
  maxWitnesses
  maxGasPerTx
  maxSize
  maxBytecodeSubsections
}

fragment PredicateParametersFragment on PredicateParameters {
  version
  maxPredicateLength
  maxPredicateDataLength
  maxGasPerPredicate
  maxMessageDataLength
}

fragment ScriptParametersFragment on ScriptParameters {
  version
  maxScriptLength
  maxScriptDataLength
}

fragment ContractParametersFragment on ContractParameters {
  version
  contractMaxSize
  maxStorageSlots
}

fragment FeeParametersFragment on FeeParameters {
  version
  gasPriceFactor
  gasPerByte
}

fragment DependentCostFragment on DependentCost {
  ... on LightOperation {
    type: __typename
    base
    unitsPerGas
  }
  ... on HeavyOperation {
    type: __typename
    base
    gasPerUnit
  }
}

fragment GasCostsFragment on GasCosts {
  contractRoot {
    ...DependentCostFragment
  }
  stateRoot {
    ...DependentCostFragment
  }
  vmInitialization {
    ...DependentCostFragment
  }
  s256 {
    ...DependentCostFragment
  }
  ecr1
  newStoragePerByte
}

fragment consensusParametersFragment on ConsensusParameters {
  version
  txParams {
    ...TxParametersFragment
  }
  predicateParams {
    ...PredicateParametersFragment
  }
  scriptParams {
    ...ScriptParametersFragment
  }
  contractParams {
    ...ContractParametersFragment
  }
  feeParams {
    ...FeeParametersFragment
  }
  gasCosts {
    ...GasCostsFragment
  }
  baseAssetId
  chainId
}

fragment chainInfoFragment on ChainInfo {
  name
  daHeight
  consensusParameters {
    ...consensusParametersFragment
  }
}

fragment contractBalanceFragment on ContractBalance {
  contract
  amount
  assetId
}

fragment pageInfoFragment on PageInfo {
  hasPreviousPage
  hasNextPage
  startCursor
  endCursor
}

# Queries and Mutations
query getVersion {
  nodeInfo {
    nodeVersion
  }
}

fragment nodeInfoFragment on NodeInfo {
  utxoValidation
  vmBacktrace
  maxTx
  maxDepth
  nodeVersion
}

fragment relayedTransactionStatusFragment on RelayedTransactionStatus {
  ... on RelayedTransactionFailed {
    blockHeight
    failure
  }
}

query getNodeInfo {
  nodeInfo {
    ...nodeInfoFragment
  }
}

query getChain {
  chain {
    ...chainInfoFragment
  }
}

query getChainAndNodeInfo {
  chain {
    ...chainInfoFragment
  }
  nodeInfo {
    ...nodeInfoFragment
  }
}

query getTransaction($transactionId: TransactionId!) {
  transaction(id: $transactionId) {
    ...transactionFragment
  }
}

query getTransactionWithReceipts($transactionId: TransactionId!) {
  transaction(id: $transactionId) {
    id
    rawPayload
    status {
      ... on SubmittedStatus {
        ...SubmittedStatusFragment
      }
      ... on SuccessStatus {
        ...SuccessStatusWithBlockIdFragment
      }
      ... on FailureStatus {
        ...FailureStatusWithBlockIdFragment
      }
      ... on SqueezedOutStatus {
        ...SqueezedOutStatusFragment
      }
      ... on PreconfirmationSuccessStatus {
        ...PreconfirmationSuccessStatusFragment
      }
      ... on PreconfirmationFailureStatus {
        ...PreconfirmationFailureStatusFragment
      }
    }
  }
}

query getTransactions(
  $after: String
  $before: String
  $first: Int
  $last: Int
) {
  transactions(after: $after, before: $before, first: $first, last: $last) {
    edges {
      node {
        rawPayload
      }
    }
    pageInfo {
      ...pageInfoFragment
    }
  }
}

query getTransactionsByOwner(
  $owner: Address!
  $after: String
  $before: String
  $first: Int
  $last: Int
) {
  transactionsByOwner(
    owner: $owner
    after: $after
    before: $before
    first: $first
    last: $last
  ) {
    pageInfo {
      ...pageInfoFragment
    }
    edges {
      node {
        ...transactionFragment
      }
    }
  }
}

query estimatePredicates($encodedTransaction: HexString!) {
  estimatePredicates(tx: $encodedTransaction) {
    ...transactionEstimatePredicatesFragment
  }
}

query estimatePredicatesAndGasPrice(
  $encodedTransaction: HexString!
  $blockHorizon: U32!
) {
  estimatePredicates(tx: $encodedTransaction) {
    ...transactionEstimatePredicatesFragment
  }
  estimateGasPrice(blockHorizon: $blockHorizon) {
    gasPrice
  }
}

query getLatestBlock {
  chain {
    latestBlock {
      ...blockFragment
    }
  }
}

query getLatestBlockHeight {
  chain {
    latestBlock {
      height
    }
  }
}

query getBlock($blockId: BlockId, $height: U32) {
  block(id: $blockId, height: $height) {
    ...blockFragment
  }
}

query getBlockWithTransactions($blockId: BlockId, $blockHeight: U32) {
  block(id: $blockId, height: $blockHeight) {
    ...blockFragment
    transactions {
      ...transactionRawPayloadFragment
    }
  }
}

query getBlocks($after: String, $before: String, $first: Int, $last: Int) {
  blocks(after: $after, before: $before, first: $first, last: $last) {
    pageInfo {
      ...pageInfoFragment
    }
    edges {
      node {
        ...blockFragment
      }
    }
  }
}

query getCoin($coinId: UtxoId!) {
  coin(utxoId: $coinId) {
    ...coinFragment
    owner
  }
}

query getCoins(
  $filter: CoinFilterInput!
  $after: String
  $before: String
  $first: Int
  $last: Int
) {
  coins(
    filter: $filter
    after: $after
    before: $before
    first: $first
    last: $last
  ) {
    pageInfo {
      ...pageInfoFragment
    }
    edges {
      node {
        ...coinFragment
      }
    }
  }
}

query getCoinsToSpend(
  $owner: Address!
  $queryPerAsset: [SpendQueryElementInput!]!
  $excludedIds: ExcludeInput
) {
  coinsToSpend(
    owner: $owner
    queryPerAsset: $queryPerAsset
    excludedIds: $excludedIds
  ) {
    ...coinFragment
    ...messageCoinFragment
  }
}

query getContract($contractId: ContractId!) {
  contract(id: $contractId) {
    bytecode
    id
  }
}

query getContractBalance($contract: ContractId!, $asset: AssetId!) {
  contractBalance(contract: $contract, asset: $asset) {
    ...contractBalanceFragment
  }
}

query getBalance($owner: Address!, $assetId: AssetId!) {
  balance(owner: $owner, assetId: $assetId) {
    amount
  }
}

query getBalanceV2($owner: Address!, $assetId: AssetId!) {
  balance(owner: $owner, assetId: $assetId) {
    amountU128
  }
}

query getLatestGasPrice {
  latestGasPrice {
    gasPrice
  }
}

query estimateGasPrice($blockHorizon: U32!) {
  estimateGasPrice(blockHorizon: $blockHorizon) {
    gasPrice
  }
}

query getBalances(
  $filter: BalanceFilterInput!
  $after: String
  $before: String
  $first: Int
  $last: Int
) {
  balances(
    filter: $filter
    after: $after
    before: $before
    first: $first
    last: $last
  ) {
    edges {
      node {
        assetId
        amount
      }
    }
  }
}

query getBalancesV2(
  $filter: BalanceFilterInput!
  $after: String
  $before: String
  $first: Int
  $last: Int
) {
  balances(
    filter: $filter
    after: $after
    before: $before
    first: $first
    last: $last
  ) {
    pageInfo {
      ...pageInfoFragment
    }
    edges {
      node {
        assetId
        amountU128
      }
    }
  }
}

query getMessages(
  $owner: Address!
  $after: String
  $before: String
  $first: Int
  $last: Int
) {
  messages(
    owner: $owner
    after: $after
    before: $before
    first: $first
    last: $last
  ) {
    pageInfo {
      ...pageInfoFragment
    }
    edges {
      node {
        ...getMessageFragment
      }
    }
  }
}

query daCompressedBlock($height: U32!) {
  daCompressedBlock(height: $height) {
    bytes
  }
}

query getMessageProof(
  $transactionId: TransactionId!
  $nonce: Nonce!
  $commitBlockId: BlockId
  $commitBlockHeight: U32
) {
  messageProof(
    transactionId: $transactionId
    nonce: $nonce
    commitBlockId: $commitBlockId
    commitBlockHeight: $commitBlockHeight
  ) {
    ...messageProofFragment
  }
}

query getMessageStatus($nonce: Nonce!) {
  messageStatus(nonce: $nonce) {
    state
  }
}

query getRelayedTransactionStatus(
  $relayedTransactionId: RelayedTransactionId!
) {
  relayedTransactionStatus(id: $relayedTransactionId) {
    ...relayedTransactionStatusFragment
  }
}

query getAssetDetails($assetId: AssetId!) {
  assetDetails(id: $assetId) {
    subId
    contractId
    totalSupply
  }
}

query daCompressedBlock($height: U32!) {
  daCompressedBlock(height: $height) {
    bytes
  }
}

query assembleTx(
  $tx: HexString!
  $blockHorizon: U32!
  $requiredBalances: [RequiredBalance!]!
  $feeAddressIndex: U16!
  $excludeInput: ExcludeInput
  $estimatePredicates: Boolean
  $reserveGas: U64
) {
  assembleTx(
    tx: $tx
    blockHorizon: $blockHorizon
    requiredBalances: $requiredBalances
    feeAddressIndex: $feeAddressIndex
    excludeInput: $excludeInput
    estimatePredicates: $estimatePredicates
    reserveGas: $reserveGas
  ) {
    transaction {
      id
      inputs {
        ... on InputCoin {
          ...InputCoinFragment
        }
        ... on InputContract {
          ...InputContractFragment
        }
        ... on InputMessage {
          ...InputMessageFragment
        }
      }
      outputs {
        ... on CoinOutput {
          ...OutputCoinFragment
        }
        ... on ContractOutput {
          ...OutputContractFragment
        }
        ... on ChangeOutput {
          ...OutputChangeFragment
        }
        ... on VariableOutput {
          ...OutputVariableFragment
        }
        ... on ContractCreated {
          ...OutputContractCreatedFragment
        }
      }
      policies {
        tip
        witnessLimit
        maturity
        maxFee
      }
      witnesses
      scriptGasLimit
    }
    status {
      ... on DryRunFailureStatus {
        ...dryRunFailureAssembleTxFragment
      }

      ... on DryRunSuccessStatus {
        ...dryRunSuccessAssembleTxFragment
      }
    }
    gasPrice
  }
}

mutation dryRun(
  $encodedTransactions: [HexString!]!
  $utxoValidation: Boolean
  $gasPrice: U64
) {
  dryRun(
    txs: $encodedTransactions
    utxoValidation: $utxoValidation
    gasPrice: $gasPrice
  ) {
    ...dryRunTransactionExecutionStatusFragment
  }
}

mutation submit($encodedTransaction: HexString!) {
  submit(tx: $encodedTransaction) {
    id
  }
}

mutation produceBlocks(
  $startTimestamp: Tai64Timestamp
  $blocksToProduce: U32!
) {
  produceBlocks(
    blocksToProduce: $blocksToProduce
    startTimestamp: $startTimestamp
  )
}

query getMessageByNonce($nonce: Nonce!) {
  message(nonce: $nonce) {
    ...messageFragment
  }
}

query isUserAccount(
  $blobId: BlobId!
  $contractId: ContractId!
  $transactionId: TransactionId!
) {
  blob(id: $blobId) {
    id
  }
  contract(id: $contractId) {
    id
  }
  transaction(id: $transactionId) {
    id
  }
}

query getConsensusParametersVersion {
  chain {
    latestBlock {
      header {
        consensusParametersVersion
      }
    }
  }
}

subscription submitAndAwaitStatus($encodedTransaction: HexString!) {
  submitAndAwaitStatus(tx: $encodedTransaction) {
    ...transactionStatusSubscriptionFragment
  }
}

subscription statusChange($transactionId: TransactionId!) {
  statusChange(id: $transactionId) {
    ...transactionStatusSubscriptionFragment
  }
}<|MERGE_RESOLUTION|>--- conflicted
+++ resolved
@@ -128,10 +128,6 @@
 
 fragment PreconfirmationFailureStatusFragment on PreconfirmationFailureStatus {
   type: __typename
-<<<<<<< HEAD
-  reason
-=======
->>>>>>> 9f3767b2
 }
 
 fragment transactionStatusFragment on TransactionStatus {
