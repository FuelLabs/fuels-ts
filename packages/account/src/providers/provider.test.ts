import { Address } from '@fuel-ts/address';
import { ZeroBytes32 } from '@fuel-ts/address/configs';
import { randomBytes } from '@fuel-ts/crypto';
import { FuelError, ErrorCode } from '@fuel-ts/errors';
import { expectToThrowFuelError, safeExec } from '@fuel-ts/errors/test-utils';
import type { BytesLike } from '@fuel-ts/interfaces';
import { BN, bn } from '@fuel-ts/math';
import type { Receipt } from '@fuel-ts/transactions';
import { InputType, ReceiptType, TransactionType } from '@fuel-ts/transactions';
import { DateTime, arrayify, hexlify, sleep } from '@fuel-ts/utils';
import { ASSET_A } from '@fuel-ts/utils/test-utils';
import { versions } from '@fuel-ts/versions';
import * as fuelTsVersionsMod from '@fuel-ts/versions';

import {
  messageStatusResponse,
  MESSAGE_PROOF_RAW_RESPONSE,
  MESSAGE_PROOF,
} from '../../test/fixtures';
import {
  setupTestProviderAndWallets,
  launchNode,
  seedTestWallet,
  TestMessage,
} from '../test-utils';
import { Wallet } from '../wallet';

import type { ChainInfo, CursorPaginationArgs, NodeInfo } from './provider';
import Provider, { BLOCKS_PAGE_SIZE_LIMIT, RESOURCES_PAGE_SIZE_LIMIT } from './provider';
import type {
  CoinTransactionRequestInput,
  MessageTransactionRequestInput,
} from './transaction-request';
import { ScriptTransactionRequest, CreateTransactionRequest } from './transaction-request';
import { TransactionResponse } from './transaction-response';
import type { SubmittedStatus } from './transaction-summary/types';
import * as gasMod from './utils/gas';

afterEach(() => {
  vi.restoreAllMocks();
});

const getCustomFetch =
  (expectedOperationName: string, expectedResponse: object) =>
  async (url: string, options: RequestInit | undefined) => {
    const graphqlRequest = JSON.parse(options?.body as string);
    const { operationName } = graphqlRequest;

    if (operationName === expectedOperationName) {
      const responseText = JSON.stringify({
        data: expectedResponse,
      });
      const response = Promise.resolve(new Response(responseText, options));

      return response;
    }
    return fetch(url, options);
  };

// TODO: Figure out a way to import this constant from `@fuel-ts/account/configs`
const FUEL_NETWORK_URL = 'http://127.0.0.1:4000/v1/graphql';

/**
 * @group node
 */
describe('Provider', () => {
  it('can getVersion()', async () => {
    using launched = await setupTestProviderAndWallets();
    const { provider } = launched;

    const version = await provider.getVersion();

    expect(version).toEqual('0.31.0');
  });

  it('can call()', async () => {
    using launched = await setupTestProviderAndWallets();
    const { provider } = launched;
    const baseAssetId = provider.getBaseAssetId();

    const CoinInputs: CoinTransactionRequestInput[] = [
      {
        type: InputType.Coin,
        id: '0xbc90ada45d89ec6648f8304eaf8fa2b03384d3c0efabc192b849658f4689b9c500',
        owner: baseAssetId,
        assetId: baseAssetId,
        txPointer: '0x00000000000000000000000000000000',
        amount: 500_000,
        witnessIndex: 0,
      },
    ];
    const transactionRequest = new ScriptTransactionRequest({
      tip: 0,
      gasLimit: 100_000,
      maxFee: 120_000,
      script:
        /*
          Opcode::ADDI(0x10, REG_ZERO, 0xCA)
          Opcode::ADDI(0x11, REG_ZERO, 0xBA)
          Opcode::LOG(0x10, 0x11, REG_ZERO, REG_ZERO)
          Opcode::RET(REG_ONE)
        */
        arrayify('0x504000ca504400ba3341100024040000'),
      scriptData: randomBytes(32),
      inputs: CoinInputs,
      witnesses: ['0x'],
    });

    const callResult = await provider.dryRun(transactionRequest);

    const expectedReceipts: Receipt[] = [
      {
        type: ReceiptType.Log,
        id: ZeroBytes32,
        val0: bn(202),
        val1: bn(186),
        val2: bn(0),
        val3: bn(0),
        pc: bn(0x2888),
        is: bn(0x2880),
      },
      {
        type: ReceiptType.Return,
        id: ZeroBytes32,
        val: bn(1),
        pc: bn(0x288c),
        is: bn(0x2880),
      },
      {
        type: ReceiptType.ScriptResult,
        result: bn(0),
        gasUsed: bn(170),
      },
    ];

    expect(callResult.receipts).toStrictEqual(expectedReceipts);
  });

  // TODO: Add tests to provider sendTransaction
  // sendTransaction can't be tested without a valid signature
  // importing and testing it here can generate cycle dependency
  // as we test this in other modules like call contract its ok to
  // skip for now
  it.skip('can sendTransaction()', async () => {
    using launched = await setupTestProviderAndWallets();
    const { provider } = launched;

    const response = await provider.sendTransaction({
      type: TransactionType.Script,
      tip: 0,
      gasLimit: 1000000,
      script:
        /*
          Opcode::ADDI(0x10, REG_ZERO, 0xCA)
          Opcode::ADDI(0x11, REG_ZERO, 0xBA)
          Opcode::LOG(0x10, 0x11, REG_ZERO, REG_ZERO)
          Opcode::RET(REG_ONE)
        */
        arrayify('0x504000ca504400ba3341100024040000'),
      scriptData: randomBytes(32),
    });

    const result = await response.wait();

    expect(result.receipts).toEqual([
      {
        type: ReceiptType.Log,
        id: ZeroBytes32,
        val0: bn(202),
        val1: bn(186),
        val2: bn(0),
        val3: bn(0),
        pc: bn(0x2878),
        is: bn(0x2870),
      },
      {
        type: ReceiptType.Return,
        id: ZeroBytes32,
        val: bn(1),
        pc: bn(0x287c),
        is: bn(0x2870),
      },
      {
        type: ReceiptType.ScriptResult,
        result: bn(0),
        gasUsed: bn(0x2c),
      },
    ]);
  });

  it('can get all chain info', async () => {
    using launched = await setupTestProviderAndWallets();
    const { provider } = launched;

    const { consensusParameters } = provider.getChain();

    expect(consensusParameters.version).toBeDefined();
    expect(consensusParameters.chainId).toBeDefined();
    expect(consensusParameters.baseAssetId).toBeDefined();

    expect(consensusParameters.feeParameters.version).toBeDefined();
    expect(consensusParameters.feeParameters.gasPriceFactor).toBeDefined();
    expect(consensusParameters.feeParameters.gasPerByte).toBeDefined();

    expect(consensusParameters.txParameters.version).toBeDefined();
    expect(consensusParameters.txParameters.maxSize).toBeDefined();
    expect(consensusParameters.txParameters.maxInputs).toBeDefined();
    expect(consensusParameters.txParameters.maxOutputs).toBeDefined();
    expect(consensusParameters.txParameters.maxWitnesses).toBeDefined();
    expect(consensusParameters.txParameters.maxGasPerTx).toBeDefined();
    expect(consensusParameters.txParameters.maxBytecodeSubsections).toBeDefined();

    expect(consensusParameters.scriptParameters.version).toBeDefined();
    expect(consensusParameters.scriptParameters.maxScriptLength).toBeDefined();
    expect(consensusParameters.scriptParameters.maxScriptDataLength).toBeDefined();

    expect(consensusParameters.contractParameters.version).toBeDefined();
    expect(consensusParameters.contractParameters.contractMaxSize).toBeDefined();
    expect(consensusParameters.contractParameters.maxStorageSlots).toBeDefined();

    expect(consensusParameters.predicateParameters.version).toBeDefined();
    expect(consensusParameters.predicateParameters.maxPredicateLength).toBeDefined();
    expect(consensusParameters.predicateParameters.maxPredicateDataLength).toBeDefined();
    expect(consensusParameters.predicateParameters.maxGasPerPredicate).toBeDefined();
    expect(consensusParameters.predicateParameters.maxMessageDataLength).toBeDefined();
  });

  it('gets the chain ID', async () => {
    const provider = await Provider.create(FUEL_NETWORK_URL);
    const chainId = provider.getChainId();

    expect(chainId).toBe(0);
  });

  it('gets the base asset ID', async () => {
    const provider = await Provider.create(FUEL_NETWORK_URL);
    const baseAssetId = provider.getBaseAssetId();

    expect(baseAssetId).toBeDefined();
  });

  it('can change the provider url of the current instance', async () => {
    using launched = await setupTestProviderAndWallets();
    const { provider } = launched;

    const { cleanup, url } = await launchNode({ port: '0' });

    const spyFetchChainAndNodeInfo = vi.spyOn(Provider.prototype, 'fetchChainAndNodeInfo');

    await provider.connect(url);
    expect(provider.url).toBe(url);

    expect(spyFetchChainAndNodeInfo).toHaveBeenCalledTimes(1);
    cleanup();
  });

  it('can accept a custom fetch function', async () => {
    using launched = await setupTestProviderAndWallets();
    const { provider: providerForUrl } = launched;

    const providerUrl = providerForUrl.url;

    const provider = await Provider.create(providerUrl, {
      fetch: getCustomFetch('getVersion', { nodeInfo: { nodeVersion: '0.30.0' } }),
    });

    expect(await provider.getVersion()).toEqual('0.30.0');
  });

  it('can accept options override in connect method', async () => {
    using launched = await setupTestProviderAndWallets();
    const { provider: providerForUrl } = launched;

    const providerUrl = providerForUrl.url;

    /**
     * Mocking and initializing Provider with an invalid fetcher just
     * to ensure it'll be properly overriden in `connect` method below
     */
    const fetchChainAndNodeInfo = vi
      .spyOn(Provider.prototype, 'fetchChainAndNodeInfo')
      .mockResolvedValue({
        chain: {} as ChainInfo,
        nodeInfo: {} as NodeInfo,
      });

    const provider = await Provider.create(providerUrl, {
      fetch: () => {
        throw new Error('This should never happen');
      },
    });

    expect(fetchChainAndNodeInfo).toHaveBeenCalledTimes(1);

    /**
     * Restore mock and call connect with a proper fetch override
     */
    fetchChainAndNodeInfo.mockRestore();

    await provider.connect(providerUrl, {
      fetch: getCustomFetch('getVersion', { nodeInfo: { nodeVersion: '0.30.0' } }),
    });

    expect(await provider.getVersion()).toEqual('0.30.0');
  });

  it('can force-produce blocks', async () => {
    using launched = await setupTestProviderAndWallets();
    const { provider } = launched;

    const block = await provider.getBlock('latest');
    if (!block) {
      throw new Error('No latest block');
    }
    const { time: timeLastBlockProduced } = block;

    const amountOfBlocksToProduce = 3;
    const producedBlockHeigh = await provider.produceBlocks(amountOfBlocksToProduce);

    const producedBlock = await provider.getBlock(producedBlockHeigh.toNumber());

    expect(producedBlock).toBeDefined();

    const oldest: Date = DateTime.fromTai64(timeLastBlockProduced);
    const newest: Date = DateTime.fromTai64(producedBlock?.time || DateTime.TAI64_NULL);

    expect(newest >= oldest).toBeTruthy();
  });

  // TODO: Add back support for producing blocks with intervals by supporting the new
  // `block_production` config option for `fuel_core`.
  // See: https://github.com/FuelLabs/fuel-core/blob/def8878b986aedad8434f2d1abf059c8cbdbb8e2/crates/services/consensus_module/poa/src/config.rs#L20
  it.skip('can force-produce blocks with custom timestamps', async () => {
    using launched = await setupTestProviderAndWallets();
    const { provider } = launched;

    const block = await provider.getBlock('latest');
    if (!block) {
      throw new Error('No latest block');
    }
    const { time: latestBlockTimestampBeforeProduce, height: latestBlockNumberBeforeProduce } =
      block;
    const latestBlockUnixTimestampBeforeProduce = DateTime.fromTai64(
      latestBlockTimestampBeforeProduce
    ).toUnixMilliseconds();

    const amountOfBlocksToProduce = 3;
    const blockTimeInterval = 100; // 100ms
    const startTime = new Date(latestBlockUnixTimestampBeforeProduce).getTime() + 1000; // 1s after the latest block

    const latestBlockNumber = await provider.produceBlocks(amountOfBlocksToProduce, startTime);

    // Verify that the latest block number is the expected one
    expect(latestBlockNumber.toString(10)).toEqual(
      latestBlockNumberBeforeProduce.add(amountOfBlocksToProduce).toString(10)
    );

    // Verify that the produced blocks have the expected timestamps and block numbers
    const producedBlocks = (
      await Promise.all(
        Array.from({ length: amountOfBlocksToProduce }, (_, i) =>
          provider.getBlock(latestBlockNumberBeforeProduce.add(i + 1).toNumber())
        )
      )
    ).map((producedBlock) => ({
      height: producedBlock?.height.toString(10),
      time: producedBlock?.time,
    }));
    const expectedBlocks = Array.from({ length: amountOfBlocksToProduce }, (_, i) => ({
      height: latestBlockNumberBeforeProduce.add(i + 1).toString(10),
      time: DateTime.fromUnixMilliseconds(startTime + i * blockTimeInterval).toTai64(),
    }));
    expect(producedBlocks).toEqual(expectedBlocks);
  });

  it('can cacheUtxo [undefined]', async () => {
    using launched = await setupTestProviderAndWallets();
    const { provider } = launched;

    expect(provider.cache).toEqual(undefined);
  });

  it('can cacheUtxo [numerical]', async () => {
    using launched = await setupTestProviderAndWallets({ providerOptions: { cacheUtxo: 2500 } });
    const { provider } = launched;

    expect(provider.cache).toBeTruthy();
    expect(provider.cache?.ttl).toEqual(2_500);
  });

  it('can cacheUtxo [invalid numerical]', async () => {
    const { error } = await safeExec(async () => {
      await setupTestProviderAndWallets({ providerOptions: { cacheUtxo: -500 } });
    });
    expect(error?.message).toMatch(/Invalid TTL: -500\. Use a value greater than zero/);
  });

  it('can cacheUtxo [will not cache inputs if no cache]', async () => {
    using launched = await setupTestProviderAndWallets();
    const { provider } = launched;
    const transactionRequest = new ScriptTransactionRequest();

    const { error } = await safeExec(() => provider.sendTransaction(transactionRequest));

    expect(error).toBeTruthy();
    expect(provider.cache).toEqual(undefined);
  });

  it('can cacheUtxo [will not cache inputs cache enabled + no coins]', async () => {
    using launched = await setupTestProviderAndWallets({
      providerOptions: {
        cacheUtxo: 1,
      },
    });
    const { provider } = launched;

    const baseAssetId = provider.getBaseAssetId();
    const MessageInput: MessageTransactionRequestInput = {
      type: InputType.Message,
      amount: 100,
      sender: baseAssetId,
      recipient: baseAssetId,
      witnessIndex: 1,
      nonce: baseAssetId,
    };
    const transactionRequest = new ScriptTransactionRequest({
      inputs: [MessageInput],
    });

    const { error } = await safeExec(() => provider.sendTransaction(transactionRequest));

    expect(error).toBeTruthy();
    expect(provider.cache).toBeTruthy();
    expect(provider.cache?.getActiveData()).toStrictEqual([]);
  });

  it('can cacheUtxo [will cache inputs cache enabled + coins]', async () => {
    using launched = await setupTestProviderAndWallets({ providerOptions: { cacheUtxo: 10000 } });
    const { provider } = launched;

    const baseAssetId = provider.getBaseAssetId();
    const EXPECTED: BytesLike[] = [
      '0xbc90ada45d89ec6648f8304eaf8fa2b03384d3c0efabc192b849658f4689b9c500',
      '0xbc90ada45d89ec6648f8304eaf8fa2b03384d3c0efabc192b849658f4689b9c501',
      '0xda5d131c490db3868be9f8e228cf279bd98ef1de97129682777ed93fa088bc3f02',
    ];
    const MessageInput: MessageTransactionRequestInput = {
      type: InputType.Message,
      amount: 100,
      sender: baseAssetId,
      recipient: baseAssetId,
      witnessIndex: 1,
      nonce: baseAssetId,
    };
    const CoinInputA: CoinTransactionRequestInput = {
      type: InputType.Coin,
      id: EXPECTED[0],
      owner: baseAssetId,
      assetId: baseAssetId,
      txPointer: baseAssetId,
      witnessIndex: 1,
      amount: 100,
    };
    const CoinInputB: CoinTransactionRequestInput = {
      type: InputType.Coin,
      id: arrayify(EXPECTED[1]),
      owner: baseAssetId,
      assetId: baseAssetId,
      txPointer: baseAssetId,
      witnessIndex: 1,
      amount: 100,
    };
    const CoinInputC: CoinTransactionRequestInput = {
      type: InputType.Coin,
      id: EXPECTED[2],
      owner: baseAssetId,
      assetId: baseAssetId,
      txPointer: baseAssetId,
      witnessIndex: 1,
      amount: 100,
    };
    const transactionRequest = new ScriptTransactionRequest({
      inputs: [MessageInput, CoinInputA, CoinInputB, CoinInputC],
    });

    const { error } = await safeExec(() => provider.sendTransaction(transactionRequest));

    expect(error).toBeTruthy();
    const EXCLUDED = provider.cache?.getActiveData() || [];
    expect(EXCLUDED.length).toEqual(3);
    expect(EXCLUDED.map((value) => hexlify(value))).toStrictEqual(EXPECTED);

    // clear cache
    EXCLUDED.forEach((value) => provider.cache?.del(value));
  });

  it('can cacheUtxo [will cache inputs and also use in exclude list]', async () => {
    using launched = await setupTestProviderAndWallets({ providerOptions: { cacheUtxo: 10000 } });
    const { provider } = launched;

    const baseAssetId = provider.getBaseAssetId();
    const EXPECTED: BytesLike[] = [
      '0xbc90ada45d89ec6648f8304eaf8fa2b03384d3c0efabc192b849658f4689b9c503',
      '0xbc90ada45d89ec6648f8304eaf8fa2b03384d3c0efabc192b849658f4689b9c504',
      '0xda5d131c490db3868be9f8e228cf279bd98ef1de97129682777ed93fa088bc3505',
    ];
    const MessageInput: MessageTransactionRequestInput = {
      type: InputType.Message,
      amount: 100,
      sender: baseAssetId,
      recipient: baseAssetId,
      witnessIndex: 1,
      nonce: baseAssetId,
    };
    const CoinInputA: CoinTransactionRequestInput = {
      type: InputType.Coin,
      id: EXPECTED[0],
      owner: baseAssetId,
      assetId: baseAssetId,
      txPointer: baseAssetId,
      witnessIndex: 1,
      amount: 100,
    };
    const CoinInputB: CoinTransactionRequestInput = {
      type: InputType.Coin,
      id: arrayify(EXPECTED[1]),
      owner: baseAssetId,
      assetId: baseAssetId,
      txPointer: baseAssetId,
      witnessIndex: 1,
      amount: 100,
    };
    const CoinInputC: CoinTransactionRequestInput = {
      type: InputType.Coin,
      id: EXPECTED[2],
      owner: baseAssetId,
      assetId: baseAssetId,
      txPointer: baseAssetId,
      witnessIndex: 1,
      amount: 100,
    };
    const transactionRequest = new ScriptTransactionRequest({
      inputs: [MessageInput, CoinInputA, CoinInputB, CoinInputC],
    });

    const { error } = await safeExec(() => provider.sendTransaction(transactionRequest));

    expect(error).toBeTruthy();
    const EXCLUDED = provider.cache?.getActiveData() || [];
    expect(EXCLUDED.length).toEqual(3);
    expect(EXCLUDED.map((value) => hexlify(value))).toStrictEqual(EXPECTED);

    const owner = Address.fromRandom();
    const resourcesToSpendMock = vi.fn(() =>
      Promise.resolve({ coinsToSpend: [] })
    ) as unknown as typeof provider.operations.getCoinsToSpend;
    provider.operations.getCoinsToSpend = resourcesToSpendMock;
    await provider.getResourcesToSpend(owner, []);

    expect(resourcesToSpendMock).toHaveBeenCalledWith({
      owner: owner.toB256(),
      queryPerAsset: [],
      excludedIds: {
        messages: [],
        utxos: EXPECTED,
      },
    });

    // clear cache
    EXCLUDED.forEach((value) => provider.cache?.del(value));
  });

  it('can cacheUtxo [will cache inputs cache enabled + coins]', async () => {
    using launched = await setupTestProviderAndWallets({ providerOptions: { cacheUtxo: 10000 } });
    const { provider } = launched;

    const baseAssetId = provider.getBaseAssetId();
    const EXPECTED: BytesLike[] = [
      '0xbc90ada45d89ec6648f8304eaf8fa2b03384d3c0efabc192b849658f4689b9c500',
      '0xbc90ada45d89ec6648f8304eaf8fa2b03384d3c0efabc192b849658f4689b9c501',
      '0xda5d131c490db3868be9f8e228cf279bd98ef1de97129682777ed93fa088bc3f02',
    ];
    const MessageInput: MessageTransactionRequestInput = {
      type: InputType.Message,
      amount: 100,
      sender: baseAssetId,
      recipient: baseAssetId,
      witnessIndex: 1,
      nonce: baseAssetId,
    };
    const CoinInputA: CoinTransactionRequestInput = {
      type: InputType.Coin,
      id: EXPECTED[0],
      owner: baseAssetId,
      assetId: baseAssetId,
      txPointer: baseAssetId,
      witnessIndex: 1,
      amount: 100,
    };
    const CoinInputB: CoinTransactionRequestInput = {
      type: InputType.Coin,
      id: arrayify(EXPECTED[1]),
      owner: baseAssetId,
      assetId: baseAssetId,
      txPointer: baseAssetId,
      witnessIndex: 1,
      amount: 100,
    };
    const CoinInputC: CoinTransactionRequestInput = {
      type: InputType.Coin,
      id: EXPECTED[2],
      owner: baseAssetId,
      assetId: baseAssetId,
      txPointer: baseAssetId,
      witnessIndex: 1,
      amount: 100,
    };
    const transactionRequest = new ScriptTransactionRequest({
      inputs: [MessageInput, CoinInputA, CoinInputB, CoinInputC],
    });

    const { error } = await safeExec(() => provider.sendTransaction(transactionRequest));

    expect(error).toBeTruthy();
    const EXCLUDED = provider.cache?.getActiveData() || [];
    expect(EXCLUDED.length).toEqual(3);
    expect(EXCLUDED.map((value) => hexlify(value))).toStrictEqual(EXPECTED);

    // clear cache
    EXCLUDED.forEach((value) => provider.cache?.del(value));
  });

  it('can cacheUtxo [will cache inputs and also merge/de-dupe in exclude list]', async () => {
    using launched = await setupTestProviderAndWallets({ providerOptions: { cacheUtxo: 10000 } });
    const { provider } = launched;

    const baseAssetId = provider.getBaseAssetId();
    const EXPECTED: BytesLike[] = [
      '0xbc90ada45d89ec6648f8304eaf8fa2b03384d3c0efabc192b849658f4689b9c503',
      '0xbc90ada45d89ec6648f8304eaf8fa2b03384d3c0efabc192b849658f4689b9c504',
      '0xda5d131c490db3868be9f8e228cf279bd98ef1de97129682777ed93fa088bc3505',
    ];
    const MessageInput: MessageTransactionRequestInput = {
      type: InputType.Message,
      amount: 100,
      sender: baseAssetId,
      recipient: baseAssetId,
      witnessIndex: 1,
      nonce: baseAssetId,
    };
    const CoinInputA: CoinTransactionRequestInput = {
      type: InputType.Coin,
      id: EXPECTED[0],
      owner: baseAssetId,
      assetId: baseAssetId,
      txPointer: baseAssetId,
      witnessIndex: 1,
      amount: 100,
    };
    const CoinInputB: CoinTransactionRequestInput = {
      type: InputType.Coin,
      id: arrayify(EXPECTED[1]),
      owner: baseAssetId,
      assetId: baseAssetId,
      txPointer: baseAssetId,
      witnessIndex: 1,
      amount: 100,
    };
    const CoinInputC: CoinTransactionRequestInput = {
      type: InputType.Coin,
      id: EXPECTED[2],
      owner: baseAssetId,
      assetId: baseAssetId,
      txPointer: baseAssetId,
      witnessIndex: 1,
      amount: 100,
    };
    const transactionRequest = new ScriptTransactionRequest({
      inputs: [MessageInput, CoinInputA, CoinInputB, CoinInputC],
    });

    const { error } = await safeExec(() => provider.sendTransaction(transactionRequest));

    expect(error).toBeTruthy();
    const EXCLUDED = provider.cache?.getActiveData() || [];
    expect(EXCLUDED.length).toEqual(3);
    expect(EXCLUDED.map((value) => hexlify(value))).toStrictEqual(EXPECTED);

    const owner = Address.fromRandom();
    const resourcesToSpendMock = vi.fn(() =>
      Promise.resolve({ coinsToSpend: [] })
    ) as unknown as typeof provider.operations.getCoinsToSpend;
    provider.operations.getCoinsToSpend = resourcesToSpendMock;
    await provider.getResourcesToSpend(owner, [], {
      utxos: [
        '0xbc90ada45d89ec6648f8304eaf8fa2b03384d3c0efabc192b849658f4689b9c503',
        '0xbc90ada45d89ec6648f8304eaf8fa2b03384d3c0efabc192b849658f4689b9c507',
        '0xbc90ada45d89ec6648f8304eaf8fa2b03384d3c0efabc192b849658f4689b9c508',
      ],
    });

    expect(resourcesToSpendMock).toHaveBeenCalledWith({
      owner: owner.toB256(),
      queryPerAsset: [],
      excludedIds: {
        messages: [],
        utxos: [
          '0xbc90ada45d89ec6648f8304eaf8fa2b03384d3c0efabc192b849658f4689b9c503',
          '0xbc90ada45d89ec6648f8304eaf8fa2b03384d3c0efabc192b849658f4689b9c507',
          '0xbc90ada45d89ec6648f8304eaf8fa2b03384d3c0efabc192b849658f4689b9c508',
          EXPECTED[1],
          EXPECTED[2],
        ],
      },
    });

    // clear cache
    EXCLUDED.forEach((value) => provider.cache?.del(value));
  });

  it('can getBlocks', async () => {
    using launched = await setupTestProviderAndWallets();
    const blocksLenght = 5;
    const { provider } = launched;
    // Force-producing some blocks to make sure that blocksLenght blocks exist
    await provider.produceBlocks(blocksLenght);
    const { blocks } = await provider.getBlocks({
      last: 5,
    });
    expect(blocks.length).toBe(blocksLenght);
    blocks.forEach((block) => {
      expect(block).toEqual(
        expect.objectContaining({
          id: expect.any(String),
          height: expect.any(BN),
          time: expect.any(String),
          transactionIds: expect.any(Array<string>),
        })
      );
    });
  });

  it('can getMessageProof with all data', async () => {
    // Create a mock provider to return the message proof
    // It test mainly types and converstions
    const provider = await Provider.create(FUEL_NETWORK_URL, {
      fetch: async (url, options) =>
        getCustomFetch('getMessageProof', { messageProof: MESSAGE_PROOF_RAW_RESPONSE })(
          url,
          options
        ),
    });

    const transactionId = '0x79c54219a5c910979e5e4c2728df163fa654a1fe03843e6af59daa2c3fcd42ea';
    const nonce = '0xb33895e6fdf23b5a62c92a1d45c71a11579027f9e5c4dda73c26cf140bcd6895';
    const commitBlockId = '0xe4dfe8fc1b5de2c669efbcc5e4c0a61db175d1b2f03e3cd46ed4396e76695c5b';

    const messageProof = await provider.getMessageProof(transactionId, nonce, commitBlockId);

    expect(messageProof).toStrictEqual({ ...MESSAGE_PROOF, nonce });
  });

  it('can getMessageStatus', async () => {
    // Create a mock provider to return the message proof
    // It test mainly types and converstions
    const provider = await Provider.create(FUEL_NETWORK_URL, {
      fetch: async (url, options) =>
        getCustomFetch('getMessageStatus', { messageStatus: messageStatusResponse })(url, options),
    });
    const messageStatus = await provider.getMessageStatus(
      '0x0000000000000000000000000000000000000000000000000000000000000008'
    );

    expect(messageStatus).toStrictEqual(messageStatusResponse);
  });

  it('can connect', async () => {
    using launched = await setupTestProviderAndWallets();
    const { provider } = launched;

    // check if the provider was initialized properly
    expect(provider).toBeInstanceOf(Provider);
    expect(provider.getChain()).toBeDefined();
    expect(provider.getNode()).toBeDefined();
  });

  it('should cache chain and node info', async () => {
    Provider.clearChainAndNodeCaches();

    using launched = await setupTestProviderAndWallets();
    const { provider } = launched;

    expect(provider.getChain()).toBeDefined();
    expect(provider.getNode()).toBeDefined();
  });

  it('should ensure getChain and getNode uses the cache and does not fetch new data', async () => {
    Provider.clearChainAndNodeCaches();

    const spyFetchChainAndNodeInfo = vi.spyOn(Provider.prototype, 'fetchChainAndNodeInfo');
    const spyFetchChain = vi.spyOn(Provider.prototype, 'fetchChain');
    const spyFetchNode = vi.spyOn(Provider.prototype, 'fetchNode');

    using launched = await setupTestProviderAndWallets();
    const { provider } = launched;

    expect(spyFetchChainAndNodeInfo).toHaveBeenCalledTimes(1);
    expect(spyFetchChain).toHaveBeenCalledTimes(1);
    expect(spyFetchNode).toHaveBeenCalledTimes(1);

    provider.getChain();
    provider.getNode();

    expect(spyFetchChainAndNodeInfo).toHaveBeenCalledTimes(1);
    expect(spyFetchChain).toHaveBeenCalledTimes(1);
    expect(spyFetchNode).toHaveBeenCalledTimes(1);
  });

  it('should ensure fetchChainAndNodeInfo always fetch new data', async () => {
    Provider.clearChainAndNodeCaches();

    const spyFetchChainAndNodeInfo = vi.spyOn(Provider.prototype, 'fetchChainAndNodeInfo');
    const spyFetchChain = vi.spyOn(Provider.prototype, 'fetchChain');
    const spyFetchNode = vi.spyOn(Provider.prototype, 'fetchNode');

    using launched = await setupTestProviderAndWallets();
    const { provider } = launched;

    expect(spyFetchChainAndNodeInfo).toHaveBeenCalledTimes(1);
    expect(spyFetchChain).toHaveBeenCalledTimes(1);
    expect(spyFetchNode).toHaveBeenCalledTimes(1);

    await provider.fetchChainAndNodeInfo();

    expect(spyFetchChainAndNodeInfo).toHaveBeenCalledTimes(2);
    expect(spyFetchChain).toHaveBeenCalledTimes(2);
    expect(spyFetchNode).toHaveBeenCalledTimes(2);
  });

  it('should ensure getGasConfig return essential gas related data', async () => {
    using launched = await setupTestProviderAndWallets();
    const { provider } = launched;

    const gasConfig = provider.getGasConfig();

    expect(gasConfig.gasPerByte).toBeDefined();
    expect(gasConfig.gasPriceFactor).toBeDefined();
    expect(gasConfig.maxGasPerPredicate).toBeDefined();
    expect(gasConfig.maxGasPerTx).toBeDefined();
  });

  it('should throws when using getChain or getNode and without cached data', async () => {
    using launched = await setupTestProviderAndWallets();
    const { provider } = launched;

    Provider.clearChainAndNodeCaches();

    await expectToThrowFuelError(
      () => provider.getChain(),
      new FuelError(
        ErrorCode.CHAIN_INFO_CACHE_EMPTY,
        'Chain info cache is empty. Make sure you have called `Provider.create` to initialize the provider.'
      )
    );

    await expectToThrowFuelError(
      () => provider.getNode(),
      new FuelError(
        ErrorCode.NODE_INFO_CACHE_EMPTY,
        'Node info cache is empty. Make sure you have called `Provider.create` to initialize the provider.'
      )
    );
  });

  it('warns on difference between major client version and supported major version', async () => {
    const { FUEL_CORE } = versions;
    const [major, minor, patch] = FUEL_CORE.split('.');
    const majorMismatch = major === '0' ? 1 : parseInt(patch, 10) - 1;

    const mock = {
      isMajorSupported: false,
      isMinorSupported: true,
      isPatchSupported: true,
      supportedVersion: `${majorMismatch}.${minor}.${patch}`,
    };

    if (mock.supportedVersion === FUEL_CORE) {
      throw new Error();
    }

    const spy = vi.spyOn(fuelTsVersionsMod, 'checkFuelCoreVersionCompatibility');
    spy.mockImplementationOnce(() => mock);

    const consoleWarnSpy = vi.spyOn(console, 'warn');

    await Provider.create(FUEL_NETWORK_URL);

    expect(consoleWarnSpy).toHaveBeenCalledOnce();
    expect(consoleWarnSpy).toHaveBeenCalledWith(
      `The Fuel Node that you are trying to connect to is using fuel-core version ${FUEL_CORE},
which is not supported by the version of the TS SDK that you are using.
Things may not work as expected.
Supported fuel-core version: ${mock.supportedVersion}.`
    );
  });

  it('warns on difference between minor client version and supported minor version', async () => {
    const { FUEL_CORE } = versions;
    const [major, minor, patch] = FUEL_CORE.split('.');
    const minorMismatch = minor === '0' ? 1 : parseInt(patch, 10) - 1;

    const mock = {
      isMajorSupported: true,
      isMinorSupported: false,
      isPatchSupported: true,
      supportedVersion: `${major}.${minorMismatch}.${patch}`,
    };

    if (mock.supportedVersion === FUEL_CORE) {
      throw new Error();
    }

    const spy = vi.spyOn(fuelTsVersionsMod, 'checkFuelCoreVersionCompatibility');
    spy.mockImplementationOnce(() => mock);

    const consoleWarnSpy = vi.spyOn(console, 'warn');

    await Provider.create(FUEL_NETWORK_URL);

    expect(consoleWarnSpy).toHaveBeenCalledOnce();
    expect(consoleWarnSpy).toHaveBeenCalledWith(
      `The Fuel Node that you are trying to connect to is using fuel-core version ${FUEL_CORE},
which is not supported by the version of the TS SDK that you are using.
Things may not work as expected.
Supported fuel-core version: ${mock.supportedVersion}.`
    );
  });

  it('An invalid subscription request throws a FuelError and does not hold the test runner (closes all handles)', async () => {
    using launched = await setupTestProviderAndWallets();
    const { provider } = launched;

    await expectToThrowFuelError(
      async () => {
        for await (const value of provider.operations.statusChange({
          transactionId: 'invalid transaction id',
        })) {
          // shouldn't be reached and should fail if reached
          expect(value).toBeFalsy();
        }
      },

      { code: FuelError.CODES.INVALID_REQUEST }
    );

    const response = new TransactionResponse('invalid transaction id', provider);

    await expectToThrowFuelError(() => response.waitForResult(), {
      code: FuelError.CODES.INVALID_REQUEST,
    });
  });

  it('default timeout is undefined', async () => {
    using launched = await setupTestProviderAndWallets();
    const { provider } = launched;
    expect(provider.options.timeout).toBeUndefined();
  });

  it('throws TimeoutError on timeout when calling an operation', async () => {
    const timeout = 500;
    using launched = await setupTestProviderAndWallets({ providerOptions: { timeout } });
    vi.spyOn(global, 'fetch').mockImplementationOnce((...args: unknown[]) =>
      sleep(timeout).then(() =>
        fetch(args[0] as RequestInfo | URL, args[1] as RequestInit | undefined)
      )
    );
    const { provider } = launched;

    const { error } = await safeExec(async () => {
      await provider.getBlocks({});
    });

    expect(error).toMatchObject({
      code: 23,
      name: 'TimeoutError',
      message: 'The operation was aborted due to timeout',
    });
  });

  it('throws TimeoutError on timeout when calling a subscription', async () => {
    const timeout = 500;
    using launched = await setupTestProviderAndWallets({ providerOptions: { timeout } });
    const { provider } = launched;

    vi.spyOn(global, 'fetch').mockImplementationOnce((...args: unknown[]) =>
      sleep(timeout).then(() =>
        fetch(args[0] as RequestInfo | URL, args[1] as RequestInit | undefined)
      )
    );

    const { error } = await safeExec(async () => {
      for await (const iterator of provider.operations.statusChange({
        transactionId: 'doesnt matter, will be aborted',
      })) {
        // shouldn't be reached and should fail if reached
        expect(iterator).toBeFalsy();
      }
    });
    expect(error).toMatchObject({
      code: 23,
      name: 'TimeoutError',
      message: 'The operation was aborted due to timeout',
    });
  });
  it('should ensure calculateMaxgas considers gasLimit for ScriptTransactionRequest', async () => {
    using launched = await setupTestProviderAndWallets();
    const { provider } = launched;
    const { gasPerByte, maxGasPerTx } = provider.getGasConfig();

    const gasLimit = bn(1000);
    const transactionRequest = new ScriptTransactionRequest({
      gasLimit,
    });

    const maxGasSpy = vi.spyOn(gasMod, 'getMaxGas');

    const chainInfo = provider.getChain();
    const minGas = bn(200);

    const witnessesLength = transactionRequest
      .toTransaction()
      .witnesses.reduce((acc, wit) => acc + wit.dataLength, 0);

    transactionRequest.calculateMaxGas(chainInfo, minGas);
    expect(maxGasSpy).toHaveBeenCalledWith({
      gasPerByte,
      minGas,
      maxGasPerTx,
      witnessesLength,
      witnessLimit: transactionRequest.witnessLimit,
      gasLimit: transactionRequest.gasLimit,
    });
  });

  it('should ensure calculateMaxgas does NOT considers gasLimit for CreateTransactionRequest', async () => {
    using launched = await setupTestProviderAndWallets();
    const { provider } = launched;
    const { gasPerByte, maxGasPerTx } = provider.getGasConfig();

    const transactionRequest = new CreateTransactionRequest({
      witnesses: [ZeroBytes32],
    });

    transactionRequest.addContractCreatedOutput(ZeroBytes32, ZeroBytes32);

    const maxGasSpy = vi.spyOn(gasMod, 'getMaxGas');

    const chainInfo = provider.getChain();
    const minGas = bn(700);

    const witnessesLength = transactionRequest
      .toTransaction()
      .witnesses.reduce((acc, wit) => acc + wit.dataLength, 0);

    transactionRequest.calculateMaxGas(chainInfo, minGas);
    expect(maxGasSpy).toHaveBeenCalledWith({
      gasPerByte,
      minGas,
      witnessesLength,
      maxGasPerTx,
      witnessLimit: transactionRequest.witnessLimit,
    });
  });

<<<<<<< HEAD
  // TODO: validate if this test still makes sense
  it.skip('should ensure estimated fee values on getTransactionCost are never 0', async () => {
    using launched = await setupTestProviderAndWallets();
    const {
      wallets: [wallet],
    } = launched;
    const request = new ScriptTransactionRequest();
=======
  it('should ensure estimated fee values on getTransactionCost are never 0', async () => {
    using launched = await setupTestProviderAndWallets({
      nodeOptions: { args: ['--min-gas-price', '0'] },
    });
    const { provider } = launched;
>>>>>>> 83bcfcfe

    const request = new ScriptTransactionRequest();

<<<<<<< HEAD
    const { minFee, maxFee } = await wallet.getTransactionCost(request);
=======
    const { minFee, maxFee, gasPrice } = await provider.getTransactionCost(request);
>>>>>>> 83bcfcfe

    expect(gasPrice.eq(0)).toBeTruthy();

    expect(maxFee.eq(0)).not.toBeTruthy();
    expect(minFee.eq(0)).not.toBeTruthy();
  });

  it('should accept string addresses in methods that require an address', async () => {
    using launched = await setupTestProviderAndWallets();
    const { provider } = launched;

    const baseAssetId = provider.getBaseAssetId();
    const b256Str = Address.fromRandom().toB256();

    const methodCalls = [
      () => provider.getBalance(b256Str, baseAssetId),
      () => provider.getCoins(b256Str),
      () => provider.getResourcesToSpend(b256Str, []),
      () => provider.getContractBalance(b256Str, baseAssetId),
      () => provider.getBalances(b256Str),
      () => provider.getMessages(b256Str),
    ];

    const promises = methodCalls.map(async (call) => {
      await expect(call()).resolves.toBeTruthy();
    });

    await Promise.all(promises);
  });

  it('subscriptions: does not throw when stream contains more than one "data:"', async () => {
    const provider = await Provider.create(FUEL_NETWORK_URL);

    vi.spyOn(global, 'fetch').mockImplementationOnce(() => {
      const responseObject = {
        data: {
          submitAndAwait: {
            type: 'SuccessStatus',
            time: 'data: 4611686020137152060',
          },
        },
      };
      const streamedResponse = new TextEncoder().encode(
        `data:${JSON.stringify(responseObject)}\n\n`
      );
      return Promise.resolve(
        new Response(
          new ReadableStream({
            start: (controller) => {
              controller.enqueue(streamedResponse);
              controller.close();
            },
          })
        )
      );
    });

    for await (const { submitAndAwait } of provider.operations.submitAndAwait({
      encodedTransaction: "it's mocked so doesn't matter",
    })) {
      expect(submitAndAwait.type).toEqual('SuccessStatus');
      expect((<SubmittedStatus>submitAndAwait).time).toEqual('data: 4611686020137152060');
    }
  });

  test('subscriptions: ignores keep-alive messages', async () => {
    const provider = await Provider.create(FUEL_NETWORK_URL);

    const fetchSpy = vi.spyOn(global, 'fetch');

    const readableStream = new ReadableStream({
      start(controller) {
        const encoder = new TextEncoder();

        controller.enqueue(
          encoder.encode(`data:${JSON.stringify({ data: { submitAndAwait: { a: 0 } } })}\n\n`)
        );
        controller.enqueue(encoder.encode(':keep-alive-text\n\n'));
        controller.enqueue(
          encoder.encode(`data:${JSON.stringify({ data: { submitAndAwait: { a: 1 } } })}\n\n`)
        );
        controller.close();
      },
    });
    fetchSpy.mockImplementationOnce(() => Promise.resolve(new Response(readableStream)));

    let numberOfEvents = 0;
    // eslint-disable-next-line @typescript-eslint/no-unused-vars
    for await (const { submitAndAwait } of provider.operations.submitAndAwait({
      encodedTransaction: "it's mocked so doesn't matter",
    })) {
      numberOfEvents += 1;
    }

    expect(numberOfEvents).toEqual(2);
  });

  it('subscriptions: does not throw when stream has two events in the same chunk', async () => {
    const provider = await Provider.create(FUEL_NETWORK_URL);

    vi.spyOn(global, 'fetch').mockImplementationOnce(() => {
      const event1 = {
        data: {
          submitAndAwait: {
            type: 'SubmittedStatus',
          },
        },
      };
      const event2 = {
        data: {
          submitAndAwait: {
            type: 'SuccessStatus',
          },
        },
      };
      const encoder = new TextEncoder();
      const streamedResponse = new Uint8Array([
        ...encoder.encode(`data:${JSON.stringify(event1)}\n\n`),
        ...encoder.encode(`data:${JSON.stringify(event2)}\n\n`),
      ]);
      return Promise.resolve(
        new Response(
          new ReadableStream({
            start: (controller) => {
              controller.enqueue(streamedResponse);
              controller.close();
            },
          })
        )
      );
    });

    let numberOfEvents = 0;

    for await (const { submitAndAwait } of provider.operations.submitAndAwait({
      encodedTransaction: "it's mocked so doesn't matter",
    })) {
      numberOfEvents += 1;

      if (numberOfEvents === 1) {
        expect(submitAndAwait.type).toEqual('SubmittedStatus');
      }
      if (numberOfEvents === 2) {
        expect(submitAndAwait.type).toEqual('SuccessStatus');
      }
    }

    expect(numberOfEvents).toEqual(2);
  });
  it('subscriptions: does not throw when an event is streamed in multiple chunks', async () => {
    const provider = await Provider.create(FUEL_NETWORK_URL);

    vi.spyOn(global, 'fetch').mockImplementationOnce(() => {
      const responseObject = JSON.stringify({
        data: {
          submitAndAwait: {
            type: 'SuccessStatus',
          },
        },
      });

      const encoder = new TextEncoder();

      const chunk1 = encoder.encode(`data:${responseObject.slice(0, 10)}`);
      const chunk2 = encoder.encode(`${responseObject.slice(10, 20)}`);
      const chunk3 = encoder.encode(`${responseObject.slice(20)}\n\n`);

      return Promise.resolve(
        new Response(
          new ReadableStream({
            start: (controller) => {
              controller.enqueue(chunk1);
              controller.enqueue(chunk2);
              controller.enqueue(chunk3);
              controller.close();
            },
          })
        )
      );
    });

    for await (const { submitAndAwait } of provider.operations.submitAndAwait({
      encodedTransaction: "it's mocked so doesn't matter",
    })) {
      expect(submitAndAwait.type).toEqual('SuccessStatus');
    }
  });

  it('subscriptions: does not throw when chunk has a full and partial event in it', async () => {
    const provider = await Provider.create(FUEL_NETWORK_URL);

    vi.spyOn(global, 'fetch').mockImplementationOnce(() => {
      const event1 = {
        data: {
          submitAndAwait: {
            type: 'SubmittedStatus',
          },
        },
      };
      const event2 = JSON.stringify({
        data: {
          submitAndAwait: {
            type: 'SuccessStatus',
          },
        },
      });

      const encoder = new TextEncoder();
      const chunk1 = new Uint8Array([
        ...encoder.encode(`data:${JSON.stringify(event1)}\n\n`),
        ...encoder.encode(`data:${event2.slice(0, 25)}`),
      ]);
      const chunk2 = encoder.encode(`${event2.slice(25)}\n\n`);
      return Promise.resolve(
        new Response(
          new ReadableStream({
            start: (controller) => {
              controller.enqueue(chunk1);
              controller.enqueue(chunk2);
              controller.close();
            },
          })
        )
      );
    });

    let numberOfEvents = 0;

    for await (const { submitAndAwait } of provider.operations.submitAndAwait({
      encodedTransaction: "it's mocked so doesn't matter",
    })) {
      numberOfEvents += 1;

      if (numberOfEvents === 1) {
        expect(submitAndAwait.type).toEqual('SubmittedStatus');
      }
      if (numberOfEvents === 2) {
        expect(submitAndAwait.type).toEqual('SuccessStatus');
      }
    }

    expect(numberOfEvents).toEqual(2);
  });

  it('subscriptions: does not throw when multiple chunks contain multiple events with a keep-alive message in-between', async () => {
    const provider = await Provider.create(FUEL_NETWORK_URL);

    vi.spyOn(global, 'fetch').mockImplementationOnce(() => {
      const event1 = JSON.stringify({
        data: {
          submitAndAwait: {
            type: 'SubmittedStatus',
          },
        },
      });
      const event2 = JSON.stringify({
        data: {
          submitAndAwait: {
            type: 'SuccessStatus',
          },
        },
      });

      const encoder = new TextEncoder();
      return Promise.resolve(
        new Response(
          new ReadableStream({
            start: (controller) => {
              controller.enqueue(encoder.encode(`data:${event1.slice(0, 25)}`));
              controller.enqueue(encoder.encode(':keep-alive-text\n\n'));

              controller.enqueue(
                encoder.encode(
                  `${event1.slice(25)}\n\ndata:${event2.slice(0, 30)}:keep-alive-text\n\n`
                )
              );
              controller.enqueue(encoder.encode(`${event2.slice(30)}\n\n`));
              controller.close();
            },
          })
        )
      );
    });

    let numberOfEvents = 0;

    for await (const { submitAndAwait } of provider.operations.submitAndAwait({
      encodedTransaction: "it's mocked so doesn't matter",
    })) {
      numberOfEvents += 1;

      if (numberOfEvents === 1) {
        expect(submitAndAwait.type).toEqual('SubmittedStatus');
      }
      if (numberOfEvents === 2) {
        expect(submitAndAwait.type).toEqual('SuccessStatus');
      }
    }

    expect(numberOfEvents).toEqual(2);
  });

  it('subscriptions: throws if the stream data string parsing fails for some reason', async () => {
    const provider = await Provider.create(FUEL_NETWORK_URL);

    const badResponse = 'data: {f: {}\n\n';
    vi.spyOn(global, 'fetch').mockImplementationOnce(() => {
      const streamResponse = new TextEncoder().encode(badResponse);
      return Promise.resolve(
        new Response(
          new ReadableStream({
            start: (controller) => {
              controller.enqueue(streamResponse);
              controller.close();
            },
          })
        )
      );
    });

    await expectToThrowFuelError(
      async () => {
        // eslint-disable-next-line @typescript-eslint/no-unused-vars
        for await (const { submitAndAwait } of provider.operations.submitAndAwait({
          encodedTransaction: "it's mocked so doesn't matter",
        })) {
          // shouldn't be reached!
          expect(true).toBeFalsy();
        }
      },
      {
        code: FuelError.CODES.STREAM_PARSING_ERROR,
      }
    );
  });

  test('requestMiddleware modifies the request before being sent to the node [sync]', async () => {
    const fetchSpy = vi.spyOn(global, 'fetch');
    await Provider.create(FUEL_NETWORK_URL, {
      requestMiddleware: (request) => {
        request.headers ??= {};
        (request.headers as Record<string, string>)['x-custom-header'] = 'custom-value';
        return request;
      },
    });

    const requestObject = fetchSpy.mock.calls[0][1];

    expect(requestObject?.headers).toMatchObject({
      'x-custom-header': 'custom-value',
    });
  });

  test('requestMiddleware modifies the request before being sent to the node [async]', async () => {
    const fetchSpy = vi.spyOn(global, 'fetch');
    await Provider.create(FUEL_NETWORK_URL, {
      requestMiddleware: (request) => {
        request.headers ??= {};
        (request.headers as Record<string, string>)['x-custom-header'] = 'custom-value';
        return Promise.resolve(request);
      },
    });

    const requestObject = fetchSpy.mock.calls[0][1];

    expect(requestObject?.headers).toMatchObject({
      'x-custom-header': 'custom-value',
    });
  });

  test('requestMiddleware works for subscriptions', async () => {
    const fetchSpy = vi.spyOn(global, 'fetch');
    const provider = await Provider.create(FUEL_NETWORK_URL, {
      requestMiddleware: (request) => {
        request.headers ??= {};
        (request.headers as Record<string, string>)['x-custom-header'] = 'custom-value';
        return request;
      },
    });

    await safeExec(async () => {
      for await (const iterator of provider.operations.statusChange({
        transactionId: 'doesnt matter, will be aborted',
      })) {
        // Just running a subscription to trigger the middleware
        // shouldn't be reached and should fail if reached
        expect(iterator).toBeFalsy();
      }
    });

    const subscriptionCall = fetchSpy.mock.calls.find((call) => call[0] === `${provider.url}-sub`);
    const requestObject = subscriptionCall?.[1];

    expect(requestObject?.headers).toMatchObject({
      'x-custom-header': 'custom-value',
    });
  });

  test('custom fetch works with requestMiddleware', async () => {
    let requestHeaders: HeadersInit | undefined;
    await Provider.create(FUEL_NETWORK_URL, {
      fetch: async (url, requestInit) => {
        requestHeaders = requestInit?.headers;
        return fetch(url, requestInit);
      },
      requestMiddleware: (request) => {
        request.headers ??= {};
        (request.headers as Record<string, string>)['x-custom-header'] = 'custom-value';
        return request;
      },
    });

    expect(requestHeaders).toMatchObject({
      'x-custom-header': 'custom-value',
    });
  });

  test('custom fetch works with timeout', async () => {
    const timeout = 500;
    const provider = await Provider.create(FUEL_NETWORK_URL, {
      fetch: async (url, requestInit) => fetch(url, requestInit),
      timeout,
    });
    vi.spyOn(global, 'fetch').mockImplementationOnce((...args: unknown[]) =>
      sleep(timeout).then(() =>
        fetch(args[0] as RequestInfo | URL, args[1] as RequestInit | undefined)
      )
    );

    const { error } = await safeExec(async () => {
      await provider.getBlocks({});
    });

    expect(error).toMatchObject({
      code: 23,
      name: 'TimeoutError',
      message: 'The operation was aborted due to timeout',
    });
  });

  test('getMessageByNonce', async () => {
    const provider = await Provider.create(FUEL_NETWORK_URL);

    const nonce = '0x381de90750098776c71544527fd253412908dec3d07ce9a7367bd1ba975908a0';
    const message = await provider.getMessageByNonce(nonce);

    expect(message).toBeDefined();
    expect(message?.nonce).toEqual(nonce);
  });

  describe('paginated methods', () => {
    test('can properly use getCoins', async () => {
      const totalCoins = RESOURCES_PAGE_SIZE_LIMIT + 1;

      using launched = await setupTestProviderAndWallets({
        walletsConfig: {
          coinsPerAsset: totalCoins,
          amountPerCoin: totalCoins,
        },
      });

      const {
        provider,
        wallets: [wallet],
      } = launched;

      const baseAssetId = provider.getBaseAssetId();

      // can fetch 1000 coins
      let { coins, pageInfo } = await provider.getCoins(wallet.address, baseAssetId, {
        first: totalCoins - 1,
      });

      expect(coins.length).toBe(totalCoins - 1);
      expect(pageInfo.hasNextPage).toBeTruthy();
      expect(pageInfo.hasPreviousPage).toBeFalsy();
      expect(pageInfo.startCursor).toBeDefined();
      expect(pageInfo.endCursor).toBeDefined();

      // can list next page with 1 coin
      ({ coins, pageInfo } = await provider.getCoins(wallet.address, baseAssetId, {
        after: pageInfo.endCursor,
        first: 100,
      }));

      expect(coins.length).toBe(1);
      expect(pageInfo.hasNextPage).toBeFalsy();
      expect(pageInfo.hasPreviousPage).toBeTruthy();
      expect(pageInfo.startCursor).toBeDefined();
      expect(pageInfo.endCursor).toBeDefined();

      // can show previous page with less coins
      const last = 50;
      ({ coins, pageInfo } = await provider.getCoins(wallet.address, baseAssetId, {
        before: pageInfo.startCursor,
        last,
      }));

      expect(coins.length).toBe(last);
      expect(pageInfo.hasNextPage).toBeTruthy();
      expect(pageInfo.hasPreviousPage).toBeTruthy();
      expect(pageInfo.startCursor).toBeDefined();
      expect(pageInfo.endCursor).toBeDefined();

      // can fetch default 1000 items
      ({ coins, pageInfo } = await provider.getCoins(wallet.address, baseAssetId));

      expect(coins.length).toBe(RESOURCES_PAGE_SIZE_LIMIT);
    });

    test('can properly use getMessages', async () => {
      const totalMessages = RESOURCES_PAGE_SIZE_LIMIT + 1;
      const fakeMessages = Array.from({ length: totalMessages }, (_) => new TestMessage());
      using launched = await setupTestProviderAndWallets({
        walletsConfig: {
          messages: fakeMessages,
        },
      });

      const {
        wallets: [wallet],
        provider,
      } = launched;

      let { messages, pageInfo } = await provider.getMessages(wallet.address, {
        first: totalMessages - 1,
      });

      expect(messages.length).toBe(totalMessages - 1);
      expect(pageInfo.hasNextPage).toBeTruthy();
      expect(pageInfo.hasPreviousPage).toBeFalsy();
      expect(pageInfo.startCursor).toBeDefined();
      expect(pageInfo.endCursor).toBeDefined();

      ({ messages, pageInfo } = await provider.getMessages(wallet.address, {
        after: pageInfo.endCursor,
      }));

      expect(messages.length).toBe(1);
      expect(pageInfo.hasNextPage).toBeFalsy();
      expect(pageInfo.hasPreviousPage).toBeTruthy();
      expect(pageInfo.startCursor).toBeDefined();
      expect(pageInfo.endCursor).toBeDefined();

      // can show previous page with less messages
      const last = 50;
      ({ messages, pageInfo } = await provider.getMessages(wallet.address, {
        before: pageInfo.startCursor,
        last,
      }));

      expect(messages.length).toBe(last);
      expect(pageInfo.hasNextPage).toBeTruthy();
      expect(pageInfo.hasPreviousPage).toBeTruthy();
      expect(pageInfo.startCursor).toBeDefined();
      expect(pageInfo.endCursor).toBeDefined();

      ({ messages, pageInfo } = await provider.getMessages(wallet.address));

      // can fetch default 100 items
      expect(messages.length).toBe(RESOURCES_PAGE_SIZE_LIMIT);
    });

    test('can properly use getBlocks', async () => {
      const blocksToProduce = 5;
      // one is produced when the node starts
      const totalBlocksProduced = blocksToProduce + 1;

      using launched = await setupTestProviderAndWallets();
      const { provider } = launched;

      await provider.produceBlocks(blocksToProduce);

      let { blocks, pageInfo } = await provider.getBlocks({
        first: totalBlocksProduced - 1,
      });

      expect(blocks.length).toBe(totalBlocksProduced - 1);
      expect(pageInfo.hasNextPage).toBeTruthy();
      expect(pageInfo.hasPreviousPage).toBeFalsy();
      expect(pageInfo.startCursor).toBeDefined();
      expect(pageInfo.endCursor).toBeDefined();

      ({ blocks, pageInfo } = await provider.getBlocks({
        after: pageInfo.endCursor,
      }));

      expect(blocks.length).toBe(1);
      expect(pageInfo.hasNextPage).toBeFalsy();
      expect(pageInfo.hasPreviousPage).toBeTruthy();
      expect(pageInfo.startCursor).toBeDefined();
      expect(pageInfo.endCursor).toBeDefined();

      // can show previous page with less blocks
      const last = 2;
      ({ blocks, pageInfo } = await provider.getBlocks({
        before: pageInfo.startCursor,
        last,
      }));

      expect(blocks.length).toBe(last);
      expect(pageInfo.hasNextPage).toBeTruthy();
      expect(pageInfo.hasPreviousPage).toBeTruthy();
      expect(pageInfo.startCursor).toBeDefined();
      expect(pageInfo.endCursor).toBeDefined();
    });

    describe('pagination arguments', async () => {
      using launched = await setupTestProviderAndWallets({
        walletsConfig: {
          coinsPerAsset: 100,
        },
      });
      const { provider } = launched;
      const baseAssetId = provider.getBaseAssetId();
      const address = Address.fromRandom();
      const exceededLimit = RESOURCES_PAGE_SIZE_LIMIT + 1;
      const safeLimit = BLOCKS_PAGE_SIZE_LIMIT;

      function getInvocations(args: CursorPaginationArgs) {
        return [
          {
            name: 'getCoins',
            invocation: () => provider.getCoins(address, baseAssetId, args),
            limit: RESOURCES_PAGE_SIZE_LIMIT,
          },
          {
            name: 'getMessages',
            invocation: () => provider.getMessages(address, args),
            limit: RESOURCES_PAGE_SIZE_LIMIT,
          },
          {
            name: 'getBlocks',
            invocation: () => provider.getBlocks(args),
            limit: BLOCKS_PAGE_SIZE_LIMIT,
          },
        ];
      }

      const args1: CursorPaginationArgs = { first: exceededLimit };
      const invocations1 = getInvocations(args1);
      it.each(invocations1)('validate max items on $name', async ({ invocation, limit }) => {
        await expectToThrowFuelError(
          () => invocation(),
          new FuelError(
            ErrorCode.INVALID_INPUT_PARAMETERS,
            `Pagination limit for this query cannot exceed ${limit} items`
          )
        );
      });

      const args2: CursorPaginationArgs = { after: 'after', before: 'before' };
      const invocations2 = getInvocations(args2);
      it.each(invocations2)(
        "validate use of 'after' with 'before' on $name",
        async ({ invocation }) => {
          await expectToThrowFuelError(
            () => invocation(),
            new FuelError(
              ErrorCode.INVALID_INPUT_PARAMETERS,
              'Pagination arguments "after" and "before" cannot be used together'
            )
          );
        }
      );

      const args3: CursorPaginationArgs = { before: 'before', first: safeLimit };
      const invocations3 = getInvocations(args3);
      it.each(invocations3)(
        "validate use of 'after' with 'last' on $name",
        async ({ invocation }) => {
          await expectToThrowFuelError(
            () => invocation(),
            new FuelError(
              ErrorCode.INVALID_INPUT_PARAMETERS,
              'The use of pagination argument "first" with "before" is not supported'
            )
          );
        }
      );

      const args4: CursorPaginationArgs = { after: 'after', last: safeLimit };
      const invocations4 = getInvocations(args4);
      it.each(invocations4)(
        "validate use of 'before' with 'first' on $name",
        async ({ invocation }) => {
          await expectToThrowFuelError(
            () => invocation(),
            new FuelError(
              ErrorCode.INVALID_INPUT_PARAMETERS,
              'The use of pagination argument "last" with "after" is not supported'
            )
          );
        }
      );
    });
  });

  test('can properly use getBalances', async () => {
    const provider = await Provider.create(FUEL_NETWORK_URL);
    const baseAssetId = provider.getBaseAssetId();
    const wallet = Wallet.generate({ provider });

    const fundAmount = 10_000;

    await seedTestWallet(wallet, [
      [fundAmount, baseAssetId],
      [fundAmount, ASSET_A],
    ]);

    const { balances } = await provider.getBalances(wallet.address);

    expect(balances.length).toBe(2);
    balances.forEach((balance) => {
      expect(balance.amount.toNumber()).toBe(fundAmount);
      expect([baseAssetId, ASSET_A].includes(balance.assetId)).toBeTruthy();
    });
  });
});<|MERGE_RESOLUTION|>--- conflicted
+++ resolved
@@ -1072,32 +1072,19 @@
     });
   });
 
-<<<<<<< HEAD
-  // TODO: validate if this test still makes sense
-  it.skip('should ensure estimated fee values on getTransactionCost are never 0', async () => {
-    using launched = await setupTestProviderAndWallets();
+  it('should ensure estimated fee values on getTransactionCost are never 0', async () => {
+    using launched = await setupTestProviderAndWallets({
+      nodeOptions: { args: ['--min-gas-price', '0'] },
+    });
     const {
       wallets: [wallet],
     } = launched;
+
     const request = new ScriptTransactionRequest();
-=======
-  it('should ensure estimated fee values on getTransactionCost are never 0', async () => {
-    using launched = await setupTestProviderAndWallets({
-      nodeOptions: { args: ['--min-gas-price', '0'] },
-    });
-    const { provider } = launched;
->>>>>>> 83bcfcfe
-
-    const request = new ScriptTransactionRequest();
-
-<<<<<<< HEAD
-    const { minFee, maxFee } = await wallet.getTransactionCost(request);
-=======
-    const { minFee, maxFee, gasPrice } = await provider.getTransactionCost(request);
->>>>>>> 83bcfcfe
+
+    const { minFee, maxFee, gasPrice } = await wallet.getTransactionCost(request);
 
     expect(gasPrice.eq(0)).toBeTruthy();
-
     expect(maxFee.eq(0)).not.toBeTruthy();
     expect(minFee.eq(0)).not.toBeTruthy();
   });
