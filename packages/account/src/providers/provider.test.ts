--- conflicted
+++ resolved
@@ -25,13 +25,9 @@
 import { mockIncompatibleVersions } from '../../test/utils/mockIncompabileVersions';
 import { setupTestProviderAndWallets, launchNode, TestMessage } from '../test-utils';
 
-<<<<<<< HEAD
 import type { GqlPageInfo, GqlSubmitMutation } from './__generated__/operations';
 import type { Coin } from './coin';
 import type { Message } from './message';
-=======
-import type { GqlPageInfo } from './__generated__/operations';
->>>>>>> 163fe84b
 import type { Block, ChainInfo, CursorPaginationArgs, NodeInfo } from './provider';
 import Provider, {
   BALANCES_PAGE_SIZE_LIMIT,
