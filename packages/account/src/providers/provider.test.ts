import { Address } from '@fuel-ts/address';
import { ZeroBytes32 } from '@fuel-ts/address/configs';
import { randomBytes } from '@fuel-ts/crypto';
import { FuelError, ErrorCode } from '@fuel-ts/errors';
import { expectToThrowFuelError, safeExec } from '@fuel-ts/errors/test-utils';
import type { BytesLike } from '@fuel-ts/interfaces';
import { BN, bn } from '@fuel-ts/math';
import type { Receipt } from '@fuel-ts/transactions';
import { InputType, ReceiptType, TransactionType } from '@fuel-ts/transactions';
<<<<<<< HEAD
import { DateTime, arrayify, hexlify, sleep } from '@fuel-ts/utils';
import { ASSET_A, ASSET_B } from '@fuel-ts/utils/test-utils';
=======
import { DateTime, arrayify, sleep } from '@fuel-ts/utils';
import { ASSET_A } from '@fuel-ts/utils/test-utils';
>>>>>>> 16ee1bfe
import { versions } from '@fuel-ts/versions';
import * as fuelTsVersionsMod from '@fuel-ts/versions';

import {
  messageStatusResponse,
  MESSAGE_PROOF_RAW_RESPONSE,
  MESSAGE_PROOF,
} from '../../test/fixtures';
import { FUEL_NETWORK_URL } from '../configs';
import { setupTestProviderAndWallets, launchNode, TestMessage } from '../test-utils';

import type { Coin } from './coin';
import type { ChainInfo, CursorPaginationArgs, NodeInfo } from './provider';
import Provider, {
  BLOCKS_PAGE_SIZE_LIMIT,
  DEFAULT_UTXOS_CACHE_TTL,
  RESOURCES_PAGE_SIZE_LIMIT,
} from './provider';
import type { CoinTransactionRequestInput } from './transaction-request';
import { ScriptTransactionRequest, CreateTransactionRequest } from './transaction-request';
import { TransactionResponse } from './transaction-response';
import type { SubmittedStatus } from './transaction-summary/types';
import * as gasMod from './utils/gas';

const getCustomFetch =
  (expectedOperationName: string, expectedResponse: object) =>
  async (url: string, options: RequestInit | undefined) => {
    const graphqlRequest = JSON.parse(options?.body as string);
    const { operationName } = graphqlRequest;

    if (operationName === expectedOperationName) {
      const responseText = JSON.stringify({
        data: expectedResponse,
      });
      const response = Promise.resolve(new Response(responseText, options));

      return response;
    }
    return fetch(url, options);
  };

/**
 * @group node
 * @group browser
 */
describe('Provider', () => {
  it('can getVersion()', async () => {
    using launched = await setupTestProviderAndWallets();
    const { provider } = launched;

    const version = await provider.getVersion();

    expect(version).toEqual('0.31.0');
  });

  it('can call()', async () => {
    using launched = await setupTestProviderAndWallets();
    const { provider } = launched;
    const baseAssetId = provider.getBaseAssetId();

    const CoinInputs: CoinTransactionRequestInput[] = [
      {
        type: InputType.Coin,
        id: '0xbc90ada45d89ec6648f8304eaf8fa2b03384d3c0efabc192b849658f4689b9c500',
        owner: baseAssetId,
        assetId: baseAssetId,
        txPointer: '0x00000000000000000000000000000000',
        amount: 500_000,
        witnessIndex: 0,
      },
    ];
    const transactionRequest = new ScriptTransactionRequest({
      tip: 0,
      gasLimit: 100_000,
      maxFee: 120_000,
      script:
        /*
          Opcode::ADDI(0x10, REG_ZERO, 0xCA)
          Opcode::ADDI(0x11, REG_ZERO, 0xBA)
          Opcode::LOG(0x10, 0x11, REG_ZERO, REG_ZERO)
          Opcode::RET(REG_ONE)
        */
        arrayify('0x504000ca504400ba3341100024040000'),
      scriptData: randomBytes(32),
      inputs: CoinInputs,
      witnesses: ['0x'],
    });

    const callResult = await provider.dryRun(transactionRequest);

    const expectedReceipts: Receipt[] = [
      {
        type: ReceiptType.Log,
        id: ZeroBytes32,
        val0: bn(202),
        val1: bn(186),
        val2: bn(0),
        val3: bn(0),
        pc: bn(0x2888),
        is: bn(0x2880),
      },
      {
        type: ReceiptType.Return,
        id: ZeroBytes32,
        val: bn(1),
        pc: bn(0x288c),
        is: bn(0x2880),
      },
      {
        type: ReceiptType.ScriptResult,
        result: bn(0),
        gasUsed: bn(170),
      },
    ];

    expect(callResult.receipts).toStrictEqual(expectedReceipts);
  });

  // TODO: Add tests to provider sendTransaction
  // sendTransaction can't be tested without a valid signature
  // importing and testing it here can generate cycle dependency
  // as we test this in other modules like call contract its ok to
  // skip for now
  it.skip('can sendTransaction()', async () => {
    using launched = await setupTestProviderAndWallets();
    const { provider } = launched;

    const response = await provider.sendTransaction({
      type: TransactionType.Script,
      tip: 0,
      gasLimit: 1000000,
      script:
        /*
          Opcode::ADDI(0x10, REG_ZERO, 0xCA)
          Opcode::ADDI(0x11, REG_ZERO, 0xBA)
          Opcode::LOG(0x10, 0x11, REG_ZERO, REG_ZERO)
          Opcode::RET(REG_ONE)
        */
        arrayify('0x504000ca504400ba3341100024040000'),
      scriptData: randomBytes(32),
    });

    const result = await response.wait();

    expect(result.receipts).toEqual([
      {
        type: ReceiptType.Log,
        id: ZeroBytes32,
        val0: bn(202),
        val1: bn(186),
        val2: bn(0),
        val3: bn(0),
        pc: bn(0x2878),
        is: bn(0x2870),
      },
      {
        type: ReceiptType.Return,
        id: ZeroBytes32,
        val: bn(1),
        pc: bn(0x287c),
        is: bn(0x2870),
      },
      {
        type: ReceiptType.ScriptResult,
        result: bn(0),
        gasUsed: bn(0x2c),
      },
    ]);
  });

  it('can get all chain info', async () => {
    using launched = await setupTestProviderAndWallets();
    const { provider } = launched;

    const { consensusParameters } = provider.getChain();

    expect(consensusParameters.version).toBeDefined();
    expect(consensusParameters.chainId).toBeDefined();
    expect(consensusParameters.baseAssetId).toBeDefined();

    expect(consensusParameters.feeParameters.version).toBeDefined();
    expect(consensusParameters.feeParameters.gasPriceFactor).toBeDefined();
    expect(consensusParameters.feeParameters.gasPerByte).toBeDefined();

    expect(consensusParameters.txParameters.version).toBeDefined();
    expect(consensusParameters.txParameters.maxSize).toBeDefined();
    expect(consensusParameters.txParameters.maxInputs).toBeDefined();
    expect(consensusParameters.txParameters.maxOutputs).toBeDefined();
    expect(consensusParameters.txParameters.maxWitnesses).toBeDefined();
    expect(consensusParameters.txParameters.maxGasPerTx).toBeDefined();
    expect(consensusParameters.txParameters.maxBytecodeSubsections).toBeDefined();

    expect(consensusParameters.scriptParameters.version).toBeDefined();
    expect(consensusParameters.scriptParameters.maxScriptLength).toBeDefined();
    expect(consensusParameters.scriptParameters.maxScriptDataLength).toBeDefined();

    expect(consensusParameters.contractParameters.version).toBeDefined();
    expect(consensusParameters.contractParameters.contractMaxSize).toBeDefined();
    expect(consensusParameters.contractParameters.maxStorageSlots).toBeDefined();

    expect(consensusParameters.predicateParameters.version).toBeDefined();
    expect(consensusParameters.predicateParameters.maxPredicateLength).toBeDefined();
    expect(consensusParameters.predicateParameters.maxPredicateDataLength).toBeDefined();
    expect(consensusParameters.predicateParameters.maxGasPerPredicate).toBeDefined();
    expect(consensusParameters.predicateParameters.maxMessageDataLength).toBeDefined();
  });

  it('gets the chain ID', async () => {
    using launched = await setupTestProviderAndWallets();
    const { provider } = launched;

    const chainId = provider.getChainId();

    expect(chainId).toBe(0);
  });

  it('gets the base asset ID', async () => {
    using launched = await setupTestProviderAndWallets();
    const { provider } = launched;

    const baseAssetId = provider.getBaseAssetId();

    expect(baseAssetId).toBeDefined();
  });

  it('can change the provider url of the current instance', async () => {
    using launched = await setupTestProviderAndWallets();
    const { provider } = launched;

    const { cleanup, url } = await launchNode({ port: '0' });

    const spyFetchChainAndNodeInfo = vi.spyOn(Provider.prototype, 'fetchChainAndNodeInfo');

    await provider.connect(url);
    expect(provider.url).toBe(url);

    expect(spyFetchChainAndNodeInfo).toHaveBeenCalledTimes(1);
    cleanup();
  });

  it('can accept a custom fetch function', async () => {
    using launched = await setupTestProviderAndWallets();
    const { provider: providerForUrl } = launched;

    const providerUrl = providerForUrl.url;

    const provider = await Provider.create(providerUrl, {
      fetch: getCustomFetch('getVersion', { nodeInfo: { nodeVersion: '0.30.0' } }),
    });

    expect(await provider.getVersion()).toEqual('0.30.0');
  });

  it('can accept options override in connect method', async () => {
    using launched = await setupTestProviderAndWallets();
    const { provider: providerForUrl } = launched;

    const providerUrl = providerForUrl.url;

    /**
     * Mocking and initializing Provider with an invalid fetcher just
     * to ensure it'll be properly overriden in `connect` method below
     */
    const fetchChainAndNodeInfo = vi
      .spyOn(Provider.prototype, 'fetchChainAndNodeInfo')
      .mockResolvedValue({
        chain: {} as ChainInfo,
        nodeInfo: {} as NodeInfo,
      });

    const provider = await Provider.create(providerUrl, {
      fetch: () => {
        throw new Error('This should never happen');
      },
    });

    expect(fetchChainAndNodeInfo).toHaveBeenCalledTimes(1);

    /**
     * Restore mock and call connect with a proper fetch override
     */
    fetchChainAndNodeInfo.mockRestore();

    await provider.connect(providerUrl, {
      fetch: getCustomFetch('getVersion', { nodeInfo: { nodeVersion: '0.30.0' } }),
    });

    expect(await provider.getVersion()).toEqual('0.30.0');
  });

  it('can force-produce blocks', async () => {
    using launched = await setupTestProviderAndWallets();
    const { provider } = launched;

    const block = await provider.getBlock('latest');
    if (!block) {
      throw new Error('No latest block');
    }
    const { time: timeLastBlockProduced } = block;

    const amountOfBlocksToProduce = 3;
    const producedBlockHeigh = await provider.produceBlocks(amountOfBlocksToProduce);

    const producedBlock = await provider.getBlock(producedBlockHeigh.toNumber());

    expect(producedBlock).toBeDefined();

    const oldest: Date = DateTime.fromTai64(timeLastBlockProduced);
    const newest: Date = DateTime.fromTai64(producedBlock?.time || DateTime.TAI64_NULL);

    expect(newest >= oldest).toBeTruthy();
  });

  // TODO: Add back support for producing blocks with intervals by supporting the new
  // `block_production` config option for `fuel_core`.
  // See: https://github.com/FuelLabs/fuel-core/blob/def8878b986aedad8434f2d1abf059c8cbdbb8e2/crates/services/consensus_module/poa/src/config.rs#L20
  it.skip('can force-produce blocks with custom timestamps', async () => {
    using launched = await setupTestProviderAndWallets();
    const { provider } = launched;

    const block = await provider.getBlock('latest');
    if (!block) {
      throw new Error('No latest block');
    }
    const { time: latestBlockTimestampBeforeProduce, height: latestBlockNumberBeforeProduce } =
      block;
    const latestBlockUnixTimestampBeforeProduce = DateTime.fromTai64(
      latestBlockTimestampBeforeProduce
    ).toUnixMilliseconds();

    const amountOfBlocksToProduce = 3;
    const blockTimeInterval = 100; // 100ms
    const startTime = new Date(latestBlockUnixTimestampBeforeProduce).getTime() + 1000; // 1s after the latest block

    const latestBlockNumber = await provider.produceBlocks(amountOfBlocksToProduce, startTime);

    // Verify that the latest block number is the expected one
    expect(latestBlockNumber.toString(10)).toEqual(
      latestBlockNumberBeforeProduce.add(amountOfBlocksToProduce).toString(10)
    );

    // Verify that the produced blocks have the expected timestamps and block numbers
    const producedBlocks = (
      await Promise.all(
        Array.from({ length: amountOfBlocksToProduce }, (_, i) =>
          provider.getBlock(latestBlockNumberBeforeProduce.add(i + 1).toNumber())
        )
      )
    ).map((producedBlock) => ({
      height: producedBlock?.height.toString(10),
      time: producedBlock?.time,
    }));
    const expectedBlocks = Array.from({ length: amountOfBlocksToProduce }, (_, i) => ({
      height: latestBlockNumberBeforeProduce.add(i + 1).toString(10),
      time: DateTime.fromUnixMilliseconds(startTime + i * blockTimeInterval).toTai64(),
    }));
    expect(producedBlocks).toEqual(expectedBlocks);
  });

  it('can cacheUtxo', async () => {
    const ttl = 10000;
    using launched = await setupTestProviderAndWallets({
      providerOptions: {
        cacheUtxo: ttl,
      },
    });
    const { provider } = launched;

    expect(provider.cache?.ttl).toEqual(ttl);
  });

  it('should use utxos cache by default', async () => {
    using launched = await setupTestProviderAndWallets();
    const { provider } = launched;

    expect(provider.cache?.ttl).toEqual(DEFAULT_UTXOS_CACHE_TTL);
  });

  it('should validate cacheUtxo value [invalid numerical]', async () => {
    const { error } = await safeExec(async () => {
      await setupTestProviderAndWallets({ providerOptions: { cacheUtxo: -500 } });
    });
    expect(error?.message).toMatch(/Invalid TTL: -500\. Use a value greater than zero/);
  });

  it('should be possible to disable the cache by using -1', async () => {
    using launched = await setupTestProviderAndWallets({
      providerOptions: {
        cacheUtxo: -1,
      },
    });
    const { provider } = launched;

    expect(provider.cache).toBeUndefined();
  });

  it('should cache UTXOs only when TX is successfully submitted', async () => {
    using launched = await setupTestProviderAndWallets({
      nodeOptions: {
        args: ['--poa-instant', 'false', '--poa-interval-period', '1s'],
      },
      walletsConfig: {
        coinsPerAsset: 3,
        amountPerCoin: 50_000,
      },
    });
    const {
      provider,
      wallets: [wallet, receiver],
    } = launched;

    const baseAssetId = provider.getBaseAssetId();
    const { coins } = await wallet.getCoins(baseAssetId);
    const EXPECTED: BytesLike[] = coins.map((coin) => coin.id);

    await wallet.transfer(receiver.address, 10_000);

    const cachedCoins = provider.cache?.getActiveData() || [];
    expect(new Set(cachedCoins)).toEqual(new Set(EXPECTED));

    // clear cache
    const activeData = provider.cache?.getActiveData() || [];
    activeData.forEach((coin) => {
      provider.cache?.del(coin);
    });
  });

  it('should NOT cache UTXOs when TX submission fails', async () => {
    using launched = await setupTestProviderAndWallets({
      nodeOptions: {
        args: ['--poa-instant', 'false', '--poa-interval-period', '1s'],
      },
      walletsConfig: {
        coinsPerAsset: 2,
        amountPerCoin: 20_000,
      },
    });
    const {
      provider,
      wallets: [wallet, receiver],
    } = launched;

    const baseAssetId = provider.getBaseAssetId();
    const maxFee = 100_000;
    const transferAmount = 10_000;

    // No enough funds to pay for the TX fee
    const resources = await wallet.getResourcesToSpend([[transferAmount, baseAssetId]]);

    const request = new ScriptTransactionRequest({
      maxFee,
    });

    request.addCoinOutput(receiver.address, transferAmount, baseAssetId);
    request.addResources(resources);

    await expectToThrowFuelError(
      () => wallet.sendTransaction(request, { estimateTxDependencies: false }),
      { code: ErrorCode.INVALID_REQUEST }
    );

    // No UTXOs were cached since the TX submission failed
    const cachedCoins = provider.cache?.getActiveData() || [];
    expect(cachedCoins).lengthOf(0);
  });

  it('should ensure cached UTXOs are not being queried', async () => {
    // Fund the wallet with 2 UTXOs
    const totalUtxos = 2;
    using launched = await setupTestProviderAndWallets({
      nodeOptions: {
        args: ['--poa-instant', 'false', '--poa-interval-period', '1s'],
      },
      walletsConfig: {
        coinsPerAsset: totalUtxos,
        amountPerCoin: 100_000_000_000,
      },
    });

    const {
      provider,
      wallets: [wallet, receiver],
    } = launched;
    const baseAssetId = provider.getBaseAssetId();
    const transferAmount = 10_000;

    const { coins } = await wallet.getCoins(baseAssetId);
    expect(coins.length).toBe(totalUtxos);

    // One of the UTXOs will be cached as the TX submission was successful
    await wallet.transfer(receiver.address, transferAmount);

    const cachedUtxos = provider.cache?.getActiveData() || [];

    // Ensure the cached UTXO is the only one in the cache
    expect(cachedUtxos.length).toBe(1);

    // Determine the used UTXO and the unused UTXO
    const usedUtxo = cachedUtxos[0];
    const unusedUtxos = coins.filter((coin) => coin.id !== usedUtxo);

    // Spy on the getCoinsToSpend method to ensure the cached UTXO is not being queried
    const resourcesToSpendSpy = vi.spyOn(provider.operations, 'getCoinsToSpend');
    const resources = await wallet.getResourcesToSpend([[transferAmount, baseAssetId]]);

    // Ensure the returned UTXO is the unused UTXO
    expect((<Coin>resources[0]).id).toEqual(unusedUtxos[0].id);

    // Ensure the getCoinsToSpend query was called excluding the cached UTXO
    expect(resourcesToSpendSpy).toHaveBeenCalledWith({
      owner: wallet.address.toB256(),
      queryPerAsset: [
        {
          assetId: baseAssetId,
          amount: String(transferAmount),
          max: undefined,
        },
      ],
      excludedIds: {
        messages: [],
        utxos: [usedUtxo],
      },
    });
  });

  it('can getBlocks', async () => {
    using launched = await setupTestProviderAndWallets();
    const blocksLenght = 5;
    const { provider } = launched;
    // Force-producing some blocks to make sure that blocksLenght blocks exist
    await provider.produceBlocks(blocksLenght);
    const { blocks } = await provider.getBlocks({
      last: 5,
    });
    expect(blocks.length).toBe(blocksLenght);
    blocks.forEach((block) => {
      expect(block).toEqual(
        expect.objectContaining({
          id: expect.any(String),
          height: expect.any(BN),
          time: expect.any(String),
          transactionIds: expect.any(Array<string>),
        })
      );
    });
  });

  it('can getMessageProof with all data', async () => {
    // Create a mock provider to return the message proof
    // It test mainly types and converstions
    using launched = await setupTestProviderAndWallets();
    const { provider: nodeProvider } = launched;

    const provider = await Provider.create(nodeProvider.url, {
      fetch: async (url, options) =>
        getCustomFetch('getMessageProof', { messageProof: MESSAGE_PROOF_RAW_RESPONSE })(
          url,
          options
        ),
    });

    const transactionId = '0x79c54219a5c910979e5e4c2728df163fa654a1fe03843e6af59daa2c3fcd42ea';
    const nonce = '0xb33895e6fdf23b5a62c92a1d45c71a11579027f9e5c4dda73c26cf140bcd6895';
    const commitBlockId = '0xe4dfe8fc1b5de2c669efbcc5e4c0a61db175d1b2f03e3cd46ed4396e76695c5b';

    const messageProof = await provider.getMessageProof(transactionId, nonce, commitBlockId);

    expect(messageProof).toStrictEqual({ ...MESSAGE_PROOF, nonce });
  });

  it('can getMessageStatus', async () => {
    // Create a mock provider to return the message proof
    // It test mainly types and converstions
    using launched = await setupTestProviderAndWallets();
    const { provider: nodeProvider } = launched;

    const provider = await Provider.create(nodeProvider.url, {
      fetch: async (url, options) =>
        getCustomFetch('getMessageStatus', { messageStatus: messageStatusResponse })(url, options),
    });
    const messageStatus = await provider.getMessageStatus(
      '0x0000000000000000000000000000000000000000000000000000000000000008'
    );

    expect(messageStatus).toStrictEqual(messageStatusResponse);
  });

  it('can connect', async () => {
    using launched = await setupTestProviderAndWallets();
    const { provider } = launched;

    // check if the provider was initialized properly
    expect(provider).toBeInstanceOf(Provider);
    expect(provider.getChain()).toBeDefined();
    expect(provider.getNode()).toBeDefined();
  });

  it('should cache chain and node info', async () => {
    Provider.clearChainAndNodeCaches();

    using launched = await setupTestProviderAndWallets();
    const { provider } = launched;

    expect(provider.getChain()).toBeDefined();
    expect(provider.getNode()).toBeDefined();
  });

  it('should ensure getChain and getNode uses the cache and does not fetch new data', async () => {
    Provider.clearChainAndNodeCaches();

    const spyFetchChainAndNodeInfo = vi.spyOn(Provider.prototype, 'fetchChainAndNodeInfo');
    const spyFetchChain = vi.spyOn(Provider.prototype, 'fetchChain');
    const spyFetchNode = vi.spyOn(Provider.prototype, 'fetchNode');

    using launched = await setupTestProviderAndWallets();
    const { provider } = launched;

    expect(spyFetchChainAndNodeInfo).toHaveBeenCalledTimes(1);
    expect(spyFetchChain).toHaveBeenCalledTimes(1);
    expect(spyFetchNode).toHaveBeenCalledTimes(1);

    provider.getChain();
    provider.getNode();

    expect(spyFetchChainAndNodeInfo).toHaveBeenCalledTimes(1);
    expect(spyFetchChain).toHaveBeenCalledTimes(1);
    expect(spyFetchNode).toHaveBeenCalledTimes(1);
  });

  it('should ensure fetchChainAndNodeInfo always fetch new data', async () => {
    Provider.clearChainAndNodeCaches();

    const spyFetchChainAndNodeInfo = vi.spyOn(Provider.prototype, 'fetchChainAndNodeInfo');
    const spyFetchChain = vi.spyOn(Provider.prototype, 'fetchChain');
    const spyFetchNode = vi.spyOn(Provider.prototype, 'fetchNode');

    using launched = await setupTestProviderAndWallets();
    const { provider } = launched;

    expect(spyFetchChainAndNodeInfo).toHaveBeenCalledTimes(1);
    expect(spyFetchChain).toHaveBeenCalledTimes(1);
    expect(spyFetchNode).toHaveBeenCalledTimes(1);

    await provider.fetchChainAndNodeInfo();

    expect(spyFetchChainAndNodeInfo).toHaveBeenCalledTimes(2);
    expect(spyFetchChain).toHaveBeenCalledTimes(2);
    expect(spyFetchNode).toHaveBeenCalledTimes(2);
  });

  it('should ensure getGasConfig return essential gas related data', async () => {
    using launched = await setupTestProviderAndWallets();
    const { provider } = launched;

    const gasConfig = provider.getGasConfig();

    expect(gasConfig.gasPerByte).toBeDefined();
    expect(gasConfig.gasPriceFactor).toBeDefined();
    expect(gasConfig.maxGasPerPredicate).toBeDefined();
    expect(gasConfig.maxGasPerTx).toBeDefined();
  });

  it('should throws when using getChain or getNode and without cached data', async () => {
    using launched = await setupTestProviderAndWallets();
    const { provider } = launched;

    Provider.clearChainAndNodeCaches();

    await expectToThrowFuelError(
      () => provider.getChain(),
      new FuelError(
        ErrorCode.CHAIN_INFO_CACHE_EMPTY,
        'Chain info cache is empty. Make sure you have called `Provider.create` to initialize the provider.'
      )
    );

    await expectToThrowFuelError(
      () => provider.getNode(),
      new FuelError(
        ErrorCode.NODE_INFO_CACHE_EMPTY,
        'Node info cache is empty. Make sure you have called `Provider.create` to initialize the provider.'
      )
    );
  });

  it('warns on difference between major client version and supported major version', async () => {
    const { FUEL_CORE } = versions;
    const [major, minor, patch] = FUEL_CORE.split('.');
    const majorMismatch = major === '0' ? 1 : parseInt(patch, 10) - 1;

    const mock = {
      isMajorSupported: false,
      isMinorSupported: true,
      isPatchSupported: true,
      supportedVersion: `${majorMismatch}.${minor}.${patch}`,
    };

    if (mock.supportedVersion === FUEL_CORE) {
      throw new Error();
    }

    const spy = vi.spyOn(fuelTsVersionsMod, 'checkFuelCoreVersionCompatibility');
    spy.mockImplementationOnce(() => mock);

    const consoleWarnSpy = vi.spyOn(console, 'warn');

    await Provider.create(FUEL_NETWORK_URL);

    expect(consoleWarnSpy).toHaveBeenCalledOnce();
    expect(consoleWarnSpy).toHaveBeenCalledWith(
      `The Fuel Node that you are trying to connect to is using fuel-core version ${FUEL_CORE},
which is not supported by the version of the TS SDK that you are using.
Things may not work as expected.
Supported fuel-core version: ${mock.supportedVersion}.`
    );
  });

  it('warns on difference between minor client version and supported minor version', async () => {
    const { FUEL_CORE } = versions;
    const [major, minor, patch] = FUEL_CORE.split('.');
    const minorMismatch = minor === '0' ? 1 : parseInt(patch, 10) - 1;

    const mock = {
      isMajorSupported: true,
      isMinorSupported: false,
      isPatchSupported: true,
      supportedVersion: `${major}.${minorMismatch}.${patch}`,
    };

    if (mock.supportedVersion === FUEL_CORE) {
      throw new Error();
    }

    const spy = vi.spyOn(fuelTsVersionsMod, 'checkFuelCoreVersionCompatibility');
    spy.mockImplementationOnce(() => mock);

    const consoleWarnSpy = vi.spyOn(console, 'warn');

    await Provider.create(FUEL_NETWORK_URL);

    expect(consoleWarnSpy).toHaveBeenCalledOnce();
    expect(consoleWarnSpy).toHaveBeenCalledWith(
      `The Fuel Node that you are trying to connect to is using fuel-core version ${FUEL_CORE},
which is not supported by the version of the TS SDK that you are using.
Things may not work as expected.
Supported fuel-core version: ${mock.supportedVersion}.`
    );
  });

  it('An invalid subscription request throws a FuelError and does not hold the test runner (closes all handles)', async () => {
    using launched = await setupTestProviderAndWallets();
    const { provider } = launched;

    await expectToThrowFuelError(
      async () => {
        for await (const value of provider.operations.statusChange({
          transactionId: 'invalid transaction id',
        })) {
          // shouldn't be reached and should fail if reached
          expect(value).toBeFalsy();
        }
      },

      { code: FuelError.CODES.INVALID_REQUEST }
    );

    const response = new TransactionResponse('invalid transaction id', provider);

    await expectToThrowFuelError(() => response.waitForResult(), {
      code: FuelError.CODES.INVALID_REQUEST,
    });
  });

  it('default timeout is undefined', async () => {
    using launched = await setupTestProviderAndWallets();
    const { provider } = launched;
    expect(provider.options.timeout).toBeUndefined();
  });

  it('throws TimeoutError on timeout when calling an operation', async () => {
    const timeout = 500;
    using launched = await setupTestProviderAndWallets({ providerOptions: { timeout } });
    vi.spyOn(global, 'fetch').mockImplementationOnce((...args: unknown[]) =>
      sleep(timeout).then(() =>
        fetch(args[0] as RequestInfo | URL, args[1] as RequestInit | undefined)
      )
    );
    const { provider } = launched;

    const { error } = await safeExec(async () => {
      await provider.getBlocks({});
    });

    expect(error).toMatchObject({
      code: 23,
      name: 'TimeoutError',
      message: 'The operation was aborted due to timeout',
    });
  });

  it('throws TimeoutError on timeout when calling a subscription', async () => {
    const timeout = 500;
    using launched = await setupTestProviderAndWallets({ providerOptions: { timeout } });
    const { provider } = launched;

    vi.spyOn(global, 'fetch').mockImplementationOnce((...args: unknown[]) =>
      sleep(timeout).then(() =>
        fetch(args[0] as RequestInfo | URL, args[1] as RequestInit | undefined)
      )
    );

    const { error } = await safeExec(async () => {
      for await (const iterator of provider.operations.statusChange({
        transactionId: 'doesnt matter, will be aborted',
      })) {
        // shouldn't be reached and should fail if reached
        expect(iterator).toBeFalsy();
      }
    });
    expect(error).toMatchObject({
      code: 23,
      name: 'TimeoutError',
      message: 'The operation was aborted due to timeout',
    });
  });
  it('should ensure calculateMaxgas considers gasLimit for ScriptTransactionRequest', async () => {
    using launched = await setupTestProviderAndWallets();
    const { provider } = launched;
    const { gasPerByte, maxGasPerTx } = provider.getGasConfig();

    const gasLimit = bn(1000);
    const transactionRequest = new ScriptTransactionRequest({
      gasLimit,
    });

    const maxGasSpy = vi.spyOn(gasMod, 'getMaxGas');

    const chainInfo = provider.getChain();
    const minGas = bn(200);

    const witnessesLength = transactionRequest
      .toTransaction()
      .witnesses.reduce((acc, wit) => acc + wit.dataLength, 0);

    transactionRequest.calculateMaxGas(chainInfo, minGas);
    expect(maxGasSpy).toHaveBeenCalledWith({
      gasPerByte,
      minGas,
      maxGasPerTx,
      witnessesLength,
      witnessLimit: transactionRequest.witnessLimit,
      gasLimit: transactionRequest.gasLimit,
    });
  });

  it('should ensure calculateMaxgas does NOT considers gasLimit for CreateTransactionRequest', async () => {
    using launched = await setupTestProviderAndWallets();
    const { provider } = launched;
    const { gasPerByte, maxGasPerTx } = provider.getGasConfig();

    const transactionRequest = new CreateTransactionRequest({
      witnesses: [ZeroBytes32],
    });

    transactionRequest.addContractCreatedOutput(ZeroBytes32, ZeroBytes32);

    const maxGasSpy = vi.spyOn(gasMod, 'getMaxGas');

    const chainInfo = provider.getChain();
    const minGas = bn(700);

    const witnessesLength = transactionRequest
      .toTransaction()
      .witnesses.reduce((acc, wit) => acc + wit.dataLength, 0);

    transactionRequest.calculateMaxGas(chainInfo, minGas);
    expect(maxGasSpy).toHaveBeenCalledWith({
      gasPerByte,
      minGas,
      witnessesLength,
      maxGasPerTx,
      witnessLimit: transactionRequest.witnessLimit,
    });
  });

  it('should ensure estimated fee values on getTransactionCost are never 0', async () => {
    using launched = await setupTestProviderAndWallets({
      nodeOptions: { args: ['--min-gas-price', '0'] },
    });
    const {
      wallets: [wallet],
    } = launched;

    const request = new ScriptTransactionRequest();

    const { minFee, maxFee, gasPrice } = await wallet.getTransactionCost(request);

    expect(gasPrice.eq(0)).toBeTruthy();
    expect(maxFee.eq(0)).not.toBeTruthy();
    expect(minFee.eq(0)).not.toBeTruthy();
  });

  it('should accept string addresses in methods that require an address', async () => {
    using launched = await setupTestProviderAndWallets();
    const { provider } = launched;

    const baseAssetId = provider.getBaseAssetId();
    const b256Str = Address.fromRandom().toB256();

    const methodCalls = [
      () => provider.getBalance(b256Str, baseAssetId),
      () => provider.getCoins(b256Str),
      () => provider.getResourcesToSpend(b256Str, []),
      () => provider.getContractBalance(b256Str, baseAssetId),
      () => provider.getBalances(b256Str),
      () => provider.getMessages(b256Str),
    ];

    const promises = methodCalls.map(async (call) => {
      await expect(call()).resolves.toBeTruthy();
    });

    await Promise.all(promises);
  });

  it('subscriptions: does not throw when stream contains more than one "data:"', async () => {
    using launched = await setupTestProviderAndWallets();
    const { provider } = launched;

    vi.spyOn(global, 'fetch').mockImplementationOnce(() => {
      const responseObject = {
        data: {
          submitAndAwait: {
            type: 'SuccessStatus',
            time: 'data: 4611686020137152060',
          },
        },
      };
      const streamedResponse = new TextEncoder().encode(
        `data:${JSON.stringify(responseObject)}\n\n`
      );
      return Promise.resolve(
        new Response(
          new ReadableStream({
            start: (controller) => {
              controller.enqueue(streamedResponse);
              controller.close();
            },
          })
        )
      );
    });

    for await (const { submitAndAwait } of provider.operations.submitAndAwait({
      encodedTransaction: "it's mocked so doesn't matter",
    })) {
      expect(submitAndAwait.type).toEqual('SuccessStatus');
      expect((<SubmittedStatus>submitAndAwait).time).toEqual('data: 4611686020137152060');
    }
  });

  test('subscriptions: ignores keep-alive messages', async () => {
    using launched = await setupTestProviderAndWallets();
    const { provider } = launched;

    const fetchSpy = vi.spyOn(global, 'fetch');

    const readableStream = new ReadableStream({
      start(controller) {
        const encoder = new TextEncoder();

        controller.enqueue(
          encoder.encode(`data:${JSON.stringify({ data: { submitAndAwait: { a: 0 } } })}\n\n`)
        );
        controller.enqueue(encoder.encode(':keep-alive-text\n\n'));
        controller.enqueue(
          encoder.encode(`data:${JSON.stringify({ data: { submitAndAwait: { a: 1 } } })}\n\n`)
        );
        controller.close();
      },
    });
    fetchSpy.mockImplementationOnce(() => Promise.resolve(new Response(readableStream)));

    let numberOfEvents = 0;
    // eslint-disable-next-line @typescript-eslint/no-unused-vars
    for await (const { submitAndAwait } of provider.operations.submitAndAwait({
      encodedTransaction: "it's mocked so doesn't matter",
    })) {
      numberOfEvents += 1;
    }

    expect(numberOfEvents).toEqual(2);
  });

  it('subscriptions: does not throw when stream has two events in the same chunk', async () => {
    using launched = await setupTestProviderAndWallets();
    const { provider } = launched;

    vi.spyOn(global, 'fetch').mockImplementationOnce(() => {
      const event1 = {
        data: {
          submitAndAwait: {
            type: 'SubmittedStatus',
          },
        },
      };
      const event2 = {
        data: {
          submitAndAwait: {
            type: 'SuccessStatus',
          },
        },
      };
      const encoder = new TextEncoder();
      const streamedResponse = new Uint8Array([
        ...encoder.encode(`data:${JSON.stringify(event1)}\n\n`),
        ...encoder.encode(`data:${JSON.stringify(event2)}\n\n`),
      ]);
      return Promise.resolve(
        new Response(
          new ReadableStream({
            start: (controller) => {
              controller.enqueue(streamedResponse);
              controller.close();
            },
          })
        )
      );
    });

    let numberOfEvents = 0;

    for await (const { submitAndAwait } of provider.operations.submitAndAwait({
      encodedTransaction: "it's mocked so doesn't matter",
    })) {
      numberOfEvents += 1;

      if (numberOfEvents === 1) {
        expect(submitAndAwait.type).toEqual('SubmittedStatus');
      }
      if (numberOfEvents === 2) {
        expect(submitAndAwait.type).toEqual('SuccessStatus');
      }
    }

    expect(numberOfEvents).toEqual(2);
  });
  it('subscriptions: does not throw when an event is streamed in multiple chunks', async () => {
    using launched = await setupTestProviderAndWallets();
    const { provider } = launched;

    vi.spyOn(global, 'fetch').mockImplementationOnce(() => {
      const responseObject = JSON.stringify({
        data: {
          submitAndAwait: {
            type: 'SuccessStatus',
          },
        },
      });

      const encoder = new TextEncoder();

      const chunk1 = encoder.encode(`data:${responseObject.slice(0, 10)}`);
      const chunk2 = encoder.encode(`${responseObject.slice(10, 20)}`);
      const chunk3 = encoder.encode(`${responseObject.slice(20)}\n\n`);

      return Promise.resolve(
        new Response(
          new ReadableStream({
            start: (controller) => {
              controller.enqueue(chunk1);
              controller.enqueue(chunk2);
              controller.enqueue(chunk3);
              controller.close();
            },
          })
        )
      );
    });

    for await (const { submitAndAwait } of provider.operations.submitAndAwait({
      encodedTransaction: "it's mocked so doesn't matter",
    })) {
      expect(submitAndAwait.type).toEqual('SuccessStatus');
    }
  });

  it('subscriptions: does not throw when chunk has a full and partial event in it', async () => {
    using launched = await setupTestProviderAndWallets();
    const { provider } = launched;

    vi.spyOn(global, 'fetch').mockImplementationOnce(() => {
      const event1 = {
        data: {
          submitAndAwait: {
            type: 'SubmittedStatus',
          },
        },
      };
      const event2 = JSON.stringify({
        data: {
          submitAndAwait: {
            type: 'SuccessStatus',
          },
        },
      });

      const encoder = new TextEncoder();
      const chunk1 = new Uint8Array([
        ...encoder.encode(`data:${JSON.stringify(event1)}\n\n`),
        ...encoder.encode(`data:${event2.slice(0, 25)}`),
      ]);
      const chunk2 = encoder.encode(`${event2.slice(25)}\n\n`);
      return Promise.resolve(
        new Response(
          new ReadableStream({
            start: (controller) => {
              controller.enqueue(chunk1);
              controller.enqueue(chunk2);
              controller.close();
            },
          })
        )
      );
    });

    let numberOfEvents = 0;

    for await (const { submitAndAwait } of provider.operations.submitAndAwait({
      encodedTransaction: "it's mocked so doesn't matter",
    })) {
      numberOfEvents += 1;

      if (numberOfEvents === 1) {
        expect(submitAndAwait.type).toEqual('SubmittedStatus');
      }
      if (numberOfEvents === 2) {
        expect(submitAndAwait.type).toEqual('SuccessStatus');
      }
    }

    expect(numberOfEvents).toEqual(2);
  });

  it('subscriptions: does not throw when multiple chunks contain multiple events with a keep-alive message in-between', async () => {
    using launched = await setupTestProviderAndWallets();
    const { provider } = launched;

    vi.spyOn(global, 'fetch').mockImplementationOnce(() => {
      const event1 = JSON.stringify({
        data: {
          submitAndAwait: {
            type: 'SubmittedStatus',
          },
        },
      });
      const event2 = JSON.stringify({
        data: {
          submitAndAwait: {
            type: 'SuccessStatus',
          },
        },
      });

      const encoder = new TextEncoder();
      return Promise.resolve(
        new Response(
          new ReadableStream({
            start: (controller) => {
              controller.enqueue(encoder.encode(`data:${event1.slice(0, 25)}`));
              controller.enqueue(encoder.encode(':keep-alive-text\n\n'));

              controller.enqueue(
                encoder.encode(
                  `${event1.slice(25)}\n\ndata:${event2.slice(0, 30)}:keep-alive-text\n\n`
                )
              );
              controller.enqueue(encoder.encode(`${event2.slice(30)}\n\n`));
              controller.close();
            },
          })
        )
      );
    });

    let numberOfEvents = 0;

    for await (const { submitAndAwait } of provider.operations.submitAndAwait({
      encodedTransaction: "it's mocked so doesn't matter",
    })) {
      numberOfEvents += 1;

      if (numberOfEvents === 1) {
        expect(submitAndAwait.type).toEqual('SubmittedStatus');
      }
      if (numberOfEvents === 2) {
        expect(submitAndAwait.type).toEqual('SuccessStatus');
      }
    }

    expect(numberOfEvents).toEqual(2);
  });

  it('subscriptions: throws if the stream data string parsing fails for some reason', async () => {
    using launched = await setupTestProviderAndWallets();
    const { provider } = launched;

    const badResponse = 'data: {f: {}\n\n';
    vi.spyOn(global, 'fetch').mockImplementationOnce(() => {
      const streamResponse = new TextEncoder().encode(badResponse);
      return Promise.resolve(
        new Response(
          new ReadableStream({
            start: (controller) => {
              controller.enqueue(streamResponse);
              controller.close();
            },
          })
        )
      );
    });

    await expectToThrowFuelError(
      async () => {
        // eslint-disable-next-line @typescript-eslint/no-unused-vars
        for await (const { submitAndAwait } of provider.operations.submitAndAwait({
          encodedTransaction: "it's mocked so doesn't matter",
        })) {
          // shouldn't be reached!
          expect(true).toBeFalsy();
        }
      },
      {
        code: FuelError.CODES.STREAM_PARSING_ERROR,
      }
    );
  });

  test('requestMiddleware modifies the request before being sent to the node [sync]', async () => {
    using launched = await setupTestProviderAndWallets();
    const { provider } = launched;

    const fetchSpy = vi.spyOn(global, 'fetch');
    await Provider.create(provider.url, {
      requestMiddleware: (request) => {
        request.headers ??= {};
        (request.headers as Record<string, string>)['x-custom-header'] = 'custom-value';
        return request;
      },
    });

    const requestObject = fetchSpy.mock.calls[0][1];

    expect(requestObject?.headers).toMatchObject({
      'x-custom-header': 'custom-value',
    });
  });

  test('requestMiddleware modifies the request before being sent to the node [async]', async () => {
    using launched = await setupTestProviderAndWallets();
    const { provider } = launched;

    const fetchSpy = vi.spyOn(global, 'fetch');
    await Provider.create(provider.url, {
      requestMiddleware: (request) => {
        request.headers ??= {};
        (request.headers as Record<string, string>)['x-custom-header'] = 'custom-value';
        return Promise.resolve(request);
      },
    });

    const requestObject = fetchSpy.mock.calls[0][1];

    expect(requestObject?.headers).toMatchObject({
      'x-custom-header': 'custom-value',
    });
  });

  test('requestMiddleware works for subscriptions', async () => {
    using launched = await setupTestProviderAndWallets();
    const { provider: nodeProvider } = launched;

    const fetchSpy = vi.spyOn(global, 'fetch');
    const provider = await Provider.create(nodeProvider.url, {
      requestMiddleware: (request) => {
        request.headers ??= {};
        (request.headers as Record<string, string>)['x-custom-header'] = 'custom-value';
        return request;
      },
    });

    await safeExec(async () => {
      for await (const iterator of provider.operations.statusChange({
        transactionId: 'doesnt matter, will be aborted',
      })) {
        // Just running a subscription to trigger the middleware
        // shouldn't be reached and should fail if reached
        expect(iterator).toBeFalsy();
      }
    });

    const subscriptionCall = fetchSpy.mock.calls.find((call) => call[0] === `${provider.url}-sub`);
    const requestObject = subscriptionCall?.[1];

    expect(requestObject?.headers).toMatchObject({
      'x-custom-header': 'custom-value',
    });
  });

  test('custom fetch works with requestMiddleware', async () => {
    using launched = await setupTestProviderAndWallets();
    const { provider } = launched;

    let requestHeaders: HeadersInit | undefined;
    await Provider.create(provider.url, {
      fetch: async (url, requestInit) => {
        requestHeaders = requestInit?.headers;
        return fetch(url, requestInit);
      },
      requestMiddleware: (request) => {
        request.headers ??= {};
        (request.headers as Record<string, string>)['x-custom-header'] = 'custom-value';
        return request;
      },
    });

    expect(requestHeaders).toMatchObject({
      'x-custom-header': 'custom-value',
    });
  });

  test('custom fetch works with timeout', async () => {
    using launched = await setupTestProviderAndWallets();
    const { provider: nodeProvider } = launched;

    const timeout = 500;
    const provider = await Provider.create(nodeProvider.url, {
      fetch: async (url, requestInit) => fetch(url, requestInit),
      timeout,
    });
    vi.spyOn(global, 'fetch').mockImplementationOnce((...args: unknown[]) =>
      sleep(timeout).then(() =>
        fetch(args[0] as RequestInfo | URL, args[1] as RequestInit | undefined)
      )
    );

    const { error } = await safeExec(async () => {
      await provider.getBlocks({});
    });

    expect(error).toMatchObject({
      code: 23,
      name: 'TimeoutError',
      message: 'The operation was aborted due to timeout',
    });
  });

  test('getMessageByNonce', async () => {
    using launched = await setupTestProviderAndWallets();
    const { provider } = launched;

    const nonce = '0x381de90750098776c71544527fd253412908dec3d07ce9a7367bd1ba975908a0';
    const message = await provider.getMessageByNonce(nonce);

    expect(message).toBeDefined();
    expect(message?.nonce).toEqual(nonce);
  });

  describe('paginated methods', () => {
    test('can properly use getCoins', async () => {
      const totalCoins = RESOURCES_PAGE_SIZE_LIMIT + 1;

      using launched = await setupTestProviderAndWallets({
        walletsConfig: {
          coinsPerAsset: totalCoins,
          amountPerCoin: totalCoins,
        },
      });

      const {
        provider,
        wallets: [wallet],
      } = launched;

      const baseAssetId = provider.getBaseAssetId();

      // can fetch 1000 coins
      let { coins, pageInfo } = await provider.getCoins(wallet.address, baseAssetId, {
        first: totalCoins - 1,
      });

      expect(coins.length).toBe(totalCoins - 1);
      expect(pageInfo.hasNextPage).toBeTruthy();
      expect(pageInfo.hasPreviousPage).toBeFalsy();
      expect(pageInfo.startCursor).toBeDefined();
      expect(pageInfo.endCursor).toBeDefined();

      // can list next page with 1 coin
      ({ coins, pageInfo } = await provider.getCoins(wallet.address, baseAssetId, {
        after: pageInfo.endCursor,
        first: 100,
      }));

      expect(coins.length).toBe(1);
      expect(pageInfo.hasNextPage).toBeFalsy();
      expect(pageInfo.hasPreviousPage).toBeTruthy();
      expect(pageInfo.startCursor).toBeDefined();
      expect(pageInfo.endCursor).toBeDefined();

      // can show previous page with less coins
      const last = 50;
      ({ coins, pageInfo } = await provider.getCoins(wallet.address, baseAssetId, {
        before: pageInfo.startCursor,
        last,
      }));

      expect(coins.length).toBe(last);
      expect(pageInfo.hasNextPage).toBeTruthy();
      expect(pageInfo.hasPreviousPage).toBeTruthy();
      expect(pageInfo.startCursor).toBeDefined();
      expect(pageInfo.endCursor).toBeDefined();

      // can fetch default 1000 items
      ({ coins, pageInfo } = await provider.getCoins(wallet.address, baseAssetId));

      expect(coins.length).toBe(RESOURCES_PAGE_SIZE_LIMIT);
    });

    test('can properly use getMessages', async () => {
      const totalMessages = RESOURCES_PAGE_SIZE_LIMIT + 1;
      const fakeMessages = Array.from({ length: totalMessages }, (_) => new TestMessage());
      using launched = await setupTestProviderAndWallets({
        walletsConfig: {
          messages: fakeMessages,
        },
      });

      const {
        wallets: [wallet],
        provider,
      } = launched;

      let { messages, pageInfo } = await provider.getMessages(wallet.address, {
        first: totalMessages - 1,
      });

      expect(messages.length).toBe(totalMessages - 1);
      expect(pageInfo.hasNextPage).toBeTruthy();
      expect(pageInfo.hasPreviousPage).toBeFalsy();
      expect(pageInfo.startCursor).toBeDefined();
      expect(pageInfo.endCursor).toBeDefined();

      ({ messages, pageInfo } = await provider.getMessages(wallet.address, {
        after: pageInfo.endCursor,
      }));

      expect(messages.length).toBe(1);
      expect(pageInfo.hasNextPage).toBeFalsy();
      expect(pageInfo.hasPreviousPage).toBeTruthy();
      expect(pageInfo.startCursor).toBeDefined();
      expect(pageInfo.endCursor).toBeDefined();

      // can show previous page with less messages
      const last = 50;
      ({ messages, pageInfo } = await provider.getMessages(wallet.address, {
        before: pageInfo.startCursor,
        last,
      }));

      expect(messages.length).toBe(last);
      expect(pageInfo.hasNextPage).toBeTruthy();
      expect(pageInfo.hasPreviousPage).toBeTruthy();
      expect(pageInfo.startCursor).toBeDefined();
      expect(pageInfo.endCursor).toBeDefined();

      ({ messages, pageInfo } = await provider.getMessages(wallet.address));

      // can fetch default 100 items
      expect(messages.length).toBe(RESOURCES_PAGE_SIZE_LIMIT);
    });

    test('can properly use getBlocks', async () => {
      const blocksToProduce = 5;
      // one is produced when the node starts
      const totalBlocksProduced = blocksToProduce + 1;

      using launched = await setupTestProviderAndWallets();
      const { provider } = launched;

      await provider.produceBlocks(blocksToProduce);

      let { blocks, pageInfo } = await provider.getBlocks({
        first: totalBlocksProduced - 1,
      });

      expect(blocks.length).toBe(totalBlocksProduced - 1);
      expect(pageInfo.hasNextPage).toBeTruthy();
      expect(pageInfo.hasPreviousPage).toBeFalsy();
      expect(pageInfo.startCursor).toBeDefined();
      expect(pageInfo.endCursor).toBeDefined();

      ({ blocks, pageInfo } = await provider.getBlocks({
        after: pageInfo.endCursor,
      }));

      expect(blocks.length).toBe(1);
      expect(pageInfo.hasNextPage).toBeFalsy();
      expect(pageInfo.hasPreviousPage).toBeTruthy();
      expect(pageInfo.startCursor).toBeDefined();
      expect(pageInfo.endCursor).toBeDefined();

      // can show previous page with less blocks
      const last = 2;
      ({ blocks, pageInfo } = await provider.getBlocks({
        before: pageInfo.startCursor,
        last,
      }));

      expect(blocks.length).toBe(last);
      expect(pageInfo.hasNextPage).toBeTruthy();
      expect(pageInfo.hasPreviousPage).toBeTruthy();
      expect(pageInfo.startCursor).toBeDefined();
      expect(pageInfo.endCursor).toBeDefined();
    });

    describe('pagination arguments', async () => {
      using launched = await setupTestProviderAndWallets({
        walletsConfig: {
          coinsPerAsset: 100,
        },
      });
      const { provider } = launched;
      const baseAssetId = provider.getBaseAssetId();
      const address = Address.fromRandom();
      const exceededLimit = RESOURCES_PAGE_SIZE_LIMIT + 1;
      const safeLimit = BLOCKS_PAGE_SIZE_LIMIT;

      function getInvocations(args: CursorPaginationArgs) {
        return [
          {
            name: 'getCoins',
            invocation: () => provider.getCoins(address, baseAssetId, args),
            limit: RESOURCES_PAGE_SIZE_LIMIT,
          },
          {
            name: 'getMessages',
            invocation: () => provider.getMessages(address, args),
            limit: RESOURCES_PAGE_SIZE_LIMIT,
          },
          {
            name: 'getBlocks',
            invocation: () => provider.getBlocks(args),
            limit: BLOCKS_PAGE_SIZE_LIMIT,
          },
        ];
      }

      const args1: CursorPaginationArgs = { first: exceededLimit };
      const invocations1 = getInvocations(args1);
      it.each(invocations1)('validate max items on $name', async ({ invocation, limit }) => {
        await expectToThrowFuelError(
          () => invocation(),
          new FuelError(
            ErrorCode.INVALID_INPUT_PARAMETERS,
            `Pagination limit for this query cannot exceed ${limit} items`
          )
        );
      });

      const args2: CursorPaginationArgs = { after: 'after', before: 'before' };
      const invocations2 = getInvocations(args2);
      it.each(invocations2)(
        "validate use of 'after' with 'before' on $name",
        async ({ invocation }) => {
          await expectToThrowFuelError(
            () => invocation(),
            new FuelError(
              ErrorCode.INVALID_INPUT_PARAMETERS,
              'Pagination arguments "after" and "before" cannot be used together'
            )
          );
        }
      );

      const args3: CursorPaginationArgs = { before: 'before', first: safeLimit };
      const invocations3 = getInvocations(args3);
      it.each(invocations3)(
        "validate use of 'after' with 'last' on $name",
        async ({ invocation }) => {
          await expectToThrowFuelError(
            () => invocation(),
            new FuelError(
              ErrorCode.INVALID_INPUT_PARAMETERS,
              'The use of pagination argument "first" with "before" is not supported'
            )
          );
        }
      );

      const args4: CursorPaginationArgs = { after: 'after', last: safeLimit };
      const invocations4 = getInvocations(args4);
      it.each(invocations4)(
        "validate use of 'before' with 'first' on $name",
        async ({ invocation }) => {
          await expectToThrowFuelError(
            () => invocation(),
            new FuelError(
              ErrorCode.INVALID_INPUT_PARAMETERS,
              'The use of pagination argument "last" with "after" is not supported'
            )
          );
        }
      );
    });
  });

  test('can properly use getBalances', async () => {
    const fundAmount = 10_000;

    using launched = await setupTestProviderAndWallets({
      walletsConfig: {
        amountPerCoin: fundAmount,
      },
    });
    const {
      provider,
      wallets: [wallet],
    } = launched;

    const baseAssetId = provider.getBaseAssetId();

    const { balances } = await provider.getBalances(wallet.address);

    expect(balances.length).toBe(3);

    balances.forEach((balance) => {
      expect(balance.amount.toNumber()).toBe(fundAmount);
      expect([baseAssetId, ASSET_A, ASSET_B].includes(balance.assetId)).toBeTruthy();
    });
  });
});<|MERGE_RESOLUTION|>--- conflicted
+++ resolved
@@ -7,13 +7,8 @@
 import { BN, bn } from '@fuel-ts/math';
 import type { Receipt } from '@fuel-ts/transactions';
 import { InputType, ReceiptType, TransactionType } from '@fuel-ts/transactions';
-<<<<<<< HEAD
-import { DateTime, arrayify, hexlify, sleep } from '@fuel-ts/utils';
+import { DateTime, arrayify, sleep } from '@fuel-ts/utils';
 import { ASSET_A, ASSET_B } from '@fuel-ts/utils/test-utils';
-=======
-import { DateTime, arrayify, sleep } from '@fuel-ts/utils';
-import { ASSET_A } from '@fuel-ts/utils/test-utils';
->>>>>>> 16ee1bfe
 import { versions } from '@fuel-ts/versions';
 import * as fuelTsVersionsMod from '@fuel-ts/versions';
 
