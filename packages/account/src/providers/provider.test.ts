--- conflicted
+++ resolved
@@ -1065,17 +1065,19 @@
   });
 
   it('should ensure getChain and getNode uses the cache and does not fetch new data', async () => {
-    using launched = await setupTestProviderAndWallets();
-    const { provider } = launched;
-
     const spyFetchChainAndNodeInfo = vi.spyOn(Provider.prototype, 'fetchChainAndNodeInfo');
     const spyFetchChain = vi.spyOn(Provider.prototype, 'fetchChain');
     const spyFetchNode = vi.spyOn(Provider.prototype, 'fetchNode');
 
+    using launched = await setupTestProviderAndWallets();
+    const { provider } = launched;
+
+    expect(spyFetchChainAndNodeInfo).toHaveBeenCalledTimes(1);
+
     provider.getChain();
     provider.getNode();
 
-    expect(spyFetchChainAndNodeInfo).toHaveBeenCalledTimes(0);
+    expect(spyFetchChainAndNodeInfo).toHaveBeenCalledTimes(1);
     expect(spyFetchChain).toHaveBeenCalledTimes(0);
     expect(spyFetchNode).toHaveBeenCalledTimes(0);
   });
@@ -1084,24 +1086,13 @@
     using launched = await setupTestProviderAndWallets();
     const { provider } = launched;
 
-<<<<<<< HEAD
     const spyFetchChainAndNodeInfo = vi.spyOn(Provider.prototype, 'fetchChainAndNodeInfo');
     const spyFetchChain = vi.spyOn(Provider.prototype, 'fetchChain');
     const spyFetchNode = vi.spyOn(Provider.prototype, 'fetchNode');
-=======
-    expect(spyFetchChainAndNodeInfo).toHaveBeenCalledTimes(1);
->>>>>>> 55bfa6d7
 
     const INSTANCES_NUM = 5;
 
-<<<<<<< HEAD
     Array.from({ length: INSTANCES_NUM }, () => Provider.create(provider.url));
-=======
-    expect(spyFetchChainAndNodeInfo).toHaveBeenCalledTimes(1);
-    expect(spyFetchChain).toHaveBeenCalledTimes(0);
-    expect(spyFetchNode).toHaveBeenCalledTimes(0);
-  });
->>>>>>> 55bfa6d7
 
     expect(spyFetchChainAndNodeInfo).toHaveBeenCalledTimes(INSTANCES_NUM);
 
@@ -1111,6 +1102,8 @@
 
   it('should ensure fetchChainAndNodeInfo uses cached data', async () => {
     const spyFetchChainAndNodeInfo = vi.spyOn(Provider.prototype, 'fetchChainAndNodeInfo');
+    const spyFetchChain = vi.spyOn(Provider.prototype, 'fetchChain');
+    const spyFetchNode = vi.spyOn(Provider.prototype, 'fetchNode');
 
     using launched = await setupTestProviderAndWallets();
 
@@ -1122,14 +1115,11 @@
 
     await provider.fetchChainAndNodeInfo();
 
-<<<<<<< HEAD
     expect(spyFetchChainAndNodeInfo).toHaveBeenCalledTimes(2);
 
     expect(spyFetchChain).toHaveBeenCalledTimes(1);
     expect(spyFetchNode).toHaveBeenCalledTimes(1);
-=======
     expect(spyOperation).toHaveBeenCalledTimes(1);
->>>>>>> 55bfa6d7
   });
 
   it('should ensure getGasConfig return essential gas related data', async () => {
