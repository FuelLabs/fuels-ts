import { Address } from '@fuel-ts/address';
import { ZeroBytes32 } from '@fuel-ts/address/configs';
import { randomBytes } from '@fuel-ts/crypto';
import { FuelError, ErrorCode } from '@fuel-ts/errors';
import { expectToThrowFuelError, safeExec } from '@fuel-ts/errors/test-utils';
import type { BytesLike } from '@fuel-ts/interfaces';
import { BN, bn } from '@fuel-ts/math';
import type { Receipt } from '@fuel-ts/transactions';
import { InputType, ReceiptType, TransactionType } from '@fuel-ts/transactions';
import { DateTime, arrayify, hexlify, sleep } from '@fuel-ts/utils';
import { versions } from '@fuel-ts/versions';
import * as fuelTsVersionsMod from '@fuel-ts/versions';

import {
  messageStatusResponse,
  MESSAGE_PROOF_RAW_RESPONSE,
  MESSAGE_PROOF,
} from '../../test/fixtures';
<<<<<<< HEAD
import { seedTestWallet } from '../test-utils';
import { Wallet } from '../wallet';
=======
import { setupTestProviderAndWallets, launchNode } from '../test-utils';
>>>>>>> ffd7dc60

import type { ChainInfo, NodeInfo } from './provider';
import Provider from './provider';
import type {
  CoinTransactionRequestInput,
  MessageTransactionRequestInput,
} from './transaction-request';
import { ScriptTransactionRequest, CreateTransactionRequest } from './transaction-request';
import { TransactionResponse } from './transaction-response';
import type { SubmittedStatus } from './transaction-summary/types';
import * as gasMod from './utils/gas';

afterEach(() => {
  vi.restoreAllMocks();
});

const getCustomFetch =
  (expectedOperationName: string, expectedResponse: object) =>
  async (url: string, options: RequestInit | undefined) => {
    const graphqlRequest = JSON.parse(options?.body as string);
    const { operationName } = graphqlRequest;

    if (operationName === expectedOperationName) {
      const responseText = JSON.stringify({
        data: expectedResponse,
      });
      const response = Promise.resolve(new Response(responseText, options));

      return response;
    }
    return fetch(url, options);
  };

// TODO: Figure out a way to import this constant from `@fuel-ts/account/configs`
const FUEL_NETWORK_URL = 'http://127.0.0.1:4000/v1/graphql';

/**
 * @group node
 */
describe('Provider', () => {
  it('can getVersion()', async () => {
    using launched = await setupTestProviderAndWallets();
    const { provider } = launched;

    const version = await provider.getVersion();

    expect(version).toEqual('0.27.0');
  });

  it('can call()', async () => {
    using launched = await setupTestProviderAndWallets();
    const { provider } = launched;
    const baseAssetId = provider.getBaseAssetId();

    const CoinInputs: CoinTransactionRequestInput[] = [
      {
        type: InputType.Coin,
        id: '0xbc90ada45d89ec6648f8304eaf8fa2b03384d3c0efabc192b849658f4689b9c500',
        owner: baseAssetId,
        assetId: baseAssetId,
        txPointer: '0x00000000000000000000000000000000',
        amount: 500_000,
        witnessIndex: 0,
      },
    ];
    const transactionRequest = new ScriptTransactionRequest({
      tip: 0,
      gasLimit: 100_000,
      maxFee: 120_000,
      script:
        /*
          Opcode::ADDI(0x10, REG_ZERO, 0xCA)
          Opcode::ADDI(0x11, REG_ZERO, 0xBA)
          Opcode::LOG(0x10, 0x11, REG_ZERO, REG_ZERO)
          Opcode::RET(REG_ONE)
        */
        arrayify('0x504000ca504400ba3341100024040000'),
      scriptData: randomBytes(32),
      inputs: CoinInputs,
      witnesses: ['0x'],
    });

    const callResult = await provider.call(transactionRequest);

    const expectedReceipts: Receipt[] = [
      {
        type: ReceiptType.Log,
        id: ZeroBytes32,
        val0: bn(202),
        val1: bn(186),
        val2: bn(0),
        val3: bn(0),
        pc: bn(0x2888),
        is: bn(0x2880),
      },
      {
        type: ReceiptType.Return,
        id: ZeroBytes32,
        val: bn(1),
        pc: bn(0x288c),
        is: bn(0x2880),
      },
      {
        type: ReceiptType.ScriptResult,
        result: bn(0),
        gasUsed: bn(170),
      },
    ];

    expect(callResult.receipts).toStrictEqual(expectedReceipts);
  });

  // TODO: Add tests to provider sendTransaction
  // sendTransaction can't be tested without a valid signature
  // importing and testing it here can generate cycle dependency
  // as we test this in other modules like call contract its ok to
  // skip for now
  it.skip('can sendTransaction()', async () => {
    using launched = await setupTestProviderAndWallets();
    const { provider } = launched;

    const response = await provider.sendTransaction({
      type: TransactionType.Script,
      tip: 0,
      gasLimit: 1000000,
      script:
        /*
          Opcode::ADDI(0x10, REG_ZERO, 0xCA)
          Opcode::ADDI(0x11, REG_ZERO, 0xBA)
          Opcode::LOG(0x10, 0x11, REG_ZERO, REG_ZERO)
          Opcode::RET(REG_ONE)
        */
        arrayify('0x504000ca504400ba3341100024040000'),
      scriptData: randomBytes(32),
    });

    const result = await response.wait();

    expect(result.receipts).toEqual([
      {
        type: ReceiptType.Log,
        id: ZeroBytes32,
        val0: bn(202),
        val1: bn(186),
        val2: bn(0),
        val3: bn(0),
        pc: bn(0x2878),
        is: bn(0x2870),
      },
      {
        type: ReceiptType.Return,
        id: ZeroBytes32,
        val: bn(1),
        pc: bn(0x287c),
        is: bn(0x2870),
      },
      {
        type: ReceiptType.ScriptResult,
        result: bn(0),
        gasUsed: bn(0x2c),
      },
    ]);
  });

  it('can get all chain info', async () => {
    using launched = await setupTestProviderAndWallets();
    const { provider } = launched;

    const { consensusParameters } = provider.getChain();

    expect(consensusParameters.version).toBeDefined();
    expect(consensusParameters.chainId).toBeDefined();
    expect(consensusParameters.baseAssetId).toBeDefined();

    expect(consensusParameters.feeParameters.version).toBeDefined();
    expect(consensusParameters.feeParameters.gasPriceFactor).toBeDefined();
    expect(consensusParameters.feeParameters.gasPerByte).toBeDefined();

    expect(consensusParameters.txParameters.version).toBeDefined();
    expect(consensusParameters.txParameters.maxSize).toBeDefined();
    expect(consensusParameters.txParameters.maxInputs).toBeDefined();
    expect(consensusParameters.txParameters.maxOutputs).toBeDefined();
    expect(consensusParameters.txParameters.maxWitnesses).toBeDefined();
    expect(consensusParameters.txParameters.maxGasPerTx).toBeDefined();
    expect(consensusParameters.txParameters.maxBytecodeSubsections).toBeDefined();

    expect(consensusParameters.scriptParameters.version).toBeDefined();
    expect(consensusParameters.scriptParameters.maxScriptLength).toBeDefined();
    expect(consensusParameters.scriptParameters.maxScriptDataLength).toBeDefined();

    expect(consensusParameters.contractParameters.version).toBeDefined();
    expect(consensusParameters.contractParameters.contractMaxSize).toBeDefined();
    expect(consensusParameters.contractParameters.maxStorageSlots).toBeDefined();

    expect(consensusParameters.predicateParameters.version).toBeDefined();
    expect(consensusParameters.predicateParameters.maxPredicateLength).toBeDefined();
    expect(consensusParameters.predicateParameters.maxPredicateDataLength).toBeDefined();
    expect(consensusParameters.predicateParameters.maxGasPerPredicate).toBeDefined();
    expect(consensusParameters.predicateParameters.maxMessageDataLength).toBeDefined();
  });

  it('gets the chain ID', async () => {
    const provider = await Provider.create(FUEL_NETWORK_URL);
    const chainId = provider.getChainId();

    expect(chainId).toBe(0);
  });

  it('gets the base asset ID', async () => {
    const provider = await Provider.create(FUEL_NETWORK_URL);
    const baseAssetId = provider.getBaseAssetId();

    expect(baseAssetId).toBeDefined();
  });

  it('can change the provider url of the current instance', async () => {
    using launched = await setupTestProviderAndWallets();
    const { provider } = launched;

    const { cleanup, url } = await launchNode({ port: '0' });

    const spyFetchChainAndNodeInfo = vi.spyOn(Provider.prototype, 'fetchChainAndNodeInfo');

    await provider.connect(url);
    expect(provider.url).toBe(url);

    expect(spyFetchChainAndNodeInfo).toHaveBeenCalledTimes(1);
    cleanup();
  });

  it('can accept a custom fetch function', async () => {
    using launched = await setupTestProviderAndWallets();
    const { provider: providerForUrl } = launched;

    const providerUrl = providerForUrl.url;

    const provider = await Provider.create(providerUrl, {
      fetch: getCustomFetch('getVersion', { nodeInfo: { nodeVersion: '0.30.0' } }),
    });

    expect(await provider.getVersion()).toEqual('0.30.0');
  });

  it('can accept options override in connect method', async () => {
    using launched = await setupTestProviderAndWallets();
    const { provider: providerForUrl } = launched;

    const providerUrl = providerForUrl.url;

    /**
     * Mocking and initializing Provider with an invalid fetcher just
     * to ensure it'll be properly overriden in `connect` method below
     */
    const fetchChainAndNodeInfo = vi
      .spyOn(Provider.prototype, 'fetchChainAndNodeInfo')
      .mockResolvedValue({
        chain: {} as ChainInfo,
        nodeInfo: {} as NodeInfo,
      });

    const provider = await Provider.create(providerUrl, {
      fetch: () => {
        throw new Error('This should never happen');
      },
    });

    expect(fetchChainAndNodeInfo).toHaveBeenCalledTimes(1);

    /**
     * Restore mock and call connect with a proper fetch override
     */
    fetchChainAndNodeInfo.mockRestore();

    await provider.connect(providerUrl, {
      fetch: getCustomFetch('getVersion', { nodeInfo: { nodeVersion: '0.30.0' } }),
    });

    expect(await provider.getVersion()).toEqual('0.30.0');
  });

  it('can force-produce blocks', async () => {
    using launched = await setupTestProviderAndWallets();
    const { provider } = launched;

    const block = await provider.getBlock('latest');
    if (!block) {
      throw new Error('No latest block');
    }
    const { time: timeLastBlockProduced } = block;

    const amountOfBlocksToProduce = 3;
    const producedBlockHeigh = await provider.produceBlocks(amountOfBlocksToProduce);

    const producedBlock = await provider.getBlock(producedBlockHeigh.toNumber());

    expect(producedBlock).toBeDefined();

    const oldest: Date = DateTime.fromTai64(timeLastBlockProduced);
    const newest: Date = DateTime.fromTai64(producedBlock?.time || DateTime.TAI64_NULL);

    expect(newest >= oldest).toBeTruthy();
  });

  // TODO: Add back support for producing blocks with intervals by supporting the new
  // `block_production` config option for `fuel_core`.
  // See: https://github.com/FuelLabs/fuel-core/blob/def8878b986aedad8434f2d1abf059c8cbdbb8e2/crates/services/consensus_module/poa/src/config.rs#L20
  it.skip('can force-produce blocks with custom timestamps', async () => {
    using launched = await setupTestProviderAndWallets();
    const { provider } = launched;

    const block = await provider.getBlock('latest');
    if (!block) {
      throw new Error('No latest block');
    }
    const { time: latestBlockTimestampBeforeProduce, height: latestBlockNumberBeforeProduce } =
      block;
    const latestBlockUnixTimestampBeforeProduce = DateTime.fromTai64(
      latestBlockTimestampBeforeProduce
    ).toUnixMilliseconds();

    const amountOfBlocksToProduce = 3;
    const blockTimeInterval = 100; // 100ms
    const startTime = new Date(latestBlockUnixTimestampBeforeProduce).getTime() + 1000; // 1s after the latest block

    const latestBlockNumber = await provider.produceBlocks(amountOfBlocksToProduce, startTime);

    // Verify that the latest block number is the expected one
    expect(latestBlockNumber.toString(10)).toEqual(
      latestBlockNumberBeforeProduce.add(amountOfBlocksToProduce).toString(10)
    );

    // Verify that the produced blocks have the expected timestamps and block numbers
    const producedBlocks = (
      await Promise.all(
        Array.from({ length: amountOfBlocksToProduce }, (_, i) =>
          provider.getBlock(latestBlockNumberBeforeProduce.add(i + 1).toNumber())
        )
      )
    ).map((producedBlock) => ({
      height: producedBlock?.height.toString(10),
      time: producedBlock?.time,
    }));
    const expectedBlocks = Array.from({ length: amountOfBlocksToProduce }, (_, i) => ({
      height: latestBlockNumberBeforeProduce.add(i + 1).toString(10),
      time: DateTime.fromUnixMilliseconds(startTime + i * blockTimeInterval).toTai64(),
    }));
    expect(producedBlocks).toEqual(expectedBlocks);
  });

  it('can cacheUtxo [undefined]', async () => {
    using launched = await setupTestProviderAndWallets();
    const { provider } = launched;

    expect(provider.cache).toEqual(undefined);
  });

  it('can cacheUtxo [numerical]', async () => {
    using launched = await setupTestProviderAndWallets({ providerOptions: { cacheUtxo: 2500 } });
    const { provider } = launched;

    expect(provider.cache).toBeTruthy();
    expect(provider.cache?.ttl).toEqual(2_500);
  });

  it('can cacheUtxo [invalid numerical]', async () => {
    const { error } = await safeExec(async () => {
      await setupTestProviderAndWallets({ providerOptions: { cacheUtxo: -500 } });
    });
    expect(error?.message).toMatch(/Invalid TTL: -500\. Use a value greater than zero/);
  });

  it('can cacheUtxo [will not cache inputs if no cache]', async () => {
    using launched = await setupTestProviderAndWallets();
    const { provider } = launched;
    const transactionRequest = new ScriptTransactionRequest();

    const { error } = await safeExec(() => provider.sendTransaction(transactionRequest));

    expect(error).toBeTruthy();
    expect(provider.cache).toEqual(undefined);
  });

  it('can cacheUtxo [will not cache inputs cache enabled + no coins]', async () => {
    using launched = await setupTestProviderAndWallets({
      providerOptions: {
        cacheUtxo: 1,
      },
    });
    const { provider } = launched;

    const baseAssetId = provider.getBaseAssetId();
    const MessageInput: MessageTransactionRequestInput = {
      type: InputType.Message,
      amount: 100,
      sender: baseAssetId,
      recipient: baseAssetId,
      witnessIndex: 1,
      nonce: baseAssetId,
    };
    const transactionRequest = new ScriptTransactionRequest({
      inputs: [MessageInput],
    });

    const { error } = await safeExec(() => provider.sendTransaction(transactionRequest));

    expect(error).toBeTruthy();
    expect(provider.cache).toBeTruthy();
    expect(provider.cache?.getActiveData()).toStrictEqual([]);
  });

  it('can cacheUtxo [will cache inputs cache enabled + coins]', async () => {
    using launched = await setupTestProviderAndWallets({ providerOptions: { cacheUtxo: 10000 } });
    const { provider } = launched;

    const baseAssetId = provider.getBaseAssetId();
    const EXPECTED: BytesLike[] = [
      '0xbc90ada45d89ec6648f8304eaf8fa2b03384d3c0efabc192b849658f4689b9c500',
      '0xbc90ada45d89ec6648f8304eaf8fa2b03384d3c0efabc192b849658f4689b9c501',
      '0xda5d131c490db3868be9f8e228cf279bd98ef1de97129682777ed93fa088bc3f02',
    ];
    const MessageInput: MessageTransactionRequestInput = {
      type: InputType.Message,
      amount: 100,
      sender: baseAssetId,
      recipient: baseAssetId,
      witnessIndex: 1,
      nonce: baseAssetId,
    };
    const CoinInputA: CoinTransactionRequestInput = {
      type: InputType.Coin,
      id: EXPECTED[0],
      owner: baseAssetId,
      assetId: baseAssetId,
      txPointer: baseAssetId,
      witnessIndex: 1,
      amount: 100,
    };
    const CoinInputB: CoinTransactionRequestInput = {
      type: InputType.Coin,
      id: arrayify(EXPECTED[1]),
      owner: baseAssetId,
      assetId: baseAssetId,
      txPointer: baseAssetId,
      witnessIndex: 1,
      amount: 100,
    };
    const CoinInputC: CoinTransactionRequestInput = {
      type: InputType.Coin,
      id: EXPECTED[2],
      owner: baseAssetId,
      assetId: baseAssetId,
      txPointer: baseAssetId,
      witnessIndex: 1,
      amount: 100,
    };
    const transactionRequest = new ScriptTransactionRequest({
      inputs: [MessageInput, CoinInputA, CoinInputB, CoinInputC],
    });

    const { error } = await safeExec(() => provider.sendTransaction(transactionRequest));

    expect(error).toBeTruthy();
    const EXCLUDED = provider.cache?.getActiveData() || [];
    expect(EXCLUDED.length).toEqual(3);
    expect(EXCLUDED.map((value) => hexlify(value))).toStrictEqual(EXPECTED);

    // clear cache
    EXCLUDED.forEach((value) => provider.cache?.del(value));
  });

  it('can cacheUtxo [will cache inputs and also use in exclude list]', async () => {
    using launched = await setupTestProviderAndWallets({ providerOptions: { cacheUtxo: 10000 } });
    const { provider } = launched;

    const baseAssetId = provider.getBaseAssetId();
    const EXPECTED: BytesLike[] = [
      '0xbc90ada45d89ec6648f8304eaf8fa2b03384d3c0efabc192b849658f4689b9c503',
      '0xbc90ada45d89ec6648f8304eaf8fa2b03384d3c0efabc192b849658f4689b9c504',
      '0xda5d131c490db3868be9f8e228cf279bd98ef1de97129682777ed93fa088bc3505',
    ];
    const MessageInput: MessageTransactionRequestInput = {
      type: InputType.Message,
      amount: 100,
      sender: baseAssetId,
      recipient: baseAssetId,
      witnessIndex: 1,
      nonce: baseAssetId,
    };
    const CoinInputA: CoinTransactionRequestInput = {
      type: InputType.Coin,
      id: EXPECTED[0],
      owner: baseAssetId,
      assetId: baseAssetId,
      txPointer: baseAssetId,
      witnessIndex: 1,
      amount: 100,
    };
    const CoinInputB: CoinTransactionRequestInput = {
      type: InputType.Coin,
      id: arrayify(EXPECTED[1]),
      owner: baseAssetId,
      assetId: baseAssetId,
      txPointer: baseAssetId,
      witnessIndex: 1,
      amount: 100,
    };
    const CoinInputC: CoinTransactionRequestInput = {
      type: InputType.Coin,
      id: EXPECTED[2],
      owner: baseAssetId,
      assetId: baseAssetId,
      txPointer: baseAssetId,
      witnessIndex: 1,
      amount: 100,
    };
    const transactionRequest = new ScriptTransactionRequest({
      inputs: [MessageInput, CoinInputA, CoinInputB, CoinInputC],
    });

    const { error } = await safeExec(() => provider.sendTransaction(transactionRequest));

    expect(error).toBeTruthy();
    const EXCLUDED = provider.cache?.getActiveData() || [];
    expect(EXCLUDED.length).toEqual(3);
    expect(EXCLUDED.map((value) => hexlify(value))).toStrictEqual(EXPECTED);

    const owner = Address.fromRandom();
    const resourcesToSpendMock = vi.fn(() =>
      Promise.resolve({ coinsToSpend: [] })
    ) as unknown as typeof provider.operations.getCoinsToSpend;
    provider.operations.getCoinsToSpend = resourcesToSpendMock;
    await provider.getResourcesToSpend(owner, []);

    expect(resourcesToSpendMock).toHaveBeenCalledWith({
      owner: owner.toB256(),
      queryPerAsset: [],
      excludedIds: {
        messages: [],
        utxos: EXPECTED,
      },
    });

    // clear cache
    EXCLUDED.forEach((value) => provider.cache?.del(value));
  });

  it('can cacheUtxo [will cache inputs cache enabled + coins]', async () => {
    using launched = await setupTestProviderAndWallets({ providerOptions: { cacheUtxo: 10000 } });
    const { provider } = launched;

    const baseAssetId = provider.getBaseAssetId();
    const EXPECTED: BytesLike[] = [
      '0xbc90ada45d89ec6648f8304eaf8fa2b03384d3c0efabc192b849658f4689b9c500',
      '0xbc90ada45d89ec6648f8304eaf8fa2b03384d3c0efabc192b849658f4689b9c501',
      '0xda5d131c490db3868be9f8e228cf279bd98ef1de97129682777ed93fa088bc3f02',
    ];
    const MessageInput: MessageTransactionRequestInput = {
      type: InputType.Message,
      amount: 100,
      sender: baseAssetId,
      recipient: baseAssetId,
      witnessIndex: 1,
      nonce: baseAssetId,
    };
    const CoinInputA: CoinTransactionRequestInput = {
      type: InputType.Coin,
      id: EXPECTED[0],
      owner: baseAssetId,
      assetId: baseAssetId,
      txPointer: baseAssetId,
      witnessIndex: 1,
      amount: 100,
    };
    const CoinInputB: CoinTransactionRequestInput = {
      type: InputType.Coin,
      id: arrayify(EXPECTED[1]),
      owner: baseAssetId,
      assetId: baseAssetId,
      txPointer: baseAssetId,
      witnessIndex: 1,
      amount: 100,
    };
    const CoinInputC: CoinTransactionRequestInput = {
      type: InputType.Coin,
      id: EXPECTED[2],
      owner: baseAssetId,
      assetId: baseAssetId,
      txPointer: baseAssetId,
      witnessIndex: 1,
      amount: 100,
    };
    const transactionRequest = new ScriptTransactionRequest({
      inputs: [MessageInput, CoinInputA, CoinInputB, CoinInputC],
    });

    const { error } = await safeExec(() => provider.sendTransaction(transactionRequest));

    expect(error).toBeTruthy();
    const EXCLUDED = provider.cache?.getActiveData() || [];
    expect(EXCLUDED.length).toEqual(3);
    expect(EXCLUDED.map((value) => hexlify(value))).toStrictEqual(EXPECTED);

    // clear cache
    EXCLUDED.forEach((value) => provider.cache?.del(value));
  });

  it('can cacheUtxo [will cache inputs and also merge/de-dupe in exclude list]', async () => {
    using launched = await setupTestProviderAndWallets({ providerOptions: { cacheUtxo: 10000 } });
    const { provider } = launched;

    const baseAssetId = provider.getBaseAssetId();
    const EXPECTED: BytesLike[] = [
      '0xbc90ada45d89ec6648f8304eaf8fa2b03384d3c0efabc192b849658f4689b9c503',
      '0xbc90ada45d89ec6648f8304eaf8fa2b03384d3c0efabc192b849658f4689b9c504',
      '0xda5d131c490db3868be9f8e228cf279bd98ef1de97129682777ed93fa088bc3505',
    ];
    const MessageInput: MessageTransactionRequestInput = {
      type: InputType.Message,
      amount: 100,
      sender: baseAssetId,
      recipient: baseAssetId,
      witnessIndex: 1,
      nonce: baseAssetId,
    };
    const CoinInputA: CoinTransactionRequestInput = {
      type: InputType.Coin,
      id: EXPECTED[0],
      owner: baseAssetId,
      assetId: baseAssetId,
      txPointer: baseAssetId,
      witnessIndex: 1,
      amount: 100,
    };
    const CoinInputB: CoinTransactionRequestInput = {
      type: InputType.Coin,
      id: arrayify(EXPECTED[1]),
      owner: baseAssetId,
      assetId: baseAssetId,
      txPointer: baseAssetId,
      witnessIndex: 1,
      amount: 100,
    };
    const CoinInputC: CoinTransactionRequestInput = {
      type: InputType.Coin,
      id: EXPECTED[2],
      owner: baseAssetId,
      assetId: baseAssetId,
      txPointer: baseAssetId,
      witnessIndex: 1,
      amount: 100,
    };
    const transactionRequest = new ScriptTransactionRequest({
      inputs: [MessageInput, CoinInputA, CoinInputB, CoinInputC],
    });

    const { error } = await safeExec(() => provider.sendTransaction(transactionRequest));

    expect(error).toBeTruthy();
    const EXCLUDED = provider.cache?.getActiveData() || [];
    expect(EXCLUDED.length).toEqual(3);
    expect(EXCLUDED.map((value) => hexlify(value))).toStrictEqual(EXPECTED);

    const owner = Address.fromRandom();
    const resourcesToSpendMock = vi.fn(() =>
      Promise.resolve({ coinsToSpend: [] })
    ) as unknown as typeof provider.operations.getCoinsToSpend;
    provider.operations.getCoinsToSpend = resourcesToSpendMock;
    await provider.getResourcesToSpend(owner, [], {
      utxos: [
        '0xbc90ada45d89ec6648f8304eaf8fa2b03384d3c0efabc192b849658f4689b9c503',
        '0xbc90ada45d89ec6648f8304eaf8fa2b03384d3c0efabc192b849658f4689b9c507',
        '0xbc90ada45d89ec6648f8304eaf8fa2b03384d3c0efabc192b849658f4689b9c508',
      ],
    });

    expect(resourcesToSpendMock).toHaveBeenCalledWith({
      owner: owner.toB256(),
      queryPerAsset: [],
      excludedIds: {
        messages: [],
        utxos: [
          '0xbc90ada45d89ec6648f8304eaf8fa2b03384d3c0efabc192b849658f4689b9c503',
          '0xbc90ada45d89ec6648f8304eaf8fa2b03384d3c0efabc192b849658f4689b9c507',
          '0xbc90ada45d89ec6648f8304eaf8fa2b03384d3c0efabc192b849658f4689b9c508',
          EXPECTED[1],
          EXPECTED[2],
        ],
      },
    });

    // clear cache
    EXCLUDED.forEach((value) => provider.cache?.del(value));
  });

  it('can getBlocks', async () => {
    using launched = await setupTestProviderAndWallets();
    const { provider } = launched;
    // Force-producing some blocks to make sure that 10 blocks exist
    await provider.produceBlocks(10);
    const blocks = await provider.getBlocks({
      last: 10,
    });
    expect(blocks.length).toBe(10);
    blocks.forEach((block) => {
      expect(block).toEqual(
        expect.objectContaining({
          id: expect.any(String),
          height: expect.any(BN),
          time: expect.any(String),
          transactionIds: expect.any(Array<string>),
        })
      );
    });
  });

  it('can getMessageProof with all data', async () => {
    // Create a mock provider to return the message proof
    // It test mainly types and converstions
    const provider = await Provider.create(FUEL_NETWORK_URL, {
      fetch: async (url, options) =>
        getCustomFetch('getMessageProof', { messageProof: MESSAGE_PROOF_RAW_RESPONSE })(
          url,
          options
        ),
    });

    const transactionId = '0x79c54219a5c910979e5e4c2728df163fa654a1fe03843e6af59daa2c3fcd42ea';
    const nonce = '0xb33895e6fdf23b5a62c92a1d45c71a11579027f9e5c4dda73c26cf140bcd6895';
    const commitBlockId = '0xe4dfe8fc1b5de2c669efbcc5e4c0a61db175d1b2f03e3cd46ed4396e76695c5b';

    const messageProof = await provider.getMessageProof(transactionId, nonce, commitBlockId);

    expect(messageProof).toStrictEqual({ ...MESSAGE_PROOF, nonce });
  });

  it('can getMessageStatus', async () => {
    // Create a mock provider to return the message proof
    // It test mainly types and converstions
    const provider = await Provider.create(FUEL_NETWORK_URL, {
      fetch: async (url, options) =>
        getCustomFetch('getMessageStatus', { messageStatus: messageStatusResponse })(url, options),
    });
    const messageStatus = await provider.getMessageStatus(
      '0x0000000000000000000000000000000000000000000000000000000000000008'
    );

    expect(messageStatus).toStrictEqual(messageStatusResponse);
  });

  it('can connect', async () => {
    using launched = await setupTestProviderAndWallets();
    const { provider } = launched;

    // check if the provider was initialized properly
    expect(provider).toBeInstanceOf(Provider);
    expect(provider.getChain()).toBeDefined();
    expect(provider.getNode()).toBeDefined();
  });

  it('should cache chain and node info', async () => {
    Provider.clearChainAndNodeCaches();

    using launched = await setupTestProviderAndWallets();
    const { provider } = launched;

    expect(provider.getChain()).toBeDefined();
    expect(provider.getNode()).toBeDefined();
  });

  it('should ensure getChain and getNode uses the cache and does not fetch new data', async () => {
    Provider.clearChainAndNodeCaches();

    const spyFetchChainAndNodeInfo = vi.spyOn(Provider.prototype, 'fetchChainAndNodeInfo');
    const spyFetchChain = vi.spyOn(Provider.prototype, 'fetchChain');
    const spyFetchNode = vi.spyOn(Provider.prototype, 'fetchNode');

    using launched = await setupTestProviderAndWallets();
    const { provider } = launched;

    expect(spyFetchChainAndNodeInfo).toHaveBeenCalledTimes(1);
    expect(spyFetchChain).toHaveBeenCalledTimes(1);
    expect(spyFetchNode).toHaveBeenCalledTimes(1);

    provider.getChain();
    provider.getNode();

    expect(spyFetchChainAndNodeInfo).toHaveBeenCalledTimes(1);
    expect(spyFetchChain).toHaveBeenCalledTimes(1);
    expect(spyFetchNode).toHaveBeenCalledTimes(1);
  });

  it('should ensure fetchChainAndNodeInfo always fetch new data', async () => {
    Provider.clearChainAndNodeCaches();

    const spyFetchChainAndNodeInfo = vi.spyOn(Provider.prototype, 'fetchChainAndNodeInfo');
    const spyFetchChain = vi.spyOn(Provider.prototype, 'fetchChain');
    const spyFetchNode = vi.spyOn(Provider.prototype, 'fetchNode');

    using launched = await setupTestProviderAndWallets();
    const { provider } = launched;

    expect(spyFetchChainAndNodeInfo).toHaveBeenCalledTimes(1);
    expect(spyFetchChain).toHaveBeenCalledTimes(1);
    expect(spyFetchNode).toHaveBeenCalledTimes(1);

    await provider.fetchChainAndNodeInfo();

    expect(spyFetchChainAndNodeInfo).toHaveBeenCalledTimes(2);
    expect(spyFetchChain).toHaveBeenCalledTimes(2);
    expect(spyFetchNode).toHaveBeenCalledTimes(2);
  });

  it('should ensure getGasConfig return essential gas related data', async () => {
    using launched = await setupTestProviderAndWallets();
    const { provider } = launched;

    const gasConfig = provider.getGasConfig();

    expect(gasConfig.gasPerByte).toBeDefined();
    expect(gasConfig.gasPriceFactor).toBeDefined();
    expect(gasConfig.maxGasPerPredicate).toBeDefined();
    expect(gasConfig.maxGasPerTx).toBeDefined();
  });

  it('should throws when using getChain or getNode and without cached data', async () => {
    using launched = await setupTestProviderAndWallets();
    const { provider } = launched;

    Provider.clearChainAndNodeCaches();

    await expectToThrowFuelError(
      () => provider.getChain(),
      new FuelError(
        ErrorCode.CHAIN_INFO_CACHE_EMPTY,
        'Chain info cache is empty. Make sure you have called `Provider.create` to initialize the provider.'
      )
    );

    await expectToThrowFuelError(
      () => provider.getNode(),
      new FuelError(
        ErrorCode.NODE_INFO_CACHE_EMPTY,
        'Node info cache is empty. Make sure you have called `Provider.create` to initialize the provider.'
      )
    );
  });

  it('warns on difference between major client version and supported major version', async () => {
    const { FUEL_CORE } = versions;
    const [major, minor, patch] = FUEL_CORE.split('.');
    const majorMismatch = major === '0' ? 1 : parseInt(patch, 10) - 1;

    const mock = {
      isMajorSupported: false,
      isMinorSupported: true,
      isPatchSupported: true,
      supportedVersion: `${majorMismatch}.${minor}.${patch}`,
    };

    if (mock.supportedVersion === FUEL_CORE) {
      throw new Error();
    }

    const spy = vi.spyOn(fuelTsVersionsMod, 'checkFuelCoreVersionCompatibility');
    spy.mockImplementationOnce(() => mock);

    const consoleWarnSpy = vi.spyOn(console, 'warn');

    await Provider.create(FUEL_NETWORK_URL);

    expect(consoleWarnSpy).toHaveBeenCalledOnce();
    expect(consoleWarnSpy).toHaveBeenCalledWith(
      `The Fuel Node that you are trying to connect to is using fuel-core version ${FUEL_CORE},
which is not supported by the version of the TS SDK that you are using.
Things may not work as expected.
Supported fuel-core version: ${mock.supportedVersion}.`
    );
  });

  it('warns on difference between minor client version and supported minor version', async () => {
    const { FUEL_CORE } = versions;
    const [major, minor, patch] = FUEL_CORE.split('.');
    const minorMismatch = minor === '0' ? 1 : parseInt(patch, 10) - 1;

    const mock = {
      isMajorSupported: true,
      isMinorSupported: false,
      isPatchSupported: true,
      supportedVersion: `${major}.${minorMismatch}.${patch}`,
    };

    if (mock.supportedVersion === FUEL_CORE) {
      throw new Error();
    }

    const spy = vi.spyOn(fuelTsVersionsMod, 'checkFuelCoreVersionCompatibility');
    spy.mockImplementationOnce(() => mock);

    const consoleWarnSpy = vi.spyOn(console, 'warn');

    await Provider.create(FUEL_NETWORK_URL);

    expect(consoleWarnSpy).toHaveBeenCalledOnce();
    expect(consoleWarnSpy).toHaveBeenCalledWith(
      `The Fuel Node that you are trying to connect to is using fuel-core version ${FUEL_CORE},
which is not supported by the version of the TS SDK that you are using.
Things may not work as expected.
Supported fuel-core version: ${mock.supportedVersion}.`
    );
  });

  it('An invalid subscription request throws a FuelError and does not hold the test runner (closes all handles)', async () => {
    using launched = await setupTestProviderAndWallets();
    const { provider } = launched;

    await expectToThrowFuelError(
      async () => {
        for await (const value of provider.operations.statusChange({
          transactionId: 'invalid transaction id',
        })) {
          // shouldn't be reached and should fail if reached
          expect(value).toBeFalsy();
        }
      },

      { code: FuelError.CODES.INVALID_REQUEST }
    );

    const response = new TransactionResponse('invalid transaction id', provider);

    await expectToThrowFuelError(() => response.waitForResult(), {
      code: FuelError.CODES.INVALID_REQUEST,
    });
  });

  it('default timeout is undefined', async () => {
    using launched = await setupTestProviderAndWallets();
    const { provider } = launched;
    expect(provider.options.timeout).toBeUndefined();
  });

  it('throws TimeoutError on timeout when calling an operation', async () => {
    const timeout = 500;
    using launched = await setupTestProviderAndWallets({ providerOptions: { timeout } });
    vi.spyOn(global, 'fetch').mockImplementationOnce((...args: unknown[]) =>
      sleep(timeout).then(() =>
        fetch(args[0] as RequestInfo | URL, args[1] as RequestInit | undefined)
      )
    );
    const { provider } = launched;

    const { error } = await safeExec(async () => {
      await provider.getBlocks({});
    });

    expect(error).toMatchObject({
      code: 23,
      name: 'TimeoutError',
      message: 'The operation was aborted due to timeout',
    });
  });

  it('throws TimeoutError on timeout when calling a subscription', async () => {
    const timeout = 500;
    using launched = await setupTestProviderAndWallets({ providerOptions: { timeout } });
    const { provider } = launched;

    vi.spyOn(global, 'fetch').mockImplementationOnce((...args: unknown[]) =>
      sleep(timeout).then(() =>
        fetch(args[0] as RequestInfo | URL, args[1] as RequestInit | undefined)
      )
    );

    const { error } = await safeExec(async () => {
      for await (const iterator of provider.operations.statusChange({
        transactionId: 'doesnt matter, will be aborted',
      })) {
        // shouldn't be reached and should fail if reached
        expect(iterator).toBeFalsy();
      }
    });
    expect(error).toMatchObject({
      code: 23,
      name: 'TimeoutError',
      message: 'The operation was aborted due to timeout',
    });
  });
  it('should ensure calculateMaxgas considers gasLimit for ScriptTransactionRequest', async () => {
    using launched = await setupTestProviderAndWallets();
    const { provider } = launched;
    const { gasPerByte, maxGasPerTx } = provider.getGasConfig();

    const gasLimit = bn(1000);
    const transactionRequest = new ScriptTransactionRequest({
      gasLimit,
    });

    const maxGasSpy = vi.spyOn(gasMod, 'getMaxGas');

    const chainInfo = provider.getChain();
    const minGas = bn(200);

    const witnessesLength = transactionRequest
      .toTransaction()
      .witnesses.reduce((acc, wit) => acc + wit.dataLength, 0);

    transactionRequest.calculateMaxGas(chainInfo, minGas);
    expect(maxGasSpy).toHaveBeenCalledWith({
      gasPerByte,
      minGas,
      maxGasPerTx,
      witnessesLength,
      witnessLimit: transactionRequest.witnessLimit,
      gasLimit: transactionRequest.gasLimit,
    });
  });

  it('should ensure calculateMaxgas does NOT considers gasLimit for CreateTransactionRequest', async () => {
    using launched = await setupTestProviderAndWallets();
    const { provider } = launched;
    const { gasPerByte, maxGasPerTx } = provider.getGasConfig();

    const transactionRequest = new CreateTransactionRequest({
      witnesses: [ZeroBytes32],
    });

    transactionRequest.addContractCreatedOutput(ZeroBytes32, ZeroBytes32);

    const maxGasSpy = vi.spyOn(gasMod, 'getMaxGas');

    const chainInfo = provider.getChain();
    const minGas = bn(700);

    const witnessesLength = transactionRequest
      .toTransaction()
      .witnesses.reduce((acc, wit) => acc + wit.dataLength, 0);

    transactionRequest.calculateMaxGas(chainInfo, minGas);
    expect(maxGasSpy).toHaveBeenCalledWith({
      gasPerByte,
      minGas,
      witnessesLength,
      maxGasPerTx,
      witnessLimit: transactionRequest.witnessLimit,
    });
  });

  // TODO: validate if this test still makes sense
  it.skip('should ensure estimated fee values on getTransactionCost are never 0', async () => {
    using launched = await setupTestProviderAndWallets();
    const { provider } = launched;
    const request = new ScriptTransactionRequest();

    // forcing calculatePriceWithFactor to return 0
    const calculateGasFeeMock = vi.spyOn(gasMod, 'calculateGasFee').mockReturnValue(bn(0));

    const { minFee, maxFee } = await provider.getTransactionCost(request);

    expect(calculateGasFeeMock).toHaveBeenCalled();

    expect(maxFee.eq(0)).not.toBeTruthy();
    expect(minFee.eq(0)).not.toBeTruthy();
  });

  it('should accept string addresses in methods that require an address', async () => {
    using launched = await setupTestProviderAndWallets();
    const { provider } = launched;

    const baseAssetId = provider.getBaseAssetId();
    const b256Str = Address.fromRandom().toB256();

    const methodCalls = [
      () => provider.getBalance(b256Str, baseAssetId),
      () => provider.getCoins(b256Str),
      () => provider.getResourcesForTransaction(b256Str, new ScriptTransactionRequest()),
      () => provider.getResourcesToSpend(b256Str, []),
      () => provider.getContractBalance(b256Str, baseAssetId),
      () => provider.getBalances(b256Str),
      () => provider.getMessages(b256Str),
    ];

    const promises = methodCalls.map(async (call) => {
      await expect(call()).resolves.toBeTruthy();
    });

    await Promise.all(promises);
  });

  it('subscriptions: does not throw when stream contains more than one "data:"', async () => {
    const provider = await Provider.create(FUEL_NETWORK_URL);

    vi.spyOn(global, 'fetch').mockImplementationOnce(() => {
      const responseObject = {
        data: {
          submitAndAwait: {
            type: 'SuccessStatus',
            time: 'data: 4611686020137152060',
          },
        },
      };
      const streamedResponse = new TextEncoder().encode(
        `data:${JSON.stringify(responseObject)}\n\n`
      );
      return Promise.resolve(
        new Response(
          new ReadableStream({
            start: (controller) => {
              controller.enqueue(streamedResponse);
              controller.close();
            },
          })
        )
      );
    });

    for await (const { submitAndAwait } of provider.operations.submitAndAwait({
      encodedTransaction: "it's mocked so doesn't matter",
    })) {
      expect(submitAndAwait.type).toEqual('SuccessStatus');
      expect((<SubmittedStatus>submitAndAwait).time).toEqual('data: 4611686020137152060');
    }
  });

  test('subscriptions: ignores keep-alive messages', async () => {
    const provider = await Provider.create(FUEL_NETWORK_URL);

    const fetchSpy = vi.spyOn(global, 'fetch');

    const readableStream = new ReadableStream({
      start(controller) {
        const encoder = new TextEncoder();

        controller.enqueue(
          encoder.encode(`data:${JSON.stringify({ data: { submitAndAwait: { a: 0 } } })}\n\n`)
        );
        controller.enqueue(encoder.encode(':keep-alive-text\n\n'));
        controller.enqueue(
          encoder.encode(`data:${JSON.stringify({ data: { submitAndAwait: { a: 1 } } })}\n\n`)
        );
        controller.close();
      },
    });
    fetchSpy.mockImplementationOnce(() => Promise.resolve(new Response(readableStream)));

    let numberOfEvents = 0;
    // eslint-disable-next-line @typescript-eslint/no-unused-vars
    for await (const { submitAndAwait } of provider.operations.submitAndAwait({
      encodedTransaction: "it's mocked so doesn't matter",
    })) {
      numberOfEvents += 1;
    }

    expect(numberOfEvents).toEqual(2);
  });

  it('subscriptions: does not throw when stream has two events in the same chunk', async () => {
    const provider = await Provider.create(FUEL_NETWORK_URL);

    vi.spyOn(global, 'fetch').mockImplementationOnce(() => {
      const event1 = {
        data: {
          submitAndAwait: {
            type: 'SubmittedStatus',
          },
        },
      };
      const event2 = {
        data: {
          submitAndAwait: {
            type: 'SuccessStatus',
          },
        },
      };
      const encoder = new TextEncoder();
      const streamedResponse = new Uint8Array([
        ...encoder.encode(`data:${JSON.stringify(event1)}\n\n`),
        ...encoder.encode(`data:${JSON.stringify(event2)}\n\n`),
      ]);
      return Promise.resolve(
        new Response(
          new ReadableStream({
            start: (controller) => {
              controller.enqueue(streamedResponse);
              controller.close();
            },
          })
        )
      );
    });

    let numberOfEvents = 0;

    for await (const { submitAndAwait } of provider.operations.submitAndAwait({
      encodedTransaction: "it's mocked so doesn't matter",
    })) {
      numberOfEvents += 1;

      if (numberOfEvents === 1) {
        expect(submitAndAwait.type).toEqual('SubmittedStatus');
      }
      if (numberOfEvents === 2) {
        expect(submitAndAwait.type).toEqual('SuccessStatus');
      }
    }

    expect(numberOfEvents).toEqual(2);
  });
  it('subscriptions: does not throw when an event is streamed in multiple chunks', async () => {
    const provider = await Provider.create(FUEL_NETWORK_URL);

    vi.spyOn(global, 'fetch').mockImplementationOnce(() => {
      const responseObject = JSON.stringify({
        data: {
          submitAndAwait: {
            type: 'SuccessStatus',
          },
        },
      });

      const encoder = new TextEncoder();

      const chunk1 = encoder.encode(`data:${responseObject.slice(0, 10)}`);
      const chunk2 = encoder.encode(`${responseObject.slice(10, 20)}`);
      const chunk3 = encoder.encode(`${responseObject.slice(20)}\n\n`);

      return Promise.resolve(
        new Response(
          new ReadableStream({
            start: (controller) => {
              controller.enqueue(chunk1);
              controller.enqueue(chunk2);
              controller.enqueue(chunk3);
              controller.close();
            },
          })
        )
      );
    });

    for await (const { submitAndAwait } of provider.operations.submitAndAwait({
      encodedTransaction: "it's mocked so doesn't matter",
    })) {
      expect(submitAndAwait.type).toEqual('SuccessStatus');
    }
  });

  it('subscriptions: does not throw when chunk has a full and partial event in it', async () => {
    const provider = await Provider.create(FUEL_NETWORK_URL);

    vi.spyOn(global, 'fetch').mockImplementationOnce(() => {
      const event1 = {
        data: {
          submitAndAwait: {
            type: 'SubmittedStatus',
          },
        },
      };
      const event2 = JSON.stringify({
        data: {
          submitAndAwait: {
            type: 'SuccessStatus',
          },
        },
      });

      const encoder = new TextEncoder();
      const chunk1 = new Uint8Array([
        ...encoder.encode(`data:${JSON.stringify(event1)}\n\n`),
        ...encoder.encode(`data:${event2.slice(0, 25)}`),
      ]);
      const chunk2 = encoder.encode(`${event2.slice(25)}\n\n`);
      return Promise.resolve(
        new Response(
          new ReadableStream({
            start: (controller) => {
              controller.enqueue(chunk1);
              controller.enqueue(chunk2);
              controller.close();
            },
          })
        )
      );
    });

    let numberOfEvents = 0;

    for await (const { submitAndAwait } of provider.operations.submitAndAwait({
      encodedTransaction: "it's mocked so doesn't matter",
    })) {
      numberOfEvents += 1;

      if (numberOfEvents === 1) {
        expect(submitAndAwait.type).toEqual('SubmittedStatus');
      }
      if (numberOfEvents === 2) {
        expect(submitAndAwait.type).toEqual('SuccessStatus');
      }
    }

    expect(numberOfEvents).toEqual(2);
  });

  it('subscriptions: does not throw when multiple chunks contain multiple events with a keep-alive message in-between', async () => {
    const provider = await Provider.create(FUEL_NETWORK_URL);

    vi.spyOn(global, 'fetch').mockImplementationOnce(() => {
      const event1 = JSON.stringify({
        data: {
          submitAndAwait: {
            type: 'SubmittedStatus',
          },
        },
      });
      const event2 = JSON.stringify({
        data: {
          submitAndAwait: {
            type: 'SuccessStatus',
          },
        },
      });

      const encoder = new TextEncoder();
      return Promise.resolve(
        new Response(
          new ReadableStream({
            start: (controller) => {
              controller.enqueue(encoder.encode(`data:${event1.slice(0, 25)}`));
              controller.enqueue(encoder.encode(':keep-alive-text\n\n'));

              controller.enqueue(
                encoder.encode(
                  `${event1.slice(25)}\n\ndata:${event2.slice(0, 30)}:keep-alive-text\n\n`
                )
              );
              controller.enqueue(encoder.encode(`${event2.slice(30)}\n\n`));
              controller.close();
            },
          })
        )
      );
    });

    let numberOfEvents = 0;

    for await (const { submitAndAwait } of provider.operations.submitAndAwait({
      encodedTransaction: "it's mocked so doesn't matter",
    })) {
      numberOfEvents += 1;

      if (numberOfEvents === 1) {
        expect(submitAndAwait.type).toEqual('SubmittedStatus');
      }
      if (numberOfEvents === 2) {
        expect(submitAndAwait.type).toEqual('SuccessStatus');
      }
    }

    expect(numberOfEvents).toEqual(2);
  });

  it('subscriptions: throws if the stream data string parsing fails for some reason', async () => {
    const provider = await Provider.create(FUEL_NETWORK_URL);

    const badResponse = 'data: {f: {}\n\n';
    vi.spyOn(global, 'fetch').mockImplementationOnce(() => {
      const streamResponse = new TextEncoder().encode(badResponse);
      return Promise.resolve(
        new Response(
          new ReadableStream({
            start: (controller) => {
              controller.enqueue(streamResponse);
              controller.close();
            },
          })
        )
      );
    });

    await expectToThrowFuelError(
      async () => {
        // eslint-disable-next-line @typescript-eslint/no-unused-vars
        for await (const { submitAndAwait } of provider.operations.submitAndAwait({
          encodedTransaction: "it's mocked so doesn't matter",
        })) {
          // shouldn't be reached!
          expect(true).toBeFalsy();
        }
      },
      {
        code: FuelError.CODES.STREAM_PARSING_ERROR,
      }
    );
  });

  test('requestMiddleware modifies the request before being sent to the node [sync]', async () => {
    const fetchSpy = vi.spyOn(global, 'fetch');
    await Provider.create(FUEL_NETWORK_URL, {
      requestMiddleware: (request) => {
        request.headers ??= {};
        (request.headers as Record<string, string>)['x-custom-header'] = 'custom-value';
        return request;
      },
    });

    const requestObject = fetchSpy.mock.calls[0][1];

    expect(requestObject?.headers).toMatchObject({
      'x-custom-header': 'custom-value',
    });
  });

  test('requestMiddleware modifies the request before being sent to the node [async]', async () => {
    const fetchSpy = vi.spyOn(global, 'fetch');
    await Provider.create(FUEL_NETWORK_URL, {
      requestMiddleware: (request) => {
        request.headers ??= {};
        (request.headers as Record<string, string>)['x-custom-header'] = 'custom-value';
        return Promise.resolve(request);
      },
    });

    const requestObject = fetchSpy.mock.calls[0][1];

    expect(requestObject?.headers).toMatchObject({
      'x-custom-header': 'custom-value',
    });
  });

  test('requestMiddleware works for subscriptions', async () => {
    const fetchSpy = vi.spyOn(global, 'fetch');
    const provider = await Provider.create(FUEL_NETWORK_URL, {
      requestMiddleware: (request) => {
        request.headers ??= {};
        (request.headers as Record<string, string>)['x-custom-header'] = 'custom-value';
        return request;
      },
    });

    await safeExec(async () => {
      for await (const iterator of provider.operations.statusChange({
        transactionId: 'doesnt matter, will be aborted',
      })) {
        // Just running a subscription to trigger the middleware
        // shouldn't be reached and should fail if reached
        expect(iterator).toBeFalsy();
      }
    });

    const subscriptionCall = fetchSpy.mock.calls.find((call) => call[0] === `${provider.url}-sub`);
    const requestObject = subscriptionCall?.[1];

    expect(requestObject?.headers).toMatchObject({
      'x-custom-header': 'custom-value',
    });
  });

  test('custom fetch works with requestMiddleware', async () => {
    let requestHeaders: HeadersInit | undefined;
    await Provider.create(FUEL_NETWORK_URL, {
      fetch: async (url, requestInit) => {
        requestHeaders = requestInit?.headers;
        return fetch(url, requestInit);
      },
      requestMiddleware: (request) => {
        request.headers ??= {};
        (request.headers as Record<string, string>)['x-custom-header'] = 'custom-value';
        return request;
      },
    });

    expect(requestHeaders).toMatchObject({
      'x-custom-header': 'custom-value',
    });
  });

  test('custom fetch works with timeout', async () => {
    const timeout = 500;
    const provider = await Provider.create(FUEL_NETWORK_URL, {
      fetch: async (url, requestInit) => fetch(url, requestInit),
      timeout,
    });
    vi.spyOn(global, 'fetch').mockImplementationOnce((...args: unknown[]) =>
      sleep(timeout).then(() =>
        fetch(args[0] as RequestInfo | URL, args[1] as RequestInit | undefined)
      )
    );

    const { error } = await safeExec(async () => {
      await provider.getBlocks({});
    });

    expect(error).toMatchObject({
      code: 23,
      name: 'TimeoutError',
      message: 'The operation was aborted due to timeout',
    });
  });

  test('getMessageByNonce', async () => {
    const provider = await Provider.create(FUEL_NETWORK_URL);

    const nonce = '0x381de90750098776c71544527fd253412908dec3d07ce9a7367bd1ba975908a0';
    const message = await provider.getMessageByNonce(nonce);

    expect(message).toBeDefined();
    expect(message?.nonce).toEqual(nonce);
  });

  test('can properly use getCoins pagination args', async () => {
    const provider = await Provider.create(FUEL_NETWORK_URL);
    const baseAssetId = provider.getBaseAssetId();
    const wallet = Wallet.generate({ provider });

    const defaultNumberOfCoins = 100;
    const coinsToSeed = 120;

    await seedTestWallet(wallet, [[10_000, baseAssetId]], coinsToSeed);

    let { coins, pageInfo } = await wallet.getCoins(baseAssetId, {
      first: coinsToSeed - 1,
    });

    expect(coins.length).toBe(coinsToSeed - 1);
    expect(pageInfo.hasNextPage).toBeTruthy();
    expect(pageInfo.hasPreviousPage).toBeFalsy();
    expect(pageInfo.startCursor).toBeDefined();
    expect(pageInfo.endCursor).toBeDefined();

    ({ coins, pageInfo } = await wallet.getCoins(baseAssetId, {
      after: pageInfo.endCursor,
    }));

    expect(coins.length).toBe(1);
    expect(pageInfo.hasNextPage).toBeFalsy();
    expect(pageInfo.hasPreviousPage).toBeTruthy();
    expect(pageInfo.startCursor).toBeDefined();
    expect(pageInfo.endCursor).toBeDefined();

    ({ coins, pageInfo } = await wallet.getCoins(baseAssetId));

    // default number of coins to fetch should be 100
    expect(coins.length).toBe(defaultNumberOfCoins);
  });

  test('can properly use getMessages pagination args', async () => {
    const provider = await Provider.create(FUEL_NETWORK_URL);
    const wallet = Wallet.fromPrivateKey(
      '0x906d420305ffc528e2558310e85e7f3bef10c117c583cab5ae812a0fddf4561d',
      provider
    );

    const accountTotalMessages = 3;

    let { messages, pageInfo } = await wallet.getMessages({ first: accountTotalMessages - 1 });

    expect(messages.length).toBe(accountTotalMessages - 1);
    expect(pageInfo.hasNextPage).toBeTruthy();
    expect(pageInfo.hasPreviousPage).toBeFalsy();
    expect(pageInfo.startCursor).toBeDefined();
    expect(pageInfo.endCursor).toBeDefined();

    ({ messages, pageInfo } = await wallet.getMessages({
      after: pageInfo.endCursor,
    }));

    expect(messages.length).toBe(1);
    expect(pageInfo.hasNextPage).toBeFalsy();
    expect(pageInfo.hasPreviousPage).toBeTruthy();
    expect(pageInfo.startCursor).toBeDefined();
    expect(pageInfo.endCursor).toBeDefined();

    ({ messages, pageInfo } = await wallet.getMessages());

    // default number of coins to fetch should be 100
    expect(messages.length).toBe(accountTotalMessages);
  });
});<|MERGE_RESOLUTION|>--- conflicted
+++ resolved
@@ -16,12 +16,8 @@
   MESSAGE_PROOF_RAW_RESPONSE,
   MESSAGE_PROOF,
 } from '../../test/fixtures';
-<<<<<<< HEAD
-import { seedTestWallet } from '../test-utils';
+import { setupTestProviderAndWallets, launchNode, seedTestWallet } from '../test-utils';
 import { Wallet } from '../wallet';
-=======
-import { setupTestProviderAndWallets, launchNode } from '../test-utils';
->>>>>>> ffd7dc60
 
 import type { ChainInfo, NodeInfo } from './provider';
 import Provider from './provider';
