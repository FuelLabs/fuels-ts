--- conflicted
+++ resolved
@@ -180,14 +180,9 @@
   });
 
   it('can get all chain info', async () => {
-<<<<<<< HEAD
-    // #region provider-definition
-    using launched = await setupTestProviderAndWallets();
-    const { provider } = launched;
-
-=======
-    const provider = await Provider.create(FUEL_NETWORK_URL);
->>>>>>> 7ae17f85
+    using launched = await setupTestProviderAndWallets();
+    const { provider } = launched;
+
     const { consensusParameters } = provider.getChain();
 
     expect(consensusParameters.contractMaxSize).toBeDefined();
