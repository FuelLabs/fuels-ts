--- conflicted
+++ resolved
@@ -2274,8 +2274,6 @@
 
     expect(fetchChainAndNodeInfo).toHaveBeenCalledTimes(2);
   });
-<<<<<<< HEAD
-=======
 
   it('should throw error if asset burn is detected', async () => {
     using launched = await setupTestProviderAndWallets();
@@ -2337,7 +2335,7 @@
     });
 
     // Fund the transaction
-    await request.autoCost(sender);
+    await request.estimateAndFund(sender);
 
     const signedTransaction = await sender.signTransaction(request);
     request.updateWitnessByOwner(sender.address, signedTransaction);
@@ -2360,12 +2358,13 @@
     const signedTransaction = await wallet.signTransaction(transactionRequest);
     transactionRequest.updateWitnessByOwner(wallet.address, signedTransaction);
     const transactionId = transactionRequest.getTransactionId(await provider.getChainId());
-    const response = await provider.sendTransactionAndAwaitStatus(transactionRequest, {
+    const response = await provider.sendTransaction(transactionRequest, {
       estimateTxDependencies: false,
     });
-    expect(response.status).toBe('success');
-    expect(response.receipts.length).not.toBe(0);
-    expect(response.id).toBe(transactionId);
+    const result = await response.waitForResult();
+    expect(result.status).toBe('success');
+    expect(result.receipts.length).not.toBe(0);
+    expect(result.id).toBe(transactionId);
   });
 
   it('submits transaction and awaits status [success with estimation]', async () => {
@@ -2379,10 +2378,11 @@
     const signedTransaction = await wallet.signTransaction(transactionRequest);
     transactionRequest.updateWitnessByOwner(wallet.address, signedTransaction);
     const transactionId = transactionRequest.getTransactionId(await provider.getChainId());
-    const response = await provider.sendTransactionAndAwaitStatus(transactionRequest);
-    expect(response.status).toBe('success');
-    expect(response.receipts.length).not.toBe(0);
-    expect(response.id).toBe(transactionId);
+    const response = await provider.sendTransaction(transactionRequest);
+    const result = await response.waitForResult();
+    expect(result.status).toBe('success');
+    expect(result.receipts.length).not.toBe(0);
+    expect(result.id).toBe(transactionId);
   });
 
   it('submits transaction and awaits status [failure]', async () => {
@@ -2398,7 +2398,7 @@
     transactionRequest.updateWitnessByOwner(wallet.address, signedTransaction);
     await expectToThrowFuelError(
       () =>
-        provider.sendTransactionAndAwaitStatus(transactionRequest, {
+        provider.sendTransaction(transactionRequest, {
           estimateTxDependencies: false,
         }),
       {
@@ -2406,5 +2406,4 @@
       }
     );
   });
->>>>>>> 08a31d8b
 });