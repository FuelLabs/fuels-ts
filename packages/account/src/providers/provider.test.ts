import { Address } from '@fuel-ts/address';
import { BaseAssetId, ZeroBytes32 } from '@fuel-ts/address/configs';
import { randomBytes } from '@fuel-ts/crypto';
import { FuelError, ErrorCode } from '@fuel-ts/errors';
import { expectToThrowFuelError, safeExec } from '@fuel-ts/errors/test-utils';
import type { BytesLike } from '@fuel-ts/interfaces';
import { BN, bn } from '@fuel-ts/math';
import type { Receipt } from '@fuel-ts/transactions';
import { InputType, ReceiptType, TransactionType } from '@fuel-ts/transactions';
import { DateTime, arrayify, hexlify, sleep } from '@fuel-ts/utils';
import { versions } from '@fuel-ts/versions';
import * as fuelTsVersionsMod from '@fuel-ts/versions';

import {
  messageStatusResponse,
  MESSAGE_PROOF_RAW_RESPONSE,
  MESSAGE_PROOF,
} from '../../test/fixtures';
import { launchNode } from '../test-utils';
import { setupTestProvider } from '../test-utils/setup-test-provider';

import type { ChainInfo, NodeInfo } from './provider';
import Provider from './provider';
import type {
  CoinTransactionRequestInput,
  MessageTransactionRequestInput,
} from './transaction-request';
import { ScriptTransactionRequest, CreateTransactionRequest } from './transaction-request';
import { TransactionResponse } from './transaction-response';
import * as gasMod from './utils/gas';

afterEach(() => {
  vi.restoreAllMocks();
});

const getCustomFetch =
  (expectedOperationName: string, expectedResponse: object) =>
  async (url: string, options: RequestInit | undefined) => {
    const graphqlRequest = JSON.parse(options?.body as string);
    const { operationName } = graphqlRequest;

    if (operationName === expectedOperationName) {
      const responseText = JSON.stringify({
        data: expectedResponse,
      });
      const response = Promise.resolve(new Response(responseText, options));

      return response;
    }
    return fetch(url, options);
  };

// TODO: Figure out a way to import this constant from `@fuel-ts/account/configs`
const FUEL_NETWORK_URL = 'http://127.0.0.1:4000/graphql';

/**
 * @group node
 */
describe('Provider', () => {
  it('can getVersion()', async () => {
    using provider = await setupTestProvider();

    const version = await provider.getVersion();

    expect(version).toEqual('0.22.1');
  });

  it('can call()', async () => {
    using provider = await setupTestProvider();

    const CoinInputs: CoinTransactionRequestInput[] = [
      {
        type: InputType.Coin,
        id: '0xbc90ada45d89ec6648f8304eaf8fa2b03384d3c0efabc192b849658f4689b9c500',
        owner: BaseAssetId,
        assetId: BaseAssetId,
        txPointer: '0x00000000000000000000000000000000',
        amount: 100,
        witnessIndex: 0,
      },
    ];

    const callResult = await provider.call({
      type: TransactionType.Script,
      gasPrice: 0,
      gasLimit: 1000000,
      script:
        /*
          Opcode::ADDI(0x10, REG_ZERO, 0xCA)
          Opcode::ADDI(0x11, REG_ZERO, 0xBA)
          Opcode::LOG(0x10, 0x11, REG_ZERO, REG_ZERO)
          Opcode::RET(REG_ONE)
        */
        arrayify('0x504000ca504400ba3341100024040000'),
      scriptData: randomBytes(32),
      inputs: CoinInputs,
      witnesses: ['0x'],
    });

    const expectedReceipts: Receipt[] = [
      {
        type: ReceiptType.Log,
        id: ZeroBytes32,
        val0: bn(202),
        val1: bn(186),
        val2: bn(0),
        val3: bn(0),
        pc: bn(0x2868),
        is: bn(0x2860),
      },
      {
        type: ReceiptType.Return,
        id: ZeroBytes32,
        val: bn(1),
        pc: bn(0x286c),
        is: bn(0x2860),
      },
      {
        type: ReceiptType.ScriptResult,
        result: bn(0),
        gasUsed: bn(0x18),
      },
    ];

    expect(callResult.receipts).toStrictEqual(expectedReceipts);
  });

  // TODO: Add tests to provider sendTransaction
  // sendTransaction can't be tested without a valid signature
  // importing and testing it here can generate cycle dependency
  // as we test this in other modules like call contract its ok to
  // skip for now
  it.skip('can sendTransaction()', async () => {
    using provider = await setupTestProvider();

    const response = await provider.sendTransaction({
      type: TransactionType.Script,
      gasPrice: 0,
      gasLimit: 1000000,
      script:
        /*
          Opcode::ADDI(0x10, REG_ZERO, 0xCA)
          Opcode::ADDI(0x11, REG_ZERO, 0xBA)
          Opcode::LOG(0x10, 0x11, REG_ZERO, REG_ZERO)
          Opcode::RET(REG_ONE)
        */
        arrayify('0x504000ca504400ba3341100024040000'),
      scriptData: randomBytes(32),
    });

    const result = await response.wait();

    expect(result.receipts).toEqual([
      {
        type: ReceiptType.Log,
        id: ZeroBytes32,
        val0: bn(202),
        val1: bn(186),
        val2: bn(0),
        val3: bn(0),
        pc: bn(0x2878),
        is: bn(0x2870),
      },
      {
        type: ReceiptType.Return,
        id: ZeroBytes32,
        val: bn(1),
        pc: bn(0x287c),
        is: bn(0x2870),
      },
      {
        type: ReceiptType.ScriptResult,
        result: bn(0),
        gasUsed: bn(0x2c),
      },
    ]);
  });

  it('can get all chain info', async () => {
    // #region provider-definition
    using provider = await setupTestProvider();
    const { consensusParameters } = provider.getChain();
    // #endregion provider-definition

    expect(consensusParameters.contractMaxSize).toBeDefined();
    expect(consensusParameters.maxInputs).toBeDefined();
    expect(consensusParameters.maxOutputs).toBeDefined();
    expect(consensusParameters.maxWitnesses).toBeDefined();
    expect(consensusParameters.maxGasPerTx).toBeDefined();
    expect(consensusParameters.maxScriptLength).toBeDefined();
    expect(consensusParameters.maxScriptDataLength).toBeDefined();
    expect(consensusParameters.maxStorageSlots).toBeDefined();
    expect(consensusParameters.maxPredicateLength).toBeDefined();
    expect(consensusParameters.maxPredicateDataLength).toBeDefined();
    expect(consensusParameters.maxGasPerPredicate).toBeDefined();
    expect(consensusParameters.gasPriceFactor).toBeDefined();
    expect(consensusParameters.gasPerByte).toBeDefined();
    expect(consensusParameters.maxMessageDataLength).toBeDefined();
  });

  it('can change the provider url of the current instance', async () => {
    using provider = await setupTestProvider();

<<<<<<< HEAD
    const { cleanup, url } = await launchNode({ port: '0' });
=======
    const provider = await Provider.create(providerUrl1, {
      fetch: (url: string, options?: RequestInit) =>
        getCustomFetch('getVersion', { nodeInfo: { nodeVersion: url } })(url, options),
    });

    expect(provider.url).toBe(providerUrl1);
    expect(await provider.getVersion()).toEqual(providerUrl1);

    const spyFetchChainAndNodeInfo = vi
      .spyOn(Provider.prototype, 'fetchChainAndNodeInfo')
      .mockResolvedValue({
        chain: {} as ChainInfo,
        nodeInfo: {} as NodeInfo,
      });
>>>>>>> 950f9be3

    const spyFetchChainAndNodeInfo = vi.spyOn(Provider.prototype, 'fetchChainAndNodeInfo');

    await provider.connect(url);
    expect(provider.url).toBe(url);

    expect(spyFetchChainAndNodeInfo).toHaveBeenCalledTimes(1);
    cleanup();
  });

  it('can accept a custom fetch function', async () => {
    using providerForUrl = await setupTestProvider();
    const providerUrl = providerForUrl.url;

    const provider = await Provider.create(providerUrl, {
      fetch: getCustomFetch('getVersion', { nodeInfo: { nodeVersion: '0.30.0' } }),
    });

    expect(await provider.getVersion()).toEqual('0.30.0');
  });

  it('can accept options override in connect method', async () => {
    using providerForUrl = await setupTestProvider();
    const providerUrl = providerForUrl.url;

    /**
     * Mocking and initializing Provider with an invalid fetcher just
     * to ensure it'll be properly overriden in `connect` method below
     */
    const fetchChainAndNodeInfo = vi
      .spyOn(Provider.prototype, 'fetchChainAndNodeInfo')
      .mockResolvedValue({
        chain: {} as ChainInfo,
        nodeInfo: {} as NodeInfo,
      });

    const provider = await Provider.create(providerUrl, {
      fetch: () => {
        throw new Error('This should never happen');
      },
    });

    expect(fetchChainAndNodeInfo).toHaveBeenCalledTimes(1);

    /**
     * Restore mock and call connect with a proper fetch override
     */
    fetchChainAndNodeInfo.mockRestore();

    await provider.connect(providerUrl, {
      fetch: getCustomFetch('getVersion', { nodeInfo: { nodeVersion: '0.30.0' } }),
    });

    expect(await provider.getVersion()).toEqual('0.30.0');
  });

  it('can force-produce blocks', async () => {
    using provider = await setupTestProvider();

    // #region Provider-produce-blocks
    const block = await provider.getBlock('latest');
    if (!block) {
      throw new Error('No latest block');
    }
    const { time: timeLastBlockProduced } = block;

    const amountOfBlocksToProduce = 3;
    const producedBlockHeigh = await provider.produceBlocks(amountOfBlocksToProduce);

    const producedBlock = await provider.getBlock(producedBlockHeigh.toNumber());

    expect(producedBlock).toBeDefined();

    const oldest: Date = DateTime.fromTai64(timeLastBlockProduced);
    const newest: Date = DateTime.fromTai64(producedBlock?.time || DateTime.TAI64_NULL);

    expect(newest >= oldest).toBeTruthy();
    // #endregion Provider-produce-blocks
  });

  // TODO: Add back support for producing blocks with intervals by supporting the new
  // `block_production` config option for `fuel_core`.
  // See: https://github.com/FuelLabs/fuel-core/blob/def8878b986aedad8434f2d1abf059c8cbdbb8e2/crates/services/consensus_module/poa/src/config.rs#L20
  it.skip('can force-produce blocks with custom timestamps', async () => {
    using provider = await setupTestProvider();

    const block = await provider.getBlock('latest');
    if (!block) {
      throw new Error('No latest block');
    }
    const { time: latestBlockTimestampBeforeProduce, height: latestBlockNumberBeforeProduce } =
      block;
    const latestBlockUnixTimestampBeforeProduce = DateTime.fromTai64(
      latestBlockTimestampBeforeProduce
    ).toUnixMilliseconds();

    const amountOfBlocksToProduce = 3;
    const blockTimeInterval = 100; // 100ms
    const startTime = new Date(latestBlockUnixTimestampBeforeProduce).getTime() + 1000; // 1s after the latest block

    const latestBlockNumber = await provider.produceBlocks(amountOfBlocksToProduce, startTime);

    // Verify that the latest block number is the expected one
    expect(latestBlockNumber.toString(10)).toEqual(
      latestBlockNumberBeforeProduce.add(amountOfBlocksToProduce).toString(10)
    );

    // Verify that the produced blocks have the expected timestamps and block numbers
    const producedBlocks = (
      await Promise.all(
        Array.from({ length: amountOfBlocksToProduce }, (_, i) =>
          provider.getBlock(latestBlockNumberBeforeProduce.add(i + 1).toNumber())
        )
      )
    ).map((producedBlock) => ({
      height: producedBlock?.height.toString(10),
      time: producedBlock?.time,
    }));
    const expectedBlocks = Array.from({ length: amountOfBlocksToProduce }, (_, i) => ({
      height: latestBlockNumberBeforeProduce.add(i + 1).toString(10),
      time: DateTime.fromUnixMilliseconds(startTime + i * blockTimeInterval).toTai64(),
    }));
    expect(producedBlocks).toEqual(expectedBlocks);
  });

  it('can cacheUtxo [undefined]', async () => {
    using provider = await setupTestProvider();

    expect(provider.cache).toEqual(undefined);
  });

  it('can cacheUtxo [numerical]', async () => {
    using provider = await setupTestProvider({ providerOptions: { cacheUtxo: 2500 } });

    expect(provider.cache).toBeTruthy();
    expect(provider.cache?.ttl).toEqual(2_500);
  });

  it('can cacheUtxo [invalid numerical]', async () => {
    const { error } = await safeExec(async () => {
      await setupTestProvider({ providerOptions: { cacheUtxo: -500 } });
    });
    expect(error?.message).toMatch(/Invalid TTL: -500\. Use a value greater than zero/);
  });

  it('can cacheUtxo [will not cache inputs if no cache]', async () => {
    using provider = await setupTestProvider();
    const transactionRequest = new ScriptTransactionRequest({});

    const { error } = await safeExec(() => provider.sendTransaction(transactionRequest));

    expect(error).toBeTruthy();
    expect(provider.cache).toEqual(undefined);
  });

  it('can cacheUtxo [will not cache inputs cache enabled + no coins]', async () => {
    using provider = await setupTestProvider({
      providerOptions: {
        cacheUtxo: 1,
      },
    });

    const MessageInput: MessageTransactionRequestInput = {
      type: InputType.Message,
      amount: 100,
      sender: BaseAssetId,
      recipient: BaseAssetId,
      witnessIndex: 1,
      nonce: BaseAssetId,
    };
    const transactionRequest = new ScriptTransactionRequest({
      inputs: [MessageInput],
    });

    const { error } = await safeExec(() => provider.sendTransaction(transactionRequest));

    expect(error).toBeTruthy();
    expect(provider.cache).toBeTruthy();
    expect(provider.cache?.getActiveData()).toStrictEqual([]);
  });

  it('can cacheUtxo [will cache inputs cache enabled + coins]', async () => {
    using provider = await setupTestProvider({ providerOptions: { cacheUtxo: 10000 } });

    const EXPECTED: BytesLike[] = [
      '0xbc90ada45d89ec6648f8304eaf8fa2b03384d3c0efabc192b849658f4689b9c500',
      '0xbc90ada45d89ec6648f8304eaf8fa2b03384d3c0efabc192b849658f4689b9c501',
      '0xda5d131c490db3868be9f8e228cf279bd98ef1de97129682777ed93fa088bc3f02',
    ];
    const MessageInput: MessageTransactionRequestInput = {
      type: InputType.Message,
      amount: 100,
      sender: BaseAssetId,
      recipient: BaseAssetId,
      witnessIndex: 1,
      nonce: BaseAssetId,
    };
    const CoinInputA: CoinTransactionRequestInput = {
      type: InputType.Coin,
      id: EXPECTED[0],
      owner: BaseAssetId,
      assetId: BaseAssetId,
      txPointer: BaseAssetId,
      witnessIndex: 1,
      amount: 100,
    };
    const CoinInputB: CoinTransactionRequestInput = {
      type: InputType.Coin,
      id: arrayify(EXPECTED[1]),
      owner: BaseAssetId,
      assetId: BaseAssetId,
      txPointer: BaseAssetId,
      witnessIndex: 1,
      amount: 100,
    };
    const CoinInputC: CoinTransactionRequestInput = {
      type: InputType.Coin,
      id: EXPECTED[2],
      owner: BaseAssetId,
      assetId: BaseAssetId,
      txPointer: BaseAssetId,
      witnessIndex: 1,
      amount: 100,
    };
    const transactionRequest = new ScriptTransactionRequest({
      inputs: [MessageInput, CoinInputA, CoinInputB, CoinInputC],
    });

    const { error } = await safeExec(() => provider.sendTransaction(transactionRequest));

    expect(error).toBeTruthy();
    const EXCLUDED = provider.cache?.getActiveData() || [];
    expect(EXCLUDED.length).toEqual(3);
    expect(EXCLUDED.map((value) => hexlify(value))).toStrictEqual(EXPECTED);

    // clear cache
    EXCLUDED.forEach((value) => provider.cache?.del(value));
  });

  it('can cacheUtxo [will cache inputs and also use in exclude list]', async () => {
    using provider = await setupTestProvider({ providerOptions: { cacheUtxo: 10000 } });
    const EXPECTED: BytesLike[] = [
      '0xbc90ada45d89ec6648f8304eaf8fa2b03384d3c0efabc192b849658f4689b9c503',
      '0xbc90ada45d89ec6648f8304eaf8fa2b03384d3c0efabc192b849658f4689b9c504',
      '0xda5d131c490db3868be9f8e228cf279bd98ef1de97129682777ed93fa088bc3505',
    ];
    const MessageInput: MessageTransactionRequestInput = {
      type: InputType.Message,
      amount: 100,
      sender: BaseAssetId,
      recipient: BaseAssetId,
      witnessIndex: 1,
      nonce: BaseAssetId,
    };
    const CoinInputA: CoinTransactionRequestInput = {
      type: InputType.Coin,
      id: EXPECTED[0],
      owner: BaseAssetId,
      assetId: BaseAssetId,
      txPointer: BaseAssetId,
      witnessIndex: 1,
      amount: 100,
    };
    const CoinInputB: CoinTransactionRequestInput = {
      type: InputType.Coin,
      id: arrayify(EXPECTED[1]),
      owner: BaseAssetId,
      assetId: BaseAssetId,
      txPointer: BaseAssetId,
      witnessIndex: 1,
      amount: 100,
    };
    const CoinInputC: CoinTransactionRequestInput = {
      type: InputType.Coin,
      id: EXPECTED[2],
      owner: BaseAssetId,
      assetId: BaseAssetId,
      txPointer: BaseAssetId,
      witnessIndex: 1,
      amount: 100,
    };
    const transactionRequest = new ScriptTransactionRequest({
      inputs: [MessageInput, CoinInputA, CoinInputB, CoinInputC],
    });

    const { error } = await safeExec(() => provider.sendTransaction(transactionRequest));

    expect(error).toBeTruthy();
    const EXCLUDED = provider.cache?.getActiveData() || [];
    expect(EXCLUDED.length).toEqual(3);
    expect(EXCLUDED.map((value) => hexlify(value))).toStrictEqual(EXPECTED);

    const owner = Address.fromRandom();
    const resourcesToSpendMock = vi.fn(() =>
      Promise.resolve({ coinsToSpend: [] })
    ) as unknown as typeof provider.operations.getCoinsToSpend;
    provider.operations.getCoinsToSpend = resourcesToSpendMock;
    await provider.getResourcesToSpend(owner, []);

    expect(resourcesToSpendMock).toHaveBeenCalledWith({
      owner: owner.toB256(),
      queryPerAsset: [],
      excludedIds: {
        messages: [],
        utxos: EXPECTED,
      },
    });

    // clear cache
    EXCLUDED.forEach((value) => provider.cache?.del(value));
  });

  it('can cacheUtxo [will cache inputs cache enabled + coins]', async () => {
    using provider = await setupTestProvider({ providerOptions: { cacheUtxo: 10000 } });
    const EXPECTED: BytesLike[] = [
      '0xbc90ada45d89ec6648f8304eaf8fa2b03384d3c0efabc192b849658f4689b9c500',
      '0xbc90ada45d89ec6648f8304eaf8fa2b03384d3c0efabc192b849658f4689b9c501',
      '0xda5d131c490db3868be9f8e228cf279bd98ef1de97129682777ed93fa088bc3f02',
    ];
    const MessageInput: MessageTransactionRequestInput = {
      type: InputType.Message,
      amount: 100,
      sender: BaseAssetId,
      recipient: BaseAssetId,
      witnessIndex: 1,
      nonce: BaseAssetId,
    };
    const CoinInputA: CoinTransactionRequestInput = {
      type: InputType.Coin,
      id: EXPECTED[0],
      owner: BaseAssetId,
      assetId: BaseAssetId,
      txPointer: BaseAssetId,
      witnessIndex: 1,
      amount: 100,
    };
    const CoinInputB: CoinTransactionRequestInput = {
      type: InputType.Coin,
      id: arrayify(EXPECTED[1]),
      owner: BaseAssetId,
      assetId: BaseAssetId,
      txPointer: BaseAssetId,
      witnessIndex: 1,
      amount: 100,
    };
    const CoinInputC: CoinTransactionRequestInput = {
      type: InputType.Coin,
      id: EXPECTED[2],
      owner: BaseAssetId,
      assetId: BaseAssetId,
      txPointer: BaseAssetId,
      witnessIndex: 1,
      amount: 100,
    };
    const transactionRequest = new ScriptTransactionRequest({
      inputs: [MessageInput, CoinInputA, CoinInputB, CoinInputC],
    });

    const { error } = await safeExec(() => provider.sendTransaction(transactionRequest));

    expect(error).toBeTruthy();
    const EXCLUDED = provider.cache?.getActiveData() || [];
    expect(EXCLUDED.length).toEqual(3);
    expect(EXCLUDED.map((value) => hexlify(value))).toStrictEqual(EXPECTED);

    // clear cache
    EXCLUDED.forEach((value) => provider.cache?.del(value));
  });

  it('can cacheUtxo [will cache inputs and also merge/de-dupe in exclude list]', async () => {
    using provider = await setupTestProvider({ providerOptions: { cacheUtxo: 10000 } });
    const EXPECTED: BytesLike[] = [
      '0xbc90ada45d89ec6648f8304eaf8fa2b03384d3c0efabc192b849658f4689b9c503',
      '0xbc90ada45d89ec6648f8304eaf8fa2b03384d3c0efabc192b849658f4689b9c504',
      '0xda5d131c490db3868be9f8e228cf279bd98ef1de97129682777ed93fa088bc3505',
    ];
    const MessageInput: MessageTransactionRequestInput = {
      type: InputType.Message,
      amount: 100,
      sender: BaseAssetId,
      recipient: BaseAssetId,
      witnessIndex: 1,
      nonce: BaseAssetId,
    };
    const CoinInputA: CoinTransactionRequestInput = {
      type: InputType.Coin,
      id: EXPECTED[0],
      owner: BaseAssetId,
      assetId: BaseAssetId,
      txPointer: BaseAssetId,
      witnessIndex: 1,
      amount: 100,
    };
    const CoinInputB: CoinTransactionRequestInput = {
      type: InputType.Coin,
      id: arrayify(EXPECTED[1]),
      owner: BaseAssetId,
      assetId: BaseAssetId,
      txPointer: BaseAssetId,
      witnessIndex: 1,
      amount: 100,
    };
    const CoinInputC: CoinTransactionRequestInput = {
      type: InputType.Coin,
      id: EXPECTED[2],
      owner: BaseAssetId,
      assetId: BaseAssetId,
      txPointer: BaseAssetId,
      witnessIndex: 1,
      amount: 100,
    };
    const transactionRequest = new ScriptTransactionRequest({
      inputs: [MessageInput, CoinInputA, CoinInputB, CoinInputC],
    });

    const { error } = await safeExec(() => provider.sendTransaction(transactionRequest));

    expect(error).toBeTruthy();
    const EXCLUDED = provider.cache?.getActiveData() || [];
    expect(EXCLUDED.length).toEqual(3);
    expect(EXCLUDED.map((value) => hexlify(value))).toStrictEqual(EXPECTED);

    const owner = Address.fromRandom();
    const resourcesToSpendMock = vi.fn(() =>
      Promise.resolve({ coinsToSpend: [] })
    ) as unknown as typeof provider.operations.getCoinsToSpend;
    provider.operations.getCoinsToSpend = resourcesToSpendMock;
    await provider.getResourcesToSpend(owner, [], {
      utxos: [
        '0xbc90ada45d89ec6648f8304eaf8fa2b03384d3c0efabc192b849658f4689b9c503',
        '0xbc90ada45d89ec6648f8304eaf8fa2b03384d3c0efabc192b849658f4689b9c507',
        '0xbc90ada45d89ec6648f8304eaf8fa2b03384d3c0efabc192b849658f4689b9c508',
      ],
    });

    expect(resourcesToSpendMock).toHaveBeenCalledWith({
      owner: owner.toB256(),
      queryPerAsset: [],
      excludedIds: {
        messages: [],
        utxos: [
          '0xbc90ada45d89ec6648f8304eaf8fa2b03384d3c0efabc192b849658f4689b9c503',
          '0xbc90ada45d89ec6648f8304eaf8fa2b03384d3c0efabc192b849658f4689b9c507',
          '0xbc90ada45d89ec6648f8304eaf8fa2b03384d3c0efabc192b849658f4689b9c508',
          EXPECTED[1],
          EXPECTED[2],
        ],
      },
    });

    // clear cache
    EXCLUDED.forEach((value) => provider.cache?.del(value));
  });

  it('can getBlocks', async () => {
    using provider = await setupTestProvider();
    // Force-producing some blocks to make sure that 10 blocks exist
    await provider.produceBlocks(10);
    // #region Provider-get-blocks
    const blocks = await provider.getBlocks({
      last: 10,
    });
    // #endregion Provider-get-blocks
    expect(blocks.length).toBe(10);
    blocks.forEach((block) => {
      expect(block).toEqual(
        expect.objectContaining({
          id: expect.any(String),
          height: expect.any(BN),
          time: expect.any(String),
          transactionIds: expect.any(Array<string>),
        })
      );
    });
  });

  it('can getMessageProof with all data', async () => {
    // Create a mock provider to return the message proof
    // It test mainly types and converstions
    const provider = await Provider.create(FUEL_NETWORK_URL, {
      fetch: async (url, options) =>
        getCustomFetch('getMessageProof', { messageProof: MESSAGE_PROOF_RAW_RESPONSE })(
          url,
          options
        ),
    });

    const transactionId = '0x79c54219a5c910979e5e4c2728df163fa654a1fe03843e6af59daa2c3fcd42ea';
    const nonce = '0xb33895e6fdf23b5a62c92a1d45c71a11579027f9e5c4dda73c26cf140bcd6895';
    const commitBlockId = '0xe4dfe8fc1b5de2c669efbcc5e4c0a61db175d1b2f03e3cd46ed4396e76695c5b';

    const messageProof = await provider.getMessageProof(transactionId, nonce, commitBlockId);

    expect(messageProof).toStrictEqual({ ...MESSAGE_PROOF, nonce });
  });

  it('can getMessageStatus', async () => {
    // Create a mock provider to return the message proof
    // It test mainly types and converstions
    const provider = await Provider.create(FUEL_NETWORK_URL, {
      fetch: async (url, options) =>
        getCustomFetch('getMessageStatus', { messageStatus: messageStatusResponse })(url, options),
    });
    const messageStatus = await provider.getMessageStatus(
      '0x0000000000000000000000000000000000000000000000000000000000000008'
    );

    expect(messageStatus).toStrictEqual(messageStatusResponse);
  });

  it('can connect', async () => {
    using provider = await setupTestProvider();

    // check if the provider was initialized properly
    expect(provider).toBeInstanceOf(Provider);
    expect(provider.getChain()).toBeDefined();
    expect(provider.getNode()).toBeDefined();
  });

  it('should cache chain and node info', async () => {
    Provider.clearChainAndNodeCaches();

    using provider = await setupTestProvider();

    expect(provider.getChain()).toBeDefined();
    expect(provider.getNode()).toBeDefined();
  });

  it('should ensure getChain and getNode uses the cache and does not fetch new data', async () => {
    Provider.clearChainAndNodeCaches();

    const spyFetchChainAndNodeInfo = vi.spyOn(Provider.prototype, 'fetchChainAndNodeInfo');
    const spyFetchChain = vi.spyOn(Provider.prototype, 'fetchChain');
    const spyFetchNode = vi.spyOn(Provider.prototype, 'fetchNode');

    using provider = await setupTestProvider();

    expect(spyFetchChainAndNodeInfo).toHaveBeenCalledTimes(1);
    expect(spyFetchChain).toHaveBeenCalledTimes(1);
    expect(spyFetchNode).toHaveBeenCalledTimes(1);

    provider.getChain();
    provider.getNode();

    expect(spyFetchChainAndNodeInfo).toHaveBeenCalledTimes(1);
    expect(spyFetchChain).toHaveBeenCalledTimes(1);
    expect(spyFetchNode).toHaveBeenCalledTimes(1);
  });

  it('should ensure fetchChainAndNodeInfo always fetch new data', async () => {
    Provider.clearChainAndNodeCaches();

    const spyFetchChainAndNodeInfo = vi.spyOn(Provider.prototype, 'fetchChainAndNodeInfo');
    const spyFetchChain = vi.spyOn(Provider.prototype, 'fetchChain');
    const spyFetchNode = vi.spyOn(Provider.prototype, 'fetchNode');

    using provider = await setupTestProvider();

    expect(spyFetchChainAndNodeInfo).toHaveBeenCalledTimes(1);
    expect(spyFetchChain).toHaveBeenCalledTimes(1);
    expect(spyFetchNode).toHaveBeenCalledTimes(1);

    await provider.fetchChainAndNodeInfo();

    expect(spyFetchChainAndNodeInfo).toHaveBeenCalledTimes(2);
    expect(spyFetchChain).toHaveBeenCalledTimes(2);
    expect(spyFetchNode).toHaveBeenCalledTimes(2);
  });

  it('should ensure getGasConfig return essential gas related data', async () => {
    using provider = await setupTestProvider();

    const gasConfig = provider.getGasConfig();

    expect(gasConfig.gasPerByte).toBeDefined();
    expect(gasConfig.gasPriceFactor).toBeDefined();
    expect(gasConfig.maxGasPerPredicate).toBeDefined();
    expect(gasConfig.maxGasPerTx).toBeDefined();
    expect(gasConfig.minGasPrice).toBeDefined();
  });

  it('should throws when using getChain or getNode and without cached data', async () => {
    using provider = await setupTestProvider();

    Provider.clearChainAndNodeCaches();

    await expectToThrowFuelError(
      () => provider.getChain(),
      new FuelError(
        ErrorCode.CHAIN_INFO_CACHE_EMPTY,
        'Chain info cache is empty. Make sure you have called `Provider.create` to initialize the provider.'
      )
    );

    await expectToThrowFuelError(
      () => provider.getNode(),
      new FuelError(
        ErrorCode.NODE_INFO_CACHE_EMPTY,
        'Node info cache is empty. Make sure you have called `Provider.create` to initialize the provider.'
      )
    );
  });

  it('throws on difference between major client version and supported major version', async () => {
    const { FUEL_CORE } = versions;
    const [major, minor, patch] = FUEL_CORE.split('.');
    const majorMismatch = major === '0' ? 1 : parseInt(patch, 10) - 1;

    const mock = {
      isMajorSupported: false,
      isMinorSupported: true,
      isPatchSupported: true,
      supportedVersion: `${majorMismatch}.${minor}.${patch}`,
    };

    if (mock.supportedVersion === FUEL_CORE) {
      throw new Error();
    }

    const spy = vi.spyOn(fuelTsVersionsMod, 'checkFuelCoreVersionCompatibility');
    spy.mockImplementationOnce(() => mock);

    await expectToThrowFuelError(() => Provider.create(FUEL_NETWORK_URL), {
      code: ErrorCode.UNSUPPORTED_FUEL_CLIENT_VERSION,
      message: `Fuel client version: ${FUEL_CORE}, Supported version: ${mock.supportedVersion}`,
    });
  });

  it('throws on difference between minor client version and supported minor version', async () => {
    const { FUEL_CORE } = versions;
    const [major, minor, patch] = FUEL_CORE.split('.');
    const minorMismatch = minor === '0' ? 1 : parseInt(patch, 10) - 1;

    const mock = {
      isMajorSupported: true,
      isMinorSupported: false,
      isPatchSupported: true,
      supportedVersion: `${major}.${minorMismatch}.${patch}`,
    };

    if (mock.supportedVersion === FUEL_CORE) {
      throw new Error();
    }

    const spy = vi.spyOn(fuelTsVersionsMod, 'checkFuelCoreVersionCompatibility');
    spy.mockImplementationOnce(() => mock);

    await expectToThrowFuelError(() => Provider.create(FUEL_NETWORK_URL), {
      code: ErrorCode.UNSUPPORTED_FUEL_CLIENT_VERSION,
      message: `Fuel client version: ${FUEL_CORE}, Supported version: ${mock.supportedVersion}`,
    });
  });

  it('An invalid subscription request throws a FuelError and does not hold the test runner (closes all handles)', async () => {
    using provider = await setupTestProvider();

    await expectToThrowFuelError(
      async () => {
        for await (const value of provider.operations.statusChange({
          transactionId: 'invalid transaction id',
        })) {
          // shouldn't be reached and should fail if reached
          expect(value).toBeFalsy();
        }
      },

      { code: FuelError.CODES.INVALID_REQUEST }
    );

    const response = new TransactionResponse('invalid transaction id', provider);

    await expectToThrowFuelError(() => response.waitForResult(), {
      code: FuelError.CODES.INVALID_REQUEST,
    });
  });

  it('default timeout is undefined', async () => {
    using provider = await setupTestProvider();
    expect(provider.options.timeout).toBeUndefined();
  });

  it('throws TimeoutError on timeout when calling an operation', async () => {
    const timeout = 500;
    using provider = await setupTestProvider({ providerOptions: { timeout } });
    vi.spyOn(global, 'fetch').mockImplementationOnce((...args: unknown[]) =>
      sleep(timeout).then(() =>
        fetch(args[0] as RequestInfo | URL, args[1] as RequestInit | undefined)
      )
    );

    const { error } = await safeExec(async () => {
      await provider.getBlocks({});
    });

    expect(error).toMatchObject({
      code: 23,
      name: 'TimeoutError',
      message: 'The operation was aborted due to timeout',
    });
  });

  it('throws TimeoutError on timeout when calling a subscription', async () => {
    const timeout = 500;
    using provider = await setupTestProvider({ providerOptions: { timeout } });

    vi.spyOn(global, 'fetch').mockImplementationOnce((...args: unknown[]) =>
      sleep(timeout).then(() =>
        fetch(args[0] as RequestInfo | URL, args[1] as RequestInit | undefined)
      )
    );

    const { error } = await safeExec(async () => {
      for await (const iterator of provider.operations.statusChange({
        transactionId: 'doesnt matter, will be aborted',
      })) {
        // shouldn't be reached and should fail if reached
        expect(iterator).toBeFalsy();
      }
    });
    expect(error).toMatchObject({
      code: 23,
      name: 'TimeoutError',
      message: 'The operation was aborted due to timeout',
    });
  });
  it('should ensure calculateMaxgas considers gasLimit for ScriptTransactionRequest', async () => {
    using provider = await setupTestProvider();
    const { gasPerByte } = provider.getGasConfig();

    const gasLimit = bn(1000);
    const transactionRequest = new ScriptTransactionRequest({
      gasLimit,
    });

    const maxGasSpy = vi.spyOn(gasMod, 'getMaxGas');

    const chainInfo = provider.getChain();
    const minGas = bn(200);

    const witnessesLength = transactionRequest
      .toTransaction()
      .witnesses.reduce((acc, wit) => acc + wit.dataLength, 0);

    transactionRequest.calculateMaxGas(chainInfo, minGas);
    expect(maxGasSpy).toHaveBeenCalledWith({
      gasPerByte,
      minGas,
      witnessesLength,
      witnessLimit: transactionRequest.witnessLimit,
      gasLimit: transactionRequest.gasLimit,
    });
  });

  it('should ensure calculateMaxgas does NOT considers gasLimit for CreateTransactionRequest', async () => {
    using provider = await setupTestProvider();
    const { gasPerByte } = provider.getGasConfig();

    const transactionRequest = new CreateTransactionRequest({
      witnesses: [ZeroBytes32],
    });

    transactionRequest.addContractCreatedOutput(ZeroBytes32, ZeroBytes32);

    const maxGasSpy = vi.spyOn(gasMod, 'getMaxGas');

    const chainInfo = provider.getChain();
    const minGas = bn(700);

    const witnessesLength = transactionRequest
      .toTransaction()
      .witnesses.reduce((acc, wit) => acc + wit.dataLength, 0);

    transactionRequest.calculateMaxGas(chainInfo, minGas);
    expect(maxGasSpy).toHaveBeenCalledWith({
      gasPerByte,
      minGas,
      witnessesLength,
      witnessLimit: transactionRequest.witnessLimit,
    });
  });

  it('should ensure estimated fee values on getTransactionCost are never 0', async () => {
    using provider = await setupTestProvider();

    const request = new ScriptTransactionRequest();

    // forcing calculatePriceWithFactor to return 0
    const calculatePriceWithFactorMock = vi
      .spyOn(gasMod, 'calculatePriceWithFactor')
      .mockReturnValue(bn(0));

    const { minFee, maxFee, usedFee } = await provider.getTransactionCost(request);

    expect(calculatePriceWithFactorMock).toHaveBeenCalledTimes(3);

    expect(maxFee.eq(0)).not.toBeTruthy();
    expect(usedFee.eq(0)).not.toBeTruthy();
    expect(minFee.eq(0)).not.toBeTruthy();
  });

  it('should accept string addresses in methods that require an address', async () => {
    using provider = await setupTestProvider();

    const b256Str = Address.fromRandom().toB256();

    const methodCalls = [
      () => provider.getBalance(b256Str, BaseAssetId),
      () => provider.getCoins(b256Str),
      () => provider.getResourcesForTransaction(b256Str, new ScriptTransactionRequest()),
      () => provider.getResourcesToSpend(b256Str, []),
      () => provider.getContractBalance(b256Str, BaseAssetId),
      () => provider.getBalances(b256Str),
      () => provider.getMessages(b256Str),
    ];

    const promises = methodCalls.map(async (call) => {
      await expect(call()).resolves.toBeTruthy();
    });

    await Promise.all(promises);
  });

  test('requestMiddleware modifies the request before being sent to the node [sync]', async () => {
    const fetchSpy = vi.spyOn(global, 'fetch');
    await Provider.create(FUEL_NETWORK_URL, {
      requestMiddleware: (request) => {
        request.headers ??= {};
        (request.headers as Record<string, string>)['x-custom-header'] = 'custom-value';
        return request;
      },
    });

    const requestObject = fetchSpy.mock.calls[0][1];

    expect(requestObject?.headers).toMatchObject({
      'x-custom-header': 'custom-value',
    });
  });

  test('requestMiddleware modifies the request before being sent to the node [async]', async () => {
    const fetchSpy = vi.spyOn(global, 'fetch');
    await Provider.create(FUEL_NETWORK_URL, {
      requestMiddleware: (request) => {
        request.headers ??= {};
        (request.headers as Record<string, string>)['x-custom-header'] = 'custom-value';
        return Promise.resolve(request);
      },
    });

    const requestObject = fetchSpy.mock.calls[0][1];

    expect(requestObject?.headers).toMatchObject({
      'x-custom-header': 'custom-value',
    });
  });

  test('requestMiddleware works for subscriptions', async () => {
    const fetchSpy = vi.spyOn(global, 'fetch');
    const provider = await Provider.create(FUEL_NETWORK_URL, {
      requestMiddleware: (request) => {
        request.headers ??= {};
        (request.headers as Record<string, string>)['x-custom-header'] = 'custom-value';
        return request;
      },
    });

    await safeExec(async () => {
      for await (const iterator of provider.operations.statusChange({
        transactionId: 'doesnt matter, will be aborted',
      })) {
        // Just running a subscription to trigger the middleware
        // shouldn't be reached and should fail if reached
        expect(iterator).toBeFalsy();
      }
    });

    const subscriptionCall = fetchSpy.mock.calls.find((call) => call[0] === `${provider.url}-sub`);
    const requestObject = subscriptionCall?.[1];

    expect(requestObject?.headers).toMatchObject({
      'x-custom-header': 'custom-value',
    });
  });

  test('custom fetch works with requestMiddleware', async () => {
    let requestHeaders: HeadersInit | undefined;
    await Provider.create(FUEL_NETWORK_URL, {
      fetch: async (url, requestInit) => {
        requestHeaders = requestInit?.headers;
        return fetch(url, requestInit);
      },
      requestMiddleware: (request) => {
        request.headers ??= {};
        (request.headers as Record<string, string>)['x-custom-header'] = 'custom-value';
        return request;
      },
    });

    expect(requestHeaders).toMatchObject({
      'x-custom-header': 'custom-value',
    });
  });

  test('custom fetch works with timeout', async () => {
    const timeout = 500;
    const provider = await Provider.create(FUEL_NETWORK_URL, {
      fetch: async (url, requestInit) => fetch(url, requestInit),
      timeout,
    });
    vi.spyOn(global, 'fetch').mockImplementationOnce((...args: unknown[]) =>
      sleep(timeout).then(() =>
        fetch(args[0] as RequestInfo | URL, args[1] as RequestInit | undefined)
      )
    );

    const { error } = await safeExec(async () => {
      await provider.getBlocks({});
    });

    expect(error).toMatchObject({
      code: 23,
      name: 'TimeoutError',
      message: 'The operation was aborted due to timeout',
    });
  });
});<|MERGE_RESOLUTION|>--- conflicted
+++ resolved
@@ -201,24 +201,7 @@
   it('can change the provider url of the current instance', async () => {
     using provider = await setupTestProvider();
 
-<<<<<<< HEAD
     const { cleanup, url } = await launchNode({ port: '0' });
-=======
-    const provider = await Provider.create(providerUrl1, {
-      fetch: (url: string, options?: RequestInit) =>
-        getCustomFetch('getVersion', { nodeInfo: { nodeVersion: url } })(url, options),
-    });
-
-    expect(provider.url).toBe(providerUrl1);
-    expect(await provider.getVersion()).toEqual(providerUrl1);
-
-    const spyFetchChainAndNodeInfo = vi
-      .spyOn(Provider.prototype, 'fetchChainAndNodeInfo')
-      .mockResolvedValue({
-        chain: {} as ChainInfo,
-        nodeInfo: {} as NodeInfo,
-      });
->>>>>>> 950f9be3
 
     const spyFetchChainAndNodeInfo = vi.spyOn(Provider.prototype, 'fetchChainAndNodeInfo');
 
