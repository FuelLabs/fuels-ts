import { Address } from '@fuel-ts/address';
import { BaseAssetId, ZeroBytes32 } from '@fuel-ts/address/configs';
import { randomBytes } from '@fuel-ts/crypto';
import { FuelError, ErrorCode } from '@fuel-ts/errors';
import { expectToThrowFuelError, safeExec } from '@fuel-ts/errors/test-utils';
import type { BytesLike } from '@fuel-ts/interfaces';
import { BN, bn } from '@fuel-ts/math';
import type { Receipt } from '@fuel-ts/transactions';
import { InputType, ReceiptType, TransactionType } from '@fuel-ts/transactions';
import { DateTime, arrayify, hexlify } from '@fuel-ts/utils';
import { versions } from '@fuel-ts/versions';
import * as fuelTsVersionsMod from '@fuel-ts/versions';

import {
  messageStatusResponse,
  MESSAGE_PROOF_RAW_RESPONSE,
  MESSAGE_PROOF,
} from '../../test/fixtures';
import { generateTestWallet } from '../test-utils';
import { Wallet } from '../wallet';

import type { ChainInfo, NodeInfo } from './provider';
import Provider from './provider';
import type {
  CoinTransactionRequestInput,
  MessageTransactionRequestInput,
} from './transaction-request';
import { ScriptTransactionRequest, CreateTransactionRequest } from './transaction-request';
import { TransactionResponse } from './transaction-response';
import { sleep } from './utils';
import * as gasMod from './utils/gas';

afterEach(() => {
  vi.restoreAllMocks();
});

const getCustomFetch =
  (expectedOperationName: string, expectedResponse: object) =>
  async (url: string, options: RequestInit | undefined) => {
    const graphqlRequest = JSON.parse(options?.body as string);
    const { operationName } = graphqlRequest;

    if (operationName === expectedOperationName) {
      const responseText = JSON.stringify({
        data: expectedResponse,
      });
      const response = Promise.resolve(new Response(responseText, options));

      return response;
    }
    return fetch(url, options);
  };

// TODO: Figure out a way to import this constant from `@fuel-ts/account/configs`
const FUEL_NETWORK_URL = 'http://127.0.0.1:4000/graphql';

/**
 * @group node
 */
describe('Provider', () => {
  it('can getVersion()', async () => {
    const provider = await Provider.create(FUEL_NETWORK_URL);

    const version = await provider.getVersion();

    expect(version).toEqual('0.22.1');
  });

  it('can call()', async () => {
    const provider = await Provider.create(FUEL_NETWORK_URL);

    const CoinInputs: CoinTransactionRequestInput[] = [
      {
        type: InputType.Coin,
        id: '0xbc90ada45d89ec6648f8304eaf8fa2b03384d3c0efabc192b849658f4689b9c500',
        owner: BaseAssetId,
        assetId: BaseAssetId,
        txPointer: '0x00000000000000000000000000000000',
        amount: 100,
        witnessIndex: 0,
      },
    ];

    const callResult = await provider.call({
      type: TransactionType.Script,
      gasPrice: 0,
      gasLimit: 1000000,
      script:
        /*
          Opcode::ADDI(0x10, REG_ZERO, 0xCA)
          Opcode::ADDI(0x11, REG_ZERO, 0xBA)
          Opcode::LOG(0x10, 0x11, REG_ZERO, REG_ZERO)
          Opcode::RET(REG_ONE)
        */
        arrayify('0x504000ca504400ba3341100024040000'),
      scriptData: randomBytes(32),
      inputs: CoinInputs,
      witnesses: ['0x'],
    });

    const expectedReceipts: Receipt[] = [
      {
        type: ReceiptType.Log,
        id: ZeroBytes32,
        val0: bn(202),
        val1: bn(186),
        val2: bn(0),
        val3: bn(0),
        pc: bn(0x2868),
        is: bn(0x2860),
      },
      {
        type: ReceiptType.Return,
        id: ZeroBytes32,
        val: bn(1),
        pc: bn(0x286c),
        is: bn(0x2860),
      },
      {
        type: ReceiptType.ScriptResult,
        result: bn(0),
        gasUsed: bn(0x18),
      },
    ];

    expect(callResult.receipts).toStrictEqual(expectedReceipts);
  });

  // TODO: Add tests to provider sendTransaction
  // sendTransaction can't be tested without a valid signature
  // importing and testing it here can generate cycle dependency
  // as we test this in other modules like call contract its ok to
  // skip for now
  it.skip('can sendTransaction()', async () => {
    const provider = await Provider.create(FUEL_NETWORK_URL);

    const response = await provider.sendTransaction({
      type: TransactionType.Script,
      gasPrice: 0,
      gasLimit: 1000000,
      script:
        /*
          Opcode::ADDI(0x10, REG_ZERO, 0xCA)
          Opcode::ADDI(0x11, REG_ZERO, 0xBA)
          Opcode::LOG(0x10, 0x11, REG_ZERO, REG_ZERO)
          Opcode::RET(REG_ONE)
        */
        arrayify('0x504000ca504400ba3341100024040000'),
      scriptData: randomBytes(32),
    });

    const result = await response.wait();

    expect(result.receipts).toEqual([
      {
        type: ReceiptType.Log,
        id: ZeroBytes32,
        val0: bn(202),
        val1: bn(186),
        val2: bn(0),
        val3: bn(0),
        pc: bn(0x2878),
        is: bn(0x2870),
      },
      {
        type: ReceiptType.Return,
        id: ZeroBytes32,
        val: bn(1),
        pc: bn(0x287c),
        is: bn(0x2870),
      },
      {
        type: ReceiptType.ScriptResult,
        result: bn(0),
        gasUsed: bn(0x2c),
      },
    ]);
  });

  it('can get all chain info', async () => {
    // #region provider-definition
    const provider = await Provider.create(FUEL_NETWORK_URL);
    const { consensusParameters } = provider.getChain();
    // #endregion provider-definition

    expect(consensusParameters.contractMaxSize).toBeDefined();
    expect(consensusParameters.maxInputs).toBeDefined();
    expect(consensusParameters.maxOutputs).toBeDefined();
    expect(consensusParameters.maxWitnesses).toBeDefined();
    expect(consensusParameters.maxGasPerTx).toBeDefined();
    expect(consensusParameters.maxScriptLength).toBeDefined();
    expect(consensusParameters.maxScriptDataLength).toBeDefined();
    expect(consensusParameters.maxStorageSlots).toBeDefined();
    expect(consensusParameters.maxPredicateLength).toBeDefined();
    expect(consensusParameters.maxPredicateDataLength).toBeDefined();
    expect(consensusParameters.maxGasPerPredicate).toBeDefined();
    expect(consensusParameters.gasPriceFactor).toBeDefined();
    expect(consensusParameters.gasPerByte).toBeDefined();
    expect(consensusParameters.maxMessageDataLength).toBeDefined();
  });

  it('can change the provider url of the current instance', async () => {
    const providerUrl1 = FUEL_NETWORK_URL;
    const providerUrl2 = 'http://127.0.0.1:8080/graphql';

    const provider = await Provider.create(providerUrl1, {
      fetch: (url: string, options?: RequestInit) =>
        getCustomFetch('getVersion', { nodeInfo: { nodeVersion: url } })(url, options),
    });

    expect(provider.url).toBe(providerUrl1);
    expect(await provider.getVersion()).toEqual(providerUrl1);

    const spyFetchChainAndNodeInfo = vi
      .spyOn(Provider.prototype, 'fetchChainAndNodeInfo')
      .mockResolvedValue({
        chain: {} as ChainInfo,
        nodeInfo: {} as NodeInfo,
      });

    await provider.connect(providerUrl2);
    expect(provider.url).toBe(providerUrl2);

    expect(await provider.getVersion()).toEqual(providerUrl2);

    expect(spyFetchChainAndNodeInfo).toHaveBeenCalledTimes(1);
  });

  it('can accept a custom fetch function', async () => {
    const providerUrl = FUEL_NETWORK_URL;

    const provider = await Provider.create(providerUrl, {
      fetch: getCustomFetch('getVersion', { nodeInfo: { nodeVersion: '0.30.0' } }),
    });

    expect(await provider.getVersion()).toEqual('0.30.0');
  });

  it('can accept options override in connect method', async () => {
    const providerUrl = FUEL_NETWORK_URL;

    /**
     * Mocking and initializing Provider with an invalid fetcher just
     * to ensure it'll be properly overriden in `connect` method below
     */
    const fetchChainAndNodeInfo = vi
      .spyOn(Provider.prototype, 'fetchChainAndNodeInfo')
      .mockResolvedValue({
        chain: {} as ChainInfo,
        nodeInfo: {} as NodeInfo,
      });

    const provider = await Provider.create(providerUrl, {
      fetch: () => {
        throw new Error('This should never happen');
      },
    });

    expect(fetchChainAndNodeInfo).toHaveBeenCalledTimes(1);

    /**
     * Restore mock and call connect with a proper fetch override
     */
    fetchChainAndNodeInfo.mockRestore();

    await provider.connect(providerUrl, {
      fetch: getCustomFetch('getVersion', { nodeInfo: { nodeVersion: '0.30.0' } }),
    });

    expect(await provider.getVersion()).toEqual('0.30.0');
  });

  it('can force-produce blocks', async () => {
    // #region Provider-produce-blocks
    const provider = await Provider.create(FUEL_NETWORK_URL);

    const block = await provider.getBlock('latest');
    if (!block) {
      throw new Error('No latest block');
    }
    const { time: timeLastBlockProduced } = block;

    const amountOfBlocksToProduce = 3;
    const producedBlockHeigh = await provider.produceBlocks(amountOfBlocksToProduce);

    const producedBlock = await provider.getBlock(producedBlockHeigh.toNumber());

    expect(producedBlock).toBeDefined();

    const oldest: Date = DateTime.fromTai64(timeLastBlockProduced);
    const newest: Date = DateTime.fromTai64(producedBlock?.time || DateTime.TAI64_NULL);

    expect(newest >= oldest).toBeTruthy();
    // #endregion Provider-produce-blocks
  });

  // TODO: Add back support for producing blocks with intervals by supporting the new
  // `block_production` config option for `fuel_core`.
  // See: https://github.com/FuelLabs/fuel-core/blob/def8878b986aedad8434f2d1abf059c8cbdbb8e2/crates/services/consensus_module/poa/src/config.rs#L20
  it.skip('can force-produce blocks with custom timestamps', async () => {
    const provider = await Provider.create(FUEL_NETWORK_URL);

    const block = await provider.getBlock('latest');
    if (!block) {
      throw new Error('No latest block');
    }
    const { time: latestBlockTimestampBeforeProduce, height: latestBlockNumberBeforeProduce } =
      block;
    const latestBlockUnixTimestampBeforeProduce = DateTime.fromTai64(
      latestBlockTimestampBeforeProduce
    ).toUnixMilliseconds();

    const amountOfBlocksToProduce = 3;
    const blockTimeInterval = 100; // 100ms
    const startTime = new Date(latestBlockUnixTimestampBeforeProduce).getTime() + 1000; // 1s after the latest block

    const latestBlockNumber = await provider.produceBlocks(amountOfBlocksToProduce, startTime);

    // Verify that the latest block number is the expected one
    expect(latestBlockNumber.toString(10)).toEqual(
      latestBlockNumberBeforeProduce.add(amountOfBlocksToProduce).toString(10)
    );

    // Verify that the produced blocks have the expected timestamps and block numbers
    const producedBlocks = (
      await Promise.all(
        Array.from({ length: amountOfBlocksToProduce }, (_, i) =>
          provider.getBlock(latestBlockNumberBeforeProduce.add(i + 1).toNumber())
        )
      )
    ).map((producedBlock) => ({
      height: producedBlock?.height.toString(10),
      time: producedBlock?.time,
    }));
    const expectedBlocks = Array.from({ length: amountOfBlocksToProduce }, (_, i) => ({
      height: latestBlockNumberBeforeProduce.add(i + 1).toString(10),
      time: DateTime.fromUnixMilliseconds(startTime + i * blockTimeInterval).toTai64(),
    }));
    expect(producedBlocks).toEqual(expectedBlocks);
  });

  it('can cacheUtxo [undefined]', async () => {
    const provider = await Provider.create(FUEL_NETWORK_URL);

    expect(provider.cache).toEqual(undefined);
  });

  it('can cacheUtxo [numerical]', async () => {
    const provider = await Provider.create(FUEL_NETWORK_URL, {
      cacheUtxo: 2500,
    });

    expect(provider.cache).toBeTruthy();
    expect(provider.cache?.ttl).toEqual(2_500);
  });

  it('can cacheUtxo [invalid numerical]', async () => {
    const { error } = await safeExec(() => Provider.create(FUEL_NETWORK_URL, { cacheUtxo: -500 }));
    expect(error?.message).toMatch(/Invalid TTL: -500\. Use a value greater than zero/);
  });

  it('can cacheUtxo [will not cache inputs if no cache]', async () => {
    const provider = await Provider.create(FUEL_NETWORK_URL);
    const transactionRequest = new ScriptTransactionRequest({});

    const { error } = await safeExec(() => provider.sendTransaction(transactionRequest));

    expect(error).toBeTruthy();
    expect(provider.cache).toEqual(undefined);
  });

  it('can cacheUtxo [will not cache inputs cache enabled + no coins]', async () => {
    const provider = await Provider.create(FUEL_NETWORK_URL, {
      cacheUtxo: 1,
    });
    const MessageInput: MessageTransactionRequestInput = {
      type: InputType.Message,
      amount: 100,
      sender: BaseAssetId,
      recipient: BaseAssetId,
      witnessIndex: 1,
      nonce: BaseAssetId,
    };
    const transactionRequest = new ScriptTransactionRequest({
      inputs: [MessageInput],
    });

    const { error } = await safeExec(() => provider.sendTransaction(transactionRequest));

    expect(error).toBeTruthy();
    expect(provider.cache).toBeTruthy();
    expect(provider.cache?.getActiveData()).toStrictEqual([]);
  });

  it('can cacheUtxo [will cache inputs cache enabled + coins]', async () => {
    const provider = await Provider.create(FUEL_NETWORK_URL, {
      cacheUtxo: 10000,
    });
    const EXPECTED: BytesLike[] = [
      '0xbc90ada45d89ec6648f8304eaf8fa2b03384d3c0efabc192b849658f4689b9c500',
      '0xbc90ada45d89ec6648f8304eaf8fa2b03384d3c0efabc192b849658f4689b9c501',
      '0xda5d131c490db3868be9f8e228cf279bd98ef1de97129682777ed93fa088bc3f02',
    ];
    const MessageInput: MessageTransactionRequestInput = {
      type: InputType.Message,
      amount: 100,
      sender: BaseAssetId,
      recipient: BaseAssetId,
      witnessIndex: 1,
      nonce: BaseAssetId,
    };
    const CoinInputA: CoinTransactionRequestInput = {
      type: InputType.Coin,
      id: EXPECTED[0],
      owner: BaseAssetId,
      assetId: BaseAssetId,
      txPointer: BaseAssetId,
      witnessIndex: 1,
      amount: 100,
    };
    const CoinInputB: CoinTransactionRequestInput = {
      type: InputType.Coin,
      id: arrayify(EXPECTED[1]),
      owner: BaseAssetId,
      assetId: BaseAssetId,
      txPointer: BaseAssetId,
      witnessIndex: 1,
      amount: 100,
    };
    const CoinInputC: CoinTransactionRequestInput = {
      type: InputType.Coin,
      id: EXPECTED[2],
      owner: BaseAssetId,
      assetId: BaseAssetId,
      txPointer: BaseAssetId,
      witnessIndex: 1,
      amount: 100,
    };
    const transactionRequest = new ScriptTransactionRequest({
      inputs: [MessageInput, CoinInputA, CoinInputB, CoinInputC],
    });

    const { error } = await safeExec(() => provider.sendTransaction(transactionRequest));

    expect(error).toBeTruthy();
    const EXCLUDED = provider.cache?.getActiveData() || [];
    expect(EXCLUDED.length).toEqual(3);
    expect(EXCLUDED.map((value) => hexlify(value))).toStrictEqual(EXPECTED);

    // clear cache
    EXCLUDED.forEach((value) => provider.cache?.del(value));
  });

  it('can cacheUtxo [will cache inputs and also use in exclude list]', async () => {
    const provider = await Provider.create(FUEL_NETWORK_URL, {
      cacheUtxo: 10000,
    });
    const EXPECTED: BytesLike[] = [
      '0xbc90ada45d89ec6648f8304eaf8fa2b03384d3c0efabc192b849658f4689b9c503',
      '0xbc90ada45d89ec6648f8304eaf8fa2b03384d3c0efabc192b849658f4689b9c504',
      '0xda5d131c490db3868be9f8e228cf279bd98ef1de97129682777ed93fa088bc3505',
    ];
    const MessageInput: MessageTransactionRequestInput = {
      type: InputType.Message,
      amount: 100,
      sender: BaseAssetId,
      recipient: BaseAssetId,
      witnessIndex: 1,
      nonce: BaseAssetId,
    };
    const CoinInputA: CoinTransactionRequestInput = {
      type: InputType.Coin,
      id: EXPECTED[0],
      owner: BaseAssetId,
      assetId: BaseAssetId,
      txPointer: BaseAssetId,
      witnessIndex: 1,
      amount: 100,
    };
    const CoinInputB: CoinTransactionRequestInput = {
      type: InputType.Coin,
      id: arrayify(EXPECTED[1]),
      owner: BaseAssetId,
      assetId: BaseAssetId,
      txPointer: BaseAssetId,
      witnessIndex: 1,
      amount: 100,
    };
    const CoinInputC: CoinTransactionRequestInput = {
      type: InputType.Coin,
      id: EXPECTED[2],
      owner: BaseAssetId,
      assetId: BaseAssetId,
      txPointer: BaseAssetId,
      witnessIndex: 1,
      amount: 100,
    };
    const transactionRequest = new ScriptTransactionRequest({
      inputs: [MessageInput, CoinInputA, CoinInputB, CoinInputC],
    });

    const { error } = await safeExec(() => provider.sendTransaction(transactionRequest));

    expect(error).toBeTruthy();
    const EXCLUDED = provider.cache?.getActiveData() || [];
    expect(EXCLUDED.length).toEqual(3);
    expect(EXCLUDED.map((value) => hexlify(value))).toStrictEqual(EXPECTED);

    const owner = Address.fromRandom();
    const resourcesToSpendMock = vi.fn(() =>
      Promise.resolve({ coinsToSpend: [] })
    ) as unknown as typeof provider.operations.getCoinsToSpend;
    provider.operations.getCoinsToSpend = resourcesToSpendMock;
    await provider.getResourcesToSpend(owner, []);

    expect(resourcesToSpendMock).toHaveBeenCalledWith({
      owner: owner.toB256(),
      queryPerAsset: [],
      excludedIds: {
        messages: [],
        utxos: EXPECTED,
      },
    });

    // clear cache
    EXCLUDED.forEach((value) => provider.cache?.del(value));
  });

  it('can cacheUtxo [will cache inputs cache enabled + coins]', async () => {
    const provider = await Provider.create(FUEL_NETWORK_URL, {
      cacheUtxo: 10000,
    });
    const EXPECTED: BytesLike[] = [
      '0xbc90ada45d89ec6648f8304eaf8fa2b03384d3c0efabc192b849658f4689b9c500',
      '0xbc90ada45d89ec6648f8304eaf8fa2b03384d3c0efabc192b849658f4689b9c501',
      '0xda5d131c490db3868be9f8e228cf279bd98ef1de97129682777ed93fa088bc3f02',
    ];
    const MessageInput: MessageTransactionRequestInput = {
      type: InputType.Message,
      amount: 100,
      sender: BaseAssetId,
      recipient: BaseAssetId,
      witnessIndex: 1,
      nonce: BaseAssetId,
    };
    const CoinInputA: CoinTransactionRequestInput = {
      type: InputType.Coin,
      id: EXPECTED[0],
      owner: BaseAssetId,
      assetId: BaseAssetId,
      txPointer: BaseAssetId,
      witnessIndex: 1,
      amount: 100,
    };
    const CoinInputB: CoinTransactionRequestInput = {
      type: InputType.Coin,
      id: arrayify(EXPECTED[1]),
      owner: BaseAssetId,
      assetId: BaseAssetId,
      txPointer: BaseAssetId,
      witnessIndex: 1,
      amount: 100,
    };
    const CoinInputC: CoinTransactionRequestInput = {
      type: InputType.Coin,
      id: EXPECTED[2],
      owner: BaseAssetId,
      assetId: BaseAssetId,
      txPointer: BaseAssetId,
      witnessIndex: 1,
      amount: 100,
    };
    const transactionRequest = new ScriptTransactionRequest({
      inputs: [MessageInput, CoinInputA, CoinInputB, CoinInputC],
    });

    const { error } = await safeExec(() => provider.sendTransaction(transactionRequest));

    expect(error).toBeTruthy();
    const EXCLUDED = provider.cache?.getActiveData() || [];
    expect(EXCLUDED.length).toEqual(3);
    expect(EXCLUDED.map((value) => hexlify(value))).toStrictEqual(EXPECTED);

    // clear cache
    EXCLUDED.forEach((value) => provider.cache?.del(value));
  });

  it('can cacheUtxo [will cache inputs and also merge/de-dupe in exclude list]', async () => {
    const provider = await Provider.create(FUEL_NETWORK_URL, {
      cacheUtxo: 10000,
    });
    const EXPECTED: BytesLike[] = [
      '0xbc90ada45d89ec6648f8304eaf8fa2b03384d3c0efabc192b849658f4689b9c503',
      '0xbc90ada45d89ec6648f8304eaf8fa2b03384d3c0efabc192b849658f4689b9c504',
      '0xda5d131c490db3868be9f8e228cf279bd98ef1de97129682777ed93fa088bc3505',
    ];
    const MessageInput: MessageTransactionRequestInput = {
      type: InputType.Message,
      amount: 100,
      sender: BaseAssetId,
      recipient: BaseAssetId,
      witnessIndex: 1,
      nonce: BaseAssetId,
    };
    const CoinInputA: CoinTransactionRequestInput = {
      type: InputType.Coin,
      id: EXPECTED[0],
      owner: BaseAssetId,
      assetId: BaseAssetId,
      txPointer: BaseAssetId,
      witnessIndex: 1,
      amount: 100,
    };
    const CoinInputB: CoinTransactionRequestInput = {
      type: InputType.Coin,
      id: arrayify(EXPECTED[1]),
      owner: BaseAssetId,
      assetId: BaseAssetId,
      txPointer: BaseAssetId,
      witnessIndex: 1,
      amount: 100,
    };
    const CoinInputC: CoinTransactionRequestInput = {
      type: InputType.Coin,
      id: EXPECTED[2],
      owner: BaseAssetId,
      assetId: BaseAssetId,
      txPointer: BaseAssetId,
      witnessIndex: 1,
      amount: 100,
    };
    const transactionRequest = new ScriptTransactionRequest({
      inputs: [MessageInput, CoinInputA, CoinInputB, CoinInputC],
    });

    const { error } = await safeExec(() => provider.sendTransaction(transactionRequest));

    expect(error).toBeTruthy();
    const EXCLUDED = provider.cache?.getActiveData() || [];
    expect(EXCLUDED.length).toEqual(3);
    expect(EXCLUDED.map((value) => hexlify(value))).toStrictEqual(EXPECTED);

    const owner = Address.fromRandom();
    const resourcesToSpendMock = vi.fn(() =>
      Promise.resolve({ coinsToSpend: [] })
    ) as unknown as typeof provider.operations.getCoinsToSpend;
    provider.operations.getCoinsToSpend = resourcesToSpendMock;
    await provider.getResourcesToSpend(owner, [], {
      utxos: [
        '0xbc90ada45d89ec6648f8304eaf8fa2b03384d3c0efabc192b849658f4689b9c503',
        '0xbc90ada45d89ec6648f8304eaf8fa2b03384d3c0efabc192b849658f4689b9c507',
        '0xbc90ada45d89ec6648f8304eaf8fa2b03384d3c0efabc192b849658f4689b9c508',
      ],
    });

    expect(resourcesToSpendMock).toHaveBeenCalledWith({
      owner: owner.toB256(),
      queryPerAsset: [],
      excludedIds: {
        messages: [],
        utxos: [
          '0xbc90ada45d89ec6648f8304eaf8fa2b03384d3c0efabc192b849658f4689b9c503',
          '0xbc90ada45d89ec6648f8304eaf8fa2b03384d3c0efabc192b849658f4689b9c507',
          '0xbc90ada45d89ec6648f8304eaf8fa2b03384d3c0efabc192b849658f4689b9c508',
          EXPECTED[1],
          EXPECTED[2],
        ],
      },
    });

    // clear cache
    EXCLUDED.forEach((value) => provider.cache?.del(value));
  });

  it('can getBlocks', async () => {
    const provider = await Provider.create(FUEL_NETWORK_URL);
    // Force-producing some blocks to make sure that 10 blocks exist
    await provider.produceBlocks(10);
    // #region Provider-get-blocks
    const blocks = await provider.getBlocks({
      last: 10,
    });
    // #endregion Provider-get-blocks
    expect(blocks.length).toBe(10);
    blocks.forEach((block) => {
      expect(block).toEqual(
        expect.objectContaining({
          id: expect.any(String),
          height: expect.any(BN),
          time: expect.any(String),
          transactionIds: expect.any(Array<string>),
        })
      );
    });
  });

  it('can getMessageProof with all data', async () => {
    // Create a mock provider to return the message proof
    // It test mainly types and converstions
    const provider = await Provider.create(FUEL_NETWORK_URL, {
      fetch: async (url, options) =>
        getCustomFetch('getMessageProof', { messageProof: MESSAGE_PROOF_RAW_RESPONSE })(
          url,
          options
        ),
    });

    const transactionId = '0x79c54219a5c910979e5e4c2728df163fa654a1fe03843e6af59daa2c3fcd42ea';
    const nonce = '0xb33895e6fdf23b5a62c92a1d45c71a11579027f9e5c4dda73c26cf140bcd6895';
    const commitBlockId = '0xe4dfe8fc1b5de2c669efbcc5e4c0a61db175d1b2f03e3cd46ed4396e76695c5b';

    const messageProof = await provider.getMessageProof(transactionId, nonce, commitBlockId);

    expect(messageProof).toStrictEqual({ ...MESSAGE_PROOF, nonce });
  });

  it('can getMessageStatus', async () => {
    // Create a mock provider to return the message proof
    // It test mainly types and converstions
    const provider = await Provider.create(FUEL_NETWORK_URL, {
      fetch: async (url, options) =>
        getCustomFetch('getMessageStatus', { messageStatus: messageStatusResponse })(url, options),
    });
    const messageStatus = await provider.getMessageStatus(
      '0x0000000000000000000000000000000000000000000000000000000000000008'
    );

    expect(messageStatus).toStrictEqual(messageStatusResponse);
  });

  it('can connect', async () => {
    const provider = await Provider.create(FUEL_NETWORK_URL);

    // check if the provider was initialized properly
    expect(provider).toBeInstanceOf(Provider);
    expect(provider.url).toEqual(FUEL_NETWORK_URL);
    expect(provider.getChain()).toBeDefined();
    expect(provider.getNode()).toBeDefined();
  });

  it('should cache chain and node info', async () => {
    Provider.clearChainAndNodeCaches();

    const provider = await Provider.create(FUEL_NETWORK_URL);

    expect(provider.getChain()).toBeDefined();
    expect(provider.getNode()).toBeDefined();
  });

  it('should ensure getChain and getNode uses the cache and does not fetch new data', async () => {
    Provider.clearChainAndNodeCaches();

    const spyFetchChainAndNodeInfo = vi.spyOn(Provider.prototype, 'fetchChainAndNodeInfo');
    const spyFetchChain = vi.spyOn(Provider.prototype, 'fetchChain');
    const spyFetchNode = vi.spyOn(Provider.prototype, 'fetchNode');

    const provider = await Provider.create(FUEL_NETWORK_URL);

    expect(spyFetchChainAndNodeInfo).toHaveBeenCalledTimes(1);
    expect(spyFetchChain).toHaveBeenCalledTimes(1);
    expect(spyFetchNode).toHaveBeenCalledTimes(1);

    provider.getChain();
    provider.getNode();

    expect(spyFetchChainAndNodeInfo).toHaveBeenCalledTimes(1);
    expect(spyFetchChain).toHaveBeenCalledTimes(1);
    expect(spyFetchNode).toHaveBeenCalledTimes(1);
  });

  it('should ensure fetchChainAndNodeInfo always fetch new data', async () => {
    Provider.clearChainAndNodeCaches();

    const spyFetchChainAndNodeInfo = vi.spyOn(Provider.prototype, 'fetchChainAndNodeInfo');
    const spyFetchChain = vi.spyOn(Provider.prototype, 'fetchChain');
    const spyFetchNode = vi.spyOn(Provider.prototype, 'fetchNode');

    const provider = await Provider.create(FUEL_NETWORK_URL);

    expect(spyFetchChainAndNodeInfo).toHaveBeenCalledTimes(1);
    expect(spyFetchChain).toHaveBeenCalledTimes(1);
    expect(spyFetchNode).toHaveBeenCalledTimes(1);

    await provider.fetchChainAndNodeInfo();

    expect(spyFetchChainAndNodeInfo).toHaveBeenCalledTimes(2);
    expect(spyFetchChain).toHaveBeenCalledTimes(2);
    expect(spyFetchNode).toHaveBeenCalledTimes(2);
  });

  it('should ensure getGasConfig return essential gas related data', async () => {
    const provider = await Provider.create(FUEL_NETWORK_URL);

    const gasConfig = provider.getGasConfig();

    expect(gasConfig.gasPerByte).toBeDefined();
    expect(gasConfig.gasPriceFactor).toBeDefined();
    expect(gasConfig.maxGasPerPredicate).toBeDefined();
    expect(gasConfig.maxGasPerTx).toBeDefined();
    expect(gasConfig.minGasPrice).toBeDefined();
  });

  it('should throws when using getChain or getNode and without cached data', async () => {
    const provider = await Provider.create(FUEL_NETWORK_URL);

    Provider.clearChainAndNodeCaches();

    await expectToThrowFuelError(
      () => provider.getChain(),
      new FuelError(
        ErrorCode.CHAIN_INFO_CACHE_EMPTY,
        'Chain info cache is empty. Make sure you have called `Provider.create` to initialize the provider.'
      )
    );

    await expectToThrowFuelError(
      () => provider.getNode(),
      new FuelError(
        ErrorCode.NODE_INFO_CACHE_EMPTY,
        'Node info cache is empty. Make sure you have called `Provider.create` to initialize the provider.'
      )
    );
  });

  it('throws on difference between major client version and supported major version', async () => {
    const { FUEL_CORE } = versions;
    const [major, minor, patch] = FUEL_CORE.split('.');
    const majorMismatch = major === '0' ? 1 : parseInt(patch, 10) - 1;

    const mock = {
      isMajorSupported: false,
      isMinorSupported: true,
      isPatchSupported: true,
      supportedVersion: `${majorMismatch}.${minor}.${patch}`,
    };

    if (mock.supportedVersion === FUEL_CORE) {
      throw new Error();
    }

    const spy = vi.spyOn(fuelTsVersionsMod, 'checkFuelCoreVersionCompatibility');
    spy.mockImplementationOnce(() => mock);

    await expectToThrowFuelError(() => Provider.create(FUEL_NETWORK_URL), {
      code: ErrorCode.UNSUPPORTED_FUEL_CLIENT_VERSION,
      message: `Fuel client version: ${FUEL_CORE}, Supported version: ${mock.supportedVersion}`,
    });
  });

  it('throws on difference between minor client version and supported minor version', async () => {
    const { FUEL_CORE } = versions;
    const [major, minor, patch] = FUEL_CORE.split('.');
    const minorMismatch = minor === '0' ? 1 : parseInt(patch, 10) - 1;

    const mock = {
      isMajorSupported: true,
      isMinorSupported: false,
      isPatchSupported: true,
      supportedVersion: `${major}.${minorMismatch}.${patch}`,
    };

    if (mock.supportedVersion === FUEL_CORE) {
      throw new Error();
    }

    const spy = vi.spyOn(fuelTsVersionsMod, 'checkFuelCoreVersionCompatibility');
    spy.mockImplementationOnce(() => mock);

    await expectToThrowFuelError(() => Provider.create(FUEL_NETWORK_URL), {
      code: ErrorCode.UNSUPPORTED_FUEL_CLIENT_VERSION,
      message: `Fuel client version: ${FUEL_CORE}, Supported version: ${mock.supportedVersion}`,
    });
  });

  it('An invalid subscription request throws a FuelError and does not hold the test runner (closes all handles)', async () => {
    const provider = await Provider.create(FUEL_NETWORK_URL);

    await expectToThrowFuelError(
      async () => {
        for await (const value of provider.operations.statusChange({
          transactionId: 'invalid transaction id',
        })) {
          // shouldn't be reached and should fail if reached
          expect(value).toBeFalsy();
        }
      },

      { code: FuelError.CODES.INVALID_REQUEST }
    );

    const response = new TransactionResponse('invalid transaction id', provider);

    await expectToThrowFuelError(() => response.waitForResult(), {
      code: FuelError.CODES.INVALID_REQUEST,
    });
  });

  it('default timeout is undefined', async () => {
    const provider = await Provider.create(FUEL_NETWORK_URL);
    expect(provider.options.timeout).toBeUndefined();
  });

  it('throws TimeoutError on timeout when calling an operation', async () => {
    const timeout = 500;
    const provider = await Provider.create(FUEL_NETWORK_URL, { timeout });
    vi.spyOn(global, 'fetch').mockImplementationOnce((...args: unknown[]) =>
      sleep(timeout).then(() =>
        fetch(args[0] as RequestInfo | URL, args[1] as RequestInit | undefined)
      )
    );

    const { error } = await safeExec(async () => {
      await provider.getBlocks({});
    });

    expect(error).toMatchObject({
      code: 23,
      name: 'TimeoutError',
      message: 'The operation was aborted due to timeout',
    });
  });

  it('throws TimeoutError on timeout when calling a subscription', async () => {
    const timeout = 500;
    const provider = await Provider.create(FUEL_NETWORK_URL, { timeout });

    vi.spyOn(global, 'fetch').mockImplementationOnce((...args: unknown[]) =>
      sleep(timeout).then(() =>
        fetch(args[0] as RequestInfo | URL, args[1] as RequestInit | undefined)
      )
    );

    const { error } = await safeExec(async () => {
      for await (const iterator of provider.operations.statusChange({
        transactionId: 'doesnt matter, will be aborted',
      })) {
        // shouldn't be reached and should fail if reached
        expect(iterator).toBeFalsy();
      }
    });
    expect(error).toMatchObject({
      code: 23,
      name: 'TimeoutError',
      message: 'The operation was aborted due to timeout',
    });
  });
  it('should ensure calculateMaxgas considers gasLimit for ScriptTransactionRequest', async () => {
    const provider = await Provider.create(FUEL_NETWORK_URL);
    const { gasPerByte } = provider.getGasConfig();

    const gasLimit = bn(1000);
    const transactionRequest = new ScriptTransactionRequest({
      gasLimit,
    });

    const maxGasSpy = vi.spyOn(gasMod, 'getMaxGas');

    const chainInfo = provider.getChain();
    const minGas = bn(200);

    const witnessesLength = transactionRequest
      .toTransaction()
      .witnesses.reduce((acc, wit) => acc + wit.dataLength, 0);

    transactionRequest.calculateMaxGas(chainInfo, minGas);
    expect(maxGasSpy).toHaveBeenCalledWith({
      gasPerByte,
      minGas,
      witnessesLength,
      witnessLimit: transactionRequest.witnessLimit,
      gasLimit: transactionRequest.gasLimit,
    });
  });

  it('should ensure calculateMaxgas does NOT considers gasLimit for CreateTransactionRequest', async () => {
    const provider = await Provider.create(FUEL_NETWORK_URL);
    const { gasPerByte } = provider.getGasConfig();

    const transactionRequest = new CreateTransactionRequest({
      witnesses: [ZeroBytes32],
    });

    transactionRequest.addContractCreatedOutput(ZeroBytes32, ZeroBytes32);

    const maxGasSpy = vi.spyOn(gasMod, 'getMaxGas');

    const chainInfo = provider.getChain();
    const minGas = bn(700);

    const witnessesLength = transactionRequest
      .toTransaction()
      .witnesses.reduce((acc, wit) => acc + wit.dataLength, 0);

    transactionRequest.calculateMaxGas(chainInfo, minGas);
    expect(maxGasSpy).toHaveBeenCalledWith({
      gasPerByte,
      minGas,
      witnessesLength,
      witnessLimit: transactionRequest.witnessLimit,
    });
  });

  it('should ensure estimated fee values on getTransactionCost are never 0', async () => {
    const provider = await Provider.create(FUEL_NETWORK_URL);

    const request = new ScriptTransactionRequest();

    // forcing calculatePriceWithFactor to return 0
    const calculatePriceWithFactorMock = vi
      .spyOn(gasMod, 'calculatePriceWithFactor')
      .mockReturnValue(bn(0));

    const { minFee, maxFee, usedFee } = await provider.getTransactionCost(request);

    expect(calculatePriceWithFactorMock).toHaveBeenCalledTimes(3);

    expect(maxFee.eq(0)).not.toBeTruthy();
    expect(usedFee.eq(0)).not.toBeTruthy();
    expect(minFee.eq(0)).not.toBeTruthy();
  });

  it('should accept string addresses in methods that require an address', async () => {
    const provider = await Provider.create(FUEL_NETWORK_URL);

    const b256Str = Address.fromRandom().toB256();

    const methodCalls = [
      () => provider.getBalance(b256Str, BaseAssetId),
      () => provider.getCoins(b256Str),
      () => provider.getResourcesForTransaction(b256Str, new ScriptTransactionRequest()),
      () => provider.getResourcesToSpend(b256Str, []),
      () => provider.getContractBalance(b256Str, BaseAssetId),
      () => provider.getBalances(b256Str),
      () => provider.getMessages(b256Str),
    ];

    const promises = methodCalls.map(async (call) => {
      await expect(call()).resolves.toBeTruthy();
    });

    await Promise.all(promises);
  });

<<<<<<< HEAD
  it('should not throw if the subscription stream data string contains more than one "data:"', async () => {
    const provider = await Provider.create(FUEL_NETWORK_URL);

    const adminWallet = await generateTestWallet(provider, [[10_000, BaseAssetId]]);

    const txRequest = new ScriptTransactionRequest();

    const destination = Wallet.generate({ provider });

    txRequest.addCoinOutput(destination.address, 100);

    const { gasUsed, minFee, minGasPrice } = await provider.getTransactionCost(txRequest, [], {
      resourcesOwner: adminWallet,
    });

    txRequest.gasLimit = gasUsed;
    txRequest.gasPrice = minGasPrice;

    await adminWallet.fund(txRequest, [], minFee);

    const data =
      'text: data:{"data":{"submitAndAwait":{"type":"SuccessStatus", "time":"data: 4611686020137152060"}}}';

    vi.spyOn(TextDecoder.prototype, 'decode').mockReturnValueOnce(data);

    await expect(
      adminWallet.sendTransaction(txRequest, {
        awaitExecution: true,
        estimateTxDependencies: false,
      })
    ).resolves.toBeTruthy();

    vi.restoreAllMocks();
  });

  it('should throw an error if stream data string parsing fails for some reason', async () => {
    const provider = await Provider.create(FUEL_NETWORK_URL);

    const adminWallet = await generateTestWallet(provider, [[10_000, BaseAssetId]]);

    const txRequest = new ScriptTransactionRequest();

    const destination = Wallet.generate({ provider });

    txRequest.addCoinOutput(destination.address, 100);

    const { gasUsed, minFee, minGasPrice } = await provider.getTransactionCost(txRequest, [], {
      resourcesOwner: adminWallet,
    });

    txRequest.gasLimit = gasUsed;
    txRequest.gasPrice = minGasPrice;

    await adminWallet.fund(txRequest, [], minFee);

    // poorly formatted data string that will fail to parse
    const data = 'data:{"data":"dummydata"';

    vi.spyOn(TextDecoder.prototype, 'decode').mockReturnValueOnce(data);

    await expectToThrowFuelError(
      () =>
        adminWallet.sendTransaction(txRequest, {
          awaitExecution: true,
          estimateTxDependencies: false,
        }),
      new FuelError(
        FuelError.CODES.STREAM_PARSING_ERROR,
        `Error while parsing stream data response: ${data}`
      )
    );

    vi.restoreAllMocks();
=======
  test('requestMiddleware modifies the request before being sent to the node [sync]', async () => {
    const fetchSpy = vi.spyOn(global, 'fetch');
    await Provider.create(FUEL_NETWORK_URL, {
      requestMiddleware: (request) => {
        request.headers ??= {};
        (request.headers as Record<string, string>)['x-custom-header'] = 'custom-value';
        return request;
      },
    });

    const requestObject = fetchSpy.mock.calls[0][1];

    expect(requestObject?.headers).toMatchObject({
      'x-custom-header': 'custom-value',
    });
  });

  test('requestMiddleware modifies the request before being sent to the node [async]', async () => {
    const fetchSpy = vi.spyOn(global, 'fetch');
    await Provider.create(FUEL_NETWORK_URL, {
      requestMiddleware: (request) => {
        request.headers ??= {};
        (request.headers as Record<string, string>)['x-custom-header'] = 'custom-value';
        return Promise.resolve(request);
      },
    });

    const requestObject = fetchSpy.mock.calls[0][1];

    expect(requestObject?.headers).toMatchObject({
      'x-custom-header': 'custom-value',
    });
  });

  test('requestMiddleware works for subscriptions', async () => {
    const fetchSpy = vi.spyOn(global, 'fetch');
    const provider = await Provider.create(FUEL_NETWORK_URL, {
      requestMiddleware: (request) => {
        request.headers ??= {};
        (request.headers as Record<string, string>)['x-custom-header'] = 'custom-value';
        return request;
      },
    });

    await safeExec(async () => {
      for await (const iterator of provider.operations.statusChange({
        transactionId: 'doesnt matter, will be aborted',
      })) {
        // Just running a subscription to trigger the middleware
        // shouldn't be reached and should fail if reached
        expect(iterator).toBeFalsy();
      }
    });

    const subscriptionCall = fetchSpy.mock.calls.find((call) => call[0] === `${provider.url}-sub`);
    const requestObject = subscriptionCall?.[1];

    expect(requestObject?.headers).toMatchObject({
      'x-custom-header': 'custom-value',
    });
  });

  test('custom fetch works with requestMiddleware', async () => {
    let requestHeaders: HeadersInit | undefined;
    await Provider.create(FUEL_NETWORK_URL, {
      fetch: async (url, requestInit) => {
        requestHeaders = requestInit?.headers;
        return fetch(url, requestInit);
      },
      requestMiddleware: (request) => {
        request.headers ??= {};
        (request.headers as Record<string, string>)['x-custom-header'] = 'custom-value';
        return request;
      },
    });

    expect(requestHeaders).toMatchObject({
      'x-custom-header': 'custom-value',
    });
  });

  test('custom fetch works with timeout', async () => {
    const timeout = 500;
    const provider = await Provider.create(FUEL_NETWORK_URL, {
      fetch: async (url, requestInit) => fetch(url, requestInit),
      timeout,
    });
    vi.spyOn(global, 'fetch').mockImplementationOnce((...args: unknown[]) =>
      sleep(timeout).then(() =>
        fetch(args[0] as RequestInfo | URL, args[1] as RequestInit | undefined)
      )
    );

    const { error } = await safeExec(async () => {
      await provider.getBlocks({});
    });

    expect(error).toMatchObject({
      code: 23,
      name: 'TimeoutError',
      message: 'The operation was aborted due to timeout',
    });
>>>>>>> 950f9be3
  });
});<|MERGE_RESOLUTION|>--- conflicted
+++ resolved
@@ -1041,7 +1041,6 @@
     await Promise.all(promises);
   });
 
-<<<<<<< HEAD
   it('should not throw if the subscription stream data string contains more than one "data:"', async () => {
     const provider = await Provider.create(FUEL_NETWORK_URL);
 
@@ -1115,7 +1114,8 @@
     );
 
     vi.restoreAllMocks();
-=======
+  });
+
   test('requestMiddleware modifies the request before being sent to the node [sync]', async () => {
     const fetchSpy = vi.spyOn(global, 'fetch');
     await Provider.create(FUEL_NETWORK_URL, {
@@ -1218,6 +1218,5 @@
       name: 'TimeoutError',
       message: 'The operation was aborted due to timeout',
     });
->>>>>>> 950f9be3
   });
 });