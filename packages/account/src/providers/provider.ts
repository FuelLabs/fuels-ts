import { Address } from '@fuel-ts/address';
import { ErrorCode, FuelError } from '@fuel-ts/errors';
import type { AbstractAccount, AbstractAddress, BytesLike } from '@fuel-ts/interfaces';
import { BN, bn, max } from '@fuel-ts/math';
import type { Transaction } from '@fuel-ts/transactions';
import {
  InputType,
  TransactionType,
  InputMessageCoder,
  TransactionCoder,
} from '@fuel-ts/transactions';
import { arrayify, hexlify, DateTime } from '@fuel-ts/utils';
import { checkFuelCoreVersionCompatibility } from '@fuel-ts/versions';
import { equalBytes } from '@noble/curves/abstract/utils';
import { Network } from 'ethers';
import type { DocumentNode } from 'graphql';
import { GraphQLClient } from 'graphql-request';
import { clone } from 'ramda';

import type { Predicate } from '../predicate';

import { getSdk as getOperationsSdk } from './__generated__/operations';
import type {
  GqlChainInfoFragmentFragment,
  GqlDryRunFailureStatusFragmentFragment,
  GqlDryRunSuccessStatusFragmentFragment,
  GqlGasCosts,
  GqlGetBlocksQueryVariables,
} from './__generated__/operations';
import type { Coin } from './coin';
import type { CoinQuantity, CoinQuantityLike } from './coin-quantity';
import { coinQuantityfy } from './coin-quantity';
import { FuelGraphqlSubscriber } from './fuel-graphql-subscriber';
import { MemoryCache } from './memory-cache';
import type { Message, MessageCoin, MessageProof, MessageStatus } from './message';
import type { ExcludeResourcesOption, Resource } from './resource';
import type {
  TransactionRequestLike,
  TransactionRequest,
  TransactionRequestInput,
  CoinTransactionRequestInput,
} from './transaction-request';
import { transactionRequestify } from './transaction-request';
import type { TransactionResultReceipt } from './transaction-response';
import { TransactionResponse } from './transaction-response';
import { processGqlReceipt } from './transaction-summary/receipt';
import {
  calculatePriceWithFactor,
  getGasUsedFromReceipts,
  getReceiptsWithMissingData,
} from './utils';
import type { RetryOptions } from './utils/auto-retry-fetch';
import { autoRetryFetch } from './utils/auto-retry-fetch';
import { mergeQuantities } from './utils/merge-quantities';

const MAX_RETRIES = 10;

export type CallResult = {
  receipts: TransactionResultReceipt[];
};

<<<<<<< HEAD
export type NewCallResult = {
  receipts: TransactionResultReceipt[];
  id?: string;
  status?: GqlDryRunFailureStatusFragmentFragment | GqlDryRunSuccessStatusFragmentFragment;
}[];
=======
export type EstimateTxDependenciesReturns = CallResult & {
  outputVariables: number;
  missingContractIds: string[];
};
>>>>>>> c5431b00

/**
 * A Fuel block
 */
export type Block = {
  id: string;
  height: BN;
  time: string;
  transactionIds: string[];
};

/**
 * Deployed Contract bytecode and contract id
 */
export type ContractResult = {
  id: string;
  bytecode: string;
};

type ConsensusParameters = {
  contractMaxSize: BN;
  maxInputs: BN;
  maxOutputs: BN;
  maxWitnesses: BN;
  maxGasPerTx: BN;
  maxScriptLength: BN;
  maxScriptDataLength: BN;
  maxStorageSlots: BN;
  maxPredicateLength: BN;
  maxPredicateDataLength: BN;
  maxGasPerPredicate: BN;
  gasPriceFactor: BN;
  gasPerByte: BN;
  maxMessageDataLength: BN;
  chainId: BN;
  gasCosts: GqlGasCosts;
};

/**
 * Chain information
 */
export type ChainInfo = {
  name: string;
  baseChainHeight: BN;
  consensusParameters: ConsensusParameters;
  gasCosts: GqlGasCosts;
  latestBlock: {
    id: string;
    height: BN;
    time: string;
    transactions: Array<{ id: string }>;
  };
};

/**
 * Node information
 */
export type NodeInfo = {
  utxoValidation: boolean;
  vmBacktrace: boolean;
  minGasPrice: BN;
  maxTx: BN;
  maxDepth: BN;
  nodeVersion: string;
};

export type NodeInfoAndConsensusParameters = {
  minGasPrice: BN;
  nodeVersion: string;
  gasPerByte: BN;
  gasPriceFactor: BN;
  maxGasPerTx: BN;
};

// #region cost-estimation-1
export type TransactionCost = {
  requiredQuantities: CoinQuantity[];
  receipts: TransactionResultReceipt[];
  minGasPrice: BN;
  gasPrice: BN;
  minGas: BN;
  maxGas: BN;
  gasUsed: BN;
  minFee: BN;
  maxFee: BN;
  usedFee: BN;
};
// #endregion cost-estimation-1

const processGqlChain = (chain: GqlChainInfoFragmentFragment): ChainInfo => {
  const { name, daHeight, consensusParameters, latestBlock } = chain;

  const { contractParams, feeParams, predicateParams, scriptParams, txParams, gasCosts } =
    consensusParameters;

  return {
    name,
    baseChainHeight: bn(daHeight),
    consensusParameters: {
      contractMaxSize: bn(contractParams.contractMaxSize),
      maxInputs: bn(txParams.maxInputs),
      maxOutputs: bn(txParams.maxOutputs),
      maxWitnesses: bn(txParams.maxWitnesses),
      maxGasPerTx: bn(txParams.maxGasPerTx),
      maxScriptLength: bn(scriptParams.maxScriptLength),
      maxScriptDataLength: bn(scriptParams.maxScriptDataLength),
      maxStorageSlots: bn(contractParams.maxStorageSlots),
      maxPredicateLength: bn(predicateParams.maxPredicateLength),
      maxPredicateDataLength: bn(predicateParams.maxPredicateDataLength),
      maxGasPerPredicate: bn(predicateParams.maxGasPerPredicate),
      gasPriceFactor: bn(feeParams.gasPriceFactor),
      gasPerByte: bn(feeParams.gasPerByte),
      maxMessageDataLength: bn(predicateParams.maxMessageDataLength),
      chainId: bn(consensusParameters.chainId),
      gasCosts,
    },
    gasCosts,
    latestBlock: {
      id: latestBlock.id,
      height: bn(latestBlock.header.height),
      time: latestBlock.header.time,
      transactions: latestBlock.transactions.map((i) => ({
        id: i.id,
      })),
    },
  };
};

/**
 * @hidden
 *
 * Cursor pagination arguments
 *
 * https://relay.dev/graphql/connections.htm#sec-Arguments
 */
export type CursorPaginationArgs = {
  /** Forward pagination limit */
  first?: number | null;
  /** Forward pagination cursor */
  after?: string | null;
  /** Backward pagination limit  */
  last?: number | null;
  /** Backward pagination cursor */
  before?: string | null;
};

export type FetchRequestOptions = {
  method: 'POST';
  headers: { [key: string]: string };
  body: string;
};

/*
 * Provider initialization options
 */
export type ProviderOptions = {
  fetch?: (
    url: string,
    options: FetchRequestOptions,
    providerOptions: Omit<ProviderOptions, 'fetch'>
  ) => Promise<Response>;
  timeout?: number;
  cacheUtxo?: number;
  retryOptions?: RetryOptions;
};

/**
 * UTXO Validation Param
 */
export type UTXOValidationParams = {
  utxoValidation?: boolean;
};

/**
 * Transaction estimation Param
 */
export type EstimateTransactionParams = {
  estimateTxDependencies?: boolean;
};

export type EstimatePredicateParams = {
  estimatePredicates?: boolean;
};

export type TransactionCostParams = EstimateTransactionParams &
  EstimatePredicateParams & {
    resourcesOwner?: AbstractAccount;
  };

/**
 * Provider Call transaction params
 */
export type ProviderCallParams = UTXOValidationParams & EstimateTransactionParams;

/**
 * Provider Send transaction params
 */
export type ProviderSendTxParams = EstimateTransactionParams & {
  /**
   * By default, the promise will resolve immediately after the transaction is submitted.
   *
   * If set to true, the promise will resolve only when the transaction changes status
   * from `SubmittedStatus` to one of `SuccessStatus`, `FailureStatus` or `SqueezedOutStatus`.
   *
   */
  awaitExecution?: boolean;
};

/**
 * URL - Consensus Params mapping.
 */
type ChainInfoCache = Record<string, ChainInfo>;

/**
 * URL - Node Info mapping.
 */
type NodeInfoCache = Record<string, NodeInfo>;

/**
 * A provider for connecting to a node
 */
export default class Provider {
  operations: ReturnType<typeof getOperationsSdk>;
  cache?: MemoryCache;

  static clearChainAndNodeCaches() {
    Provider.nodeInfoCache = {};
    Provider.chainInfoCache = {};
  }

  private static chainInfoCache: ChainInfoCache = {};
  private static nodeInfoCache: NodeInfoCache = {};

  options: ProviderOptions = {
    timeout: undefined,
    cacheUtxo: undefined,
    fetch: undefined,
    retryOptions: undefined,
  };

  private static getFetchFn(options: ProviderOptions): NonNullable<ProviderOptions['fetch']> {
    const { retryOptions, timeout } = options;

    return autoRetryFetch((...args) => {
      if (options.fetch) {
        return options.fetch(...args);
      }

      const url = args[0];
      const request = args[1];
      const signal = timeout ? AbortSignal.timeout(timeout) : undefined;

      return fetch(url, { ...request, signal });
    }, retryOptions);
  }

  /**
   * Constructor to initialize a Provider.
   *
   * @param url - GraphQL endpoint of the Fuel node
   * @param chainInfo - Chain info of the Fuel node
   * @param options - Additional options for the provider
   * @hidden
   */
  protected constructor(
    /** GraphQL endpoint of the Fuel node */
    public url: string,
    options: ProviderOptions = {}
  ) {
    this.options = { ...this.options, ...options };
    this.url = url;

    this.operations = this.createOperations();
    this.cache = options.cacheUtxo ? new MemoryCache(options.cacheUtxo) : undefined;
  }

  /**
   * Creates a new instance of the Provider class. This is the recommended way to initialize a Provider.
   * @param url - GraphQL endpoint of the Fuel node
   * @param options - Additional options for the provider
   */
  static async create(url: string, options: ProviderOptions = {}) {
    const provider = new Provider(url, options);
    await provider.fetchChainAndNodeInfo();
    return provider;
  }

  /**
   * Returns the cached chainInfo for the current URL.
   */
  getChain() {
    const chain = Provider.chainInfoCache[this.url];
    if (!chain) {
      throw new FuelError(
        ErrorCode.CHAIN_INFO_CACHE_EMPTY,
        'Chain info cache is empty. Make sure you have called `Provider.create` to initialize the provider.'
      );
    }
    return chain;
  }

  /**
   * Returns the cached nodeInfo for the current URL.
   */
  getNode() {
    const node = Provider.nodeInfoCache[this.url];
    if (!node) {
      throw new FuelError(
        ErrorCode.NODE_INFO_CACHE_EMPTY,
        'Node info cache is empty. Make sure you have called `Provider.create` to initialize the provider.'
      );
    }
    return node;
  }

  /**
   * Returns some helpful parameters related to gas fees.
   */
  getGasConfig() {
    const { minGasPrice } = this.getNode();
    const { maxGasPerTx, maxGasPerPredicate, gasPriceFactor, gasPerByte, gasCosts } =
      this.getChain().consensusParameters;
    return {
      minGasPrice,
      maxGasPerTx,
      maxGasPerPredicate,
      gasPriceFactor,
      gasPerByte,
      gasCosts,
    };
  }

  /**
   * Updates the URL for the provider and fetches the consensus parameters for the new URL, if needed.
   */
  async connect(url: string, options?: ProviderOptions) {
    this.url = url;
    this.options = options ?? this.options;
    this.operations = this.createOperations();
    await this.fetchChainAndNodeInfo();
  }

  /**
   * Fetches both the chain and node information, saves it to the cache, and return it.
   *
   * @returns NodeInfo and Chain
   */
  async fetchChainAndNodeInfo() {
    const chain = await this.fetchChain();
    const nodeInfo = await this.fetchNode();

    Provider.ensureClientVersionIsSupported(nodeInfo);

    return {
      chain,
      nodeInfo,
    };
  }

  private static ensureClientVersionIsSupported(nodeInfo: NodeInfo) {
    const { isMajorSupported, isMinorSupported, supportedVersion } =
      checkFuelCoreVersionCompatibility(nodeInfo.nodeVersion);

    // if (!isMajorSupported || !isMinorSupported) {
    //   throw new FuelError(
    //     FuelError.CODES.UNSUPPORTED_FUEL_CLIENT_VERSION,
    //     `Fuel client version: ${nodeInfo.nodeVersion}, Supported version: ${supportedVersion}`
    //   );
    // }
  }

  /**
   * Create GraphQL client and set operations.
   *
   * @returns The operation SDK object
   */
  private createOperations() {
    const fetchFn = Provider.getFetchFn(this.options);
    const gqlClient = new GraphQLClient(this.url, {
      fetch: (url: string, requestInit: FetchRequestOptions) =>
        fetchFn(url, requestInit, this.options),
    });

    const executeQuery = (query: DocumentNode, vars: Record<string, unknown>) => {
      const opDefinition = query.definitions.find((x) => x.kind === 'OperationDefinition') as {
        operation: string;
      };
      const isSubscription = opDefinition?.operation === 'subscription';

      if (isSubscription) {
        return new FuelGraphqlSubscriber({
          url: this.url,
          query,
          fetchFn: (url, requestInit) =>
            fetchFn(url as string, requestInit as FetchRequestOptions, this.options),
          variables: vars,
        });
      }
      return gqlClient.request(query, vars);
    };

    // @ts-expect-error This is due to this function being generic. Its type is specified when calling a specific operation via provider.operations.xyz.
    return getOperationsSdk(executeQuery);
  }

  /**
   * Returns the version of the connected node.
   *
   * @returns A promise that resolves to the version string.
   */
  async getVersion(): Promise<string> {
    const {
      nodeInfo: { nodeVersion },
    } = await this.operations.getVersion();
    return nodeVersion;
  }

  /**
   * @hidden
   *
   * Returns the network configuration of the connected Fuel node.
   *
   * @returns A promise that resolves to the network configuration object
   */
  async getNetwork(): Promise<Network> {
    const {
      name,
      consensusParameters: { chainId },
    } = await this.getChain();
    const network = new Network(name, chainId.toNumber());
    return Promise.resolve(network);
  }

  /**
   * Returns the block number.
   *
   * @returns A promise that resolves to the block number
   */
  async getBlockNumber(): Promise<BN> {
    const { chain } = await this.operations.getChain();
    return bn(chain.latestBlock.header.height, 10);
  }

  /**
   * Returns the chain information.
   * @param url - The URL of the Fuel node
   * @returns NodeInfo object
   */
  async fetchNode(): Promise<NodeInfo> {
    const { nodeInfo } = await this.operations.getNodeInfo();

    const processedNodeInfo: NodeInfo = {
      maxDepth: bn(nodeInfo.maxDepth),
      maxTx: bn(nodeInfo.maxTx),
      minGasPrice: bn(nodeInfo.minGasPrice),
      nodeVersion: nodeInfo.nodeVersion,
      utxoValidation: nodeInfo.utxoValidation,
      vmBacktrace: nodeInfo.vmBacktrace,
    };

    Provider.nodeInfoCache[this.url] = processedNodeInfo;

    return processedNodeInfo;
  }

  /**
   * Fetches the `chainInfo` for the given node URL.
   * @param url - The URL of the Fuel node
   * @returns ChainInfo object
   */
  async fetchChain(): Promise<ChainInfo> {
    const { chain } = await this.operations.getChain();

    const processedChain = processGqlChain(chain);

    Provider.chainInfoCache[this.url] = processedChain;

    return processedChain;
  }

  /**
   * Returns the chain ID
   * @returns A promise that resolves to the chain ID number
   */
  getChainId() {
    const {
      consensusParameters: { chainId },
    } = this.getChain();
    return chainId.toNumber();
  }

  /**
   * @hidden
   */
  #cacheInputs(inputs: TransactionRequestInput[]): void {
    if (!this.cache) {
      return;
    }

    inputs.forEach((input) => {
      if (input.type === InputType.Coin) {
        this.cache?.set(input.id);
      }
    });
  }

  /**
   * Submits a transaction to the chain to be executed.
   *
   * If the transaction is missing any dependencies,
   * the transaction will be mutated and those dependencies will be added.
   *
   * @param transactionRequestLike - The transaction request object.
   * @returns A promise that resolves to the transaction response object.
   */
  // #region Provider-sendTransaction
  async sendTransaction(
    transactionRequestLike: TransactionRequestLike,
    { estimateTxDependencies = true, awaitExecution = false }: ProviderSendTxParams = {}
  ): Promise<TransactionResponse> {
    const transactionRequest = transactionRequestify(transactionRequestLike);
    this.#cacheInputs(transactionRequest.inputs);
    if (estimateTxDependencies) {
      await this.estimateTxDependencies(transactionRequest);
    }
    // #endregion Provider-sendTransaction

    const encodedTransaction = hexlify(transactionRequest.toTransactionBytes());

    if (awaitExecution) {
      const subscription = this.operations.submitAndAwait({ encodedTransaction });
      for await (const { submitAndAwait } of subscription) {
        if (submitAndAwait.type !== 'SubmittedStatus') {
          break;
        }
      }

      const transactionId = transactionRequest.getTransactionId(this.getChainId());
      const response = new TransactionResponse(transactionId, this);
      await response.fetch();
      return response;
    }

    const {
      submit: { id: transactionId },
    } = await this.operations.submit({ encodedTransaction });

    return new TransactionResponse(transactionId, this);
  }

  /**
   * Executes a transaction without actually submitting it to the chain.
   *
   * If the transaction is missing any dependencies,
   * the transaction will be mutated and those dependencies will be added.
   *
   * @param transactionRequestLike - The transaction request object.
   * @param utxoValidation - Additional provider call parameters.
   * @returns A promise that resolves to the call result object.
   */
  async call(
    transactionRequestLike: TransactionRequestLike,
    { utxoValidation, estimateTxDependencies = true }: ProviderCallParams = {}
  ): Promise<CallResult> {
    const transactionRequest = transactionRequestify(transactionRequestLike);
    if (estimateTxDependencies) {
      return this.estimateTxDependencies(transactionRequest);
    }
    const encodedTransaction = hexlify(transactionRequest.toTransactionBytes());
    const { dryRun: dryRunStatuses } = await this.operations.dryRun({
      encodedTransactions: [encodedTransaction],
      utxoValidation: utxoValidation || false,
    });

    const callResult: NewCallResult = dryRunStatuses.map((dryRunStatus) => {
      const { id, receipts, status } = dryRunStatus;

      const processedReceipts = receipts.map(processGqlReceipt);

      return { id, receipts: processedReceipts, status };
    });

    return { receipts: callResult[0].receipts };
  }

  /**
   * Verifies whether enough gas is available to complete transaction.
   *
   * @param transactionRequest - The transaction request object.
   * @returns A promise that resolves to the estimated transaction request object.
   */
  async estimatePredicates(transactionRequest: TransactionRequest): Promise<TransactionRequest> {
    const shouldEstimatePredicates = Boolean(
      transactionRequest.inputs.find(
        (input) =>
          'predicate' in input &&
          input.predicate &&
          !equalBytes(arrayify(input.predicate), arrayify('0x')) &&
          new BN(input.predicateGasUsed).isZero()
      )
    );
    if (!shouldEstimatePredicates) {
      return transactionRequest;
    }
    const encodedTransaction = hexlify(transactionRequest.toTransactionBytes());
    const response = await this.operations.estimatePredicates({
      encodedTransaction,
    });

    const {
      estimatePredicates: { inputs },
    } = response;

    if (inputs) {
      inputs.forEach((input, index) => {
        if ('predicateGasUsed' in input && bn(input.predicateGasUsed).gt(0)) {
          // eslint-disable-next-line no-param-reassign
          (<CoinTransactionRequestInput>transactionRequest.inputs[index]).predicateGasUsed =
            input.predicateGasUsed;
        }
      });
    }

    return transactionRequest;
  }

  /**
   * Will dryRun a transaction and check for missing dependencies.
   *
   * If there are missing variable outputs,
   * `addVariableOutputs` is called on the transaction.
   *
   * @privateRemarks
   * TODO: Investigate support for missing contract IDs
   * TODO: Add support for missing output messages
   *
   * @param transactionRequest - The transaction request object.
   * @returns A promise.
   */
  async estimateTxDependencies(
    transactionRequest: TransactionRequest
  ): Promise<EstimateTxDependenciesReturns> {
    if (transactionRequest.type === TransactionType.Create) {
      return {
        receipts: [],
        outputVariables: 0,
        missingContractIds: [],
      };
    }

    await this.estimatePredicates(transactionRequest);

    let receipts: TransactionResultReceipt[] = [];
    const missingContractIds: string[] = [];
    let outputVariables = 0;

    for (let attempt = 0; attempt < MAX_RETRIES; attempt++) {
      const { dryRun: dryRunStatuses } = await this.operations.dryRun({
        encodedTransactions: [hexlify(transactionRequest.toTransactionBytes())],
        utxoValidation: false,
      });

      receipts = dryRunStatuses[0].receipts.map(processGqlReceipt);

      const { missingOutputVariables, missingOutputContractIds } =
        getReceiptsWithMissingData(receipts);

      const hasMissingOutputs =
        missingOutputVariables.length !== 0 || missingOutputContractIds.length !== 0;

      if (hasMissingOutputs) {
        outputVariables += missingOutputVariables.length;
        transactionRequest.addVariableOutputs(missingOutputVariables.length);
        missingOutputContractIds.forEach(({ contractId }) => {
          transactionRequest.addContractInputAndOutput(Address.fromString(contractId));
          missingContractIds.push(contractId);
        });
      } else {
        break;
      }
    }

    return {
      receipts,
      outputVariables,
      missingContractIds,
    };
  }

  /**
   * Executes a signed transaction without applying the states changes
   * on the chain.
   *
   * If the transaction is missing any dependencies,
   * the transaction will be mutated and those dependencies will be added
   *
   * @param transactionRequestLike - The transaction request object.
   * @returns A promise that resolves to the call result object.
   */
  async simulate(
    transactionRequestLike: TransactionRequestLike,
    { estimateTxDependencies = true }: EstimateTransactionParams = {}
  ): Promise<CallResult> {
    const transactionRequest = transactionRequestify(transactionRequestLike);
    if (estimateTxDependencies) {
      return this.estimateTxDependencies(transactionRequest);
    }
    const encodedTransactions = [hexlify(transactionRequest.toTransactionBytes())];

    const { dryRun: dryRunStatuses } = await this.operations.dryRun({
      encodedTransactions,
      utxoValidation: true,
    });

    const callResult = dryRunStatuses.map((dryRunStatus) => {
      const { id, receipts, status } = dryRunStatus;

      const processedReceipts = receipts.map(processGqlReceipt);

      return { id, receipts: processedReceipts, status };
    });

    return { receipts: callResult[0].receipts };
  }

  /**
   * Returns a transaction cost to enable user
   * to set gasLimit and also reserve balance amounts
   * on the the transaction.
   *
   * @privateRemarks
   * The tolerance is add on top of the gasUsed calculated
   * from the node, this create a safe margin costs like
   * change states on transfer that don't occur on the dryRun
   * transaction. The default value is 0.2 or 20%
   *
   * @param transactionRequestLike - The transaction request object.
   * @param tolerance - The tolerance to add on top of the gasUsed.
   * @returns A promise that resolves to the transaction cost object.
   */
  async getTransactionCost(
    transactionRequestLike: TransactionRequestLike,
    forwardingQuantities: CoinQuantity[] = [],
    {
      estimateTxDependencies = true,
      estimatePredicates = true,
      resourcesOwner,
    }: TransactionCostParams = {}
  ): Promise<
    TransactionCost & {
      estimatedInputs: TransactionRequest['inputs'];
      outputVariables: number;
      missingContractIds: string[];
    }
  > {
    const txRequestClone = clone(transactionRequestify(transactionRequestLike));
    const chainInfo = this.getChain();
    const { gasPriceFactor, minGasPrice, maxGasPerTx } = this.getGasConfig();
    const gasPrice = max(txRequestClone.gasPrice, minGasPrice);
    const isScriptTransaction = txRequestClone.type === TransactionType.Script;

    // Fund with fake UTXOs to avoid not enough funds error
    // Getting coin quantities from amounts being transferred
    const coinOutputsQuantities = txRequestClone.getCoinOutputsQuantities();
    // Combining coin quantities from amounts being transferred and forwarding to contracts
    const allQuantities = mergeQuantities(coinOutputsQuantities, forwardingQuantities);
    // Funding transaction with fake utxos
    txRequestClone.fundWithFakeUtxos(allQuantities, resourcesOwner?.address);

    /**
     * Estimate predicates gasUsed
     */
    if (estimatePredicates) {
      // Remove gasLimit to avoid gasLimit when estimating predicates
      if (isScriptTransaction) {
        txRequestClone.gasLimit = bn(0);
      }

      /**
       * The fake utxos added above can be from a predicate
       * If the resources owner is a predicate,
       * we need to populate the resources with the predicate's data
       * so that predicate estimation can happen.
       */
      if (resourcesOwner && 'populateTransactionPredicateData' in resourcesOwner) {
        (resourcesOwner as Predicate<[]>).populateTransactionPredicateData(txRequestClone);
      }
      await this.estimatePredicates(txRequestClone);
    }

    /**
     * Calculate minGas and maxGas based on the real transaction
     */
    const minGas = txRequestClone.calculateMinGas(chainInfo);
    const maxGas = txRequestClone.calculateMaxGas(chainInfo, minGas);

    /**
     * Estimate gasUsed for script transactions
     */

    let receipts: TransactionResultReceipt[] = [];
    let missingContractIds: string[] = [];
    let outputVariables = 0;
    // Transactions of type Create does not consume any gas so we can the dryRun
    if (isScriptTransaction && estimateTxDependencies) {
      /**
       * Setting the gasPrice to 0 on a dryRun will result in no fees being charged.
       * This simplifies the funding with fake utxos, since the coin quantities required
       * will only be amounts being transferred (coin outputs) and amounts being forwarded
       * to contract calls.
       */
      // Calculate the gasLimit again as we insert a fake UTXO and signer

      txRequestClone.gasPrice = bn(0);
      txRequestClone.gasLimit = bn(maxGasPerTx.sub(maxGas).toNumber() * 0.9);

      // Executing dryRun with fake utxos to get gasUsed
      const result = await this.estimateTxDependencies(txRequestClone);

      receipts = result.receipts;
      outputVariables = result.outputVariables;
      missingContractIds = result.missingContractIds;
    }

    // For CreateTransaction the gasUsed is going to be the minGas
    const gasUsed = isScriptTransaction ? getGasUsedFromReceipts(receipts) : minGas;

    const usedFee = calculatePriceWithFactor(
      gasUsed,
      gasPrice,
      gasPriceFactor
    ).normalizeZeroToOne();
    const minFee = calculatePriceWithFactor(minGas, gasPrice, gasPriceFactor).normalizeZeroToOne();
    const maxFee = calculatePriceWithFactor(maxGas, gasPrice, gasPriceFactor).normalizeZeroToOne();

    return {
      requiredQuantities: allQuantities,
      receipts,
      gasUsed,
      minGasPrice,
      gasPrice,
      minGas,
      maxGas,
      usedFee,
      minFee,
      maxFee,
      estimatedInputs: txRequestClone.inputs,
      outputVariables,
      missingContractIds,
    };
  }

  async getResourcesForTransaction(
    owner: string | AbstractAddress,
    transactionRequestLike: TransactionRequestLike,
    forwardingQuantities: CoinQuantity[] = []
  ) {
    const ownerAddress = Address.fromAddressOrString(owner);
    const transactionRequest = transactionRequestify(clone(transactionRequestLike));
    const transactionCost = await this.getTransactionCost(transactionRequest, forwardingQuantities);

    // Add the required resources to the transaction from the owner
    transactionRequest.addResources(
      await this.getResourcesToSpend(ownerAddress, transactionCost.requiredQuantities)
    );
    // Refetch transaction costs with the new resources
    // TODO: we could find a way to avoid fetch estimatePredicates again, by returning the transaction or
    // returning a specific gasUsed by the predicate.
    // Also for the dryRun we could have the same issue as we are going to run twice the dryRun and the
    // estimateTxDependencies as we don't have access to the transaction, maybe returning the transaction would
    // be better.
    const { requiredQuantities, ...txCost } = await this.getTransactionCost(
      transactionRequest,
      forwardingQuantities
    );
    const resources = await this.getResourcesToSpend(ownerAddress, requiredQuantities);

    return {
      resources,
      requiredQuantities,
      ...txCost,
    };
  }

  /**
   * Returns coins for the given owner.
   */
  async getCoins(
    /** The address to get coins for */
    owner: string | AbstractAddress,
    /** The asset ID of coins to get */
    assetId?: BytesLike,
    /** Pagination arguments */
    paginationArgs?: CursorPaginationArgs
  ): Promise<Coin[]> {
    const ownerAddress = Address.fromAddressOrString(owner);
    const result = await this.operations.getCoins({
      first: 10,
      ...paginationArgs,
      filter: { owner: ownerAddress.toB256(), assetId: assetId && hexlify(assetId) },
    });

    const coins = result.coins.edges.map((edge) => edge.node);

    return coins.map((coin) => ({
      id: coin.utxoId,
      assetId: coin.assetId,
      amount: bn(coin.amount),
      owner: Address.fromAddressOrString(coin.owner),
      maturity: bn(coin.maturity).toNumber(),
      blockCreated: bn(coin.blockCreated),
      txCreatedIdx: bn(coin.txCreatedIdx),
    }));
  }

  /**
   * Returns resources for the given owner satisfying the spend query.
   *
   * @param owner - The address to get resources for.
   * @param quantities - The quantities to get.
   * @param excludedIds - IDs of excluded resources from the selection.
   * @returns A promise that resolves to the resources.
   */
  async getResourcesToSpend(
    /** The address to get coins for */
    owner: string | AbstractAddress,
    /** The quantities to get */
    quantities: CoinQuantityLike[],
    /** IDs of excluded resources from the selection. */
    excludedIds?: ExcludeResourcesOption
  ): Promise<Resource[]> {
    const ownerAddress = Address.fromAddressOrString(owner);
    const excludeInput = {
      messages: excludedIds?.messages?.map((nonce) => hexlify(nonce)) || [],
      utxos: excludedIds?.utxos?.map((id) => hexlify(id)) || [],
    };

    if (this.cache) {
      const uniqueUtxos = new Set(
        excludeInput.utxos.concat(this.cache?.getActiveData().map((id) => hexlify(id)))
      );
      excludeInput.utxos = Array.from(uniqueUtxos);
    }
    const coinsQuery = {
      owner: ownerAddress.toB256(),
      queryPerAsset: quantities
        .map(coinQuantityfy)
        .map(({ assetId, amount, max: maxPerAsset }) => ({
          assetId: hexlify(assetId),
          amount: amount.toString(10),
          max: maxPerAsset ? maxPerAsset.toString(10) : undefined,
        })),
      excludedIds: excludeInput,
    };

    const result = await this.operations.getCoinsToSpend(coinsQuery);

    const coins = result.coinsToSpend
      .flat()
      .map((coin) => {
        switch (coin.__typename) {
          case 'MessageCoin':
            return {
              amount: bn(coin.amount),
              assetId: coin.assetId,
              daHeight: bn(coin.daHeight),
              sender: Address.fromAddressOrString(coin.sender),
              recipient: Address.fromAddressOrString(coin.recipient),
              nonce: coin.nonce,
            } as MessageCoin;
          case 'Coin':
            return {
              id: coin.utxoId,
              amount: bn(coin.amount),
              assetId: coin.assetId,
              owner: Address.fromAddressOrString(coin.owner),
              maturity: bn(coin.maturity).toNumber(),
              blockCreated: bn(coin.blockCreated),
              txCreatedIdx: bn(coin.txCreatedIdx),
            } as Coin;
          default:
            return null;
        }
      })
      .filter((v) => !!v) as Array<Resource>;

    return coins;
  }

  /**
   * Returns block matching the given ID or height.
   *
   * @param idOrHeight - ID or height of the block.
   * @returns A promise that resolves to the block.
   */
  async getBlock(
    /** ID or height of the block */
    idOrHeight: string | number | 'latest'
  ): Promise<Block | null> {
    let variables;
    if (typeof idOrHeight === 'number') {
      variables = { height: bn(idOrHeight).toString(10) };
    } else if (idOrHeight === 'latest') {
      variables = { height: (await this.getBlockNumber()).toString(10) };
    } else if (idOrHeight.length === 66) {
      variables = { blockId: idOrHeight };
    } else {
      variables = { blockId: bn(idOrHeight).toString(10) };
    }

    const { block } = await this.operations.getBlock(variables);

    if (!block) {
      return null;
    }

    return {
      id: block.id,
      height: bn(block.header.height),
      time: block.header.time,
      transactionIds: block.transactions.map((tx) => tx.id),
    };
  }

  /**
   * Returns all the blocks matching the given parameters.
   *
   * @param params - The parameters to query blocks.
   * @returns A promise that resolves to the blocks.
   */
  async getBlocks(params: GqlGetBlocksQueryVariables): Promise<Block[]> {
    const { blocks: fetchedData } = await this.operations.getBlocks(params);

    const blocks: Block[] = fetchedData.edges.map(({ node: block }) => ({
      id: block.id,
      height: bn(block.header.height),
      time: block.header.time,
      transactionIds: block.transactions.map((tx) => tx.id),
    }));

    return blocks;
  }

  /**
   * Returns block matching the given ID or type, including transaction data.
   *
   * @param idOrHeight - ID or height of the block.
   * @returns A promise that resolves to the block.
   */
  async getBlockWithTransactions(
    /** ID or height of the block */
    idOrHeight: string | number | 'latest'
  ): Promise<(Block & { transactions: Transaction[] }) | null> {
    let variables;
    if (typeof idOrHeight === 'number') {
      variables = { blockHeight: bn(idOrHeight).toString(10) };
    } else if (idOrHeight === 'latest') {
      variables = { blockHeight: (await this.getBlockNumber()).toString() };
    } else {
      variables = { blockId: idOrHeight };
    }

    const { block } = await this.operations.getBlockWithTransactions(variables);

    if (!block) {
      return null;
    }

    return {
      id: block.id,
      height: bn(block.header.height, 10),
      time: block.header.time,
      transactionIds: block.transactions.map((tx) => tx.id),
      transactions: block.transactions.map(
        (tx) => new TransactionCoder().decode(arrayify(tx.rawPayload), 0)?.[0]
      ),
    };
  }

  /**
   * Get transaction with the given ID.
   *
   * @param transactionId - ID of the transaction.
   * @returns A promise that resolves to the transaction.
   */
  async getTransaction<TTransactionType = void>(
    transactionId: string
  ): Promise<Transaction<TTransactionType> | null> {
    const { transaction } = await this.operations.getTransaction({ transactionId });
    if (!transaction) {
      return null;
    }
    return new TransactionCoder().decode(
      arrayify(transaction.rawPayload),
      0
    )?.[0] as Transaction<TTransactionType>;
  }

  /**
   * Get deployed contract with the given ID.
   *
   * @param contractId - ID of the contract.
   * @returns A promise that resolves to the contract.
   */
  async getContract(contractId: string): Promise<ContractResult | null> {
    const { contract } = await this.operations.getContract({ contractId });
    if (!contract) {
      return null;
    }
    return contract;
  }

  /**
   * Returns the balance for the given contract for the given asset ID.
   *
   * @param contractId - The contract ID to get the balance for.
   * @param assetId - The asset ID of coins to get.
   * @returns A promise that resolves to the balance.
   */
  async getContractBalance(
    /** The contract ID to get the balance for */
    contractId: string | AbstractAddress,
    /** The asset ID of coins to get */
    assetId: BytesLike
  ): Promise<BN> {
    const { contractBalance } = await this.operations.getContractBalance({
      contract: Address.fromAddressOrString(contractId).toB256(),
      asset: hexlify(assetId),
    });
    return bn(contractBalance.amount, 10);
  }

  /**
   * Returns the balance for the given owner for the given asset ID.
   *
   * @param owner - The address to get coins for.
   * @param assetId - The asset ID of coins to get.
   * @returns A promise that resolves to the balance.
   */
  async getBalance(
    /** The address to get coins for */
    owner: string | AbstractAddress,
    /** The asset ID of coins to get */
    assetId: BytesLike
  ): Promise<BN> {
    const { balance } = await this.operations.getBalance({
      owner: Address.fromAddressOrString(owner).toB256(),
      assetId: hexlify(assetId),
    });
    return bn(balance.amount, 10);
  }

  /**
   * Returns balances for the given owner.
   *
   * @param owner - The address to get coins for.
   * @param paginationArgs - Pagination arguments.
   * @returns A promise that resolves to the balances.
   */
  async getBalances(
    /** The address to get coins for */
    owner: string | AbstractAddress,
    /** Pagination arguments */
    paginationArgs?: CursorPaginationArgs
  ): Promise<CoinQuantity[]> {
    const result = await this.operations.getBalances({
      first: 10,
      ...paginationArgs,
      filter: { owner: Address.fromAddressOrString(owner).toB256() },
    });

    const balances = result.balances.edges.map((edge) => edge.node);

    return balances.map((balance) => ({
      assetId: balance.assetId,
      amount: bn(balance.amount),
    }));
  }

  /**
   * Returns message for the given address.
   *
   * @param address - The address to get message from.
   * @param paginationArgs - Pagination arguments.
   * @returns A promise that resolves to the messages.
   */
  async getMessages(
    /** The address to get message from */
    address: string | AbstractAddress,
    /** Pagination arguments */
    paginationArgs?: CursorPaginationArgs
  ): Promise<Message[]> {
    const result = await this.operations.getMessages({
      first: 10,
      ...paginationArgs,
      owner: Address.fromAddressOrString(address).toB256(),
    });

    const messages = result.messages.edges.map((edge) => edge.node);

    return messages.map((message) => ({
      messageId: InputMessageCoder.getMessageId({
        sender: message.sender,
        recipient: message.recipient,
        nonce: message.nonce,
        amount: bn(message.amount),
        data: message.data,
      }),
      sender: Address.fromAddressOrString(message.sender),
      recipient: Address.fromAddressOrString(message.recipient),
      nonce: message.nonce,
      amount: bn(message.amount),
      data: InputMessageCoder.decodeData(message.data),
      daHeight: bn(message.daHeight),
    }));
  }

  /**
   * Returns Message Proof for given transaction id and the message id from MessageOut receipt.
   *
   * @param transactionId - The transaction to get message from.
   * @param messageId - The message id from MessageOut receipt.
   * @param commitBlockId - The commit block id.
   * @param commitBlockHeight - The commit block height.
   * @returns A promise that resolves to the message proof.
   */
  async getMessageProof(
    /** The transaction to get message from */
    transactionId: string,
    nonce: string,
    commitBlockId?: string,
    commitBlockHeight?: BN
  ): Promise<MessageProof | null> {
    let inputObject: {
      /** The transaction to get message from */
      transactionId: string;
      /** The message id from MessageOut receipt */
      nonce: string;
      commitBlockId?: string;
      commitBlockHeight?: string;
    } = {
      transactionId,
      nonce,
    };

    if (commitBlockId && commitBlockHeight) {
      throw new FuelError(
        ErrorCode.INVALID_INPUT_PARAMETERS,
        'commitBlockId and commitBlockHeight cannot be used together'
      );
    }

    if (commitBlockId) {
      inputObject = {
        ...inputObject,
        commitBlockId,
      };
    }

    if (commitBlockHeight) {
      inputObject = {
        ...inputObject,
        // Conver BN into a number string required on the query
        // This should problably be fixed on the fuel client side
        commitBlockHeight: commitBlockHeight.toNumber().toString(),
      };
    }

    const result = await this.operations.getMessageProof(inputObject);

    if (!result.messageProof) {
      return null;
    }

    const {
      messageProof,
      messageBlockHeader,
      commitBlockHeader,
      blockProof,
      sender,
      recipient,
      amount,
      data,
    } = result.messageProof;

    return {
      messageProof: {
        proofIndex: bn(messageProof.proofIndex),
        proofSet: messageProof.proofSet,
      },
      blockProof: {
        proofIndex: bn(blockProof.proofIndex),
        proofSet: blockProof.proofSet,
      },
      messageBlockHeader: {
        id: messageBlockHeader.id,
        daHeight: bn(messageBlockHeader.daHeight),
        transactionsCount: bn(messageBlockHeader.transactionsCount),
        transactionsRoot: messageBlockHeader.transactionsRoot,
        height: bn(messageBlockHeader.height),
        prevRoot: messageBlockHeader.prevRoot,
        time: messageBlockHeader.time,
        applicationHash: messageBlockHeader.applicationHash,
        messageReceiptRoot: messageBlockHeader.messageReceiptRoot,
        messageReceiptCount: bn(messageBlockHeader.messageReceiptCount),
      },
      commitBlockHeader: {
        id: commitBlockHeader.id,
        daHeight: bn(commitBlockHeader.daHeight),
        transactionsCount: bn(commitBlockHeader.transactionsCount),
        transactionsRoot: commitBlockHeader.transactionsRoot,
        height: bn(commitBlockHeader.height),
        prevRoot: commitBlockHeader.prevRoot,
        time: commitBlockHeader.time,
        applicationHash: commitBlockHeader.applicationHash,
        messageReceiptRoot: commitBlockHeader.messageReceiptRoot,
        messageReceiptCount: bn(commitBlockHeader.messageReceiptCount),
      },
      sender: Address.fromAddressOrString(sender),
      recipient: Address.fromAddressOrString(recipient),
      nonce,
      amount: bn(amount),
      data,
    };
  }

  /**
   * Returns Message Proof for given transaction id and the message id from MessageOut receipt.
   *
   * @param nonce - The nonce of the message to get status from.
   * @returns A promise that resolves to the message status
   */
  async getMessageStatus(
    /** The nonce of the message to get status from */
    nonce: string
  ): Promise<MessageStatus> {
    const result = await this.operations.getMessageStatus({ nonce });
    return result.messageStatus;
  }

  /**
   * Lets you produce blocks with custom timestamps and the block number of the last block produced.
   *
   * @param amount - The amount of blocks to produce
   * @param startTime - The UNIX timestamp (milliseconds) to set for the first produced block
   * @returns A promise that resolves to the block number of the last produced block.
   */
  async produceBlocks(amount: number, startTime?: number) {
    const { produceBlocks: latestBlockHeight } = await this.operations.produceBlocks({
      blocksToProduce: bn(amount).toString(10),
      startTimestamp: startTime ? DateTime.fromUnixMilliseconds(startTime).toTai64() : undefined,
    });
    return bn(latestBlockHeight);
  }

  // eslint-disable-next-line @typescript-eslint/require-await
  async getTransactionResponse(transactionId: string): Promise<TransactionResponse> {
    return new TransactionResponse(transactionId, this);
  }
}<|MERGE_RESOLUTION|>--- conflicted
+++ resolved
@@ -59,18 +59,16 @@
   receipts: TransactionResultReceipt[];
 };
 
-<<<<<<< HEAD
 export type NewCallResult = {
   receipts: TransactionResultReceipt[];
   id?: string;
   status?: GqlDryRunFailureStatusFragmentFragment | GqlDryRunSuccessStatusFragmentFragment;
 }[];
-=======
+
 export type EstimateTxDependenciesReturns = CallResult & {
   outputVariables: number;
   missingContractIds: string[];
 };
->>>>>>> c5431b00
 
 /**
  * A Fuel block
