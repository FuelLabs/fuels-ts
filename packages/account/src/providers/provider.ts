--- conflicted
+++ resolved
@@ -7,12 +7,7 @@
 import { InputType, InputMessageCoder, TransactionCoder } from '@fuel-ts/transactions';
 import type { BytesLike } from '@fuel-ts/utils';
 import { arrayify, hexlify, DateTime, isDefined } from '@fuel-ts/utils';
-<<<<<<< HEAD
 import { checkFuelCoreVersionCompatibility, gte, versions } from '@fuel-ts/versions';
-import { equalBytes } from '@noble/curves/abstract/utils';
-=======
-import { checkFuelCoreVersionCompatibility, versions } from '@fuel-ts/versions';
->>>>>>> 5b7a38ef
 import type { DocumentNode } from 'graphql';
 import { GraphQLClient } from 'graphql-request';
 import type { GraphQLClientResponse, GraphQLResponse } from 'graphql-request/src/types';
