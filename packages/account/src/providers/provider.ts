--- conflicted
+++ resolved
@@ -1,13 +1,7 @@
 import { Address } from '@fuel-ts/address';
 import { ErrorCode, FuelError } from '@fuel-ts/errors';
-<<<<<<< HEAD
-import type { AbstractAddress, BytesLike } from '@fuel-ts/interfaces';
-import type { BN } from '@fuel-ts/math';
-import { bn, max } from '@fuel-ts/math';
-=======
 import type { AbstractAccount, AbstractAddress } from '@fuel-ts/interfaces';
 import { BN, bn, max } from '@fuel-ts/math';
->>>>>>> 59432a66
 import type { Transaction } from '@fuel-ts/transactions';
 import {
   InputType,
@@ -15,17 +9,11 @@
   InputMessageCoder,
   TransactionCoder,
 } from '@fuel-ts/transactions';
-<<<<<<< HEAD
 import { arrayify, hexlify } from '@fuel-ts/utils';
 import { checkFuelCoreVersionCompatibility } from '@fuel-ts/versions';
+import { equalBytes } from '@noble/curves/abstract/utils';
+import type { BytesLike } from '@fuel-ts/interfaces';
 import { Network } from 'ethers';
-=======
-import { arrayify } from '@fuel-ts/utils';
-import { checkFuelCoreVersionCompatibility } from '@fuel-ts/versions';
-import { equalBytes } from '@noble/curves/abstract/utils';
-import type { BytesLike } from 'ethers';
-import { getBytesCopy, hexlify, Network } from 'ethers';
->>>>>>> 59432a66
 import type { DocumentNode } from 'graphql';
 import { GraphQLClient } from 'graphql-request';
 import { clone } from 'ramda';
