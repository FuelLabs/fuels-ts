--- conflicted
+++ resolved
@@ -716,34 +716,16 @@
 
     let receipts: TransactionResultReceipt[] = [];
 
-<<<<<<< HEAD
-    while (tries < MAX_RETRIES) {
+    for (let attempt = 0; attempt < MAX_RETRIES; attempt++) {
       const { dryRun: dryRunStatuses } = await this.operations.dryRun({
-        encodedTransactions: [hexlify(txRequest.toTransactionBytes())],
+        encodedTransactions: [hexlify(transactionRequest.toTransactionBytes())],
         utxoValidation: false,
       });
 
-      const callResult = dryRunStatuses.map((dryRunStatus) => {
-        const { id, receipts, status } = dryRunStatus;
-
-        const processedReceipts = receipts.map(processGqlReceipt);
-
-        return { id, receipts: processedReceipts, status };
-      });
-
-      const { missingOutputVariables, missingOutputContractIds } = getReceiptsWithMissingData(
-        callResult[0].receipts
-      );
-=======
-    for (let attempt = 0; attempt < MAX_RETRIES; attempt++) {
-      const { dryRun: gqlReceipts } = await this.operations.dryRun({
-        encodedTransaction: hexlify(transactionRequest.toTransactionBytes()),
-        utxoValidation: false,
-      });
-      receipts = gqlReceipts.map(processGqlReceipt);
+      receipts = dryRunStatuses[0].receipts.map(processGqlReceipt);
+
       const { missingOutputVariables, missingOutputContractIds } =
         getReceiptsWithMissingData(receipts);
->>>>>>> 880f91a4
 
       const hasMissingOutputs =
         missingOutputVariables.length !== 0 || missingOutputContractIds.length !== 0;
