import type { AddressInput } from '@fuel-ts/address';
import { Address, isB256 } from '@fuel-ts/address';
import { ErrorCode, FuelError } from '@fuel-ts/errors';
import type { BigNumberish, BN } from '@fuel-ts/math';
import { bn } from '@fuel-ts/math';
import type { Transaction } from '@fuel-ts/transactions';
import { InputMessageCoder, TransactionCoder, TransactionType } from '@fuel-ts/transactions';
import type { BytesLike } from '@fuel-ts/utils';
import { arrayify, hexlify, DateTime, isDefined } from '@fuel-ts/utils';
import { checkFuelCoreVersionCompatibility, gte, versions } from '@fuel-ts/versions';
import type { DocumentNode } from 'graphql';
import { GraphQLClient } from 'graphql-request';
import type { GraphQLClientResponse, GraphQLResponse } from 'graphql-request/src/types';
import gql from 'graphql-tag';
import { clone } from 'ramda';

import type { Account } from '../account';

import { getSdk as getOperationsSdk } from './__generated__/operations';
import type {
  GqlReceiptFragment as TransactionReceiptJson,
  GqlNodeInfoFragment as NodeInfoJson,
  GqlChainInfoFragment as ChainInfoJson,
  GqlConsensusParametersVersion,
  GqlContractParameters as ContractParameters,
  GqlDryRunFailureStatusFragment,
  GqlDryRunSuccessStatusFragment,
  GqlFeeParameters as FeeParameters,
  GqlGasCostsFragment as GasCosts,
  GqlPredicateParameters as PredicateParameters,
  GqlScriptParameters as ScriptParameters,
  GqlTxParameters as TxParameters,
  GqlPageInfo,
  GqlRelayedTransactionFailed,
  Requester,
  GqlBlockFragment,
  GqlEstimatePredicatesQuery,
} from './__generated__/operations';
import { resolveAccountForAssembleTxParams } from './assemble-tx-helpers';
import type { Coin } from './coin';
import type { CoinQuantity, CoinQuantityLike } from './coin-quantity';
import { coinQuantityfy } from './coin-quantity';
import { FuelGraphqlSubscriber } from './fuel-graphql-subscriber';
import type { Message, MessageCoin, MessageProof, MessageStatus } from './message';
import type { ExcludeResourcesOption, Resource } from './resource';
import { ResourceCache } from './resource-cache';
import type {
  TransactionRequestLike,
  TransactionRequest,
  TransactionRequestInput,
  JsonAbisFromAllCalls,
  ScriptTransactionRequest,
  CoinTransactionRequestInput,
} from './transaction-request';
import {
  isPredicate,
  isTransactionTypeCreate,
  isTransactionTypeScript,
  transactionRequestify,
  validateTransactionForAssetBurn,
} from './transaction-request';
import type { TransactionResultReceipt } from './transaction-response';
import { TransactionResponse, getDecodedLogs } from './transaction-response';
import {
  calculateGasFee,
  extractTxError,
  getGasUsedFromReceipts,
  getReceiptsWithMissingData,
} from './utils';
import type { RetryOptions } from './utils/auto-retry-fetch';
import { autoRetryFetch } from './utils/auto-retry-fetch';
import { assertGqlResponseHasNoErrors } from './utils/handle-gql-error-message';
<<<<<<< HEAD
import { adjustResourcesToExclude } from './utils/helpers';
import type { ProviderCacheJson, TransactionSummaryJsonPartial } from './utils/serialization';
import {
  deserializeChain,
  deserializeNodeInfo,
  deserializeProviderCache,
  deserializeReceipt,
} from './utils/serialization';
=======
import { parseRawInput, parseRawOutput } from './utils/parsers';
>>>>>>> 37703c9a
import { validatePaginationArgs } from './utils/validate-pagination-args';

const MAX_RETRIES = 10;

export const RESOURCES_PAGE_SIZE_LIMIT = 512;
export const TRANSACTIONS_PAGE_SIZE_LIMIT = 60;
export const BALANCES_PAGE_SIZE_LIMIT = 100;
export const BLOCKS_PAGE_SIZE_LIMIT = 5;
export const DEFAULT_RESOURCE_CACHE_TTL = 20_000; // 20 seconds
export const GAS_USED_MODIFIER = 1.2;

export type Features = {
  balancePagination: boolean;
  amount128: boolean;
};

export type DryRunFailureStatusFragment = GqlDryRunFailureStatusFragment;
export type DryRunSuccessStatusFragment = GqlDryRunSuccessStatusFragment;

export type DryRunStatus = DryRunFailureStatusFragment | DryRunSuccessStatusFragment;

export type CallResult = {
  receipts: TransactionResultReceipt[];
  dryRunStatus?: DryRunStatus;
};

export type EstimateTxDependenciesReturns = CallResult & {
  outputVariables: number;
  missingContractIds: string[];
  rawReceipts: TransactionReceiptJson[];
};

/**
 * A Fuel block
 */
export type Block = {
  id: string;
  height: BN;
  time: string;
  transactionIds: string[];
  header: {
    daHeight: BN;
    stateTransitionBytecodeVersion: string;
    transactionsCount: string;
    transactionsRoot: string;
    messageOutboxRoot: string;
    eventInboxRoot: string;
    prevRoot: string;
    applicationHash: string;
  };
};

export type AccountCoinQuantity = {
  assetId: string;
  amount: BigNumberish;
  account?: Account;
  changeOutputAccount?: Account;
};

export type AssembleTxParams = {
  request: TransactionRequest;
  blockHorizon?: number;
  accountCoinQuantities: AccountCoinQuantity[];
  feePayerAccount: Account;
  excludeInput?: ExcludeResourcesOption;
  estimatePredicates?: boolean;
  reserveGas?: number;
};

export type PageInfo = GqlPageInfo;

export type GetCoinsResponse = {
  coins: Coin[];
  pageInfo: PageInfo;
};

export type GetMessagesResponse = {
  messages: Message[];
  pageInfo: PageInfo;
};

export type GetBalancesResponse = {
  balances: CoinQuantity[];
  pageInfo?: PageInfo;
};

export type GetTransactionsResponse = {
  transactions: Transaction[];
  pageInfo: PageInfo;
};

export type GetAssetDetailsResponse = {
  subId: string;
  contractId: string;
  totalSupply: BN;
};

export type GetBlocksResponse = {
  blocks: Block[];
  pageInfo: PageInfo;
};

export type GetAddressTypeResponse = 'Account' | 'Contract' | 'Transaction' | 'Blob' | 'Asset';

/**
 * Deployed Contract bytecode and contract id
 */
export type ContractResult = {
  id: string;
  bytecode: string;
};

type ModifyStringToBN<T> = {
  [P in keyof T]: P extends 'version' ? T[P] : T[P] extends string ? BN : T[P];
};

export {
  TransactionReceiptJson,
  NodeInfoJson,
  ChainInfoJson,
  GasCosts,
  FeeParameters,
  ContractParameters,
  PredicateParameters,
  ScriptParameters,
  TxParameters,
};

export type ConsensusParameters = {
  version: GqlConsensusParametersVersion;
  chainId: BN;
  baseAssetId: string;
  feeParameters: ModifyStringToBN<FeeParameters>;
  contractParameters: ModifyStringToBN<ContractParameters>;
  predicateParameters: ModifyStringToBN<PredicateParameters>;
  scriptParameters: ModifyStringToBN<ScriptParameters>;
  txParameters: ModifyStringToBN<TxParameters>;
  gasCosts: GasCosts;
};

/**
 * Chain information
 */
export type ChainInfo = {
  name: string;
  baseChainHeight: BN;
  consensusParameters: ConsensusParameters;
};

/**
 * Node information
 */
export type NodeInfo = {
  utxoValidation: boolean;
  vmBacktrace: boolean;
  maxTx: BN;
  maxDepth: BN;
  nodeVersion: string;
};

/** @deprecated This type is no longer used. */
export type NodeInfoAndConsensusParameters = {
  nodeVersion: string;
  gasPerByte: BN;
  gasPriceFactor: BN;
  maxGasPerTx: BN;
};

// #region cost-estimation-1
export type TransactionCost = {
  gasPrice: BN;
  gasUsed: BN;
  minGas: BN;
  minFee: BN;
  maxFee: BN;
  maxGas: BN;
  rawReceipts: TransactionReceiptJson[];
  receipts: TransactionResultReceipt[];
  outputVariables: number;
  missingContractIds: string[];
  estimatedPredicates: TransactionRequestInput[];
  requiredQuantities: CoinQuantity[];
  addedSignatures: number;
  dryRunStatus?: DryRunStatus;
  updateMaxFee?: boolean;
  transactionSummary?: TransactionSummaryJsonPartial;
};
// #endregion cost-estimation-1

/**
 * @hidden
 *
 * Cursor pagination arguments
 *
 * https://relay.dev/graphql/connections.htm#sec-Arguments
 */
export type CursorPaginationArgs = {
  /** Forward pagination limit */
  first?: number | null;
  /** Forward pagination cursor */
  after?: string | null;
  /** Backward pagination limit  */
  last?: number | null;
  /** Backward pagination cursor */
  before?: string | null;
};

/*
 * Provider initialization options
 */
export type ProviderOptions = {
  /**
   * Custom fetch function to use for making requests.
   */
  fetch?: (
    url: string,
    requestInit?: RequestInit,
    providerOptions?: Omit<ProviderOptions, 'fetch'>
  ) => Promise<Response>;
  /**
   * Timeout [ms] after which every request will be aborted.
   */
  timeout?: number;
  /**
   * Resources cache for the given time [ms]. If set to -1, the cache will be disabled.
   */
  resourceCacheTTL?: number;
  /**
   * Retry options to use when fetching data from the node.
   */
  retryOptions?: RetryOptions;
  /**
   * Custom headers to include in the request.
   */
  headers?: RequestInit['headers'];
  /**
   * Middleware to modify the request before it is sent.
   * This can be used to add headers, modify the body, etc.
   */
  requestMiddleware?: (request: RequestInit) => RequestInit | Promise<RequestInit>;
  /**
   * The cache can be passed in to avoid re-fetching the chain + node info.
   */
  cache?: ProviderCacheJson;
};

/**
 * UTXO validation params
 */
export type UTXOValidationParams = {
  utxoValidation?: boolean;
};

/**
 * Transaction estimation params
 */
export type EstimateTransactionParams = {
  /**
   * Estimate the transaction dependencies.
   */
  estimateTxDependencies?: boolean;
};

export type TransactionCostParams = EstimateTransactionParams & {
  /**
   * The quantities to forward to the contract.
   */
  quantities?: CoinQuantity[];

  /**
   * A callback to sign the transaction.
   *
   * @param request - The transaction request to sign.
   * @returns A promise that resolves to the signed transaction request.
   */
  signatureCallback?: (request: ScriptTransactionRequest) => Promise<ScriptTransactionRequest>;

  /**
   * The gas price to use for the transaction.
   */
  gasPrice?: BN;
};

export type EstimateTxDependenciesParams = {
  /**
   * The gas price to use for the transaction.
   */
  gasPrice?: BN;
};

export type EstimateTxGasAndFeeParams = {
  /**
   * The transaction request to estimate the gas and fee for.
   */
  transactionRequest: TransactionRequest;

  /**
   * The gas price to use for the transaction.
   */
  gasPrice?: BN;
};

/**
 * Provider Call transaction params
 */
export type ProviderCallParams = UTXOValidationParams & EstimateTransactionParams;

/**
 * Provider Send transaction params
 */
export type ProviderSendTxParams = EstimateTransactionParams & {
  /**
   * Whether to enable asset burn for the transaction.
   */
  enableAssetBurn?: boolean;
};

/**
 * URL - Consensus Params mapping.
 */
type ChainInfoCache = Record<string, ChainInfo>;

/**
 * URL - Node Info mapping.
 */
type NodeInfoCache = Record<string, NodeInfo>;

type Operations = ReturnType<typeof getOperationsSdk>;

type SdkOperations = Omit<Operations, 'statusChange' | 'submitAndAwaitStatus'> & {
  statusChange: (
    ...args: Parameters<Operations['statusChange']>
  ) => Promise<ReturnType<Operations['statusChange']>>;
  submitAndAwaitStatus: (
    ...args: Parameters<Operations['submitAndAwaitStatus']>
  ) => Promise<ReturnType<Operations['submitAndAwaitStatus']>>;
  getBlobs: (variables: { blobIds: string[] }) => Promise<{ blob: { id: string } | null }[]>;
};

/**
 * A provider for connecting to a node
 */
export default class Provider {
  operations: SdkOperations;
  cache?: ResourceCache;

  /** @hidden */
  static clearChainAndNodeCaches() {
    Provider.nodeInfoCache = {};
    Provider.chainInfoCache = {};
  }

  /** @hidden */
  public url: string;
  /** @hidden */
  private urlWithoutAuth: string;
  /** @hidden */
  private features: Features = {
    balancePagination: false,
    amount128: false,
  };

  /** @hidden */
  private static chainInfoCache: ChainInfoCache = {};
  /** @hidden */
  private static nodeInfoCache: NodeInfoCache = {};
  /** @hidden */
  private static incompatibleNodeVersionMessage: string = '';

  /** @hidden */
  public consensusParametersTimestamp?: number;

  options: ProviderOptions = {
    timeout: undefined,
    resourceCacheTTL: undefined,
    fetch: undefined,
    retryOptions: undefined,
    headers: undefined,
    cache: undefined,
  };

  /**
   * @hidden
   */
  private static getFetchFn(options: ProviderOptions): NonNullable<ProviderOptions['fetch']> {
    const { retryOptions, timeout, headers } = options;

    return autoRetryFetch(async (...args) => {
      const url = args[0];
      const request = args[1];
      const signal = timeout ? AbortSignal.timeout(timeout) : undefined;

      let fullRequest: RequestInit = {
        ...request,
        signal,
        headers: { ...request?.headers, ...headers },
      };

      if (options.requestMiddleware) {
        fullRequest = await options.requestMiddleware(fullRequest);
      }

      return options.fetch ? options.fetch(url, fullRequest, options) : fetch(url, fullRequest);
    }, retryOptions);
  }

  /**
   * Constructor to initialize a Provider.
   *
   * @param url - GraphQL endpoint of the Fuel node
   * @param options - Additional options for the provider
   * @hidden
   */
  constructor(url: string, options: ProviderOptions = {}) {
    const { url: rawUrl, urlWithoutAuth, headers: authHeaders } = Provider.extractBasicAuth(url);

    this.url = rawUrl;
    this.urlWithoutAuth = urlWithoutAuth;
    this.url = url;

    const { FUELS } = versions;
    const headers = { ...authHeaders, ...options.headers, Source: `ts-sdk-${FUELS}` };

    this.options = {
      ...this.options,
      ...options,
      headers,
    };

    this.operations = this.createOperations();
    const { resourceCacheTTL, cache } = this.options;

    /**
     * Re-instantiate chain + node info from the passed in cache
     */
    if (cache) {
      const { consensusParametersTimestamp, chain, nodeInfo } = deserializeProviderCache(cache);
      this.consensusParametersTimestamp = consensusParametersTimestamp;
      Provider.chainInfoCache[this.urlWithoutAuth] = chain;
      Provider.nodeInfoCache[this.urlWithoutAuth] = nodeInfo;
    }

    /**
     * Instantiate the resource cache (for UTXO's + messages)
     */
    if (isDefined(resourceCacheTTL)) {
      if (resourceCacheTTL !== -1) {
        this.cache = new ResourceCache(resourceCacheTTL);
      } else {
        this.cache = undefined;
      }
    } else {
      this.cache = new ResourceCache(DEFAULT_RESOURCE_CACHE_TTL);
    }
  }

  private static extractBasicAuth(url: string): {
    url: string;
    urlWithoutAuth: string;
    headers: ProviderOptions['headers'];
  } {
    let parsedUrl: URL;
    try {
      parsedUrl = new URL(url);
    } catch (error) {
      throw new FuelError(FuelError.CODES.INVALID_URL, 'Invalid URL provided.', { url }, error);
    }

    const username = parsedUrl.username;
    const password = parsedUrl.password;
    const urlWithoutAuth = `${parsedUrl.origin}${parsedUrl.pathname}`;
    if (!(username && password)) {
      return { url, urlWithoutAuth: url, headers: undefined };
    }

    return {
      url,
      urlWithoutAuth,
      headers: { Authorization: `Basic ${btoa(`${username}:${password}`)}` },
    };
  }

  /**
   * Initialize Provider async stuff
   */
  async init(): Promise<Provider> {
    const { nodeInfo } = await this.fetchChainAndNodeInfo();
    this.setupFeatures(nodeInfo.nodeVersion);
    return this;
  }

  /**
   * Returns the `chainInfo` for the current network.
   *
   * @returns the chain information configuration.
   */
  async getChain(): Promise<ChainInfo> {
    await this.init();
    return Provider.chainInfoCache[this.urlWithoutAuth];
  }

  /**
   * Returns the `nodeInfo` for the current network.
   *
   * @returns the node information configuration.
   */
  async getNode(): Promise<NodeInfo> {
    await this.init();
    return Provider.nodeInfoCache[this.urlWithoutAuth];
  }

  /**
   * Returns some helpful parameters related to gas fees.
   */
  async getGasConfig() {
    const {
      txParameters: { maxGasPerTx },
      predicateParameters: { maxGasPerPredicate },
      feeParameters: { gasPriceFactor, gasPerByte },
      gasCosts,
    } = (await this.getChain()).consensusParameters;

    return {
      maxGasPerTx,
      maxGasPerPredicate,
      gasPriceFactor,
      gasPerByte,
      gasCosts,
    };
  }

  /**
   * Updates the URL for the provider and fetches the consensus parameters for the new URL, if needed.
   *
   * @param url - The URL to connect to.
   * @param options - Additional options for the provider.
   */
  async connect(url: string, options?: ProviderOptions): Promise<void> {
    const { url: rawUrl, urlWithoutAuth, headers } = Provider.extractBasicAuth(url);

    this.url = rawUrl;
    this.urlWithoutAuth = urlWithoutAuth;
    this.options = options ?? this.options;
    this.options = { ...this.options, headers: { ...this.options.headers, ...headers } };

    this.operations = this.createOperations();

    await this.init();
  }

  /**
   * Return the chain and node information.
   * @param ignoreCache - If true, ignores the cache and re-fetch configs.
   * @returns A promise that resolves to the Chain and NodeInfo.
   */
  async fetchChainAndNodeInfo(ignoreCache: boolean = false) {
    let nodeInfo: NodeInfo;
    let chain: ChainInfo;

    try {
      nodeInfo = Provider.nodeInfoCache[this.urlWithoutAuth];
      chain = Provider.chainInfoCache[this.urlWithoutAuth];

      const noCache = !nodeInfo || !chain;

      if (ignoreCache || noCache) {
        throw new Error(`Jumps to the catch block and re-fetch`);
      }
    } catch (_err) {
      const data = await this.operations.getChainAndNodeInfo();

      nodeInfo = deserializeNodeInfo(data.nodeInfo);

      Provider.setIncompatibleNodeVersionMessage(nodeInfo);

      chain = deserializeChain(data.chain);

      Provider.chainInfoCache[this.urlWithoutAuth] = chain;
      Provider.nodeInfoCache[this.urlWithoutAuth] = nodeInfo;

      this.consensusParametersTimestamp = Date.now();
    }

    return {
      chain,
      nodeInfo,
    };
  }

  /**
   * @hidden
   */
  private static setIncompatibleNodeVersionMessage(nodeInfo: NodeInfo) {
    // const { isMajorSupported, isMinorSupported, supportedVersion } =
    checkFuelCoreVersionCompatibility(nodeInfo.nodeVersion);

    // if (!isMajorSupported || !isMinorSupported) {
    //   Provider.incompatibleNodeVersionMessage = [
    //     `The Fuel Node that you are trying to connect to is using fuel-core version ${nodeInfo.nodeVersion}.`,
    //     `The TS SDK currently supports fuel-core version ${supportedVersion}.`,
    //     `Things may not work as expected.`,
    //   ].join('\n');
    //   FuelGraphqlSubscriber.incompatibleNodeVersionMessage =
    //     Provider.incompatibleNodeVersionMessage;
    // }
  }

  /**
   * Create GraphQL client and set operations.
   *
   * @returns The operation SDK object
   * @hidden
   */
  private createOperations(): SdkOperations {
    const fetchFn = Provider.getFetchFn(this.options);
    const gqlClient = new GraphQLClient(this.urlWithoutAuth, {
      fetch: (input: RequestInfo | URL, requestInit?: RequestInit) =>
        fetchFn(input.toString(), requestInit || {}, this.options),
      responseMiddleware: (response: GraphQLClientResponse<unknown> | Error) => {
        if ('response' in response) {
          const graphQlResponse = response.response as GraphQLResponse;
          assertGqlResponseHasNoErrors(
            graphQlResponse.errors,
            Provider.incompatibleNodeVersionMessage
          );
        }
      },
    });

    const executeQuery = (query: DocumentNode, vars: Record<string, unknown>) => {
      const opDefinition = query.definitions.find((x) => x.kind === 'OperationDefinition') as {
        operation: string;
      };
      const isSubscription = opDefinition?.operation === 'subscription';

      if (isSubscription) {
        return FuelGraphqlSubscriber.create({
          url: this.urlWithoutAuth,
          query,
          fetchFn: (url, requestInit) => fetchFn(url as string, requestInit, this.options),
          variables: vars,
        });
      }
      return gqlClient.request(query, vars);
    };

    const customOperations = (requester: Requester) => ({
      getBlobs(variables: { blobIds: string[] }) {
        const queryParams = variables.blobIds.map((_, i) => `$blobId${i}: BlobId!`).join(', ');
        const blobParams = variables.blobIds
          .map((_, i) => `blob${i}: blob(id: $blobId${i}) { id }`)
          .join('\n');

        const updatedVariables = variables.blobIds.reduce(
          (acc, blobId, i) => {
            acc[`blobId${i}`] = blobId;
            return acc;
          },
          {} as Record<string, string>
        );

        const document = gql`
          query getBlobs(${queryParams}) {
            ${blobParams}
          }
        `;

        return requester(document, updatedVariables);
      },
    });

    // @ts-expect-error This is due to this function being generic. Its type is specified when calling a specific operation via provider.operations.xyz.
    return { ...getOperationsSdk(executeQuery), ...customOperations(executeQuery) };
  }

  /**
   * @hidden
   */
  private setupFeatures(nodeVersion: string) {
    if (gte(nodeVersion, '0.41.0')) {
      this.features.balancePagination = true;
      this.features.amount128 = true;
    }
  }

  /**
   * Returns the version of the connected node.
   *
   * @returns A promise that resolves to the version string.
   */
  async getVersion(): Promise<string> {
    const {
      nodeInfo: { nodeVersion },
    } = await this.operations.getVersion();
    return nodeVersion;
  }

  /**
   * Returns the latest block number.
   *
   * @returns A promise that resolves to the latest block number.
   */
  async getBlockNumber(): Promise<BN> {
    const {
      chain: {
        latestBlock: { height },
      },
    } = await this.operations.getLatestBlockHeight();
    return bn(height);
  }

  /**
   * Returns the node information for the current provider network.
   *
   * @returns a promise that resolves to the node information.
   */
  async fetchNode(): Promise<NodeInfo> {
    const { nodeInfo } = await this.operations.getNodeInfo();

    const processedNodeInfo: NodeInfo = deserializeNodeInfo(nodeInfo);

    Provider.nodeInfoCache[this.urlWithoutAuth] = processedNodeInfo;

    return processedNodeInfo;
  }

  /**
   * Returns the chain information for the current provider network.
   *
   * @returns a promise that resolves to the chain information.
   */
  async fetchChain(): Promise<ChainInfo> {
    const { chain } = await this.operations.getChain();

    const processedChain = deserializeChain(chain);

    Provider.chainInfoCache[this.urlWithoutAuth] = processedChain;

    return processedChain;
  }

  /**
   * Returns the chain ID for the current provider network.
   *
   * @returns A promise that resolves to the chain ID number.
   */
  async getChainId() {
    const {
      consensusParameters: { chainId },
    } = await this.getChain();
    return chainId.toNumber();
  }

  /**
   * Returns the base asset ID for the current provider network.
   *
   * @returns the base asset ID.
   */
  async getBaseAssetId() {
    const all = await this.getChain();
    const {
      consensusParameters: { baseAssetId },
    } = all;
    return baseAssetId;
  }

  /**
   * Retrieves the details of an asset given its ID.
   *
   * @param assetId - The unique identifier of the asset.
   * @returns A promise that resolves to an object containing the asset details.
   */
  async getAssetDetails(assetId: string): Promise<GetAssetDetailsResponse> {
    const { assetDetails } = await this.operations.getAssetDetails({ assetId });

    const { contractId, subId, totalSupply } = assetDetails;

    return {
      subId,
      contractId,
      totalSupply: bn(totalSupply),
    };
  }

  /**
   * @hidden
   */
  #cacheInputs(inputs: TransactionRequestInput[], transactionId: string): void {
    if (!this.cache) {
      return;
    }

    this.cache.set(transactionId, inputs);
  }

  /**
   * @hidden
   */
  async validateTransaction(tx: TransactionRequest) {
    const {
      consensusParameters: {
        txParameters: { maxInputs, maxOutputs },
      },
    } = await this.getChain();
    if (bn(tx.inputs.length).gt(maxInputs)) {
      throw new FuelError(
        ErrorCode.MAX_INPUTS_EXCEEDED,
        `The transaction exceeds the maximum allowed number of inputs. Tx inputs: ${tx.inputs.length}, max inputs: ${maxInputs}`
      );
    }

    if (bn(tx.outputs.length).gt(maxOutputs)) {
      throw new FuelError(
        ErrorCode.MAX_OUTPUTS_EXCEEDED,
        `The transaction exceeds the maximum allowed number of outputs. Tx outputs: ${tx.outputs.length}, max outputs: ${maxOutputs}`
      );
    }
  }

  /**
   * Submits a transaction to the chain to be executed.
   *
   * If the transaction is missing any dependencies,
   * the transaction will be mutated and those dependencies will be added.
   *
   * @param transactionRequestLike - The transaction request object.
   * @param sendTransactionParams - The provider send transaction parameters (optional).
   * @returns A promise that resolves to the transaction response object.
   */
  async sendTransaction(
    transactionRequestLike: TransactionRequestLike,
    { estimateTxDependencies = true, enableAssetBurn }: ProviderSendTxParams = {}
  ): Promise<TransactionResponse> {
    const transactionRequest = transactionRequestify(transactionRequestLike);
    validateTransactionForAssetBurn(
      await this.getBaseAssetId(),
      transactionRequest,
      enableAssetBurn
    );

    if (estimateTxDependencies) {
      await this.estimateTxDependencies(transactionRequest);
    }

    await this.validateTransaction(transactionRequest);

    const encodedTransaction = hexlify(transactionRequest.toTransactionBytes());

    let abis: JsonAbisFromAllCalls | undefined;

    if (isTransactionTypeScript(transactionRequest)) {
      abis = transactionRequest.abis;
    }
    const subscription = await this.operations.submitAndAwaitStatus({ encodedTransaction });

    this.#cacheInputs(
      transactionRequest.inputs,
      transactionRequest.getTransactionId(await this.getChainId())
    );

    const chainId = await this.getChainId();
    return new TransactionResponse(transactionRequest, this, chainId, abis, subscription);
  }

  /**
   * Executes a transaction without actually submitting it to the chain.
   *
   * If the transaction is missing any dependencies,
   * the transaction will be mutated and those dependencies will be added.
   *
   * @param transactionRequestLike - The transaction request object.
   * @param sendTransactionParams - The provider call parameters (optional).
   * @returns A promise that resolves to the call result object.
   */
  async dryRun(
    transactionRequestLike: TransactionRequestLike,
    { utxoValidation, estimateTxDependencies = true }: ProviderCallParams = {}
  ): Promise<CallResult> {
    const transactionRequest = transactionRequestify(transactionRequestLike);
    if (estimateTxDependencies) {
      return this.estimateTxDependencies(transactionRequest);
    }
    const encodedTransaction = hexlify(transactionRequest.toTransactionBytes());
    const { dryRun: dryRunStatuses } = await this.operations.dryRun({
      encodedTransactions: encodedTransaction,
      utxoValidation: utxoValidation || false,
    });
    const [{ receipts: rawReceipts, status: dryRunStatus }] = dryRunStatuses;
    const receipts = rawReceipts.map(deserializeReceipt);

    return { receipts, dryRunStatus };
  }

  /**
   * Estimates the gas usage for predicates in a transaction request.
   *
   * @template T - The type of the transaction request object.
   *
   * @param transactionRequest - The transaction request to estimate predicates for.
   * @returns A promise that resolves to the updated transaction request with estimated gas usage for predicates.
   */
  async estimatePredicates<T extends TransactionRequest>(transactionRequest: T): Promise<T> {
    const shouldEstimatePredicates = transactionRequest.inputs.some(
      (input) => isPredicate(input) && bn(input.predicateGasUsed).isZero()
    );

    if (!shouldEstimatePredicates) {
      return transactionRequest;
    }

    const encodedTransaction = hexlify(transactionRequest.toTransactionBytes());

    const response = await this.operations.estimatePredicates({
      encodedTransaction,
    });

    const { estimatePredicates } = response;

    // eslint-disable-next-line no-param-reassign
    transactionRequest = this.parseEstimatePredicatesResponse(
      transactionRequest,
      estimatePredicates
    );

    return transactionRequest;
  }

  /**
   * Estimates the gas price and predicates for a given transaction request and block horizon.
   *
   * @param transactionRequest - The transaction request to estimate predicates and gas price for.
   * @param blockHorizon - The block horizon to use for gas price estimation.
   * @returns A promise that resolves to an object containing the updated transaction
   * request and the estimated gas price.
   */
  async estimatePredicatesAndGasPrice<T extends TransactionRequest>(
    transactionRequest: T,
    blockHorizon: number
  ) {
    const shouldEstimatePredicates = transactionRequest.inputs.some(
      (input) => isPredicate(input) && bn(input.predicateGasUsed).isZero()
    );

    if (!shouldEstimatePredicates) {
      const gasPrice = await this.estimateGasPrice(blockHorizon);

      return { transactionRequest, gasPrice };
    }

    const {
      estimateGasPrice: { gasPrice },
      estimatePredicates,
    } = await this.operations.estimatePredicatesAndGasPrice({
      blockHorizon: String(blockHorizon),
      encodedTransaction: hexlify(transactionRequest.toTransactionBytes()),
    });

    // eslint-disable-next-line no-param-reassign
    transactionRequest = this.parseEstimatePredicatesResponse(
      transactionRequest,
      estimatePredicates
    );

    return { transactionRequest, gasPrice: bn(gasPrice) };
  }

  /**
   * Will dryRun a transaction and check for missing dependencies.
   *
   * If there are missing variable outputs,
   * `addVariableOutputs` is called on the transaction.
   *
   * @param transactionRequest - The transaction request object.
   * @param gasPrice - The gas price to use for the transaction, if not provided it will be fetched.
   * @returns A promise that resolves to the estimate transaction dependencies.
   */
  async estimateTxDependencies(
    transactionRequest: TransactionRequest,
    { gasPrice: gasPriceParam }: EstimateTxDependenciesParams = {}
  ): Promise<EstimateTxDependenciesReturns> {
    if (isTransactionTypeCreate(transactionRequest)) {
      return {
        rawReceipts: [],
        receipts: [],
        outputVariables: 0,
        missingContractIds: [],
      };
    }

    let rawReceipts: TransactionReceiptJson[] = [];
    let receipts: TransactionResultReceipt[] = [];
    const missingContractIds: string[] = [];
    let outputVariables = 0;
    let dryRunStatus: DryRunStatus | undefined;

    await this.validateTransaction(transactionRequest);

    const gasPrice = gasPriceParam ?? (await this.estimateGasPrice(10));

    for (let attempt = 0; attempt < MAX_RETRIES; attempt++) {
      const {
        dryRun: [{ receipts: serializedReceipts, status }],
      } = await this.operations.dryRun({
        encodedTransactions: [hexlify(transactionRequest.toTransactionBytes())],
        utxoValidation: false,
        gasPrice: gasPrice.toString(),
      });

      rawReceipts = serializedReceipts;
      receipts = serializedReceipts.map(deserializeReceipt);
      dryRunStatus = status;

      const { missingOutputVariables, missingOutputContractIds } =
        getReceiptsWithMissingData(receipts);

      const hasMissingOutputs =
        missingOutputVariables.length !== 0 || missingOutputContractIds.length !== 0;

      if (hasMissingOutputs && isTransactionTypeScript(transactionRequest)) {
        outputVariables += missingOutputVariables.length;
        transactionRequest.addVariableOutputs(missingOutputVariables.length);
        missingOutputContractIds.forEach(({ contractId }) => {
          transactionRequest.addContractInputAndOutput(new Address(contractId));
          missingContractIds.push(contractId);
        });

        const { maxFee } = await this.estimateTxGasAndFee({
          transactionRequest,
          gasPrice,
        });

        // eslint-disable-next-line no-param-reassign
        transactionRequest.maxFee = maxFee;
      } else {
        break;
      }
    }

    return {
      rawReceipts,
      receipts,
      outputVariables,
      missingContractIds,
      dryRunStatus,
    };
  }

  /**
   * Dry runs multiple transactions and checks for missing dependencies in batches.
   *
   * Transactions are dry run in batches. After each dry run, transactions requiring
   * further modifications are identified. The method iteratively updates these transactions
   * and performs subsequent dry runs until all dependencies for each transaction are satisfied.
   *
   * @param transactionRequests - Array of transaction request objects.
   * @returns A promise that resolves to an array of results for each transaction.
   */
  async estimateMultipleTxDependencies(
    transactionRequests: TransactionRequest[]
  ): Promise<EstimateTxDependenciesReturns[]> {
    const results: EstimateTxDependenciesReturns[] = transactionRequests.map(() => ({
      rawReceipts: [],
      receipts: [],
      outputVariables: 0,
      missingContractIds: [],
      dryRunStatus: undefined,
    }));

    const allRequests = clone(transactionRequests);

    // Map of original request index to its serialized transaction (for ScriptTransactionRequest only)
    const serializedTransactionsMap = new Map();

    // Prepare ScriptTransactionRequests and their indices
    allRequests.forEach((req, index) => {
      if (isTransactionTypeScript(req)) {
        serializedTransactionsMap.set(index, hexlify(req.toTransactionBytes()));
      }
    });

    // Indices of ScriptTransactionRequests
    let transactionsToProcess = Array.from(serializedTransactionsMap.keys());
    let attempt = 0;

    while (transactionsToProcess.length > 0 && attempt < MAX_RETRIES) {
      const encodedTransactions = transactionsToProcess.map((index) =>
        serializedTransactionsMap.get(index)
      );
      const dryRunResults = await this.operations.dryRun({
        encodedTransactions,
        utxoValidation: false,
      });

      const nextRoundTransactions = [];

      for (let i = 0; i < dryRunResults.dryRun.length; i++) {
        const requestIdx = transactionsToProcess[i];
        const { receipts: rawReceipts, status } = dryRunResults.dryRun[i];
        const result = results[requestIdx];
        result.receipts = rawReceipts.map(deserializeReceipt);
        result.dryRunStatus = status;
        const { missingOutputVariables, missingOutputContractIds } = getReceiptsWithMissingData(
          result.receipts
        );
        const hasMissingOutputs =
          missingOutputVariables.length > 0 || missingOutputContractIds.length > 0;
        const request = allRequests[requestIdx];
        if (hasMissingOutputs && isTransactionTypeScript(request)) {
          result.outputVariables += missingOutputVariables.length;
          request.addVariableOutputs(missingOutputVariables.length);
          missingOutputContractIds.forEach(({ contractId }) => {
            request.addContractInputAndOutput(new Address(contractId));
            result.missingContractIds.push(contractId);
          });
          const { maxFee } = await this.estimateTxGasAndFee({
            transactionRequest: request,
          });
          request.maxFee = maxFee;
          // Prepare for the next round of dry run
          serializedTransactionsMap.set(requestIdx, hexlify(request.toTransactionBytes()));
          nextRoundTransactions.push(requestIdx);
        }
      }

      transactionsToProcess = nextRoundTransactions;
      attempt += 1;
    }

    return results;
  }

  /**
   * Dry runs multiple transactions.
   *
   * @param transactionRequests - Array of transaction request objects.
   * @param sendTransactionParams - The provider call parameters (optional).
   *
   * @returns A promise that resolves to an array of results for each transaction call.
   */
  async dryRunMultipleTransactions(
    transactionRequests: TransactionRequest[],
    { utxoValidation, estimateTxDependencies = true }: ProviderCallParams = {}
  ): Promise<CallResult[]> {
    if (estimateTxDependencies) {
      return this.estimateMultipleTxDependencies(transactionRequests);
    }
    const encodedTransactions = transactionRequests.map((tx) => hexlify(tx.toTransactionBytes()));
    const { dryRun: dryRunStatuses } = await this.operations.dryRun({
      encodedTransactions,
      utxoValidation: utxoValidation || false,
    });

    const results = dryRunStatuses.map(({ receipts: rawReceipts, status }) => {
      const receipts = rawReceipts.map(deserializeReceipt);
      return { receipts, dryRunStatus: status };
    });

    return results;
  }

  public async autoRefetchConfigs() {
    const now = Date.now();
    const diff = now - (this.consensusParametersTimestamp ?? 0);

    if (diff < 60000) {
      return;
    }

    // no cache? refetch.
    if (!Provider.chainInfoCache?.[this.urlWithoutAuth]) {
      await this.fetchChainAndNodeInfo(true);
      return;
    }

    const chainInfo = Provider.chainInfoCache[this.urlWithoutAuth];

    const {
      consensusParameters: { version: previous },
    } = chainInfo;

    const {
      chain: {
        latestBlock: {
          header: { consensusParametersVersion: current },
        },
      },
    } = await this.operations.getConsensusParametersVersion();

    // old cache? refetch.
    if (previous !== current) {
      // calling with true to skip cache
      await this.fetchChainAndNodeInfo(true);
    }
  }

  /**
   * Estimates the transaction gas and fee based on the provided transaction request.
   * @param params - The parameters for estimating the transaction gas and fee.
   * @returns An object containing the estimated minimum gas, minimum fee, maximum gas, and maximum fee.
   */
  async estimateTxGasAndFee(params: EstimateTxGasAndFeeParams) {
    const { transactionRequest, gasPrice: gasPriceParam } = params;
    let gasPrice = gasPriceParam;

    await this.autoRefetchConfigs();

    const chainInfo = await this.getChain();
    const { gasPriceFactor, maxGasPerTx } = await this.getGasConfig();

    const minGas = transactionRequest.calculateMinGas(chainInfo);
    if (!isDefined(gasPrice)) {
      gasPrice = await this.estimateGasPrice(10);
    }

    const minFee = calculateGasFee({
      gasPrice: bn(gasPrice),
      gas: minGas,
      priceFactor: gasPriceFactor,
      tip: transactionRequest.tip,
    }).add(1);

    let gasLimit = bn(0);

    // Only Script transactions consume gas
    if (isTransactionTypeScript(transactionRequest)) {
      // If the gasLimit is set to 0, it means we need to estimate it.
      gasLimit = transactionRequest.gasLimit;
      if (transactionRequest.gasLimit.eq(0)) {
        transactionRequest.gasLimit = minGas;

        /*
         * Adjusting the gasLimit of a transaction (TX) impacts its maxGas.
         * Consequently, this affects the maxFee, as it is derived from the maxGas. To accurately estimate the
         * gasLimit for a transaction, especially when the exact gas consumption is uncertain (as in an estimation dry-run),
         * the following steps are required:
         * 1 - Initially, set the gasLimit using the calculated minGas.
         * 2 - Based on this initial gasLimit, calculate the maxGas.
         * 3 - Get the maximum gas per transaction allowed by the chain, and subtract the previously calculated maxGas from this limit.
         * 4 - The result of this subtraction should then be adopted as the new, definitive gasLimit.
         * 5 - Recalculate the maxGas with the updated gasLimit. This new maxGas is then used to compute the maxFee.
         * 6 - The calculated maxFee represents the safe, estimated cost required to fund the transaction.
         */
        transactionRequest.gasLimit = maxGasPerTx.sub(
          transactionRequest.calculateMaxGas(chainInfo, minGas)
        );

        gasLimit = transactionRequest.gasLimit;
      }
    }
    const maxGas = transactionRequest.calculateMaxGas(chainInfo, minGas);
    const maxFee = calculateGasFee({
      gasPrice: bn(gasPrice),
      gas: maxGas,
      priceFactor: gasPriceFactor,
      tip: transactionRequest.tip,
    }).add(1);

    return {
      minGas,
      minFee,
      maxGas,
      maxFee,
      gasPrice,
      gasLimit,
    };
  }

  /**
   * Executes a signed transaction without applying the states changes
   * on the chain.
   *
   * If the transaction is missing any dependencies,
   * the transaction will be mutated and those dependencies will be added
   *
   * @param transactionRequestLike - The transaction request object.
   * @param estimateTxParams - The estimate transaction params (optional).
   * @returns A promise that resolves to the call result object.
   */
  async simulate(
    transactionRequestLike: TransactionRequestLike,
    { estimateTxDependencies = true }: EstimateTransactionParams = {}
  ): Promise<CallResult> {
    const transactionRequest = transactionRequestify(transactionRequestLike);
    if (estimateTxDependencies) {
      return this.estimateTxDependencies(transactionRequest);
    }
    const encodedTransactions = [hexlify(transactionRequest.toTransactionBytes())];

    const { dryRun: dryRunStatuses } = await this.operations.dryRun({
      encodedTransactions,
      utxoValidation: true,
    });

    const callResult = dryRunStatuses.map((dryRunStatus) => {
      const { id, receipts, status } = dryRunStatus;

      const processedReceipts = receipts.map(deserializeReceipt);

      return { id, receipts: processedReceipts, status };
    });

    return { receipts: callResult[0].receipts };
  }

  /**
   * @hidden
   *
   * Returns a transaction cost to enable user
   * to set gasLimit and also reserve balance amounts
   * on the transaction.
   *
   * @param transactionRequestLike - The transaction request object.
   * @param transactionCostParams - The transaction cost parameters (optional).
   *
   * @returns A promise that resolves to the transaction cost object.
   */
  async getTransactionCost(
    transactionRequestLike: TransactionRequestLike,
    { signatureCallback, gasPrice: gasPriceParam }: TransactionCostParams = {}
  ): Promise<Omit<TransactionCost, 'requiredQuantities'>> {
    const txRequestClone = clone(transactionRequestify(transactionRequestLike));
    const updateMaxFee = txRequestClone.maxFee.eq(0);
    const isScriptTransaction = isTransactionTypeScript(txRequestClone);

    // Remove gasLimit to avoid gasLimit when estimating predicates
    if (isScriptTransaction) {
      txRequestClone.gasLimit = bn(0);
    }

    const signedRequest = clone(txRequestClone);
    let addedSignatures = 0;
    if (signatureCallback && isTransactionTypeScript(signedRequest)) {
      const lengthBefore = signedRequest.witnesses.length;
      await signatureCallback(signedRequest);
      addedSignatures = signedRequest.witnesses.length - lengthBefore;
    }

    let gasPrice: BN;

    if (gasPriceParam) {
      gasPrice = gasPriceParam;
      await this.estimatePredicates(signedRequest);
    } else {
      ({ gasPrice } = await this.estimatePredicatesAndGasPrice(signedRequest, 10));
    }

    txRequestClone.updatePredicateGasUsed(signedRequest.inputs);

    /**
     * Calculate minGas and maxGas based on the real transaction
     */
    // eslint-disable-next-line prefer-const
    let { maxFee, maxGas, minFee, minGas, gasLimit } = await this.estimateTxGasAndFee({
      // Fetches and returns a gas price
      transactionRequest: signedRequest,
      gasPrice,
    });

    let rawReceipts: TransactionReceiptJson[] = [];
    let receipts: TransactionResultReceipt[] = [];
    let dryRunStatus: DryRunStatus | undefined;
    let missingContractIds: string[] = [];
    let outputVariables = 0;
    let gasUsed = bn(0);

    txRequestClone.maxFee = maxFee;
    if (isScriptTransaction) {
      txRequestClone.gasLimit = gasLimit;
      if (signatureCallback) {
        await signatureCallback(txRequestClone);
      }

      ({ rawReceipts, receipts, missingContractIds, outputVariables, dryRunStatus } =
        await this.estimateTxDependencies(txRequestClone, { gasPrice }));

      if (dryRunStatus && 'reason' in dryRunStatus) {
        throw this.extractDryRunError(txRequestClone, receipts, dryRunStatus.reason);
      }

      const { maxGasPerTx } = await this.getGasConfig();

      const pristineGasUsed = getGasUsedFromReceipts(receipts);
      gasUsed = bn(pristineGasUsed.muln(GAS_USED_MODIFIER)).max(maxGasPerTx.sub(minGas));
      txRequestClone.gasLimit = gasUsed;

      ({ maxFee, maxGas, minFee, minGas } = await this.estimateTxGasAndFee({
        transactionRequest: txRequestClone,
        gasPrice,
      }));
    }

    const transactionSummary: TransactionSummaryJsonPartial = {
      gasPrice: gasPrice.toString(),
      receipts: rawReceipts,
    };

    return {
      rawReceipts,
      receipts,
      gasUsed,
      gasPrice,
      minGas,
      maxGas,
      minFee,
      maxFee,
      outputVariables,
      missingContractIds,
      addedSignatures,
      estimatedPredicates: txRequestClone.inputs,
      dryRunStatus,
      updateMaxFee,
      transactionSummary,
    };
  }

  async assembleTx(params: AssembleTxParams) {
    const {
      accountCoinQuantities,
      feePayerAccount,
      excludeInput,
      reserveGas,
      blockHorizon = 10,
      estimatePredicates = true,
    } = params;

    const { request } = params;

    const allAddresses = new Set<string>();
    const baseAssetId = await this.getBaseAssetId();

    let feePayerIndex = -1;
    let baseAssetChange;

    const requiredBalances = accountCoinQuantities.map((quantity, index) => {
      const { amount, assetId, account = feePayerAccount } = quantity;
      let { changeOutputAccount } = quantity;

      if (!changeOutputAccount) {
        changeOutputAccount = account;
      }

      allAddresses.add(account.address.toB256());

      const changePolicy = {
        change: changeOutputAccount.address.toB256(),
      };

      if (assetId === baseAssetId) {
        baseAssetChange = changePolicy.change;
      }

      if (account.address.equals(feePayerAccount.address)) {
        feePayerIndex = index;
      }

      const requiredBalance = {
        account: resolveAccountForAssembleTxParams(account),
        amount: bn(amount).toString(10),
        assetId,
        changePolicy,
      };

      return requiredBalance;
    });

    if (feePayerIndex === -1) {
      allAddresses.add(feePayerAccount.address.toB256());

      const newLength = requiredBalances.push({
        account: resolveAccountForAssembleTxParams(feePayerAccount),
        amount: bn(0).toString(10),
        assetId: baseAssetId,
        changePolicy: {
          change: baseAssetChange || feePayerAccount.address.toB256(),
        },
      });

      feePayerIndex = newLength - 1;
    }

    const idsToExclude = await this.adjustExcludeResourcesForAddress(
      Array.from(allAddresses),
      excludeInput
    );

    const {
      assembleTx: { status, transaction: gqlTransaction, gasPrice },
    } = await this.operations.assembleTx({
      tx: hexlify(request.toTransactionBytes()),
      blockHorizon: String(blockHorizon),
      feeAddressIndex: String(feePayerIndex),
      requiredBalances,
      estimatePredicates,
      excludeInput: idsToExclude,
      reserveGas: reserveGas ? reserveGas.toString(10) : undefined,
    });

    if (status.type === 'DryRunFailureStatus') {
      const parsedReceipts = status.receipts.map(processGqlReceipt);

      throw this.extractDryRunError(request, parsedReceipts, status.reason);
    }

    request.witnesses = gqlTransaction.witnesses || request.witnesses;

    request.inputs = gqlTransaction.inputs?.map(parseRawInput) || request.inputs;
    request.outputs = gqlTransaction.outputs?.map(parseRawOutput) || request.outputs;

    if (gqlTransaction.policies?.maxFee) {
      request.maxFee = bn(gqlTransaction.policies.maxFee);
    }

    if (gqlTransaction.scriptGasLimit) {
      (request as ScriptTransactionRequest).gasLimit = bn(gqlTransaction.scriptGasLimit);
    }

    return {
      assembledRequest: request,
      gasPrice: bn(gasPrice),
      receipts: status.receipts.map(processGqlReceipt),
    };
  }

  /**
   * Returns coins for the given owner.
   *
   * @param owner - The address to get coins for.
   * @param assetId - The asset ID of coins to get (optional).
   * @param paginationArgs - Pagination arguments (optional).
   *
   * @returns A promise that resolves to the coins.
   */
  async getCoins(
    owner: AddressInput,
    assetId?: BytesLike,
    paginationArgs?: CursorPaginationArgs
  ): Promise<GetCoinsResponse> {
    const ownerAddress = new Address(owner);
    const {
      coins: { edges, pageInfo },
    } = await this.operations.getCoins({
      ...validatePaginationArgs({
        paginationLimit: RESOURCES_PAGE_SIZE_LIMIT,
        inputArgs: paginationArgs,
      }),
      filter: { owner: ownerAddress.toB256(), assetId: assetId && hexlify(assetId) },
    });

    const coins = edges.map(({ node }) => ({
      id: node.utxoId,
      assetId: node.assetId,
      amount: bn(node.amount),
      owner: ownerAddress,
      blockCreated: bn(node.blockCreated),
      txCreatedIdx: bn(node.txCreatedIdx),
    }));

    return {
      coins,
      pageInfo,
    };
  }

  /**
   * Returns resources for the given owner satisfying the spend query.
   *
   * @param owner - The address to get resources for.
   * @param quantities - The coin quantities to get.
   * @param excludedIds - IDs of excluded resources from the selection (optional).
   * @returns A promise that resolves to the resources.
   */
  async getResourcesToSpend(
    owner: AddressInput,
    quantities: CoinQuantityLike[],
    excludedIds?: ExcludeResourcesOption
  ): Promise<Resource[]> {
    const ownerAddress = new Address(owner);

    const idsToExclude = await this.adjustExcludeResourcesForAddress(
      [ownerAddress.b256Address],
      excludedIds
    );

    const coinsQuery = {
      owner: ownerAddress.toB256(),
      queryPerAsset: quantities
        .map(coinQuantityfy)
        .map(({ assetId, amount, max: maxPerAsset }) => ({
          assetId: hexlify(assetId),
          amount: amount.toString(10),
          max: maxPerAsset ? maxPerAsset.toString(10) : undefined,
        })),
      excludedIds: idsToExclude,
    };

    const result = await this.operations.getCoinsToSpend(coinsQuery);

    const coins = result.coinsToSpend
      .flat()
      .map((coin) => {
        switch (coin.type) {
          case 'MessageCoin':
            return {
              amount: bn(coin.amount),
              assetId: coin.assetId,
              daHeight: bn(coin.daHeight),
              sender: new Address(coin.sender),
              recipient: new Address(coin.recipient),
              nonce: coin.nonce,
            } as MessageCoin;
          case 'Coin':
            return {
              id: coin.utxoId,
              amount: bn(coin.amount),
              assetId: coin.assetId,
              owner: ownerAddress,
              blockCreated: bn(coin.blockCreated),
              txCreatedIdx: bn(coin.txCreatedIdx),
            } as Coin;
          default:
            return null;
        }
      })
      .filter((v) => !!v) as Array<Resource>;

    return coins;
  }

  /**
   * Returns an array of blobIds that exist on chain, for a given array of blobIds.
   *
   * @param blobIds - blobIds to check.
   * @returns - A promise that resolves to an array of blobIds that exist on chain.
   */
  async getBlobs(blobIds: string[]): Promise<string[]> {
    const res = await this.operations.getBlobs({ blobIds });
    const blobs: (string | null)[] = [];

    Object.keys(res).forEach((key) => {
      // @ts-expect-error keys are strings
      const val = res[key];
      blobs.push(val?.id ?? null);
    });

    return blobs.filter((v) => v) as string[];
  }

  /**
   * Returns block matching the given ID or height.
   *
   * @param idOrHeight - ID or height of the block.
   * @returns A promise that resolves to the block or null.
   */
  async getBlock(idOrHeight: BigNumberish | 'latest'): Promise<Block | null> {
    let block: GqlBlockFragment | undefined | null;

    if (idOrHeight === 'latest') {
      const {
        chain: { latestBlock },
      } = await this.operations.getLatestBlock();
      block = latestBlock;
    } else {
      const isblockId = typeof idOrHeight === 'string' && isB256(idOrHeight);
      const variables = isblockId
        ? { blockId: idOrHeight }
        : { height: bn(idOrHeight).toString(10) };
      const response = await this.operations.getBlock(variables);
      block = response.block;
    }

    if (!block) {
      return null;
    }

    const { header, height, id, transactions } = block;

    return {
      id,
      height: bn(height),
      time: header.time,
      header: {
        applicationHash: header.applicationHash,
        daHeight: bn(header.daHeight),
        eventInboxRoot: header.eventInboxRoot,
        messageOutboxRoot: header.messageOutboxRoot,
        prevRoot: header.prevRoot,
        stateTransitionBytecodeVersion: header.stateTransitionBytecodeVersion,
        transactionsCount: header.transactionsCount,
        transactionsRoot: header.transactionsRoot,
      },
      transactionIds: transactions.map((tx) => tx.id),
    };
  }

  /**
   * Returns all the blocks matching the given parameters.
   *
   * @param params - The parameters to query blocks.
   * @returns A promise that resolves to the blocks.
   */
  async getBlocks(params?: CursorPaginationArgs): Promise<GetBlocksResponse> {
    const {
      blocks: { edges, pageInfo },
    } = await this.operations.getBlocks({
      ...validatePaginationArgs({
        paginationLimit: BLOCKS_PAGE_SIZE_LIMIT,
        inputArgs: params,
      }),
    });

    const blocks: Block[] = edges.map(({ node: block }) => ({
      id: block.id,
      height: bn(block.height),
      time: block.header.time,
      header: {
        applicationHash: block.header.applicationHash,
        daHeight: bn(block.header.daHeight),
        eventInboxRoot: block.header.eventInboxRoot,
        messageOutboxRoot: block.header.messageOutboxRoot,
        prevRoot: block.header.prevRoot,
        stateTransitionBytecodeVersion: block.header.stateTransitionBytecodeVersion,
        transactionsCount: block.header.transactionsCount,
        transactionsRoot: block.header.transactionsRoot,
      },
      transactionIds: block.transactions.map((tx) => tx.id),
    }));

    return { blocks, pageInfo };
  }

  /**
   * Returns block matching the given ID or type, including transaction data.
   *
   * @param idOrHeight - ID or height of the block.
   * @returns A promise that resolves to the block.
   */
  async getBlockWithTransactions(
    /** ID or height of the block */
    idOrHeight: BigNumberish | 'latest'
  ): Promise<(Block & { transactions: Transaction[] }) | null> {
    let variables;
    if (typeof idOrHeight === 'number') {
      variables = { blockHeight: bn(idOrHeight).toString(10) };
    } else if (idOrHeight === 'latest') {
      variables = { blockHeight: (await this.getBlockNumber()).toString() };
    } else if (typeof idOrHeight === 'string' && isB256(idOrHeight)) {
      variables = { blockId: idOrHeight };
    } else {
      variables = { blockHeight: bn(idOrHeight).toString() };
    }

    const { block } = await this.operations.getBlockWithTransactions(variables);

    if (!block) {
      return null;
    }

    return {
      id: block.id,
      height: bn(block.height, 10),
      time: block.header.time,
      header: {
        applicationHash: block.header.applicationHash,
        daHeight: bn(block.header.daHeight),
        eventInboxRoot: block.header.eventInboxRoot,
        messageOutboxRoot: block.header.messageOutboxRoot,
        prevRoot: block.header.prevRoot,
        stateTransitionBytecodeVersion: block.header.stateTransitionBytecodeVersion,
        transactionsCount: block.header.transactionsCount,
        transactionsRoot: block.header.transactionsRoot,
      },
      transactionIds: block.transactions.map((tx) => tx.id),
      transactions: block.transactions.map(
        (tx) => new TransactionCoder().decode(arrayify(tx.rawPayload), 0)?.[0]
      ),
    };
  }

  /**
   * Get transaction with the given ID.
   *
   * @param transactionId - ID of the transaction.
   * @returns A promise that resolves to the transaction.
   */
  async getTransaction<TTransactionType = void>(
    transactionId: string
  ): Promise<Transaction<TTransactionType> | null> {
    const { transaction } = await this.operations.getTransaction({ transactionId });

    if (!transaction) {
      return null;
    }

    try {
      return new TransactionCoder().decode(
        arrayify(transaction.rawPayload),
        0
      )?.[0] as Transaction<TTransactionType>;
    } catch (error) {
      if (error instanceof FuelError && error.code === ErrorCode.UNSUPPORTED_TRANSACTION_TYPE) {
        // eslint-disable-next-line no-console
        console.warn('Unsupported transaction type encountered');
        return null;
      }
      throw error;
    }
  }

  /**
   * Retrieves transactions based on the provided pagination arguments.
   * @param paginationArgs - The pagination arguments for retrieving transactions.
   * @returns A promise that resolves to an object containing the retrieved transactions and pagination information.
   */
  async getTransactions(paginationArgs?: CursorPaginationArgs): Promise<GetTransactionsResponse> {
    const {
      transactions: { edges, pageInfo },
    } = await this.operations.getTransactions({
      ...validatePaginationArgs({
        inputArgs: paginationArgs,
        paginationLimit: TRANSACTIONS_PAGE_SIZE_LIMIT,
      }),
    });

    const coder = new TransactionCoder();
    const transactions = edges
      .map(({ node: { rawPayload } }) => {
        try {
          return coder.decode(arrayify(rawPayload), 0)[0];
        } catch (error) {
          if (error instanceof FuelError && error.code === ErrorCode.UNSUPPORTED_TRANSACTION_TYPE) {
            // eslint-disable-next-line no-console
            console.warn('Unsupported transaction type encountered');
            return null;
          }
          throw error;
        }
      })
      .filter((tx): tx is Transaction => tx !== null);

    return { transactions, pageInfo };
  }

  /**
   * Fetches a compressed block at the specified height.
   *
   * @param height - The height of the block to fetch.
   * @returns The compressed block if available, otherwise `null`.
   */
  async daCompressedBlock(height: string) {
    const { daCompressedBlock } = await this.operations.daCompressedBlock({
      height,
    });

    if (!daCompressedBlock) {
      return null;
    }

    return daCompressedBlock;
  }

  /**
   * Get deployed contract with the given ID.
   *
   * @param contractId - ID of the contract.
   * @returns A promise that resolves to the contract.
   */
  async getContract(contractId: string): Promise<ContractResult | null> {
    const { contract } = await this.operations.getContract({ contractId });
    if (!contract) {
      return null;
    }
    return contract;
  }

  /**
   * Returns the balance for the given contract for the given asset ID.
   *
   * @param contractId - The contract ID to get the balance for.
   * @param assetId - The asset ID of coins to get.
   * @returns A promise that resolves to the balance.
   */
  async getContractBalance(
    /** The contract ID to get the balance for */
    contractId: string | Address,
    /** The asset ID of coins to get */
    assetId: BytesLike
  ): Promise<BN> {
    const { contractBalance } = await this.operations.getContractBalance({
      contract: new Address(contractId).toB256(),
      asset: hexlify(assetId),
    });
    return bn(contractBalance.amount, 10);
  }

  /**
   * Returns the balance for the given owner for the given asset ID.
   *
   * @param owner - The address to get coins for.
   * @param assetId - The asset ID of coins to get.
   * @returns A promise that resolves to the balance.
   */
  async getBalance(
    /** The address to get coins for */
    owner: AddressInput,
    /** The asset ID of coins to get */
    assetId: BytesLike
  ): Promise<BN> {
    const ownerStr = new Address(owner).toB256();
    const assetIdStr = hexlify(assetId);

    if (!this.features.amount128) {
      const { balance } = await this.operations.getBalance({
        owner: ownerStr,
        assetId: assetIdStr,
      });
      return bn(balance.amount, 10);
    }

    const { balance } = await this.operations.getBalanceV2({
      owner: ownerStr,
      assetId: assetIdStr,
    });
    return bn(balance.amountU128, 10);
  }

  /**
   * Returns balances for the given owner.
   *
   * @param owner - The address to get coins for.
   * @param paginationArgs - Pagination arguments (optional).
   * @returns A promise that resolves to the balances.
   */
  async getBalances(
    owner: string | Address,
    paginationArgs?: CursorPaginationArgs
  ): Promise<GetBalancesResponse> {
    if (!this.features.balancePagination) {
      return this.getBalancesV1(owner, paginationArgs);
    }

    return this.getBalancesV2(owner, paginationArgs);
  }

  /**
   * @hidden
   */
  private async getBalancesV1(
    owner: string | Address,
    _paginationArgs?: CursorPaginationArgs
  ): Promise<GetBalancesResponse> {
    const {
      balances: { edges },
    } = await this.operations.getBalances({
      /**
       * The query parameters for this method were designed to support pagination,
       * but the current Fuel-Core implementation does not support pagination yet.
       */
      first: 10000,
      filter: { owner: new Address(owner).toB256() },
    });

    const balances = edges.map(({ node }) => ({
      assetId: node.assetId,
      amount: bn(node.amount),
    }));

    return { balances };
  }

  /**
   * @hidden
   */
  private async getBalancesV2(
    owner: string | Address,
    paginationArgs?: CursorPaginationArgs
  ): Promise<GetBalancesResponse> {
    const {
      balances: { edges, pageInfo },
    } = await this.operations.getBalancesV2({
      ...validatePaginationArgs({
        inputArgs: paginationArgs,
        paginationLimit: BALANCES_PAGE_SIZE_LIMIT,
      }),
      filter: { owner: new Address(owner).toB256() },
    });

    const balances = edges.map(({ node }) => ({
      assetId: node.assetId,
      amount: bn(node.amountU128),
    }));

    return { balances, pageInfo };
  }

  /**
   * Returns message for the given address.
   *
   * @param address - The address to get message from.
   * @param paginationArgs - Pagination arguments (optional).
   * @returns A promise that resolves to the messages.
   */
  async getMessages(
    address: AddressInput,
    paginationArgs?: CursorPaginationArgs
  ): Promise<GetMessagesResponse> {
    const {
      messages: { edges, pageInfo },
    } = await this.operations.getMessages({
      ...validatePaginationArgs({
        inputArgs: paginationArgs,
        paginationLimit: RESOURCES_PAGE_SIZE_LIMIT,
      }),
      owner: new Address(address).toB256(),
    });

    const messages = edges.map(({ node }) => ({
      messageId: InputMessageCoder.getMessageId({
        sender: node.sender,
        recipient: node.recipient,
        nonce: node.nonce,
        amount: bn(node.amount),
        data: node.data,
      }),
      sender: new Address(node.sender),
      recipient: new Address(node.recipient),
      nonce: node.nonce,
      amount: bn(node.amount),
      data: InputMessageCoder.decodeData(node.data),
      daHeight: bn(node.daHeight),
    }));

    return {
      messages,
      pageInfo,
    };
  }

  /**
   * Returns Message Proof for given transaction id and the message id from MessageOut receipt.
   *
   * @param transactionId - The transaction to get message from.
   * @param messageId - The message id from MessageOut receipt.
   * @param commitBlockId - The commit block id (optional).
   * @param commitBlockHeight - The commit block height (optional).
   * @returns A promise that resolves to the message proof.
   */
  async getMessageProof(
    transactionId: string,
    nonce: string,
    commitBlockId?: string,
    commitBlockHeight?: BN
  ): Promise<MessageProof> {
    let inputObject: {
      /** The transaction to get message from */
      transactionId: string;
      /** The message id from MessageOut receipt */
      nonce: string;
      commitBlockId?: string;
      commitBlockHeight?: string;
    } = {
      transactionId,
      nonce,
    };

    if (commitBlockId && commitBlockHeight) {
      throw new FuelError(
        ErrorCode.INVALID_INPUT_PARAMETERS,
        'commitBlockId and commitBlockHeight cannot be used together'
      );
    }

    if (commitBlockId) {
      inputObject = {
        ...inputObject,
        commitBlockId,
      };
    }

    if (commitBlockHeight) {
      inputObject = {
        ...inputObject,
        // Convert BN into a number string required on the query
        // This should probably be fixed on the fuel client side
        commitBlockHeight: commitBlockHeight.toNumber().toString(),
      };
    }

    const result = await this.operations.getMessageProof(inputObject);

    const {
      messageProof,
      messageBlockHeader,
      commitBlockHeader,
      blockProof,
      sender,
      recipient,
      amount,
      data,
    } = result.messageProof;

    return {
      messageProof: {
        proofIndex: bn(messageProof.proofIndex),
        proofSet: messageProof.proofSet,
      },
      blockProof: {
        proofIndex: bn(blockProof.proofIndex),
        proofSet: blockProof.proofSet,
      },
      messageBlockHeader: {
        id: messageBlockHeader.id,
        daHeight: bn(messageBlockHeader.daHeight),
        transactionsCount: Number(messageBlockHeader.transactionsCount),
        transactionsRoot: messageBlockHeader.transactionsRoot,
        height: bn(messageBlockHeader.height),
        prevRoot: messageBlockHeader.prevRoot,
        time: messageBlockHeader.time,
        applicationHash: messageBlockHeader.applicationHash,
        messageReceiptCount: Number(messageBlockHeader.messageReceiptCount),
        messageOutboxRoot: messageBlockHeader.messageOutboxRoot,
        consensusParametersVersion: Number(messageBlockHeader.consensusParametersVersion),
        eventInboxRoot: messageBlockHeader.eventInboxRoot,
        stateTransitionBytecodeVersion: Number(messageBlockHeader.stateTransitionBytecodeVersion),
      },
      commitBlockHeader: {
        id: commitBlockHeader.id,
        daHeight: bn(commitBlockHeader.daHeight),
        transactionsCount: Number(commitBlockHeader.transactionsCount),
        transactionsRoot: commitBlockHeader.transactionsRoot,
        height: bn(commitBlockHeader.height),
        prevRoot: commitBlockHeader.prevRoot,
        time: commitBlockHeader.time,
        applicationHash: commitBlockHeader.applicationHash,
        messageReceiptCount: Number(commitBlockHeader.messageReceiptCount),
        messageOutboxRoot: commitBlockHeader.messageOutboxRoot,
        consensusParametersVersion: Number(commitBlockHeader.consensusParametersVersion),
        eventInboxRoot: commitBlockHeader.eventInboxRoot,
        stateTransitionBytecodeVersion: Number(commitBlockHeader.stateTransitionBytecodeVersion),
      },
      sender: new Address(sender),
      recipient: new Address(recipient),
      nonce,
      amount: bn(amount),
      data,
    };
  }

  /**
   * Get the latest gas price from the node.
   *
   * @returns A promise that resolves to the latest gas price.
   */
  async getLatestGasPrice(): Promise<BN> {
    const { latestGasPrice } = await this.operations.getLatestGasPrice();
    return bn(latestGasPrice.gasPrice);
  }

  /**
   * Returns the estimate gas price for the given block horizon.
   *
   * @param blockHorizon - The block horizon to estimate gas price for.
   * @returns A promise that resolves to the estimated gas price.
   */
  async estimateGasPrice(blockHorizon: number): Promise<BN> {
    const { estimateGasPrice } = await this.operations.estimateGasPrice({
      blockHorizon: String(blockHorizon),
    });
    return bn(estimateGasPrice.gasPrice);
  }

  /**
   * Returns Message Proof for given transaction id and the message id from MessageOut receipt.
   *
   * @param nonce - The nonce of the message to get status from.
   * @returns A promise that resolves to the message status
   */
  async getMessageStatus(
    /** The nonce of the message to get status from */
    nonce: string
  ): Promise<MessageStatus> {
    const result = await this.operations.getMessageStatus({ nonce });
    return result.messageStatus;
  }

  /**
   * Lets you produce blocks with custom timestamps and the block number of the last block produced.
   *
   * @param amount - The amount of blocks to produce.
   * @param startTime - The UNIX timestamp (milliseconds) to set for the first produced block (optional).
   * @returns A promise that resolves to the block number of the last produced block.
   */
  async produceBlocks(amount: number, startTime?: number) {
    const { produceBlocks: latestBlockHeight } = await this.operations.produceBlocks({
      blocksToProduce: bn(amount).toString(10),
      startTimestamp: startTime ? DateTime.fromUnixMilliseconds(startTime).toTai64() : undefined,
    });
    return bn(latestBlockHeight);
  }

  /**
   * Check if the given ID is an account.
   *
   * @param id - The ID to check.
   * @returns A promise that resolves to the result of the check.
   */
  async isUserAccount(id: string): Promise<boolean> {
    const type = await this.getAddressType(id);
    return type === 'Account';
  }

  /**
   * Determines the type of address based on the provided ID.
   *
   * @param id - The ID to be checked.
   * @returns A promise that resolves to a string indicating the type of address.
   */
  async getAddressType(id: string): Promise<GetAddressTypeResponse> {
    const { contract, blob, transaction } = await this.operations.isUserAccount({
      blobId: id,
      contractId: id,
      transactionId: id,
    });

    if (contract) {
      return 'Contract';
    }
    if (blob) {
      return 'Blob';
    }
    if (transaction) {
      return 'Transaction';
    }

    try {
      // Unlike the previous queries this one will throw if the ID is not an assetId
      const asset = await this.getAssetDetails(id);
      if (asset) {
        return 'Asset';
      }
    } catch (e) {}

    return 'Account';
  }

  /**
   * Get the transaction response for the given transaction ID.
   *
   * @param transactionId - The transaction ID to get the response for.
   * @returns A promise that resolves to the transaction response.
   */

  async getTransactionResponse(transactionId: string): Promise<TransactionResponse> {
    const chainId = await this.getChainId();
    return new TransactionResponse(transactionId, this, chainId);
  }

  /**
   * Returns Message for given nonce.
   *
   * @param nonce - The nonce of the message to retrieve.
   * @returns A promise that resolves to the Message object or null.
   */
  async getMessageByNonce(nonce: string): Promise<Message | null> {
    const { message: rawMessage } = await this.operations.getMessageByNonce({ nonce });

    if (!rawMessage) {
      return null;
    }

    const message: Message = {
      messageId: InputMessageCoder.getMessageId({
        sender: rawMessage.sender,
        recipient: rawMessage.recipient,
        nonce,
        amount: bn(rawMessage.amount),
        data: rawMessage.data,
      }),
      sender: new Address(rawMessage.sender),
      recipient: new Address(rawMessage.recipient),
      nonce,
      amount: bn(rawMessage.amount),
      data: InputMessageCoder.decodeData(rawMessage.data),
      daHeight: bn(rawMessage.daHeight),
    };

    return message;
  }

  /**
   * Get the relayed transaction for the given transaction ID.
   *
   * @param relayedTransactionId - The relayed transaction ID to get the response for.
   * @returns A promise that resolves to the relayed transaction.
   */
  async getRelayedTransactionStatus(
    relayedTransactionId: string
  ): Promise<GqlRelayedTransactionFailed | null> {
    const { relayedTransactionStatus } = await this.operations.getRelayedTransactionStatus({
      relayedTransactionId,
    });

    if (!relayedTransactionStatus) {
      return null;
    }

    return relayedTransactionStatus;
  }

  /**
   * @hidden
   */
  public extractDryRunError(
    transactionRequest: TransactionRequest,
    receipts: TransactionResultReceipt[],
    reason: string
  ): FuelError {
    let logs: unknown[] = [];
    if (transactionRequest.type === TransactionType.Script && transactionRequest.abis) {
      logs = getDecodedLogs(
        receipts,
        transactionRequest.abis.main,
        transactionRequest.abis.otherContractsAbis
      );
    }

    return extractTxError({
      logs,
      receipts,
      statusReason: reason,
    });
  }

  /**
   * @hidden
   */
  private parseEstimatePredicatesResponse<T extends TransactionRequest>(
    transactionRequest: T,
    { inputs }: GqlEstimatePredicatesQuery['estimatePredicates']
  ): T {
    if (inputs) {
      inputs.forEach((input, i) => {
        if (input && 'predicateGasUsed' in input && bn(input.predicateGasUsed).gt(0)) {
          // eslint-disable-next-line no-param-reassign
          (<CoinTransactionRequestInput>transactionRequest.inputs[i]).predicateGasUsed =
            input.predicateGasUsed;
        }
      });
    }

    return transactionRequest;
  }

  /**
   * @hidden
   */
  private async adjustExcludeResourcesForAddress(
    addresses: string[],
    excludedIds?: ExcludeResourcesOption
  ) {
    const final = {
      messages: excludedIds?.messages?.map((nonce) => hexlify(nonce)) || [],
      utxos: excludedIds?.utxos?.map((id) => hexlify(id)) || [],
    };

    if (this.cache) {
      const cache = this.cache;
      const allCached = addresses.map((address) => cache.getActiveData(address));

      const {
        consensusParameters: {
          txParameters: { maxInputs: maxInputsBn },
        },
      } = await this.getChain();

      const maxInputs = maxInputsBn.toNumber();

      for (let i = 0; i < allCached.length; i++) {
        let total = final.utxos.length + final.messages.length;
        if (total >= maxInputs) {
          break;
        }

        final.utxos = [...final.utxos, ...allCached[i].utxos.slice(0, maxInputs - total)];

        total = final.utxos.length + final.messages.length;

        if (total >= maxInputs) {
          break;
        }

        final.messages = [...final.messages, ...allCached[i].messages.slice(0, maxInputs - total)];
      }
    }

    return final;
  }
}<|MERGE_RESOLUTION|>--- conflicted
+++ resolved
@@ -70,8 +70,6 @@
 import type { RetryOptions } from './utils/auto-retry-fetch';
 import { autoRetryFetch } from './utils/auto-retry-fetch';
 import { assertGqlResponseHasNoErrors } from './utils/handle-gql-error-message';
-<<<<<<< HEAD
-import { adjustResourcesToExclude } from './utils/helpers';
 import type { ProviderCacheJson, TransactionSummaryJsonPartial } from './utils/serialization';
 import {
   deserializeChain,
@@ -79,9 +77,7 @@
   deserializeProviderCache,
   deserializeReceipt,
 } from './utils/serialization';
-=======
 import { parseRawInput, parseRawOutput } from './utils/parsers';
->>>>>>> 37703c9a
 import { validatePaginationArgs } from './utils/validate-pagination-args';
 
 const MAX_RETRIES = 10;
@@ -1580,7 +1576,7 @@
     });
 
     if (status.type === 'DryRunFailureStatus') {
-      const parsedReceipts = status.receipts.map(processGqlReceipt);
+      const parsedReceipts = status.receipts.map(deserializeReceipt);
 
       throw this.extractDryRunError(request, parsedReceipts, status.reason);
     }
@@ -1601,7 +1597,7 @@
     return {
       assembledRequest: request,
       gasPrice: bn(gasPrice),
-      receipts: status.receipts.map(processGqlReceipt),
+      receipts: status.receipts.map(deserializeReceipt),
     };
   }
 
