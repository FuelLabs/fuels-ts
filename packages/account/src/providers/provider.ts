--- conflicted
+++ resolved
@@ -14,12 +14,8 @@
 import gql from 'graphql-tag';
 import { clone } from 'ramda';
 
-<<<<<<< HEAD
 import type { Account } from '../account';
-import { deferPromise } from '../connectors/utils/promises';
-
-=======
->>>>>>> 7f99beb0
+
 import { getSdk as getOperationsSdk } from './__generated__/operations';
 import type {
   GqlReceiptFragment as TransactionReceiptJson,
