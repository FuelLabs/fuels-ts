import type { AddressInput } from '@fuel-ts/address';
import { Address, isB256 } from '@fuel-ts/address';
import { ErrorCode, FuelError } from '@fuel-ts/errors';
import type { BigNumberish, BN } from '@fuel-ts/math';
import { bn } from '@fuel-ts/math';
import type { Transaction } from '@fuel-ts/transactions';
import { InputMessageCoder, TransactionCoder } from '@fuel-ts/transactions';
import type { BytesLike } from '@fuel-ts/utils';
import { arrayify, hexlify, DateTime, isDefined, sleep } from '@fuel-ts/utils';
import { checkFuelCoreVersionCompatibility, gte, versions } from '@fuel-ts/versions';
import type { DocumentNode } from 'graphql';
import { GraphQLClient } from 'graphql-request';
import type { GraphQLClientResponse, GraphQLResponse } from 'graphql-request/src/types';
import gql from 'graphql-tag';
import { clone } from 'ramda';

import { deferPromise } from '../connectors/utils/promises';

import { getSdk as getOperationsSdk } from './__generated__/operations';
import type {
  GqlReceiptFragment as TransactionReceiptJson,
  GqlNodeInfoFragment as NodeInfoJson,
  GqlChainInfoFragment as ChainInfoJson,
  GqlConsensusParametersVersion,
  GqlContractParameters as ContractParameters,
  GqlDryRunFailureStatusFragment,
  GqlDryRunSuccessStatusFragment,
  GqlFeeParameters as FeeParameters,
  GqlGasCostsFragment as GasCosts,
  GqlPredicateParameters as PredicateParameters,
  GqlScriptParameters as ScriptParameters,
  GqlTxParameters as TxParameters,
  GqlPageInfo,
  GqlRelayedTransactionFailed,
  Requester,
  GqlBlockFragment,
  GqlEstimatePredicatesQuery,
  GqlStatusChangeSubscription,
  GqlSubmitAndAwaitStatusSubscription,
  GqlGetTransactionWithReceiptsQuery,
  GqlGetTransactionsByOwnerQuery,
} from './__generated__/operations';
import type { Coin } from './coin';
import type { CoinQuantity, CoinQuantityLike } from './coin-quantity';
import { coinQuantityfy } from './coin-quantity';
import { FuelGraphqlSubscriber } from './fuel-graphql-subscriber';
import type { Message, MessageCoin, MessageProof, MessageStatus } from './message';
import type { ExcludeResourcesOption, Resource } from './resource';
import { ResourceCache } from './resource-cache';
import type {
  TransactionRequestLike,
  TransactionRequest,
  TransactionRequestInput,
  CoinTransactionRequestInput,
  JsonAbisFromAllCalls,
  ScriptTransactionRequest,
} from './transaction-request';
import {
  isPredicate,
  isTransactionTypeCreate,
  isTransactionTypeScript,
  transactionRequestify,
  validateTransactionForAssetBurn,
} from './transaction-request';
import type { TransactionResultReceipt } from './transaction-response';
import { TransactionResponse, getDecodedLogs } from './transaction-response';
import {
  calculateGasFee,
  extractTxError,
  getGasUsedFromReceipts,
  getReceiptsWithMissingData,
} from './utils';
import type { RetryOptions } from './utils/auto-retry-fetch';
import { autoRetryFetch, getWaitDelay } from './utils/auto-retry-fetch';
import { assertGqlResponseHasNoErrors } from './utils/handle-gql-error-message';
import { adjustResourcesToExclude } from './utils/helpers';
import type { ProviderCacheJson, TransactionSummaryJsonPartial } from './utils/serialization';
import {
  deserializeChain,
  deserializeNodeInfo,
  deserializeProviderCache,
  deserializeReceipt,
} from './utils/serialization';
import { validatePaginationArgs } from './utils/validate-pagination-args';

const MAX_RETRIES = 10;

export const RESOURCES_PAGE_SIZE_LIMIT = 512;
export const TRANSACTIONS_PAGE_SIZE_LIMIT = 60;
export const BALANCES_PAGE_SIZE_LIMIT = 100;
export const BLOCKS_PAGE_SIZE_LIMIT = 5;
export const DEFAULT_RESOURCE_CACHE_TTL = 20_000; // 20 seconds
export const GAS_USED_MODIFIER = 1.2;

export type Features = {
  balancePagination: boolean;
  amount128: boolean;
};

export type DryRunFailureStatusFragment = GqlDryRunFailureStatusFragment;
export type DryRunSuccessStatusFragment = GqlDryRunSuccessStatusFragment;

export type DryRunStatus = DryRunFailureStatusFragment | DryRunSuccessStatusFragment;

export type CallResult = {
  receipts: TransactionResultReceipt[];
  dryRunStatus?: DryRunStatus;
};

export type EstimateTxDependenciesReturns = CallResult & {
  outputVariables: number;
  missingContractIds: string[];
  rawReceipts: TransactionReceiptJson[];
};

/**
 * A Fuel block
 */
export type Block = {
  id: string;
  height: BN;
  time: string;
  transactionIds: string[];
  header: {
    daHeight: BN;
    stateTransitionBytecodeVersion: string;
    transactionsCount: string;
    transactionsRoot: string;
    messageOutboxRoot: string;
    eventInboxRoot: string;
    prevRoot: string;
    applicationHash: string;
  };
};

export type PageInfo = GqlPageInfo;

export type GetCoinsResponse = {
  coins: Coin[];
  pageInfo: PageInfo;
};

export type GetMessagesResponse = {
  messages: Message[];
  pageInfo: PageInfo;
};

export type GetBalancesResponse = {
  balances: CoinQuantity[];
  pageInfo?: PageInfo;
};

export type GetTransactionsResponse = {
  transactions: Transaction[];
  pageInfo: PageInfo;
};

export type GetAssetDetailsResponse = {
  subId: string;
  contractId: string;
  totalSupply: BN;
};

export type GetBlocksResponse = {
  blocks: Block[];
  pageInfo: PageInfo;
};

export type GetAddressTypeResponse = 'Account' | 'Contract' | 'Transaction' | 'Blob' | 'Asset';

/**
 * Deployed Contract bytecode and contract id
 */
export type ContractResult = {
  id: string;
  bytecode: string;
};

type ModifyStringToBN<T> = {
  [P in keyof T]: P extends 'version' ? T[P] : T[P] extends string ? BN : T[P];
};

export {
  TransactionReceiptJson,
  NodeInfoJson,
  ChainInfoJson,
  GasCosts,
  FeeParameters,
  ContractParameters,
  PredicateParameters,
  ScriptParameters,
  TxParameters,
};

export type ConsensusParameters = {
  version: GqlConsensusParametersVersion;
  chainId: BN;
  baseAssetId: string;
  feeParameters: ModifyStringToBN<FeeParameters>;
  contractParameters: ModifyStringToBN<ContractParameters>;
  predicateParameters: ModifyStringToBN<PredicateParameters>;
  scriptParameters: ModifyStringToBN<ScriptParameters>;
  txParameters: ModifyStringToBN<TxParameters>;
  gasCosts: GasCosts;
};

/**
 * Chain information
 */
export type ChainInfo = {
  name: string;
  baseChainHeight: BN;
  consensusParameters: ConsensusParameters;
};

/**
 * Node information
 */
export type NodeInfo = {
  utxoValidation: boolean;
  vmBacktrace: boolean;
  maxTx: BN;
  maxDepth: BN;
  nodeVersion: string;
};

/** @deprecated This type is no longer used. */
export type NodeInfoAndConsensusParameters = {
  nodeVersion: string;
  gasPerByte: BN;
  gasPriceFactor: BN;
  maxGasPerTx: BN;
};

// #region cost-estimation-1
export type TransactionCost = {
  gasPrice: BN;
  gasUsed: BN;
  minGas: BN;
  minFee: BN;
  maxFee: BN;
  maxGas: BN;
  rawReceipts: TransactionReceiptJson[];
  receipts: TransactionResultReceipt[];
  outputVariables: number;
  missingContractIds: string[];
  estimatedPredicates: TransactionRequestInput[];
  requiredQuantities: CoinQuantity[];
  addedSignatures: number;
  dryRunStatus?: DryRunStatus;
  updateMaxFee?: boolean;
  transactionSummary?: TransactionSummaryJsonPartial;
};
// #endregion cost-estimation-1

/**
 * @hidden
 *
 * Cursor pagination arguments
 *
 * https://relay.dev/graphql/connections.htm#sec-Arguments
 */
export type CursorPaginationArgs = {
  /** Forward pagination limit */
  first?: number | null;
  /** Forward pagination cursor */
  after?: string | null;
  /** Backward pagination limit  */
  last?: number | null;
  /** Backward pagination cursor */
  before?: string | null;
};

/*
 * Provider initialization options
 */
export type ProviderOptions = {
  /**
   * Custom fetch function to use for making requests.
   */
  fetch?: (
    url: string,
    requestInit?: RequestInit,
    providerOptions?: Omit<ProviderOptions, 'fetch'>
  ) => Promise<Response>;
  /**
   * Timeout [ms] after which every request will be aborted.
   */
  timeout?: number;
  /**
   * Resources cache for the given time [ms]. If set to -1, the cache will be disabled.
   */
  resourceCacheTTL?: number;
  /**
   * Retry options to use when fetching data from the node.
   */
  retryOptions?: RetryOptions;
  /**
   * Custom headers to include in the request.
   */
  headers?: RequestInit['headers'];
  /**
   * Middleware to modify the request before it is sent.
   * This can be used to add headers, modify the body, etc.
   */
  requestMiddleware?: (request: RequestInit) => RequestInit | Promise<RequestInit>;
  /**
   * The cache can be passed in to avoid re-fetching the chain + node info.
   */
  cache?: ProviderCacheJson;
};

/**
 * UTXO validation params
 */
export type UTXOValidationParams = {
  utxoValidation?: boolean;
};

/**
 * Transaction estimation params
 */
export type EstimateTransactionParams = {
  /**
   * Estimate the transaction dependencies.
   */
  estimateTxDependencies?: boolean;
};

export type TransactionCostParams = EstimateTransactionParams & {
  /**
   * The quantities to forward to the contract.
   */
  quantities?: CoinQuantity[];

  /**
   * A callback to sign the transaction.
   *
   * @param request - The transaction request to sign.
   * @returns A promise that resolves to the signed transaction request.
   */
  signatureCallback?: (request: ScriptTransactionRequest) => Promise<ScriptTransactionRequest>;

  /**
   * The gas price to use for the transaction.
   */
  gasPrice?: BN;
};

export type EstimateTxDependenciesParams = {
  /**
   * The gas price to use for the transaction.
   */
  gasPrice?: BN;
};

export type EstimateTxGasAndFeeParams = {
  /**
   * The transaction request to estimate the gas and fee for.
   */
  transactionRequest: TransactionRequest;

  /**
   * The gas price to use for the transaction.
   */
  gasPrice?: BN;
};

/**
 * Provider Call transaction params
 */
export type ProviderCallParams = UTXOValidationParams & EstimateTransactionParams;

/**
 * Provider Send transaction params
 */
export type ProviderSendTxParams = EstimateTransactionParams & {
  /**
   * Whether to enable asset burn for the transaction.
   */
  enableAssetBurn?: boolean;
};

/**
 * URL - Consensus Params mapping.
 */
type ChainInfoCache = Record<string, ChainInfo>;

/**
 * URL - Node Info mapping.
 */
type NodeInfoCache = Record<string, NodeInfo>;

type Operations = ReturnType<typeof getOperationsSdk>;

/**
 * TODO: remove this once pre-confirmation status support lands.
 *
 * Because of the way graphql-codegen works, an empty object is added to the generated status types
 * in place of the pre-confirmation statuses we don't declare in our operations.graphql.
 * Codegen converts these ignored statuses into `{}` types, and that messes up our TS code compilation,
 * because it's not written with this `{}` type in mind.
 */
type RemoveCodegenEmptyObject<T> = T extends object ? (keyof T extends never ? never : T) : T;

type StatusChangeSubscription = {
  statusChange: RemoveCodegenEmptyObject<GqlStatusChangeSubscription['statusChange']>;
};

type SubmitAndAwaitStatusSubscription = {
  submitAndAwaitStatus: RemoveCodegenEmptyObject<
    GqlSubmitAndAwaitStatusSubscription['submitAndAwaitStatus']
  >;
};

type TransactionWithReceipts = NonNullable<GqlGetTransactionWithReceiptsQuery['transaction']>;

type GetTransactionWithReceiptsQuery = {
  transaction?: Omit<TransactionWithReceipts, 'status'> & {
    status?: RemoveCodegenEmptyObject<TransactionWithReceipts['status']>;
  };
};

type TransactionsByOwnerNode =
  GqlGetTransactionsByOwnerQuery['transactionsByOwner']['edges'][number]['node'];

type GetTransactionsByOwnerQuery = {
  transactionsByOwner: Omit<GqlGetTransactionsByOwnerQuery['transactionsByOwner'], 'edges'> & {
    edges: Array<{
      node: Omit<TransactionsByOwnerNode, 'status'> & {
        status?: RemoveCodegenEmptyObject<TransactionsByOwnerNode['status']>;
      };
    }>;
  };
};

type SdkOperations = Omit<
  Operations,
  'statusChange' | 'submitAndAwaitStatus' | 'getTransactionWithReceipts' | 'getTransactionsByOwner'
> & {
  statusChange: (
    ...args: Parameters<Operations['statusChange']>
  ) => Promise<AsyncIterable<StatusChangeSubscription>>;
  submitAndAwaitStatus: (
    ...args: Parameters<Operations['submitAndAwaitStatus']>
  ) => Promise<AsyncIterable<SubmitAndAwaitStatusSubscription>>;
  getTransactionWithReceipts: (
    ...args: Parameters<Operations['getTransactionWithReceipts']>
  ) => Promise<GetTransactionWithReceiptsQuery>;
  getTransactionsByOwner: (
    ...args: Parameters<Operations['getTransactionsByOwner']>
  ) => Promise<GetTransactionsByOwnerQuery>;
  getBlobs: (variables: { blobIds: string[] }) => Promise<{ blob: { id: string } | null }[]>;
};

const BLOCK_HEIGHT_SENSITIVE_OPERATIONS: Array<keyof SdkOperations> = [
  'submit',
  'statusChange',
  'getCoinsToSpend',
  'submitAndAwaitStatus',
  'getCoins',
  'getTransaction',
  'getTransactionWithReceipts',
  'getTransactions',
  'getTransactionsByOwner',
  'estimateGasPrice',
];

/**
 * A provider for connecting to a node
 */
export default class Provider {
  operations: SdkOperations;
  cache?: ResourceCache;

  /** @hidden */
<<<<<<< HEAD
  /**
   *
   * @param url - If provided, clears cache only for given url
   */
  static clearChainAndNodeCaches(url?: string) {
    if (url) {
      delete Provider.chainInfoCache[url];
      delete Provider.nodeInfoCache[url];
      delete Provider.currentBlockHeightCache[url];
      return;
    }
=======
  static clearChainAndNodeCaches() {
    Provider.inflightFetchChainAndNodeInfoRequests = {};
>>>>>>> 49d20777
    Provider.nodeInfoCache = {};
    Provider.chainInfoCache = {};
    Provider.currentBlockHeightCache = {};
  }

  /** @hidden */
  public url: string;
  /** @hidden */
  private urlWithoutAuth: string;
  /** @hidden */
  private features: Features = {
    balancePagination: false,
    amount128: false,
  };

  /**
   * Governs whether to include the required block height in the request body
   * for block-sensitive operations like when submitting a transaction.
   *
   * This ensures that the operation is executed at the correct block height,
   * regardless of which node in the network the request is routed to.
   *
   * `true` by default.
   */
  public static ENSURE_RPC_CONSISTENCY: boolean = true;
  /** @hidden */
  private static inflightFetchChainAndNodeInfoRequests: Record<string, Promise<number>> = {};
  /** @hidden */
  private static chainInfoCache: ChainInfoCache = {};
  /** @hidden */
  private static nodeInfoCache: NodeInfoCache = {};
  /** @hidden */
  private static currentBlockHeightCache: Record<string, number> = {};
  /** @hidden */
  private static incompatibleNodeVersionMessage: string = '';

  /** @hidden */
  public consensusParametersTimestamp?: number;

  options: ProviderOptions = {
    timeout: undefined,
    resourceCacheTTL: undefined,
    fetch: undefined,
    retryOptions: undefined,
    headers: undefined,
    cache: undefined,
  };

  /**
   * @hidden
   */
  private static getFetchFn(options: ProviderOptions): NonNullable<ProviderOptions['fetch']> {
    const { retryOptions, timeout, headers } = options;

    return autoRetryFetch(async (...args) => {
      const url = args[0];
      const request = args[1];
      const signal = timeout ? AbortSignal.timeout(timeout) : undefined;

      let fullRequest: RequestInit = {
        ...request,
        signal,
        headers: { ...request?.headers, ...headers },
      };

      if (options.requestMiddleware) {
        fullRequest = await options.requestMiddleware(fullRequest);
      }

      if (Provider.ENSURE_RPC_CONSISTENCY) {
        Provider.applyBlockHeight(fullRequest, url);
      }

      return Provider.fetchAndProcessBlockHeight(url, fullRequest, options);
    }, retryOptions);
  }

  private static applyBlockHeight(request: RequestInit, url: string) {
    const operationName = request.body
      ?.toString()
      .match(/"operationName":"(.+)"/)?.[1] as keyof SdkOperations;

    if (!BLOCK_HEIGHT_SENSITIVE_OPERATIONS.includes(operationName)) {
      return;
    }

    const normalizedUrl = url.replace(/-sub$/, '');
    const currentBlockHeight = this.currentBlockHeightCache[normalizedUrl] ?? 0;

    request.body = request.body
      ?.toString()
      .replace(/}$/, `,"extensions":{"required_fuel_block_height":${currentBlockHeight}}}`);
  }

  private static async fetchAndProcessBlockHeight(
    url: string,
    request: RequestInit,
    options: ProviderOptions
  ): Promise<Response> {
    const fetchFn = () =>
      options.fetch ? options.fetch(url, request, options) : fetch(url, request);

    let response: Response = await fetchFn();

    const retryOptions: RetryOptions = {
      maxRetries: 5,
      baseDelay: 500,
    };

    for (let retriesLeft = retryOptions.maxRetries; retriesLeft > 0; --retriesLeft) {
      const responseClone = response.clone();

      let extensions: {
        current_fuel_block_height?: number;
        fuel_block_height_precondition_failed: boolean;
      };

      if (url.endsWith('-sub')) {
        const reader = responseClone.body?.getReader() as ReadableStreamDefaultReader<Uint8Array>;
        const { event } = await FuelGraphqlSubscriber.readEvent(reader);

        extensions = event?.extensions as typeof extensions;
      } else {
        extensions = (await responseClone.json()).extensions;
      }

      Provider.setCurrentBlockHeight(url, extensions?.current_fuel_block_height);

      if (!extensions?.fuel_block_height_precondition_failed) {
        break;
      }

      const retryAttempt = retryOptions.maxRetries - retriesLeft + 1;
      const sleepTime = getWaitDelay(retryOptions, retryAttempt);
      await sleep(sleepTime);

      response = await fetchFn();
    }

    return response;
  }

  private static setCurrentBlockHeight(url: string, height: number | undefined) {
    if (height === undefined) {
      return;
    }

    const normalizedUrl = url.replace(/-sub$/, '');

    const currentBlockHeight: number | undefined = this.currentBlockHeightCache[normalizedUrl];

    if (currentBlockHeight === undefined || height > currentBlockHeight) {
      this.currentBlockHeightCache[normalizedUrl] = height;
    }
  }

  /**
   * Constructor to initialize a Provider.
   *
   * @param url - GraphQL endpoint of the Fuel node
   * @param options - Additional options for the provider
   * @hidden
   */
  constructor(url: string, options: ProviderOptions = {}) {
    const { url: rawUrl, urlWithoutAuth, headers: authHeaders } = Provider.extractBasicAuth(url);

    this.url = rawUrl;
    this.urlWithoutAuth = urlWithoutAuth;
    this.url = url;

    const { FUELS } = versions;
    const headers = { ...authHeaders, ...options.headers, Source: `ts-sdk-${FUELS}` };

    this.options = {
      ...this.options,
      ...options,
      headers,
    };

    this.operations = this.createOperations();
    const { resourceCacheTTL, cache } = this.options;

    /**
     * Re-instantiate chain + node info from the passed in cache
     */
    if (cache) {
      const { consensusParametersTimestamp, chain, nodeInfo } = deserializeProviderCache(cache);
      this.consensusParametersTimestamp = consensusParametersTimestamp;
      Provider.chainInfoCache[this.urlWithoutAuth] = chain;
      Provider.nodeInfoCache[this.urlWithoutAuth] = nodeInfo;
    }

    /**
     * Instantiate the resource cache (for UTXO's + messages)
     */
    if (isDefined(resourceCacheTTL)) {
      if (resourceCacheTTL !== -1) {
        this.cache = new ResourceCache(resourceCacheTTL);
      } else {
        this.cache = undefined;
      }
    } else {
      this.cache = new ResourceCache(DEFAULT_RESOURCE_CACHE_TTL);
    }
  }

  private static extractBasicAuth(url: string): {
    url: string;
    urlWithoutAuth: string;
    headers: ProviderOptions['headers'];
  } {
    let parsedUrl: URL;
    try {
      parsedUrl = new URL(url);
    } catch (error) {
      throw new FuelError(FuelError.CODES.INVALID_URL, 'Invalid URL provided.', { url }, error);
    }

    const username = parsedUrl.username;
    const password = parsedUrl.password;
    const urlWithoutAuth = `${parsedUrl.origin}${parsedUrl.pathname}`;
    if (!(username && password)) {
      return { url, urlWithoutAuth: url, headers: undefined };
    }

    return {
      url,
      urlWithoutAuth,
      headers: { Authorization: `Basic ${btoa(`${username}:${password}`)}` },
    };
  }

  /**
   * Initialize Provider async stuff
   */
  async init(): Promise<Provider> {
    const { nodeInfo } = await this.fetchChainAndNodeInfo();
    this.setupFeatures(nodeInfo.nodeVersion);
    return this;
  }

  /**
   * Returns the `chainInfo` for the current network.
   *
   * @returns the chain information configuration.
   */
  async getChain(): Promise<ChainInfo> {
    await this.init();
    return Provider.chainInfoCache[this.urlWithoutAuth];
  }

  /**
   * Returns the `nodeInfo` for the current network.
   *
   * @returns the node information configuration.
   */
  async getNode(): Promise<NodeInfo> {
    await this.init();
    return Provider.nodeInfoCache[this.urlWithoutAuth];
  }

  /**
   * Returns some helpful parameters related to gas fees.
   */
  async getGasConfig() {
    const {
      txParameters: { maxGasPerTx },
      predicateParameters: { maxGasPerPredicate },
      feeParameters: { gasPriceFactor, gasPerByte },
      gasCosts,
    } = (await this.getChain()).consensusParameters;

    return {
      maxGasPerTx,
      maxGasPerPredicate,
      gasPriceFactor,
      gasPerByte,
      gasCosts,
    };
  }

  /**
   * Updates the URL for the provider and fetches the consensus parameters for the new URL, if needed.
   *
   * @param url - The URL to connect to.
   * @param options - Additional options for the provider.
   */
  async connect(url: string, options?: ProviderOptions): Promise<void> {
    const { url: rawUrl, urlWithoutAuth, headers } = Provider.extractBasicAuth(url);

    this.url = rawUrl;
    this.urlWithoutAuth = urlWithoutAuth;
    this.options = options ?? this.options;
    this.options = { ...this.options, headers: { ...this.options.headers, ...headers } };

    this.operations = this.createOperations();

    await this.init();
  }

  /**
   * Return the chain and node information.
   * @param ignoreCache - If true, ignores the cache and re-fetch configs.
   * @returns A promise that resolves to the Chain and NodeInfo.
   */
  async fetchChainAndNodeInfo(
    ignoreCache: boolean = false
  ): Promise<{ chain: ChainInfo; nodeInfo: NodeInfo }> {
    let nodeInfo: NodeInfo;
    let chain: ChainInfo;

    try {
      nodeInfo = Provider.nodeInfoCache[this.urlWithoutAuth];
      chain = Provider.chainInfoCache[this.urlWithoutAuth];

      const noCache = !nodeInfo || !chain;

      if (ignoreCache || noCache) {
        throw new Error(`Jumps to the catch block and re-fetch`);
      }
    } catch (_err) {
      const inflightRequest: Promise<number> =
        Provider.inflightFetchChainAndNodeInfoRequests[this.urlWithoutAuth];

      // When an inflight is request is available, wait for it to complete
      // Then fetch (which will hit the cached values)
      if (inflightRequest) {
        const now = await inflightRequest;
        this.consensusParametersTimestamp = now;
        return this.fetchChainAndNodeInfo();
      }

      const { promise, resolve } = deferPromise<number>();
      Provider.inflightFetchChainAndNodeInfoRequests[this.urlWithoutAuth] = promise;

      const data = await this.operations.getChainAndNodeInfo();
      nodeInfo = deserializeNodeInfo(data.nodeInfo);
      chain = deserializeChain(data.chain);

      Provider.setIncompatibleNodeVersionMessage(nodeInfo);
      Provider.chainInfoCache[this.urlWithoutAuth] = chain;
      Provider.nodeInfoCache[this.urlWithoutAuth] = nodeInfo;

      const now = Date.now();
      this.consensusParametersTimestamp = now;
      resolve(now);
      delete Provider.inflightFetchChainAndNodeInfoRequests[this.urlWithoutAuth];
    }

    return {
      chain,
      nodeInfo,
    };
  }

  /**
   * @hidden
   */
  private static setIncompatibleNodeVersionMessage(nodeInfo: NodeInfo) {
    const { isMajorSupported, isMinorSupported, supportedVersion } =
      checkFuelCoreVersionCompatibility(nodeInfo.nodeVersion);

    if (!isMajorSupported || !isMinorSupported) {
      Provider.incompatibleNodeVersionMessage = [
        `The Fuel Node that you are trying to connect to is using fuel-core version ${nodeInfo.nodeVersion}.`,
        `The TS SDK currently supports fuel-core version ${supportedVersion}.`,
        `Things may not work as expected.`,
      ].join('\n');
      FuelGraphqlSubscriber.incompatibleNodeVersionMessage =
        Provider.incompatibleNodeVersionMessage;
    }
  }

  /**
   * Create GraphQL client and set operations.
   *
   * @returns The operation SDK object
   * @hidden
   */
  private createOperations(): SdkOperations {
    const fetchFn = Provider.getFetchFn(this.options);
    const gqlClient = new GraphQLClient(this.urlWithoutAuth, {
      fetch: (input: RequestInfo | URL, requestInit?: RequestInit) =>
        fetchFn(input.toString(), requestInit || {}, this.options),
      responseMiddleware: (response: GraphQLClientResponse<unknown> | Error) => {
        if ('response' in response) {
          const graphQlResponse = response.response as GraphQLResponse;
          assertGqlResponseHasNoErrors(
            graphQlResponse.errors,
            Provider.incompatibleNodeVersionMessage
          );
        }
      },
    });

    const executeQuery = (query: DocumentNode, vars: Record<string, unknown>) => {
      const opDefinition = query.definitions.find((x) => x.kind === 'OperationDefinition') as {
        operation: string;
        name: { kind: 'Name'; value: string };
      };
      const isSubscription = opDefinition?.operation === 'subscription';

      if (isSubscription) {
        return FuelGraphqlSubscriber.create({
          url: this.urlWithoutAuth,
          query,
          fetchFn: (url, requestInit) => fetchFn(url as string, requestInit, this.options),
          variables: vars,
          operationName: opDefinition.name.value,
          onEvent: (event) => {
            Provider.setCurrentBlockHeight(
              this.urlWithoutAuth,
              event.extensions?.current_fuel_block_height as number
            );
          },
        });
      }
      return gqlClient.request(query, vars);
    };

    const customOperations = (requester: Requester) => ({
      getBlobs(variables: { blobIds: string[] }) {
        const queryParams = variables.blobIds.map((_, i) => `$blobId${i}: BlobId!`).join(', ');
        const blobParams = variables.blobIds
          .map((_, i) => `blob${i}: blob(id: $blobId${i}) { id }`)
          .join('\n');

        const updatedVariables = variables.blobIds.reduce(
          (acc, blobId, i) => {
            acc[`blobId${i}`] = blobId;
            return acc;
          },
          {} as Record<string, string>
        );

        const document = gql`
          query getBlobs(${queryParams}) {
            ${blobParams}
          }
        `;

        return requester(document, updatedVariables);
      },
    });

    // @ts-expect-error This is due to this function being generic. Its type is specified when calling a specific operation via provider.operations.xyz.
    return { ...getOperationsSdk(executeQuery), ...customOperations(executeQuery) };
  }

  /**
   * @hidden
   */
  private setupFeatures(nodeVersion: string) {
    if (gte(nodeVersion, '0.41.0')) {
      this.features.balancePagination = true;
      this.features.amount128 = true;
    }
  }

  /**
   * Returns the version of the connected node.
   *
   * @returns A promise that resolves to the version string.
   */
  async getVersion(): Promise<string> {
    const {
      nodeInfo: { nodeVersion },
    } = await this.operations.getVersion();
    return nodeVersion;
  }

  /**
   * Returns the latest block number.
   *
   * @returns A promise that resolves to the latest block number.
   */
  async getBlockNumber(): Promise<BN> {
    const {
      chain: {
        latestBlock: { height },
      },
    } = await this.operations.getLatestBlockHeight();
    return bn(height);
  }

  /**
   * Returns the node information for the current provider network.
   *
   * @returns a promise that resolves to the node information.
   */
  async fetchNode(): Promise<NodeInfo> {
    const { nodeInfo } = await this.operations.getNodeInfo();

    const processedNodeInfo: NodeInfo = deserializeNodeInfo(nodeInfo);

    Provider.nodeInfoCache[this.urlWithoutAuth] = processedNodeInfo;

    return processedNodeInfo;
  }

  /**
   * Returns the chain information for the current provider network.
   *
   * @returns a promise that resolves to the chain information.
   */
  async fetchChain(): Promise<ChainInfo> {
    const { chain } = await this.operations.getChain();

    const processedChain = deserializeChain(chain);

    Provider.chainInfoCache[this.urlWithoutAuth] = processedChain;

    return processedChain;
  }

  /**
   * Returns the chain ID for the current provider network.
   *
   * @returns A promise that resolves to the chain ID number.
   */
  async getChainId() {
    const {
      consensusParameters: { chainId },
    } = await this.getChain();
    return chainId.toNumber();
  }

  /**
   * Returns the base asset ID for the current provider network.
   *
   * @returns the base asset ID.
   */
  async getBaseAssetId() {
    const all = await this.getChain();
    const {
      consensusParameters: { baseAssetId },
    } = all;
    return baseAssetId;
  }

  /**
   * Retrieves the details of an asset given its ID.
   *
   * @param assetId - The unique identifier of the asset.
   * @returns A promise that resolves to an object containing the asset details.
   */
  async getAssetDetails(assetId: string): Promise<GetAssetDetailsResponse> {
    const { assetDetails } = await this.operations.getAssetDetails({ assetId });

    const { contractId, subId, totalSupply } = assetDetails;

    return {
      subId,
      contractId,
      totalSupply: bn(totalSupply),
    };
  }

  /**
   * @hidden
   */
  #cacheInputs(inputs: TransactionRequestInput[], transactionId: string): void {
    if (!this.cache) {
      return;
    }

    this.cache.set(transactionId, inputs);
  }

  /**
   * @hidden
   */
  async validateTransaction(tx: TransactionRequest) {
    const {
      consensusParameters: {
        txParameters: { maxInputs, maxOutputs },
      },
    } = await this.getChain();
    if (bn(tx.inputs.length).gt(maxInputs)) {
      throw new FuelError(
        ErrorCode.MAX_INPUTS_EXCEEDED,
        `The transaction exceeds the maximum allowed number of inputs. Tx inputs: ${tx.inputs.length}, max inputs: ${maxInputs}`
      );
    }

    if (bn(tx.outputs.length).gt(maxOutputs)) {
      throw new FuelError(
        ErrorCode.MAX_OUTPUTS_EXCEEDED,
        `The transaction exceeds the maximum allowed number of outputs. Tx outputs: ${tx.outputs.length}, max outputs: ${maxOutputs}`
      );
    }
  }

  /**
   * Submits a transaction to the chain to be executed.
   *
   * If the transaction is missing any dependencies,
   * the transaction will be mutated and those dependencies will be added.
   *
   * @param transactionRequestLike - The transaction request object.
   * @param sendTransactionParams - The provider send transaction parameters (optional).
   * @returns A promise that resolves to the transaction response object.
   */
  async sendTransaction(
    transactionRequestLike: TransactionRequestLike,
    { estimateTxDependencies = true, enableAssetBurn }: ProviderSendTxParams = {}
  ): Promise<TransactionResponse> {
    const transactionRequest = transactionRequestify(transactionRequestLike);
    validateTransactionForAssetBurn(
      await this.getBaseAssetId(),
      transactionRequest,
      enableAssetBurn
    );

    if (estimateTxDependencies) {
      await this.estimateTxDependencies(transactionRequest);
    }

    await this.validateTransaction(transactionRequest);

    const encodedTransaction = hexlify(transactionRequest.toTransactionBytes());

    let abis: JsonAbisFromAllCalls | undefined;

    if (isTransactionTypeScript(transactionRequest)) {
      abis = transactionRequest.abis;
    }
    const subscription = await this.operations.submitAndAwaitStatus({ encodedTransaction });

    this.#cacheInputs(
      transactionRequest.inputs,
      transactionRequest.getTransactionId(await this.getChainId())
    );

    const chainId = await this.getChainId();
    return new TransactionResponse(transactionRequest, this, chainId, abis, subscription);
  }

  /**
   * Executes a transaction without actually submitting it to the chain.
   *
   * If the transaction is missing any dependencies,
   * the transaction will be mutated and those dependencies will be added.
   *
   * @param transactionRequestLike - The transaction request object.
   * @param sendTransactionParams - The provider call parameters (optional).
   * @returns A promise that resolves to the call result object.
   */
  async dryRun(
    transactionRequestLike: TransactionRequestLike,
    { utxoValidation, estimateTxDependencies = true }: ProviderCallParams = {}
  ): Promise<CallResult> {
    const transactionRequest = transactionRequestify(transactionRequestLike);
    if (estimateTxDependencies) {
      return this.estimateTxDependencies(transactionRequest);
    }
    const encodedTransaction = hexlify(transactionRequest.toTransactionBytes());
    const { dryRun: dryRunStatuses } = await this.operations.dryRun({
      encodedTransactions: encodedTransaction,
      utxoValidation: utxoValidation || false,
    });
    const [{ receipts: rawReceipts, status: dryRunStatus }] = dryRunStatuses;
    const receipts = rawReceipts.map(deserializeReceipt);

    return { receipts, dryRunStatus };
  }

  /**
   * Estimates the gas usage for predicates in a transaction request.
   *
   * @template T - The type of the transaction request object.
   *
   * @param transactionRequest - The transaction request to estimate predicates for.
   * @returns A promise that resolves to the updated transaction request with estimated gas usage for predicates.
   */
  async estimatePredicates<T extends TransactionRequest>(transactionRequest: T): Promise<T> {
    const shouldEstimatePredicates = transactionRequest.inputs.some(
      (input) => isPredicate(input) && bn(input.predicateGasUsed).isZero()
    );

    if (!shouldEstimatePredicates) {
      return transactionRequest;
    }

    const encodedTransaction = hexlify(transactionRequest.toTransactionBytes());

    const response = await this.operations.estimatePredicates({
      encodedTransaction,
    });

    const { estimatePredicates } = response;

    // eslint-disable-next-line no-param-reassign
    transactionRequest = this.parseEstimatePredicatesResponse(
      transactionRequest,
      estimatePredicates
    );

    return transactionRequest;
  }

  /**
   * Estimates the gas price and predicates for a given transaction request and block horizon.
   *
   * @param transactionRequest - The transaction request to estimate predicates and gas price for.
   * @param blockHorizon - The block horizon to use for gas price estimation.
   * @returns A promise that resolves to an object containing the updated transaction
   * request and the estimated gas price.
   */
  async estimatePredicatesAndGasPrice<T extends TransactionRequest>(
    transactionRequest: T,
    blockHorizon: number
  ) {
    const shouldEstimatePredicates = transactionRequest.inputs.some(
      (input) => isPredicate(input) && bn(input.predicateGasUsed).isZero()
    );

    if (!shouldEstimatePredicates) {
      const gasPrice = await this.estimateGasPrice(blockHorizon);

      return { transactionRequest, gasPrice };
    }

    const {
      estimateGasPrice: { gasPrice },
      estimatePredicates,
    } = await this.operations.estimatePredicatesAndGasPrice({
      blockHorizon: String(blockHorizon),
      encodedTransaction: hexlify(transactionRequest.toTransactionBytes()),
    });

    // eslint-disable-next-line no-param-reassign
    transactionRequest = this.parseEstimatePredicatesResponse(
      transactionRequest,
      estimatePredicates
    );

    return { transactionRequest, gasPrice: bn(gasPrice) };
  }

  /**
   * Will dryRun a transaction and check for missing dependencies.
   *
   * If there are missing variable outputs,
   * `addVariableOutputs` is called on the transaction.
   *
   * @param transactionRequest - The transaction request object.
   * @param gasPrice - The gas price to use for the transaction, if not provided it will be fetched.
   * @returns A promise that resolves to the estimate transaction dependencies.
   */
  async estimateTxDependencies(
    transactionRequest: TransactionRequest,
    { gasPrice: gasPriceParam }: EstimateTxDependenciesParams = {}
  ): Promise<EstimateTxDependenciesReturns> {
    if (isTransactionTypeCreate(transactionRequest)) {
      return {
        rawReceipts: [],
        receipts: [],
        outputVariables: 0,
        missingContractIds: [],
      };
    }

    let rawReceipts: TransactionReceiptJson[] = [];
    let receipts: TransactionResultReceipt[] = [];
    const missingContractIds: string[] = [];
    let outputVariables = 0;
    let dryRunStatus: DryRunStatus | undefined;

    await this.validateTransaction(transactionRequest);

    const gasPrice = gasPriceParam ?? (await this.estimateGasPrice(10));

    for (let attempt = 0; attempt < MAX_RETRIES; attempt++) {
      const {
        dryRun: [{ receipts: serializedReceipts, status }],
      } = await this.operations.dryRun({
        encodedTransactions: [hexlify(transactionRequest.toTransactionBytes())],
        utxoValidation: false,
        gasPrice: gasPrice.toString(),
      });

      rawReceipts = serializedReceipts;
      receipts = serializedReceipts.map(deserializeReceipt);
      dryRunStatus = status;

      const { missingOutputVariables, missingOutputContractIds } =
        getReceiptsWithMissingData(receipts);

      const hasMissingOutputs =
        missingOutputVariables.length !== 0 || missingOutputContractIds.length !== 0;

      if (hasMissingOutputs && isTransactionTypeScript(transactionRequest)) {
        outputVariables += missingOutputVariables.length;
        transactionRequest.addVariableOutputs(missingOutputVariables.length);
        missingOutputContractIds.forEach(({ contractId }) => {
          transactionRequest.addContractInputAndOutput(new Address(contractId));
          missingContractIds.push(contractId);
        });

        const { maxFee } = await this.estimateTxGasAndFee({
          transactionRequest,
          gasPrice,
        });

        // eslint-disable-next-line no-param-reassign
        transactionRequest.maxFee = maxFee;
      } else {
        break;
      }
    }

    return {
      rawReceipts,
      receipts,
      outputVariables,
      missingContractIds,
      dryRunStatus,
    };
  }

  /**
   * Dry runs multiple transactions and checks for missing dependencies in batches.
   *
   * Transactions are dry run in batches. After each dry run, transactions requiring
   * further modifications are identified. The method iteratively updates these transactions
   * and performs subsequent dry runs until all dependencies for each transaction are satisfied.
   *
   * @param transactionRequests - Array of transaction request objects.
   * @returns A promise that resolves to an array of results for each transaction.
   */
  async estimateMultipleTxDependencies(
    transactionRequests: TransactionRequest[]
  ): Promise<EstimateTxDependenciesReturns[]> {
    const results: EstimateTxDependenciesReturns[] = transactionRequests.map(() => ({
      rawReceipts: [],
      receipts: [],
      outputVariables: 0,
      missingContractIds: [],
      dryRunStatus: undefined,
    }));

    const allRequests = clone(transactionRequests);

    // Map of original request index to its serialized transaction (for ScriptTransactionRequest only)
    const serializedTransactionsMap = new Map();

    // Prepare ScriptTransactionRequests and their indices
    allRequests.forEach((req, index) => {
      if (isTransactionTypeScript(req)) {
        serializedTransactionsMap.set(index, hexlify(req.toTransactionBytes()));
      }
    });

    // Indices of ScriptTransactionRequests
    let transactionsToProcess = Array.from(serializedTransactionsMap.keys());
    let attempt = 0;

    while (transactionsToProcess.length > 0 && attempt < MAX_RETRIES) {
      const encodedTransactions = transactionsToProcess.map((index) =>
        serializedTransactionsMap.get(index)
      );
      const dryRunResults = await this.operations.dryRun({
        encodedTransactions,
        utxoValidation: false,
      });

      const nextRoundTransactions = [];

      for (let i = 0; i < dryRunResults.dryRun.length; i++) {
        const requestIdx = transactionsToProcess[i];
        const { receipts: rawReceipts, status } = dryRunResults.dryRun[i];
        const result = results[requestIdx];
        result.receipts = rawReceipts.map(deserializeReceipt);
        result.dryRunStatus = status;
        const { missingOutputVariables, missingOutputContractIds } = getReceiptsWithMissingData(
          result.receipts
        );
        const hasMissingOutputs =
          missingOutputVariables.length > 0 || missingOutputContractIds.length > 0;
        const request = allRequests[requestIdx];
        if (hasMissingOutputs && isTransactionTypeScript(request)) {
          result.outputVariables += missingOutputVariables.length;
          request.addVariableOutputs(missingOutputVariables.length);
          missingOutputContractIds.forEach(({ contractId }) => {
            request.addContractInputAndOutput(new Address(contractId));
            result.missingContractIds.push(contractId);
          });
          const { maxFee } = await this.estimateTxGasAndFee({
            transactionRequest: request,
          });
          request.maxFee = maxFee;
          // Prepare for the next round of dry run
          serializedTransactionsMap.set(requestIdx, hexlify(request.toTransactionBytes()));
          nextRoundTransactions.push(requestIdx);
        }
      }

      transactionsToProcess = nextRoundTransactions;
      attempt += 1;
    }

    return results;
  }

  /**
   * Dry runs multiple transactions.
   *
   * @param transactionRequests - Array of transaction request objects.
   * @param sendTransactionParams - The provider call parameters (optional).
   *
   * @returns A promise that resolves to an array of results for each transaction call.
   */
  async dryRunMultipleTransactions(
    transactionRequests: TransactionRequest[],
    { utxoValidation, estimateTxDependencies = true }: ProviderCallParams = {}
  ): Promise<CallResult[]> {
    if (estimateTxDependencies) {
      return this.estimateMultipleTxDependencies(transactionRequests);
    }
    const encodedTransactions = transactionRequests.map((tx) => hexlify(tx.toTransactionBytes()));
    const { dryRun: dryRunStatuses } = await this.operations.dryRun({
      encodedTransactions,
      utxoValidation: utxoValidation || false,
    });

    const results = dryRunStatuses.map(({ receipts: rawReceipts, status }) => {
      const receipts = rawReceipts.map(deserializeReceipt);
      return { receipts, dryRunStatus: status };
    });

    return results;
  }

  public async autoRefetchConfigs() {
    const now = Date.now();
    const diff = now - (this.consensusParametersTimestamp ?? 0);

    if (diff < 60000) {
      return;
    }

    // no cache? refetch.
    if (!Provider.chainInfoCache?.[this.urlWithoutAuth]) {
      await this.fetchChainAndNodeInfo(true);
      return;
    }

    const chainInfo = Provider.chainInfoCache[this.urlWithoutAuth];

    const {
      consensusParameters: { version: previous },
    } = chainInfo;

    const {
      chain: {
        latestBlock: {
          header: { consensusParametersVersion: current },
        },
      },
    } = await this.operations.getConsensusParametersVersion();

    // old cache? refetch.
    if (previous !== current) {
      // calling with true to skip cache
      await this.fetchChainAndNodeInfo(true);
    }
  }

  /**
   * Estimates the transaction gas and fee based on the provided transaction request.
   * @param params - The parameters for estimating the transaction gas and fee.
   * @returns An object containing the estimated minimum gas, minimum fee, maximum gas, and maximum fee.
   */
  async estimateTxGasAndFee(params: EstimateTxGasAndFeeParams) {
    const { transactionRequest, gasPrice: gasPriceParam } = params;
    let gasPrice = gasPriceParam;

    await this.autoRefetchConfigs();

    const chainInfo = await this.getChain();
    const { gasPriceFactor, maxGasPerTx } = await this.getGasConfig();

    const minGas = transactionRequest.calculateMinGas(chainInfo);
    if (!isDefined(gasPrice)) {
      gasPrice = await this.estimateGasPrice(10);
    }

    const minFee = calculateGasFee({
      gasPrice: bn(gasPrice),
      gas: minGas,
      priceFactor: gasPriceFactor,
      tip: transactionRequest.tip,
    }).add(1);

    let gasLimit = bn(0);

    // Only Script transactions consume gas
    if (isTransactionTypeScript(transactionRequest)) {
      // If the gasLimit is set to 0, it means we need to estimate it.
      gasLimit = transactionRequest.gasLimit;
      if (transactionRequest.gasLimit.eq(0)) {
        transactionRequest.gasLimit = minGas;

        /*
         * Adjusting the gasLimit of a transaction (TX) impacts its maxGas.
         * Consequently, this affects the maxFee, as it is derived from the maxGas. To accurately estimate the
         * gasLimit for a transaction, especially when the exact gas consumption is uncertain (as in an estimation dry-run),
         * the following steps are required:
         * 1 - Initially, set the gasLimit using the calculated minGas.
         * 2 - Based on this initial gasLimit, calculate the maxGas.
         * 3 - Get the maximum gas per transaction allowed by the chain, and subtract the previously calculated maxGas from this limit.
         * 4 - The result of this subtraction should then be adopted as the new, definitive gasLimit.
         * 5 - Recalculate the maxGas with the updated gasLimit. This new maxGas is then used to compute the maxFee.
         * 6 - The calculated maxFee represents the safe, estimated cost required to fund the transaction.
         */
        transactionRequest.gasLimit = maxGasPerTx.sub(
          transactionRequest.calculateMaxGas(chainInfo, minGas)
        );

        gasLimit = transactionRequest.gasLimit;
      }
    }
    const maxGas = transactionRequest.calculateMaxGas(chainInfo, minGas);
    const maxFee = calculateGasFee({
      gasPrice: bn(gasPrice),
      gas: maxGas,
      priceFactor: gasPriceFactor,
      tip: transactionRequest.tip,
    }).add(1);

    return {
      minGas,
      minFee,
      maxGas,
      maxFee,
      gasPrice,
      gasLimit,
    };
  }

  /**
   * Executes a signed transaction without applying the states changes
   * on the chain.
   *
   * If the transaction is missing any dependencies,
   * the transaction will be mutated and those dependencies will be added
   *
   * @param transactionRequestLike - The transaction request object.
   * @param estimateTxParams - The estimate transaction params (optional).
   * @returns A promise that resolves to the call result object.
   */
  async simulate(
    transactionRequestLike: TransactionRequestLike,
    { estimateTxDependencies = true }: EstimateTransactionParams = {}
  ): Promise<CallResult> {
    const transactionRequest = transactionRequestify(transactionRequestLike);
    if (estimateTxDependencies) {
      return this.estimateTxDependencies(transactionRequest);
    }
    const encodedTransactions = [hexlify(transactionRequest.toTransactionBytes())];

    const { dryRun: dryRunStatuses } = await this.operations.dryRun({
      encodedTransactions,
      utxoValidation: true,
    });

    const callResult = dryRunStatuses.map((dryRunStatus) => {
      const { id, receipts, status } = dryRunStatus;

      const processedReceipts = receipts.map(deserializeReceipt);

      return { id, receipts: processedReceipts, status };
    });

    return { receipts: callResult[0].receipts };
  }

  /**
   * @hidden
   *
   * Returns a transaction cost to enable user
   * to set gasLimit and also reserve balance amounts
   * on the transaction.
   *
   * @param transactionRequestLike - The transaction request object.
   * @param transactionCostParams - The transaction cost parameters (optional).
   *
   * @returns A promise that resolves to the transaction cost object.
   */
  async getTransactionCost(
    transactionRequestLike: TransactionRequestLike,
    { signatureCallback, gasPrice: gasPriceParam }: TransactionCostParams = {}
  ): Promise<Omit<TransactionCost, 'requiredQuantities'>> {
    const txRequestClone = clone(transactionRequestify(transactionRequestLike));
    const updateMaxFee = txRequestClone.maxFee.eq(0);
    const isScriptTransaction = isTransactionTypeScript(txRequestClone);

    // Remove gasLimit to avoid gasLimit when estimating predicates
    if (isScriptTransaction) {
      txRequestClone.gasLimit = bn(0);
    }

    const signedRequest = clone(txRequestClone);
    let addedSignatures = 0;
    if (signatureCallback && isTransactionTypeScript(signedRequest)) {
      const lengthBefore = signedRequest.witnesses.length;
      await signatureCallback(signedRequest);
      addedSignatures = signedRequest.witnesses.length - lengthBefore;
    }

    let gasPrice: BN;

    if (gasPriceParam) {
      gasPrice = gasPriceParam;
      await this.estimatePredicates(signedRequest);
    } else {
      ({ gasPrice } = await this.estimatePredicatesAndGasPrice(signedRequest, 10));
    }

    txRequestClone.updatePredicateGasUsed(signedRequest.inputs);

    /**
     * Calculate minGas and maxGas based on the real transaction
     */
    // eslint-disable-next-line prefer-const
    let { maxFee, maxGas, minFee, minGas, gasLimit } = await this.estimateTxGasAndFee({
      // Fetches and returns a gas price
      transactionRequest: signedRequest,
      gasPrice,
    });

    let rawReceipts: TransactionReceiptJson[] = [];
    let receipts: TransactionResultReceipt[] = [];
    let dryRunStatus: DryRunStatus | undefined;
    let missingContractIds: string[] = [];
    let outputVariables = 0;
    let gasUsed = bn(0);

    txRequestClone.maxFee = maxFee;
    if (isScriptTransaction) {
      txRequestClone.gasLimit = gasLimit;
      if (signatureCallback) {
        await signatureCallback(txRequestClone);
      }

      ({ rawReceipts, receipts, missingContractIds, outputVariables, dryRunStatus } =
        await this.estimateTxDependencies(txRequestClone, { gasPrice }));

      if (dryRunStatus && 'reason' in dryRunStatus) {
        throw this.extractDryRunError(txRequestClone, receipts, dryRunStatus);
      }

      const { maxGasPerTx } = await this.getGasConfig();

      const pristineGasUsed = getGasUsedFromReceipts(receipts);
      gasUsed = bn(pristineGasUsed.muln(GAS_USED_MODIFIER)).max(maxGasPerTx.sub(minGas));
      txRequestClone.gasLimit = gasUsed;

      ({ maxFee, maxGas, minFee, minGas } = await this.estimateTxGasAndFee({
        transactionRequest: txRequestClone,
        gasPrice,
      }));
    }

    const transactionSummary: TransactionSummaryJsonPartial = {
      gasPrice: gasPrice.toString(),
      receipts: rawReceipts,
    };

    return {
      rawReceipts,
      receipts,
      gasUsed,
      gasPrice,
      minGas,
      maxGas,
      minFee,
      maxFee,
      outputVariables,
      missingContractIds,
      addedSignatures,
      estimatedPredicates: txRequestClone.inputs,
      dryRunStatus,
      updateMaxFee,
      transactionSummary,
    };
  }

  /**
   * Returns coins for the given owner.
   *
   * @param owner - The address to get coins for.
   * @param assetId - The asset ID of coins to get (optional).
   * @param paginationArgs - Pagination arguments (optional).
   *
   * @returns A promise that resolves to the coins.
   */
  async getCoins(
    owner: AddressInput,
    assetId?: BytesLike,
    paginationArgs?: CursorPaginationArgs
  ): Promise<GetCoinsResponse> {
    const ownerAddress = new Address(owner);
    const {
      coins: { edges, pageInfo },
    } = await this.operations.getCoins({
      ...validatePaginationArgs({
        paginationLimit: RESOURCES_PAGE_SIZE_LIMIT,
        inputArgs: paginationArgs,
      }),
      filter: { owner: ownerAddress.toB256(), assetId: assetId && hexlify(assetId) },
    });

    const coins = edges.map(({ node }) => ({
      id: node.utxoId,
      assetId: node.assetId,
      amount: bn(node.amount),
      owner: ownerAddress,
      blockCreated: bn(node.blockCreated),
      txCreatedIdx: bn(node.txCreatedIdx),
    }));

    return {
      coins,
      pageInfo,
    };
  }

  /**
   * Returns resources for the given owner satisfying the spend query.
   *
   * @param owner - The address to get resources for.
   * @param quantities - The coin quantities to get.
   * @param excludedIds - IDs of excluded resources from the selection (optional).
   * @returns A promise that resolves to the resources.
   */
  async getResourcesToSpend(
    owner: AddressInput,
    quantities: CoinQuantityLike[],
    excludedIds?: ExcludeResourcesOption
  ): Promise<Resource[]> {
    const ownerAddress = new Address(owner);
    let idsToExclude = {
      messages: excludedIds?.messages?.map((nonce) => hexlify(nonce)) || [],
      utxos: excludedIds?.utxos?.map((id) => hexlify(id)) || [],
    };

    if (this.cache) {
      const cached = this.cache.getActiveData(ownerAddress.toB256());
      if (cached.utxos.length || cached.messages.length) {
        const {
          consensusParameters: {
            txParameters: { maxInputs },
          },
        } = await this.getChain();
        idsToExclude = adjustResourcesToExclude({
          userInput: idsToExclude,
          cached,
          maxInputs: maxInputs.toNumber(),
        });
      }
    }

    const coinsQuery = {
      owner: ownerAddress.toB256(),
      queryPerAsset: quantities
        .map(coinQuantityfy)
        .map(({ assetId, amount, max: maxPerAsset }) => ({
          assetId: hexlify(assetId),
          amount: (amount.eqn(0) ? bn(1) : amount).toString(10),
          max: maxPerAsset ? maxPerAsset.toString(10) : undefined,
        })),
      excludedIds: idsToExclude,
    };

    const result = await this.operations.getCoinsToSpend(coinsQuery);

    const coins = result.coinsToSpend
      .flat()
      .map((coin) => {
        switch (coin.type) {
          case 'MessageCoin':
            return {
              amount: bn(coin.amount),
              assetId: coin.assetId,
              daHeight: bn(coin.daHeight),
              sender: new Address(coin.sender),
              recipient: new Address(coin.recipient),
              nonce: coin.nonce,
            } as MessageCoin;
          case 'Coin':
            return {
              id: coin.utxoId,
              amount: bn(coin.amount),
              assetId: coin.assetId,
              owner: ownerAddress,
              blockCreated: bn(coin.blockCreated),
              txCreatedIdx: bn(coin.txCreatedIdx),
            } as Coin;
          default:
            return null;
        }
      })
      .filter((v) => !!v) as Array<Resource>;

    return coins;
  }

  /**
   * Returns an array of blobIds that exist on chain, for a given array of blobIds.
   *
   * @param blobIds - blobIds to check.
   * @returns - A promise that resolves to an array of blobIds that exist on chain.
   */
  async getBlobs(blobIds: string[]): Promise<string[]> {
    const res = await this.operations.getBlobs({ blobIds });
    const blobs: (string | null)[] = [];

    Object.keys(res).forEach((key) => {
      // @ts-expect-error keys are strings
      const val = res[key];
      blobs.push(val?.id ?? null);
    });

    return blobs.filter((v) => v) as string[];
  }

  /**
   * Returns block matching the given ID or height.
   *
   * @param idOrHeight - ID or height of the block.
   * @returns A promise that resolves to the block or null.
   */
  async getBlock(idOrHeight: BigNumberish | 'latest'): Promise<Block | null> {
    let block: GqlBlockFragment | undefined | null;

    if (idOrHeight === 'latest') {
      const {
        chain: { latestBlock },
      } = await this.operations.getLatestBlock();
      block = latestBlock;
    } else {
      const isblockId = typeof idOrHeight === 'string' && isB256(idOrHeight);
      const variables = isblockId
        ? { blockId: idOrHeight }
        : { height: bn(idOrHeight).toString(10) };
      const response = await this.operations.getBlock(variables);
      block = response.block;
    }

    if (!block) {
      return null;
    }

    const { header, height, id, transactions } = block;

    return {
      id,
      height: bn(height),
      time: header.time,
      header: {
        applicationHash: header.applicationHash,
        daHeight: bn(header.daHeight),
        eventInboxRoot: header.eventInboxRoot,
        messageOutboxRoot: header.messageOutboxRoot,
        prevRoot: header.prevRoot,
        stateTransitionBytecodeVersion: header.stateTransitionBytecodeVersion,
        transactionsCount: header.transactionsCount,
        transactionsRoot: header.transactionsRoot,
      },
      transactionIds: transactions.map((tx) => tx.id),
    };
  }

  /**
   * Returns all the blocks matching the given parameters.
   *
   * @param params - The parameters to query blocks.
   * @returns A promise that resolves to the blocks.
   */
  async getBlocks(params?: CursorPaginationArgs): Promise<GetBlocksResponse> {
    const {
      blocks: { edges, pageInfo },
    } = await this.operations.getBlocks({
      ...validatePaginationArgs({
        paginationLimit: BLOCKS_PAGE_SIZE_LIMIT,
        inputArgs: params,
      }),
    });

    const blocks: Block[] = edges.map(({ node: block }) => ({
      id: block.id,
      height: bn(block.height),
      time: block.header.time,
      header: {
        applicationHash: block.header.applicationHash,
        daHeight: bn(block.header.daHeight),
        eventInboxRoot: block.header.eventInboxRoot,
        messageOutboxRoot: block.header.messageOutboxRoot,
        prevRoot: block.header.prevRoot,
        stateTransitionBytecodeVersion: block.header.stateTransitionBytecodeVersion,
        transactionsCount: block.header.transactionsCount,
        transactionsRoot: block.header.transactionsRoot,
      },
      transactionIds: block.transactions.map((tx) => tx.id),
    }));

    return { blocks, pageInfo };
  }

  /**
   * Returns block matching the given ID or type, including transaction data.
   *
   * @param idOrHeight - ID or height of the block.
   * @returns A promise that resolves to the block.
   */
  async getBlockWithTransactions(
    /** ID or height of the block */
    idOrHeight: BigNumberish | 'latest'
  ): Promise<(Block & { transactions: Transaction[] }) | null> {
    let variables;
    if (typeof idOrHeight === 'number') {
      variables = { blockHeight: bn(idOrHeight).toString(10) };
    } else if (idOrHeight === 'latest') {
      variables = { blockHeight: (await this.getBlockNumber()).toString() };
    } else if (typeof idOrHeight === 'string' && isB256(idOrHeight)) {
      variables = { blockId: idOrHeight };
    } else {
      variables = { blockHeight: bn(idOrHeight).toString() };
    }

    const { block } = await this.operations.getBlockWithTransactions(variables);

    if (!block) {
      return null;
    }

    return {
      id: block.id,
      height: bn(block.height, 10),
      time: block.header.time,
      header: {
        applicationHash: block.header.applicationHash,
        daHeight: bn(block.header.daHeight),
        eventInboxRoot: block.header.eventInboxRoot,
        messageOutboxRoot: block.header.messageOutboxRoot,
        prevRoot: block.header.prevRoot,
        stateTransitionBytecodeVersion: block.header.stateTransitionBytecodeVersion,
        transactionsCount: block.header.transactionsCount,
        transactionsRoot: block.header.transactionsRoot,
      },
      transactionIds: block.transactions.map((tx) => tx.id),
      transactions: block.transactions.map(
        (tx) => new TransactionCoder().decode(arrayify(tx.rawPayload), 0)?.[0]
      ),
    };
  }

  /**
   * Get transaction with the given ID.
   *
   * @param transactionId - ID of the transaction.
   * @returns A promise that resolves to the transaction.
   */
  async getTransaction<TTransactionType = void>(
    transactionId: string
  ): Promise<Transaction<TTransactionType> | null> {
    const { transaction } = await this.operations.getTransaction({ transactionId });

    if (!transaction) {
      return null;
    }

    try {
      return new TransactionCoder().decode(
        arrayify(transaction.rawPayload),
        0
      )?.[0] as Transaction<TTransactionType>;
    } catch (error) {
      if (error instanceof FuelError && error.code === ErrorCode.UNSUPPORTED_TRANSACTION_TYPE) {
        // eslint-disable-next-line no-console
        console.warn('Unsupported transaction type encountered');
        return null;
      }
      throw error;
    }
  }

  /**
   * Retrieves transactions based on the provided pagination arguments.
   * @param paginationArgs - The pagination arguments for retrieving transactions.
   * @returns A promise that resolves to an object containing the retrieved transactions and pagination information.
   */
  async getTransactions(paginationArgs?: CursorPaginationArgs): Promise<GetTransactionsResponse> {
    const {
      transactions: { edges, pageInfo },
    } = await this.operations.getTransactions({
      ...validatePaginationArgs({
        inputArgs: paginationArgs,
        paginationLimit: TRANSACTIONS_PAGE_SIZE_LIMIT,
      }),
    });

    const coder = new TransactionCoder();
    const transactions = edges
      .map(({ node: { rawPayload } }) => {
        try {
          return coder.decode(arrayify(rawPayload), 0)[0];
        } catch (error) {
          if (error instanceof FuelError && error.code === ErrorCode.UNSUPPORTED_TRANSACTION_TYPE) {
            // eslint-disable-next-line no-console
            console.warn('Unsupported transaction type encountered');
            return null;
          }
          throw error;
        }
      })
      .filter((tx): tx is Transaction => tx !== null);

    return { transactions, pageInfo };
  }

  /**
   * Fetches a compressed block at the specified height.
   *
   * @param height - The height of the block to fetch.
   * @returns The compressed block if available, otherwise `null`.
   */
  async daCompressedBlock(height: string) {
    const { daCompressedBlock } = await this.operations.daCompressedBlock({
      height,
    });

    if (!daCompressedBlock) {
      return null;
    }

    return daCompressedBlock;
  }

  /**
   * Get deployed contract with the given ID.
   *
   * @param contractId - ID of the contract.
   * @returns A promise that resolves to the contract.
   */
  async getContract(contractId: string): Promise<ContractResult | null> {
    const { contract } = await this.operations.getContract({ contractId });
    if (!contract) {
      return null;
    }
    return contract;
  }

  /**
   * Returns the balance for the given contract for the given asset ID.
   *
   * @param contractId - The contract ID to get the balance for.
   * @param assetId - The asset ID of coins to get.
   * @returns A promise that resolves to the balance.
   */
  async getContractBalance(
    /** The contract ID to get the balance for */
    contractId: string | Address,
    /** The asset ID of coins to get */
    assetId: BytesLike
  ): Promise<BN> {
    const { contractBalance } = await this.operations.getContractBalance({
      contract: new Address(contractId).toB256(),
      asset: hexlify(assetId),
    });
    return bn(contractBalance.amount, 10);
  }

  /**
   * Returns the balance for the given owner for the given asset ID.
   *
   * @param owner - The address to get coins for.
   * @param assetId - The asset ID of coins to get.
   * @returns A promise that resolves to the balance.
   */
  async getBalance(
    /** The address to get coins for */
    owner: AddressInput,
    /** The asset ID of coins to get */
    assetId: BytesLike
  ): Promise<BN> {
    const ownerStr = new Address(owner).toB256();
    const assetIdStr = hexlify(assetId);

    if (!this.features.amount128) {
      const { balance } = await this.operations.getBalance({
        owner: ownerStr,
        assetId: assetIdStr,
      });
      return bn(balance.amount, 10);
    }

    const { balance } = await this.operations.getBalanceV2({
      owner: ownerStr,
      assetId: assetIdStr,
    });
    return bn(balance.amountU128, 10);
  }

  /**
   * Returns balances for the given owner.
   *
   * @param owner - The address to get coins for.
   * @param paginationArgs - Pagination arguments (optional).
   * @returns A promise that resolves to the balances.
   */
  async getBalances(
    owner: string | Address,
    paginationArgs?: CursorPaginationArgs
  ): Promise<GetBalancesResponse> {
    if (!this.features.balancePagination) {
      return this.getBalancesV1(owner, paginationArgs);
    }

    return this.getBalancesV2(owner, paginationArgs);
  }

  /**
   * @hidden
   */
  private async getBalancesV1(
    owner: string | Address,
    _paginationArgs?: CursorPaginationArgs
  ): Promise<GetBalancesResponse> {
    const {
      balances: { edges },
    } = await this.operations.getBalances({
      /**
       * The query parameters for this method were designed to support pagination,
       * but the current Fuel-Core implementation does not support pagination yet.
       */
      first: 10000,
      filter: { owner: new Address(owner).toB256() },
    });

    const balances = edges.map(({ node }) => ({
      assetId: node.assetId,
      amount: bn(node.amount),
    }));

    return { balances };
  }

  /**
   * @hidden
   */
  private async getBalancesV2(
    owner: string | Address,
    paginationArgs?: CursorPaginationArgs
  ): Promise<GetBalancesResponse> {
    const {
      balances: { edges, pageInfo },
    } = await this.operations.getBalancesV2({
      ...validatePaginationArgs({
        inputArgs: paginationArgs,
        paginationLimit: BALANCES_PAGE_SIZE_LIMIT,
      }),
      filter: { owner: new Address(owner).toB256() },
    });

    const balances = edges.map(({ node }) => ({
      assetId: node.assetId,
      amount: bn(node.amountU128),
    }));

    return { balances, pageInfo };
  }

  /**
   * Returns message for the given address.
   *
   * @param address - The address to get message from.
   * @param paginationArgs - Pagination arguments (optional).
   * @returns A promise that resolves to the messages.
   */
  async getMessages(
    address: AddressInput,
    paginationArgs?: CursorPaginationArgs
  ): Promise<GetMessagesResponse> {
    const {
      messages: { edges, pageInfo },
    } = await this.operations.getMessages({
      ...validatePaginationArgs({
        inputArgs: paginationArgs,
        paginationLimit: RESOURCES_PAGE_SIZE_LIMIT,
      }),
      owner: new Address(address).toB256(),
    });

    const messages = edges.map(({ node }) => ({
      messageId: InputMessageCoder.getMessageId({
        sender: node.sender,
        recipient: node.recipient,
        nonce: node.nonce,
        amount: bn(node.amount),
        data: node.data,
      }),
      sender: new Address(node.sender),
      recipient: new Address(node.recipient),
      nonce: node.nonce,
      amount: bn(node.amount),
      data: InputMessageCoder.decodeData(node.data),
      daHeight: bn(node.daHeight),
    }));

    return {
      messages,
      pageInfo,
    };
  }

  /**
   * Returns Message Proof for given transaction id and the message id from MessageOut receipt.
   *
   * @param transactionId - The transaction to get message from.
   * @param messageId - The message id from MessageOut receipt.
   * @param commitBlockId - The commit block id (optional).
   * @param commitBlockHeight - The commit block height (optional).
   * @returns A promise that resolves to the message proof.
   */
  async getMessageProof(
    transactionId: string,
    nonce: string,
    commitBlockId?: string,
    commitBlockHeight?: BN
  ): Promise<MessageProof> {
    let inputObject: {
      /** The transaction to get message from */
      transactionId: string;
      /** The message id from MessageOut receipt */
      nonce: string;
      commitBlockId?: string;
      commitBlockHeight?: string;
    } = {
      transactionId,
      nonce,
    };

    if (commitBlockId && commitBlockHeight) {
      throw new FuelError(
        ErrorCode.INVALID_INPUT_PARAMETERS,
        'commitBlockId and commitBlockHeight cannot be used together'
      );
    }

    if (commitBlockId) {
      inputObject = {
        ...inputObject,
        commitBlockId,
      };
    }

    if (commitBlockHeight) {
      inputObject = {
        ...inputObject,
        // Convert BN into a number string required on the query
        // This should probably be fixed on the fuel client side
        commitBlockHeight: commitBlockHeight.toNumber().toString(),
      };
    }

    const result = await this.operations.getMessageProof(inputObject);

    const {
      messageProof,
      messageBlockHeader,
      commitBlockHeader,
      blockProof,
      sender,
      recipient,
      amount,
      data,
    } = result.messageProof;

    return {
      messageProof: {
        proofIndex: bn(messageProof.proofIndex),
        proofSet: messageProof.proofSet,
      },
      blockProof: {
        proofIndex: bn(blockProof.proofIndex),
        proofSet: blockProof.proofSet,
      },
      messageBlockHeader: {
        id: messageBlockHeader.id,
        daHeight: bn(messageBlockHeader.daHeight),
        transactionsCount: Number(messageBlockHeader.transactionsCount),
        transactionsRoot: messageBlockHeader.transactionsRoot,
        height: bn(messageBlockHeader.height),
        prevRoot: messageBlockHeader.prevRoot,
        time: messageBlockHeader.time,
        applicationHash: messageBlockHeader.applicationHash,
        messageReceiptCount: Number(messageBlockHeader.messageReceiptCount),
        messageOutboxRoot: messageBlockHeader.messageOutboxRoot,
        consensusParametersVersion: Number(messageBlockHeader.consensusParametersVersion),
        eventInboxRoot: messageBlockHeader.eventInboxRoot,
        stateTransitionBytecodeVersion: Number(messageBlockHeader.stateTransitionBytecodeVersion),
      },
      commitBlockHeader: {
        id: commitBlockHeader.id,
        daHeight: bn(commitBlockHeader.daHeight),
        transactionsCount: Number(commitBlockHeader.transactionsCount),
        transactionsRoot: commitBlockHeader.transactionsRoot,
        height: bn(commitBlockHeader.height),
        prevRoot: commitBlockHeader.prevRoot,
        time: commitBlockHeader.time,
        applicationHash: commitBlockHeader.applicationHash,
        messageReceiptCount: Number(commitBlockHeader.messageReceiptCount),
        messageOutboxRoot: commitBlockHeader.messageOutboxRoot,
        consensusParametersVersion: Number(commitBlockHeader.consensusParametersVersion),
        eventInboxRoot: commitBlockHeader.eventInboxRoot,
        stateTransitionBytecodeVersion: Number(commitBlockHeader.stateTransitionBytecodeVersion),
      },
      sender: new Address(sender),
      recipient: new Address(recipient),
      nonce,
      amount: bn(amount),
      data,
    };
  }

  /**
   * Get the latest gas price from the node.
   *
   * @returns A promise that resolves to the latest gas price.
   */
  async getLatestGasPrice(): Promise<BN> {
    const { latestGasPrice } = await this.operations.getLatestGasPrice();
    return bn(latestGasPrice.gasPrice);
  }

  /**
   * Returns the estimate gas price for the given block horizon.
   *
   * @param blockHorizon - The block horizon to estimate gas price for.
   * @returns A promise that resolves to the estimated gas price.
   */
  async estimateGasPrice(blockHorizon: number): Promise<BN> {
    const { estimateGasPrice } = await this.operations.estimateGasPrice({
      blockHorizon: String(blockHorizon),
    });
    return bn(estimateGasPrice.gasPrice);
  }

  /**
   * Returns Message Proof for given transaction id and the message id from MessageOut receipt.
   *
   * @param nonce - The nonce of the message to get status from.
   * @returns A promise that resolves to the message status
   */
  async getMessageStatus(
    /** The nonce of the message to get status from */
    nonce: string
  ): Promise<MessageStatus> {
    const result = await this.operations.getMessageStatus({ nonce });
    return result.messageStatus;
  }

  /**
   * Lets you produce blocks with custom timestamps and the block number of the last block produced.
   *
   * @param amount - The amount of blocks to produce.
   * @param startTime - The UNIX timestamp (milliseconds) to set for the first produced block (optional).
   * @returns A promise that resolves to the block number of the last produced block.
   */
  async produceBlocks(amount: number, startTime?: number) {
    const { produceBlocks: latestBlockHeight } = await this.operations.produceBlocks({
      blocksToProduce: bn(amount).toString(10),
      startTimestamp: startTime ? DateTime.fromUnixMilliseconds(startTime).toTai64() : undefined,
    });
    return bn(latestBlockHeight);
  }

  /**
   * Check if the given ID is an account.
   *
   * @param id - The ID to check.
   * @returns A promise that resolves to the result of the check.
   */
  async isUserAccount(id: string): Promise<boolean> {
    const type = await this.getAddressType(id);
    return type === 'Account';
  }

  /**
   * Determines the type of address based on the provided ID.
   *
   * @param id - The ID to be checked.
   * @returns A promise that resolves to a string indicating the type of address.
   */
  async getAddressType(id: string): Promise<GetAddressTypeResponse> {
    const { contract, blob, transaction } = await this.operations.isUserAccount({
      blobId: id,
      contractId: id,
      transactionId: id,
    });

    if (contract) {
      return 'Contract';
    }
    if (blob) {
      return 'Blob';
    }
    if (transaction) {
      return 'Transaction';
    }

    try {
      // Unlike the previous queries this one will throw if the ID is not an assetId
      const asset = await this.getAssetDetails(id);
      if (asset) {
        return 'Asset';
      }
    } catch (e) {}

    return 'Account';
  }

  /**
   * Get the transaction response for the given transaction ID.
   *
   * @param transactionId - The transaction ID to get the response for.
   * @returns A promise that resolves to the transaction response.
   */

  async getTransactionResponse(transactionId: string): Promise<TransactionResponse> {
    const chainId = await this.getChainId();
    return new TransactionResponse(transactionId, this, chainId);
  }

  /**
   * Returns Message for given nonce.
   *
   * @param nonce - The nonce of the message to retrieve.
   * @returns A promise that resolves to the Message object or null.
   */
  async getMessageByNonce(nonce: string): Promise<Message | null> {
    const { message: rawMessage } = await this.operations.getMessageByNonce({ nonce });

    if (!rawMessage) {
      return null;
    }

    const message: Message = {
      messageId: InputMessageCoder.getMessageId({
        sender: rawMessage.sender,
        recipient: rawMessage.recipient,
        nonce,
        amount: bn(rawMessage.amount),
        data: rawMessage.data,
      }),
      sender: new Address(rawMessage.sender),
      recipient: new Address(rawMessage.recipient),
      nonce,
      amount: bn(rawMessage.amount),
      data: InputMessageCoder.decodeData(rawMessage.data),
      daHeight: bn(rawMessage.daHeight),
    };

    return message;
  }

  /**
   * Get the relayed transaction for the given transaction ID.
   *
   * @param relayedTransactionId - The relayed transaction ID to get the response for.
   * @returns A promise that resolves to the relayed transaction.
   */
  async getRelayedTransactionStatus(
    relayedTransactionId: string
  ): Promise<GqlRelayedTransactionFailed | null> {
    const { relayedTransactionStatus } = await this.operations.getRelayedTransactionStatus({
      relayedTransactionId,
    });

    if (!relayedTransactionStatus) {
      return null;
    }

    return relayedTransactionStatus;
  }

  /**
   * @hidden
   */
  private extractDryRunError(
    transactionRequest: ScriptTransactionRequest,
    receipts: TransactionResultReceipt[],
    dryRunStatus: DryRunStatus
  ): FuelError {
    const status = dryRunStatus as DryRunFailureStatusFragment;
    let logs: unknown[] = [];
    if (transactionRequest.abis) {
      logs = getDecodedLogs(
        receipts,
        transactionRequest.abis.main,
        transactionRequest.abis.otherContractsAbis
      );
    }

    return extractTxError({
      logs,
      receipts,
      statusReason: status.reason,
    });
  }

  /**
   * @hidden
   */
  private parseEstimatePredicatesResponse<T extends TransactionRequest>(
    transactionRequest: T,
    { inputs }: GqlEstimatePredicatesQuery['estimatePredicates']
  ): T {
    if (inputs) {
      inputs.forEach((input, i) => {
        if (input && 'predicateGasUsed' in input && bn(input.predicateGasUsed).gt(0)) {
          // eslint-disable-next-line no-param-reassign
          (<CoinTransactionRequestInput>transactionRequest.inputs[i]).predicateGasUsed =
            input.predicateGasUsed;
        }
      });
    }

    return transactionRequest;
  }
}<|MERGE_RESOLUTION|>--- conflicted
+++ resolved
@@ -474,22 +474,19 @@
   cache?: ResourceCache;
 
   /** @hidden */
-<<<<<<< HEAD
   /**
    *
    * @param url - If provided, clears cache only for given url
    */
   static clearChainAndNodeCaches(url?: string) {
     if (url) {
+      delete Provider.inflightFetchChainAndNodeInfoRequests[url];
       delete Provider.chainInfoCache[url];
       delete Provider.nodeInfoCache[url];
       delete Provider.currentBlockHeightCache[url];
       return;
     }
-=======
-  static clearChainAndNodeCaches() {
     Provider.inflightFetchChainAndNodeInfoRequests = {};
->>>>>>> 49d20777
     Provider.nodeInfoCache = {};
     Provider.chainInfoCache = {};
     Provider.currentBlockHeightCache = {};
