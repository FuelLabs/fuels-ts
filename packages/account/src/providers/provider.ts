--- conflicted
+++ resolved
@@ -985,13 +985,9 @@
     let receipts: TransactionResultReceipt[] = [];
     let dryRunStatus: DryRunStatus | undefined;
 
-<<<<<<< HEAD
     const missingContractIds: string[] = [];
 
-    this.validateTransaction(transactionRequest);
-=======
     await this.validateTransaction(transactionRequest);
->>>>>>> 0b4c3ab2
 
     for (let attempt = 0; attempt < MAX_RETRIES; attempt++) {
       const {
