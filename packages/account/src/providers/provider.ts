--- conflicted
+++ resolved
@@ -15,7 +15,7 @@
 import { Network } from 'ethers';
 import type { DocumentNode } from 'graphql';
 import { GraphQLClient } from 'graphql-request';
-import { clone } from 'ramda';
+import { clone, max } from 'ramda';
 
 import type { Predicate } from '../predicate';
 
@@ -145,11 +145,8 @@
   minGas: BN;
   minFee: BN;
   maxFee: BN;
-<<<<<<< HEAD
   maxGas: BN;
   receipts: TransactionResultReceipt[];
-=======
->>>>>>> 917a57d9
   outputVariables: number;
   missingContractIds: string[];
   estimatedPredicates: TransactionRequestInput[];
@@ -760,7 +757,6 @@
 
         const { maxFee } = await this.estimateTxGasAndFee({
           transactionRequest,
-          optimizeGas: false,
         });
 
         // eslint-disable-next-line no-param-reassign
@@ -849,7 +845,6 @@
 
           const { maxFee } = await this.estimateTxGasAndFee({
             transactionRequest: requestToProcess,
-            optimizeGas: false,
           });
           requestToProcess.maxFee = maxFee;
 
@@ -892,21 +887,19 @@
     return results;
   }
 
-  async estimateTxGasAndFee(params: {
-    transactionRequest: TransactionRequest;
-    optimizeGas?: boolean;
-    totalGasUsedByPredicates?: BN;
-    gasPrice?: BN;
-  }) {
-    const { transactionRequest, optimizeGas = true } = params;
+  /**
+   * Estimates the transaction gas and fee based on the provided transaction request.
+   * @param transactionRequest - The transaction request object.
+   * @returns An object containing the estimated minimum gas, minimum fee, maximum gas, and maximum fee.
+   */
+  async estimateTxGasAndFee(params: { transactionRequest: TransactionRequest; gasPrice?: BN }) {
+    const { transactionRequest } = params;
     let { gasPrice } = params;
 
     const chainInfo = this.getChain();
-
-    const { gasPriceFactor } = this.getGasConfig();
+    const { gasPriceFactor, maxGasPerTx } = this.getGasConfig();
 
     const minGas = transactionRequest.calculateMinGas(chainInfo);
-
     if (!gasPrice) {
       gasPrice = await this.estimateGasPrice(10);
     }
@@ -920,57 +913,10 @@
 
     let gasLimit = bn(0);
 
-    if (transactionRequest.type === TransactionType.Script) {
-      gasLimit = transactionRequest.gasLimit;
-
-      if (!optimizeGas) {
-        transactionRequest.gasLimit = minGas;
-
-        gasLimit = transactionRequest.calculateMaxGas(chainInfo, minGas);
-
-        transactionRequest.gasLimit = gasLimit;
-      }
-    }
-
-    const maxGas = transactionRequest.calculateMaxGas(chainInfo, minGas);
-
-    const maxFee = calculateGasFee({
-      gasPrice: bn(gasPrice),
-      gas: maxGas,
-      priceFactor: gasPriceFactor,
-      tip: transactionRequest.tip,
-    }).add(1);
-
-    return {
-      minGas,
-      minFee,
-      maxGas,
-      maxFee,
-      gasPrice,
-      gasLimit,
-    };
-  }
-
-  /**
-   * Estimates the transaction gas and fee based on the provided transaction request.
-   * @param transactionRequest - The transaction request object.
-   * @returns An object containing the estimated minimum gas, minimum fee, maximum gas, and maximum fee.
-   */
-  estimateTxGasAndFee(params: { transactionRequest: TransactionRequest }) {
-    const { transactionRequest } = params;
-    const { gasPriceFactor, minGasPrice, maxGasPerTx } = this.getGasConfig();
-
-    const chainInfo = this.getChain();
-
-    const gasPrice = transactionRequest.gasPrice.eq(0) ? minGasPrice : transactionRequest.gasPrice;
-    transactionRequest.gasPrice = gasPrice;
-
-    const minGas = transactionRequest.calculateMinGas(chainInfo);
-    const minFee = calculatePriceWithFactor(minGas, gasPrice, gasPriceFactor).normalizeZeroToOne();
-
     // Only Script transactions consume gas
     if (transactionRequest.type === TransactionType.Script) {
       // If the gasLimit is set to 0, it means we need to estimate it.
+      gasLimit = transactionRequest.gasLimit;
       if (transactionRequest.gasLimit.eq(0)) {
         transactionRequest.gasLimit = minGas;
 
@@ -989,17 +935,25 @@
         transactionRequest.gasLimit = maxGasPerTx.sub(
           transactionRequest.calculateMaxGas(chainInfo, minGas)
         );
+
+        gasLimit = transactionRequest.gasLimit;
       }
     }
-
     const maxGas = transactionRequest.calculateMaxGas(chainInfo, minGas);
-    const maxFee = calculatePriceWithFactor(maxGas, gasPrice, gasPriceFactor).normalizeZeroToOne();
+    const maxFee = calculateGasFee({
+      gasPrice: bn(gasPrice),
+      gas: maxGas,
+      priceFactor: gasPriceFactor,
+      tip: transactionRequest.tip,
+    }).add(1);
 
     return {
       minGas,
       minFee,
       maxGas,
       maxFee,
+      gasPrice,
+      gasLimit,
     };
   }
 
@@ -1059,11 +1013,6 @@
     { resourcesOwner, signatureCallback, quantitiesToContract = [] }: TransactionCostParams = {}
   ): Promise<TransactionCost> {
     const txRequestClone = clone(transactionRequestify(transactionRequestLike));
-<<<<<<< HEAD
-=======
-    const { minGasPrice } = this.getGasConfig();
-    const setGasPrice = max(txRequestClone.gasPrice, minGasPrice);
->>>>>>> 917a57d9
     const isScriptTransaction = txRequestClone.type === TransactionType.Script;
 
     // Fund with fake UTXOs to avoid not enough funds error
@@ -1074,14 +1023,9 @@
     // Funding transaction with fake utxos
     txRequestClone.fundWithFakeUtxos(allQuantities, resourcesOwner?.address);
 
-    if (isScriptTransaction) {
-      txRequestClone.gasLimit = bn(0);
-    }
-
     /**
      * Estimate predicates gasUsed
      */
-<<<<<<< HEAD
     // Remove gasLimit to avoid gasLimit when estimating predicates
     txRequestClone.maxFee = bn(0);
     if (isScriptTransaction) {
@@ -1096,19 +1040,6 @@
      */
     if (resourcesOwner && 'populateTransactionPredicateData' in resourcesOwner) {
       (resourcesOwner as Predicate<[]>).populateTransactionPredicateData(txRequestClone);
-=======
-    if (estimatePredicates) {
-      /**
-       * The fake utxos added above can be from a predicate
-       * If the resources owner is a predicate,
-       * we need to populate the resources with the predicate's data
-       * so that predicate estimation can happen.
-       */
-      if (resourcesOwner && 'populateTransactionPredicateData' in resourcesOwner) {
-        (resourcesOwner as Predicate<[]>).populateTransactionPredicateData(txRequestClone);
-      }
-      await this.estimatePredicates(txRequestClone);
->>>>>>> 917a57d9
     }
 
     const signedRequest = clone(txRequestClone) as ScriptTransactionRequest;
@@ -1125,74 +1056,36 @@
     /**
      * Calculate minGas and maxGas based on the real transaction
      */
-<<<<<<< HEAD
     // eslint-disable-next-line prefer-const
     let { maxFee, maxGas, minFee, minGas, gasPrice, gasLimit } = await this.estimateTxGasAndFee({
       transactionRequest: signedRequest,
-      optimizeGas: false,
-    });
-
-    txRequestClone.maxFee = maxFee;
-
-=======
-    let { maxFee, maxGas, minFee, minGas } = this.estimateTxGasAndFee({
-      transactionRequest: txRequestClone,
-    });
-
-    /**
-     * Estimate gasUsed for script transactions
-     */
->>>>>>> 917a57d9
+    });
+
     let receipts: TransactionResultReceipt[] = [];
     let missingContractIds: string[] = [];
     let outputVariables = 0;
     let gasUsed = bn(0);
-<<<<<<< HEAD
-=======
-    // Transactions of type Create does not consume any gas so we can the dryRun
-    if (isScriptTransaction && estimateTxDependencies) {
-      /**
-       * Setting the gasPrice to 0 on a dryRun will result in no fees being charged.
-       * This simplifies the funding with fake utxos, since the coin quantities required
-       * will only be amounts being transferred (coin outputs) and amounts being forwarded
-       * to contract calls.
-       */
-      txRequestClone.gasPrice = bn(0);
-
-      // Executing dryRun with fake utxos to get gasUsed
-      const result = await this.estimateTxDependencies(txRequestClone);
->>>>>>> 917a57d9
 
     txRequestClone.updatePredicateGasUsed(signedRequest.inputs);
 
+    txRequestClone.maxFee = maxFee;
     if (isScriptTransaction) {
+      txRequestClone.gasLimit = gasLimit;
       if (signatureCallback) {
         await signatureCallback(txRequestClone);
       }
-      txRequestClone.gasLimit = gasLimit;
+
       const result = await this.estimateTxDependencies(txRequestClone);
       receipts = result.receipts;
       outputVariables = result.outputVariables;
       missingContractIds = result.missingContractIds;
-<<<<<<< HEAD
-      gasUsed = getGasUsedFromReceipts(receipts);
+      gasUsed = isScriptTransaction ? getGasUsedFromReceipts(receipts) : gasUsed;
 
       txRequestClone.gasLimit = gasUsed;
 
       ({ maxFee, maxGas, minFee, minGas, gasPrice } = await this.estimateTxGasAndFee({
         transactionRequest: txRequestClone,
         gasPrice,
-=======
-
-      gasUsed = isScriptTransaction ? getGasUsedFromReceipts(receipts) : gasUsed;
-
-      txRequestClone.gasLimit = gasUsed;
-      txRequestClone.gasPrice = setGasPrice;
-
-      // Estimating fee again with the real gas consumed and set gasPrice
-      ({ maxFee, maxGas, minFee, minGas } = this.estimateTxGasAndFee({
-        transactionRequest: txRequestClone,
->>>>>>> 917a57d9
       }));
     }
 
@@ -1200,12 +1093,7 @@
       requiredQuantities: allQuantities,
       receipts,
       gasUsed,
-<<<<<<< HEAD
       gasPrice,
-=======
-      minGasPrice,
-      gasPrice: setGasPrice,
->>>>>>> 917a57d9
       minGas,
       maxGas,
       minFee,
