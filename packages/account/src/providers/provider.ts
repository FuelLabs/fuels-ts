--- conflicted
+++ resolved
@@ -508,7 +508,7 @@
       checkFuelCoreVersionCompatibility(nodeInfo.nodeVersion);
 
     if (!isMajorSupported || !isMinorSupported) {
-      // eslint-disable-next-line no-console
+
       console.warn(
         `The Fuel Node that you are trying to connect to is using fuel-core version ${nodeInfo.nodeVersion},
 which is not supported by the version of the TS SDK that you are using.
@@ -765,13 +765,7 @@
    * @param transactionRequest - The transaction request object.
    * @returns A promise that resolves to the estimated transaction request object.
    */
-<<<<<<< HEAD
-  async estimatePredicates(
-    transactionRequest: TransactionRequest,
-  ): Promise<TransactionRequest> {
-=======
   async estimatePredicates<T extends TransactionRequest>(transactionRequest: T): Promise<T> {
->>>>>>> ee969d31
     const shouldEstimatePredicates = Boolean(
       transactionRequest.inputs.find(
         (input) =>
