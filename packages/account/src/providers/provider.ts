import type { AddressInput } from '@fuel-ts/address';
import { Address, isB256 } from '@fuel-ts/address';
import { ErrorCode, FuelError } from '@fuel-ts/errors';
import type { BigNumberish, BN } from '@fuel-ts/math';
import { bn } from '@fuel-ts/math';
import type { Transaction } from '@fuel-ts/transactions';
import { InputMessageCoder, TransactionCoder, TransactionType } from '@fuel-ts/transactions';
import type { BytesLike } from '@fuel-ts/utils';
import { arrayify, hexlify, DateTime, isDefined, sleep } from '@fuel-ts/utils';
import { checkFuelCoreVersionCompatibility, gte, versions } from '@fuel-ts/versions';
import type { DocumentNode } from 'graphql';
import { GraphQLClient } from 'graphql-request';
import type { GraphQLClientResponse, GraphQLResponse } from 'graphql-request/src/types';
import gql from 'graphql-tag';
import { clone } from 'ramda';

<<<<<<< HEAD
import type { Account } from '../account';
=======
import { deferPromise } from '../connectors/utils/promises';
>>>>>>> 285bbca8

import { getSdk as getOperationsSdk } from './__generated__/operations';
import type {
  GqlReceiptFragment as TransactionReceiptJson,
  GqlNodeInfoFragment as NodeInfoJson,
  GqlChainInfoFragment as ChainInfoJson,
  GqlConsensusParametersVersion,
  GqlContractParameters as ContractParameters,
  GqlDryRunFailureStatusFragment,
  GqlDryRunSuccessStatusFragment,
  GqlFeeParameters as FeeParameters,
  GqlGasCostsFragment as GasCosts,
  GqlPredicateParameters as PredicateParameters,
  GqlScriptParameters as ScriptParameters,
  GqlTxParameters as TxParameters,
  GqlPageInfo,
  GqlRelayedTransactionFailed,
  Requester,
  GqlBlockFragment,
  GqlEstimatePredicatesQuery,
  GqlStatusChangeSubscription,
  GqlSubmitAndAwaitStatusSubscription,
  GqlGetTransactionWithReceiptsQuery,
  GqlGetTransactionsByOwnerQuery,
} from './__generated__/operations';
import { resolveAccountForAssembleTxParams } from './assemble-tx-helpers';
import type { Coin } from './coin';
import type { CoinQuantity, CoinQuantityLike } from './coin-quantity';
import { coinQuantityfy } from './coin-quantity';
import { FuelGraphqlSubscriber } from './fuel-graphql-subscriber';
import type { Message, MessageCoin, MessageProof, MessageStatus } from './message';
import type { ExcludeResourcesOption, Resource } from './resource';
import { ResourceCache } from './resource-cache';
import type {
  TransactionRequestLike,
  TransactionRequest,
  TransactionRequestInput,
  JsonAbisFromAllCalls,
  ScriptTransactionRequest,
  CoinTransactionRequestInput,
} from './transaction-request';
import {
  isPredicate,
  isTransactionTypeCreate,
  isTransactionTypeScript,
  transactionRequestify,
  validateTransactionForAssetBurn,
} from './transaction-request';
import type { TransactionResultReceipt } from './transaction-response';
import { TransactionResponse, getDecodedLogs } from './transaction-response';
import {
  calculateGasFee,
  extractTxError,
  getGasUsedFromReceipts,
  getReceiptsWithMissingData,
} from './utils';
import type { RetryOptions } from './utils/auto-retry-fetch';
import { autoRetryFetch, getWaitDelay } from './utils/auto-retry-fetch';
import { assertGqlResponseHasNoErrors } from './utils/handle-gql-error-message';
import type { ProviderCacheJson, TransactionSummaryJsonPartial } from './utils/serialization';
import {
  deserializeChain,
  deserializeNodeInfo,
  deserializeProviderCache,
  deserializeReceipt,
  parseRawInput,
  parseRawOutput,
} from './utils/serialization';
import { validatePaginationArgs } from './utils/validate-pagination-args';

const MAX_RETRIES = 10;

export const RESOURCES_PAGE_SIZE_LIMIT = 512;
export const TRANSACTIONS_PAGE_SIZE_LIMIT = 60;
export const BALANCES_PAGE_SIZE_LIMIT = 100;
export const BLOCKS_PAGE_SIZE_LIMIT = 5;
export const DEFAULT_RESOURCE_CACHE_TTL = 20_000; // 20 seconds
export const GAS_USED_MODIFIER = 1.2;

export type Features = {
  balancePagination: boolean;
  amount128: boolean;
};

export type DryRunFailureStatusFragment = GqlDryRunFailureStatusFragment;
export type DryRunSuccessStatusFragment = GqlDryRunSuccessStatusFragment;

export type DryRunStatus = DryRunFailureStatusFragment | DryRunSuccessStatusFragment;

export type CallResult = {
  receipts: TransactionResultReceipt[];
  dryRunStatus?: DryRunStatus;
};

export type EstimateTxDependenciesReturns = CallResult & {
  outputVariables: number;
  missingContractIds: string[];
  rawReceipts: TransactionReceiptJson[];
};

/**
 * A Fuel block
 */
export type Block = {
  id: string;
  height: BN;
  time: string;
  transactionIds: string[];
  header: {
    daHeight: BN;
    stateTransitionBytecodeVersion: string;
    transactionsCount: string;
    transactionsRoot: string;
    messageOutboxRoot: string;
    eventInboxRoot: string;
    prevRoot: string;
    applicationHash: string;
  };
};

export type AccountCoinQuantity = {
  assetId: string;
  amount: BigNumberish;
  account?: Account;
  changeOutputAccount?: Account;
};

export type AssembleTxParams = {
  request: TransactionRequest;
  blockHorizon?: number;
  accountCoinQuantities: AccountCoinQuantity[];
  feePayerAccount: Account;
  excludeInput?: ExcludeResourcesOption;
  estimatePredicates?: boolean;
  reserveGas?: number;
};

export type PageInfo = GqlPageInfo;

export type GetCoinsResponse = {
  coins: Coin[];
  pageInfo: PageInfo;
};

export type GetMessagesResponse = {
  messages: Message[];
  pageInfo: PageInfo;
};

export type GetBalancesResponse = {
  balances: CoinQuantity[];
  pageInfo?: PageInfo;
};

export type GetTransactionsResponse = {
  transactions: Transaction[];
  pageInfo: PageInfo;
};

export type GetAssetDetailsResponse = {
  subId: string;
  contractId: string;
  totalSupply: BN;
};

export type GetBlocksResponse = {
  blocks: Block[];
  pageInfo: PageInfo;
};

export type GetAddressTypeResponse = 'Account' | 'Contract' | 'Transaction' | 'Blob' | 'Asset';

/**
 * Deployed Contract bytecode and contract id
 */
export type ContractResult = {
  id: string;
  bytecode: string;
};

type ModifyStringToBN<T> = {
  [P in keyof T]: P extends 'version' ? T[P] : T[P] extends string ? BN : T[P];
};

export {
  TransactionReceiptJson,
  NodeInfoJson,
  ChainInfoJson,
  GasCosts,
  FeeParameters,
  ContractParameters,
  PredicateParameters,
  ScriptParameters,
  TxParameters,
};

export type ConsensusParameters = {
  version: GqlConsensusParametersVersion;
  chainId: BN;
  baseAssetId: string;
  feeParameters: ModifyStringToBN<FeeParameters>;
  contractParameters: ModifyStringToBN<ContractParameters>;
  predicateParameters: ModifyStringToBN<PredicateParameters>;
  scriptParameters: ModifyStringToBN<ScriptParameters>;
  txParameters: ModifyStringToBN<TxParameters>;
  gasCosts: GasCosts;
};

/**
 * Chain information
 */
export type ChainInfo = {
  name: string;
  baseChainHeight: BN;
  consensusParameters: ConsensusParameters;
};

/**
 * Node information
 */
export type NodeInfo = {
  utxoValidation: boolean;
  vmBacktrace: boolean;
  maxTx: BN;
  maxDepth: BN;
  nodeVersion: string;
};

/** @deprecated This type is no longer used. */
export type NodeInfoAndConsensusParameters = {
  nodeVersion: string;
  gasPerByte: BN;
  gasPriceFactor: BN;
  maxGasPerTx: BN;
};

// #region cost-estimation-1
export type TransactionCost = {
  gasPrice: BN;
  gasUsed: BN;
  minGas: BN;
  minFee: BN;
  maxFee: BN;
  maxGas: BN;
  rawReceipts: TransactionReceiptJson[];
  receipts: TransactionResultReceipt[];
  outputVariables: number;
  missingContractIds: string[];
  estimatedPredicates: TransactionRequestInput[];
  requiredQuantities: CoinQuantity[];
  addedSignatures: number;
  dryRunStatus?: DryRunStatus;
  updateMaxFee?: boolean;
  transactionSummary?: TransactionSummaryJsonPartial;
};
// #endregion cost-estimation-1

/**
 * @hidden
 *
 * Cursor pagination arguments
 *
 * https://relay.dev/graphql/connections.htm#sec-Arguments
 */
export type CursorPaginationArgs = {
  /** Forward pagination limit */
  first?: number | null;
  /** Forward pagination cursor */
  after?: string | null;
  /** Backward pagination limit  */
  last?: number | null;
  /** Backward pagination cursor */
  before?: string | null;
};

/*
 * Provider initialization options
 */
export type ProviderOptions = {
  /**
   * Custom fetch function to use for making requests.
   */
  fetch?: (
    url: string,
    requestInit?: RequestInit,
    providerOptions?: Omit<ProviderOptions, 'fetch'>
  ) => Promise<Response>;
  /**
   * Timeout [ms] after which every request will be aborted.
   */
  timeout?: number;
  /**
   * Resources cache for the given time [ms]. If set to -1, the cache will be disabled.
   */
  resourceCacheTTL?: number;
  /**
   * Retry options to use when fetching data from the node.
   */
  retryOptions?: RetryOptions;
  /**
   * Custom headers to include in the request.
   */
  headers?: RequestInit['headers'];
  /**
   * Middleware to modify the request before it is sent.
   * This can be used to add headers, modify the body, etc.
   */
  requestMiddleware?: (request: RequestInit) => RequestInit | Promise<RequestInit>;
  /**
   * The cache can be passed in to avoid re-fetching the chain + node info.
   */
  cache?: ProviderCacheJson;
};

/**
 * UTXO validation params
 */
export type UTXOValidationParams = {
  utxoValidation?: boolean;
};

/**
 * Transaction estimation params
 */
export type EstimateTransactionParams = {
  /**
   * Estimate the transaction dependencies.
   */
  estimateTxDependencies?: boolean;
};

export type TransactionCostParams = EstimateTransactionParams & {
  /**
   * The quantities to forward to the contract.
   */
  quantities?: CoinQuantity[];

  /**
   * A callback to sign the transaction.
   *
   * @param request - The transaction request to sign.
   * @returns A promise that resolves to the signed transaction request.
   */
  signatureCallback?: (request: ScriptTransactionRequest) => Promise<ScriptTransactionRequest>;

  /**
   * The gas price to use for the transaction.
   */
  gasPrice?: BN;
};

export type EstimateTxDependenciesParams = {
  /**
   * The gas price to use for the transaction.
   */
  gasPrice?: BN;
};

export type EstimateTxGasAndFeeParams = {
  /**
   * The transaction request to estimate the gas and fee for.
   */
  transactionRequest: TransactionRequest;

  /**
   * The gas price to use for the transaction.
   */
  gasPrice?: BN;
};

/**
 * Provider Call transaction params
 */
export type ProviderCallParams = UTXOValidationParams & EstimateTransactionParams;

/**
 * Provider Send transaction params
 */
export type ProviderSendTxParams = EstimateTransactionParams & {
  /**
   * Whether to enable asset burn for the transaction.
   */
  enableAssetBurn?: boolean;
};

/**
 * URL - Consensus Params mapping.
 */
type ChainInfoCache = Record<string, ChainInfo>;

/**
 * URL - Node Info mapping.
 */
type NodeInfoCache = Record<string, NodeInfo>;

type Operations = ReturnType<typeof getOperationsSdk>;

/**
 * TODO: remove this once pre-confirmation status support lands.
 *
 * Because of the way graphql-codegen works, an empty object is added to the generated status types
 * in place of the pre-confirmation statuses we don't declare in our operations.graphql.
 * Codegen converts these ignored statuses into `{}` types, and that messes up our TS code compilation,
 * because it's not written with this `{}` type in mind.
 * This utility and its application on the types below removes those empty objects from the affected operations,
 * thereby leaving their types unchanged from the perspective of their consumers.
 */
type RemoveCodegenEmptyObject<T> = T extends object ? (keyof T extends never ? never : T) : T;

type StatusChangeSubscription = {
  statusChange: RemoveCodegenEmptyObject<GqlStatusChangeSubscription['statusChange']>;
};

type SubmitAndAwaitStatusSubscription = {
  submitAndAwaitStatus: RemoveCodegenEmptyObject<
    GqlSubmitAndAwaitStatusSubscription['submitAndAwaitStatus']
  >;
};

type TransactionWithReceipts = NonNullable<GqlGetTransactionWithReceiptsQuery['transaction']>;

type GetTransactionWithReceiptsQuery = {
  transaction?: Omit<TransactionWithReceipts, 'status'> & {
    status?: RemoveCodegenEmptyObject<TransactionWithReceipts['status']>;
  };
};

type TransactionsByOwnerNode =
  GqlGetTransactionsByOwnerQuery['transactionsByOwner']['edges'][number]['node'];

type GetTransactionsByOwnerQuery = {
  transactionsByOwner: Omit<GqlGetTransactionsByOwnerQuery['transactionsByOwner'], 'edges'> & {
    edges: Array<{
      node: Omit<TransactionsByOwnerNode, 'status'> & {
        status?: RemoveCodegenEmptyObject<TransactionsByOwnerNode['status']>;
      };
    }>;
  };
};

type SdkOperations = Omit<
  Operations,
  'statusChange' | 'submitAndAwaitStatus' | 'getTransactionWithReceipts' | 'getTransactionsByOwner'
> & {
  statusChange: (
    ...args: Parameters<Operations['statusChange']>
  ) => Promise<AsyncIterable<StatusChangeSubscription>>;
  submitAndAwaitStatus: (
    ...args: Parameters<Operations['submitAndAwaitStatus']>
  ) => Promise<AsyncIterable<SubmitAndAwaitStatusSubscription>>;
  getTransactionWithReceipts: (
    ...args: Parameters<Operations['getTransactionWithReceipts']>
  ) => Promise<GetTransactionWithReceiptsQuery>;
  getTransactionsByOwner: (
    ...args: Parameters<Operations['getTransactionsByOwner']>
  ) => Promise<GetTransactionsByOwnerQuery>;
  getBlobs: (variables: { blobIds: string[] }) => Promise<{ blob: { id: string } | null }[]>;
};

const BLOCK_HEIGHT_SENSITIVE_OPERATIONS: Array<keyof SdkOperations> = [
  'submit',
  'statusChange',
  'getCoinsToSpend',
  'submitAndAwaitStatus',
  'getTransactionWithReceipts',
];

/**
 * A provider for connecting to a node
 */
export default class Provider {
  operations: SdkOperations;
  cache?: ResourceCache;

  /** @hidden */
  /**
   *
   * @param url - If provided, clears cache only for given url
   */
  static clearChainAndNodeCaches(url?: string) {
    if (url) {
      delete Provider.inflightFetchChainAndNodeInfoRequests[url];
      delete Provider.chainInfoCache[url];
      delete Provider.nodeInfoCache[url];
      delete Provider.currentBlockHeightCache[url];
      return;
    }
    Provider.inflightFetchChainAndNodeInfoRequests = {};
    Provider.nodeInfoCache = {};
    Provider.chainInfoCache = {};
    Provider.currentBlockHeightCache = {};
  }

  /** @hidden */
  public url: string;
  /** @hidden */
  private urlWithoutAuth: string;
  /** @hidden */
  private features: Features = {
    balancePagination: false,
    amount128: false,
  };

  /**
   * Governs whether to include the required block height in the request body
   * for block-sensitive operations like when submitting a transaction.
   *
   * This ensures that the operation is executed at the correct block height,
   * regardless of which node in the network the request is routed to.
   *
   * `true` by default.
   */
  public static ENSURE_RPC_CONSISTENCY: boolean = true;
  /** @hidden */
  private static inflightFetchChainAndNodeInfoRequests: Record<string, Promise<number>> = {};
  /** @hidden */
  private static chainInfoCache: ChainInfoCache = {};
  /** @hidden */
  private static nodeInfoCache: NodeInfoCache = {};
  /** @hidden */
  private static currentBlockHeightCache: Record<string, number> = {};
  /** @hidden */
  private static incompatibleNodeVersionMessage: string = '';

  /** @hidden */
  public consensusParametersTimestamp?: number;

  options: ProviderOptions = {
    timeout: undefined,
    resourceCacheTTL: undefined,
    fetch: undefined,
    retryOptions: undefined,
    headers: undefined,
    cache: undefined,
  };

  /**
   * @hidden
   */
  private static getFetchFn(options: ProviderOptions): NonNullable<ProviderOptions['fetch']> {
    const { retryOptions, timeout, headers } = options;

    return autoRetryFetch(async (...args) => {
      const url = args[0];
      const request = args[1];
      const signal = timeout ? AbortSignal.timeout(timeout) : undefined;

      let fullRequest: RequestInit = {
        ...request,
        signal,
        headers: { ...request?.headers, ...headers },
      };

      if (options.requestMiddleware) {
        fullRequest = await options.requestMiddleware(fullRequest);
      }

      if (Provider.ENSURE_RPC_CONSISTENCY) {
        Provider.applyBlockHeight(fullRequest, url);
      }

      return Provider.fetchAndProcessBlockHeight(url, fullRequest, options);
    }, retryOptions);
  }

  private static applyBlockHeight(request: RequestInit, url: string) {
    const operationName = request.body
      ?.toString()
      .match(/"operationName":"(.+)"/)?.[1] as keyof SdkOperations;

    if (!BLOCK_HEIGHT_SENSITIVE_OPERATIONS.includes(operationName)) {
      return;
    }

    const normalizedUrl = url.replace(/-sub$/, '');
    const currentBlockHeight = this.currentBlockHeightCache[normalizedUrl] ?? 0;

    request.body = request.body
      ?.toString()
      .replace(/}$/, `,"extensions":{"required_fuel_block_height":${currentBlockHeight}}}`);
  }

  private static async fetchAndProcessBlockHeight(
    url: string,
    request: RequestInit,
    options: ProviderOptions
  ): Promise<Response> {
    const fetchFn = () =>
      options.fetch ? options.fetch(url, request, options) : fetch(url, request);

    let response: Response = await fetchFn();

    const retryOptions: RetryOptions = {
      maxRetries: 5,
      baseDelay: 500,
    };

    for (let retriesLeft = retryOptions.maxRetries; retriesLeft > 0; --retriesLeft) {
      const responseClone = response.clone();

      let extensions: {
        current_fuel_block_height?: number;
        fuel_block_height_precondition_failed: boolean;
      };

      if (url.endsWith('-sub')) {
        const reader = responseClone.body?.getReader() as ReadableStreamDefaultReader<Uint8Array>;
        const { event } = await FuelGraphqlSubscriber.readEvent(reader);

        extensions = event?.extensions as typeof extensions;
      } else {
        extensions = (await responseClone.json()).extensions;
      }

      Provider.setCurrentBlockHeight(url, extensions?.current_fuel_block_height);

      if (!extensions?.fuel_block_height_precondition_failed) {
        break;
      }

      const retryAttempt = retryOptions.maxRetries - retriesLeft + 1;
      const sleepTime = getWaitDelay(retryOptions, retryAttempt);
      await sleep(sleepTime);

      response = await fetchFn();
    }

    return response;
  }

  private static setCurrentBlockHeight(url: string, height: number | undefined) {
    if (height === undefined) {
      return;
    }

    const normalizedUrl = url.replace(/-sub$/, '');

    const currentBlockHeight: number | undefined = this.currentBlockHeightCache[normalizedUrl];

    if (currentBlockHeight === undefined || height > currentBlockHeight) {
      this.currentBlockHeightCache[normalizedUrl] = height;
    }
  }

  /**
   * Constructor to initialize a Provider.
   *
   * @param url - GraphQL endpoint of the Fuel node
   * @param options - Additional options for the provider
   * @hidden
   */
  constructor(url: string, options: ProviderOptions = {}) {
    const { url: rawUrl, urlWithoutAuth, headers: authHeaders } = Provider.extractBasicAuth(url);

    this.url = rawUrl;
    this.urlWithoutAuth = urlWithoutAuth;
    this.url = url;

    const { FUELS } = versions;
    const headers = { ...authHeaders, ...options.headers, Source: `ts-sdk-${FUELS}` };

    this.options = {
      ...this.options,
      ...options,
      headers,
    };

    this.operations = this.createOperations();
    const { resourceCacheTTL, cache } = this.options;

    /**
     * Re-instantiate chain + node info from the passed in cache
     */
    if (cache) {
      const { consensusParametersTimestamp, chain, nodeInfo } = deserializeProviderCache(cache);
      this.consensusParametersTimestamp = consensusParametersTimestamp;
      Provider.chainInfoCache[this.urlWithoutAuth] = chain;
      Provider.nodeInfoCache[this.urlWithoutAuth] = nodeInfo;
    }

    /**
     * Instantiate the resource cache (for UTXO's + messages)
     */
    if (isDefined(resourceCacheTTL)) {
      if (resourceCacheTTL !== -1) {
        this.cache = new ResourceCache(resourceCacheTTL);
      } else {
        this.cache = undefined;
      }
    } else {
      this.cache = new ResourceCache(DEFAULT_RESOURCE_CACHE_TTL);
    }
  }

  private static extractBasicAuth(url: string): {
    url: string;
    urlWithoutAuth: string;
    headers: ProviderOptions['headers'];
  } {
    let parsedUrl: URL;
    try {
      parsedUrl = new URL(url);
    } catch (error) {
      throw new FuelError(FuelError.CODES.INVALID_URL, 'Invalid URL provided.', { url }, error);
    }

    const username = parsedUrl.username;
    const password = parsedUrl.password;
    const urlWithoutAuth = `${parsedUrl.origin}${parsedUrl.pathname}`;
    if (!(username && password)) {
      return { url, urlWithoutAuth: url, headers: undefined };
    }

    return {
      url,
      urlWithoutAuth,
      headers: { Authorization: `Basic ${btoa(`${username}:${password}`)}` },
    };
  }

  /**
   * Initialize Provider async stuff
   */
  async init(): Promise<Provider> {
    const { nodeInfo } = await this.fetchChainAndNodeInfo();
    this.setupFeatures(nodeInfo.nodeVersion);
    return this;
  }

  /**
   * Returns the `chainInfo` for the current network.
   *
   * @returns the chain information configuration.
   */
  async getChain(): Promise<ChainInfo> {
    await this.init();
    return Provider.chainInfoCache[this.urlWithoutAuth];
  }

  /**
   * Returns the `nodeInfo` for the current network.
   *
   * @returns the node information configuration.
   */
  async getNode(): Promise<NodeInfo> {
    await this.init();
    return Provider.nodeInfoCache[this.urlWithoutAuth];
  }

  /**
   * Returns some helpful parameters related to gas fees.
   */
  async getGasConfig() {
    const {
      txParameters: { maxGasPerTx },
      predicateParameters: { maxGasPerPredicate },
      feeParameters: { gasPriceFactor, gasPerByte },
      gasCosts,
    } = (await this.getChain()).consensusParameters;

    return {
      maxGasPerTx,
      maxGasPerPredicate,
      gasPriceFactor,
      gasPerByte,
      gasCosts,
    };
  }

  /**
   * Updates the URL for the provider and fetches the consensus parameters for the new URL, if needed.
   *
   * @param url - The URL to connect to.
   * @param options - Additional options for the provider.
   */
  async connect(url: string, options?: ProviderOptions): Promise<void> {
    const { url: rawUrl, urlWithoutAuth, headers } = Provider.extractBasicAuth(url);

    this.url = rawUrl;
    this.urlWithoutAuth = urlWithoutAuth;
    this.options = options ?? this.options;
    this.options = { ...this.options, headers: { ...this.options.headers, ...headers } };

    this.operations = this.createOperations();

    await this.init();
  }

  /**
   * Return the chain and node information.
   * @param ignoreCache - If true, ignores the cache and re-fetch configs.
   * @returns A promise that resolves to the Chain and NodeInfo.
   */
  async fetchChainAndNodeInfo(
    ignoreCache: boolean = false
  ): Promise<{ chain: ChainInfo; nodeInfo: NodeInfo }> {
    let nodeInfo: NodeInfo;
    let chain: ChainInfo;

    try {
      nodeInfo = Provider.nodeInfoCache[this.urlWithoutAuth];
      chain = Provider.chainInfoCache[this.urlWithoutAuth];

      const noCache = !nodeInfo || !chain;

      if (ignoreCache || noCache) {
        throw new Error(`Jumps to the catch block and re-fetch`);
      }
    } catch (_err) {
      const inflightRequest: Promise<number> =
        Provider.inflightFetchChainAndNodeInfoRequests[this.urlWithoutAuth];

      // When an inflight is request is available, wait for it to complete
      // Then fetch (which will hit the cached values)
      if (inflightRequest) {
        const now = await inflightRequest;
        this.consensusParametersTimestamp = now;
        return this.fetchChainAndNodeInfo();
      }

      const { promise, resolve } = deferPromise<number>();
      Provider.inflightFetchChainAndNodeInfoRequests[this.urlWithoutAuth] = promise;

      const data = await this.operations.getChainAndNodeInfo();
      nodeInfo = deserializeNodeInfo(data.nodeInfo);
      chain = deserializeChain(data.chain);

      Provider.setIncompatibleNodeVersionMessage(nodeInfo);
      Provider.chainInfoCache[this.urlWithoutAuth] = chain;
      Provider.nodeInfoCache[this.urlWithoutAuth] = nodeInfo;

      const now = Date.now();
      this.consensusParametersTimestamp = now;
      resolve(now);
      delete Provider.inflightFetchChainAndNodeInfoRequests[this.urlWithoutAuth];
    }

    return {
      chain,
      nodeInfo,
    };
  }

  /**
   * @hidden
   */
  private static setIncompatibleNodeVersionMessage(nodeInfo: NodeInfo) {
    const { isMajorSupported, isMinorSupported, supportedVersion } =
      checkFuelCoreVersionCompatibility(nodeInfo.nodeVersion);

    if (!isMajorSupported || !isMinorSupported) {
      Provider.incompatibleNodeVersionMessage = [
        `The Fuel Node that you are trying to connect to is using fuel-core version ${nodeInfo.nodeVersion}.`,
        `The TS SDK currently supports fuel-core version ${supportedVersion}.`,
        `Things may not work as expected.`,
      ].join('\n');
      FuelGraphqlSubscriber.incompatibleNodeVersionMessage =
        Provider.incompatibleNodeVersionMessage;
    }
  }

  /**
   * Create GraphQL client and set operations.
   *
   * @returns The operation SDK object
   * @hidden
   */
  private createOperations(): SdkOperations {
    const fetchFn = Provider.getFetchFn(this.options);
    const gqlClient = new GraphQLClient(this.urlWithoutAuth, {
      fetch: (input: RequestInfo | URL, requestInit?: RequestInit) =>
        fetchFn(input.toString(), requestInit || {}, this.options),
      responseMiddleware: (response: GraphQLClientResponse<unknown> | Error) => {
        if ('response' in response) {
          const graphQlResponse = response.response as GraphQLResponse;
          assertGqlResponseHasNoErrors(
            graphQlResponse.errors,
            Provider.incompatibleNodeVersionMessage
          );
        }
      },
    });

    const executeQuery = (query: DocumentNode, vars: Record<string, unknown>) => {
      const opDefinition = query.definitions.find((x) => x.kind === 'OperationDefinition') as {
        operation: string;
        name: { kind: 'Name'; value: string };
      };
      const isSubscription = opDefinition?.operation === 'subscription';

      if (isSubscription) {
        return FuelGraphqlSubscriber.create({
          url: this.urlWithoutAuth,
          query,
          fetchFn: (url, requestInit) => fetchFn(url as string, requestInit, this.options),
          variables: vars,
          operationName: opDefinition.name.value,
          onEvent: (event) => {
            Provider.setCurrentBlockHeight(
              this.urlWithoutAuth,
              event.extensions?.current_fuel_block_height as number
            );
          },
        });
      }
      return gqlClient.request(query, vars);
    };

    const customOperations = (requester: Requester) => ({
      getBlobs(variables: { blobIds: string[] }) {
        const queryParams = variables.blobIds.map((_, i) => `$blobId${i}: BlobId!`).join(', ');
        const blobParams = variables.blobIds
          .map((_, i) => `blob${i}: blob(id: $blobId${i}) { id }`)
          .join('\n');

        const updatedVariables = variables.blobIds.reduce(
          (acc, blobId, i) => {
            acc[`blobId${i}`] = blobId;
            return acc;
          },
          {} as Record<string, string>
        );

        const document = gql`
          query getBlobs(${queryParams}) {
            ${blobParams}
          }
        `;

        return requester(document, updatedVariables);
      },
    });

    // @ts-expect-error This is due to this function being generic. Its type is specified when calling a specific operation via provider.operations.xyz.
    return { ...getOperationsSdk(executeQuery), ...customOperations(executeQuery) };
  }

  /**
   * @hidden
   */
  private setupFeatures(nodeVersion: string) {
    if (gte(nodeVersion, '0.41.0')) {
      this.features.balancePagination = true;
      this.features.amount128 = true;
    }
  }

  /**
   * Returns the version of the connected node.
   *
   * @returns A promise that resolves to the version string.
   */
  async getVersion(): Promise<string> {
    const {
      nodeInfo: { nodeVersion },
    } = await this.operations.getVersion();
    return nodeVersion;
  }

  /**
   * Returns the latest block number.
   *
   * @returns A promise that resolves to the latest block number.
   */
  async getBlockNumber(): Promise<BN> {
    const {
      chain: {
        latestBlock: { height },
      },
    } = await this.operations.getLatestBlockHeight();
    return bn(height);
  }

  /**
   * Returns the node information for the current provider network.
   *
   * @returns a promise that resolves to the node information.
   */
  async fetchNode(): Promise<NodeInfo> {
    const { nodeInfo } = await this.operations.getNodeInfo();

    const processedNodeInfo: NodeInfo = deserializeNodeInfo(nodeInfo);

    Provider.nodeInfoCache[this.urlWithoutAuth] = processedNodeInfo;

    return processedNodeInfo;
  }

  /**
   * Returns the chain information for the current provider network.
   *
   * @returns a promise that resolves to the chain information.
   */
  async fetchChain(): Promise<ChainInfo> {
    const { chain } = await this.operations.getChain();

    const processedChain = deserializeChain(chain);

    Provider.chainInfoCache[this.urlWithoutAuth] = processedChain;

    return processedChain;
  }

  /**
   * Returns the chain ID for the current provider network.
   *
   * @returns A promise that resolves to the chain ID number.
   */
  async getChainId() {
    const {
      consensusParameters: { chainId },
    } = await this.getChain();
    return chainId.toNumber();
  }

  /**
   * Returns the base asset ID for the current provider network.
   *
   * @returns the base asset ID.
   */
  async getBaseAssetId() {
    const all = await this.getChain();
    const {
      consensusParameters: { baseAssetId },
    } = all;
    return baseAssetId;
  }

  /**
   * Retrieves the details of an asset given its ID.
   *
   * @param assetId - The unique identifier of the asset.
   * @returns A promise that resolves to an object containing the asset details.
   */
  async getAssetDetails(assetId: string): Promise<GetAssetDetailsResponse> {
    const { assetDetails } = await this.operations.getAssetDetails({ assetId });

    const { contractId, subId, totalSupply } = assetDetails;

    return {
      subId,
      contractId,
      totalSupply: bn(totalSupply),
    };
  }

  /**
   * @hidden
   */
  #cacheInputs(inputs: TransactionRequestInput[], transactionId: string): void {
    if (!this.cache) {
      return;
    }

    this.cache.set(transactionId, inputs);
  }

  /**
   * @hidden
   */
  async validateTransaction(tx: TransactionRequest) {
    const {
      consensusParameters: {
        txParameters: { maxInputs, maxOutputs },
      },
    } = await this.getChain();
    if (bn(tx.inputs.length).gt(maxInputs)) {
      throw new FuelError(
        ErrorCode.MAX_INPUTS_EXCEEDED,
        `The transaction exceeds the maximum allowed number of inputs. Tx inputs: ${tx.inputs.length}, max inputs: ${maxInputs}`
      );
    }

    if (bn(tx.outputs.length).gt(maxOutputs)) {
      throw new FuelError(
        ErrorCode.MAX_OUTPUTS_EXCEEDED,
        `The transaction exceeds the maximum allowed number of outputs. Tx outputs: ${tx.outputs.length}, max outputs: ${maxOutputs}`
      );
    }
  }

  /**
   * Submits a transaction to the chain to be executed.
   *
   * If the transaction is missing any dependencies,
   * the transaction will be mutated and those dependencies will be added.
   *
   * @param transactionRequestLike - The transaction request object.
   * @param sendTransactionParams - The provider send transaction parameters (optional).
   * @returns A promise that resolves to the transaction response object.
   */
  async sendTransaction(
    transactionRequestLike: TransactionRequestLike,
    { estimateTxDependencies = true, enableAssetBurn }: ProviderSendTxParams = {}
  ): Promise<TransactionResponse> {
    const transactionRequest = transactionRequestify(transactionRequestLike);
    validateTransactionForAssetBurn(
      await this.getBaseAssetId(),
      transactionRequest,
      enableAssetBurn
    );

    if (estimateTxDependencies) {
      await this.estimateTxDependencies(transactionRequest);
    }

    await this.validateTransaction(transactionRequest);

    const encodedTransaction = hexlify(transactionRequest.toTransactionBytes());

    let abis: JsonAbisFromAllCalls | undefined;

    if (isTransactionTypeScript(transactionRequest)) {
      abis = transactionRequest.abis;
    }
    const subscription = await this.operations.submitAndAwaitStatus({ encodedTransaction });

    this.#cacheInputs(
      transactionRequest.inputs,
      transactionRequest.getTransactionId(await this.getChainId())
    );

    const chainId = await this.getChainId();
    return new TransactionResponse(transactionRequest, this, chainId, abis, subscription);
  }

  /**
   * Executes a transaction without actually submitting it to the chain.
   *
   * If the transaction is missing any dependencies,
   * the transaction will be mutated and those dependencies will be added.
   *
   * @param transactionRequestLike - The transaction request object.
   * @param sendTransactionParams - The provider call parameters (optional).
   * @returns A promise that resolves to the call result object.
   */
  async dryRun(
    transactionRequestLike: TransactionRequestLike,
    { utxoValidation, estimateTxDependencies = true }: ProviderCallParams = {}
  ): Promise<CallResult> {
    const transactionRequest = transactionRequestify(transactionRequestLike);
    if (estimateTxDependencies) {
      return this.estimateTxDependencies(transactionRequest);
    }
    const encodedTransaction = hexlify(transactionRequest.toTransactionBytes());
    const { dryRun: dryRunStatuses } = await this.operations.dryRun({
      encodedTransactions: encodedTransaction,
      utxoValidation: utxoValidation || false,
    });
    const [{ receipts: rawReceipts, status: dryRunStatus }] = dryRunStatuses;
    const receipts = rawReceipts.map(deserializeReceipt);

    return { receipts, dryRunStatus };
  }

  /**
   * Estimates the gas usage for predicates in a transaction request.
   *
   * @template T - The type of the transaction request object.
   *
   * @param transactionRequest - The transaction request to estimate predicates for.
   * @returns A promise that resolves to the updated transaction request with estimated gas usage for predicates.
   */
  async estimatePredicates<T extends TransactionRequest>(transactionRequest: T): Promise<T> {
    const shouldEstimatePredicates = transactionRequest.inputs.some(
      (input) => isPredicate(input) && bn(input.predicateGasUsed).isZero()
    );

    if (!shouldEstimatePredicates) {
      return transactionRequest;
    }

    const encodedTransaction = hexlify(transactionRequest.toTransactionBytes());

    const response = await this.operations.estimatePredicates({
      encodedTransaction,
    });

    const { estimatePredicates } = response;

    // eslint-disable-next-line no-param-reassign
    transactionRequest = this.parseEstimatePredicatesResponse(
      transactionRequest,
      estimatePredicates
    );

    return transactionRequest;
  }

  /**
   * Estimates the gas price and predicates for a given transaction request and block horizon.
   *
   * @param transactionRequest - The transaction request to estimate predicates and gas price for.
   * @param blockHorizon - The block horizon to use for gas price estimation.
   * @returns A promise that resolves to an object containing the updated transaction
   * request and the estimated gas price.
   */
  async estimatePredicatesAndGasPrice<T extends TransactionRequest>(
    transactionRequest: T,
    blockHorizon: number
  ) {
    const shouldEstimatePredicates = transactionRequest.inputs.some(
      (input) => isPredicate(input) && bn(input.predicateGasUsed).isZero()
    );

    if (!shouldEstimatePredicates) {
      const gasPrice = await this.estimateGasPrice(blockHorizon);

      return { transactionRequest, gasPrice };
    }

    const {
      estimateGasPrice: { gasPrice },
      estimatePredicates,
    } = await this.operations.estimatePredicatesAndGasPrice({
      blockHorizon: String(blockHorizon),
      encodedTransaction: hexlify(transactionRequest.toTransactionBytes()),
    });

    // eslint-disable-next-line no-param-reassign
    transactionRequest = this.parseEstimatePredicatesResponse(
      transactionRequest,
      estimatePredicates
    );

    return { transactionRequest, gasPrice: bn(gasPrice) };
  }

  /**
   * Will dryRun a transaction and check for missing dependencies.
   *
   * If there are missing variable outputs,
   * `addVariableOutputs` is called on the transaction.
   *
   * @param transactionRequest - The transaction request object.
   * @param gasPrice - The gas price to use for the transaction, if not provided it will be fetched.
   * @returns A promise that resolves to the estimate transaction dependencies.
   */
  async estimateTxDependencies(
    transactionRequest: TransactionRequest,
    { gasPrice: gasPriceParam }: EstimateTxDependenciesParams = {}
  ): Promise<EstimateTxDependenciesReturns> {
    if (isTransactionTypeCreate(transactionRequest)) {
      return {
        rawReceipts: [],
        receipts: [],
        outputVariables: 0,
        missingContractIds: [],
      };
    }

    let rawReceipts: TransactionReceiptJson[] = [];
    let receipts: TransactionResultReceipt[] = [];
    const missingContractIds: string[] = [];
    let outputVariables = 0;
    let dryRunStatus: DryRunStatus | undefined;

    await this.validateTransaction(transactionRequest);

    const gasPrice = gasPriceParam ?? (await this.estimateGasPrice(10));

    for (let attempt = 0; attempt < MAX_RETRIES; attempt++) {
      const {
        dryRun: [{ receipts: serializedReceipts, status }],
      } = await this.operations.dryRun({
        encodedTransactions: [hexlify(transactionRequest.toTransactionBytes())],
        utxoValidation: false,
        gasPrice: gasPrice.toString(),
      });

      rawReceipts = serializedReceipts;
      receipts = serializedReceipts.map(deserializeReceipt);
      dryRunStatus = status;

      const { missingOutputVariables, missingOutputContractIds } =
        getReceiptsWithMissingData(receipts);

      const hasMissingOutputs =
        missingOutputVariables.length !== 0 || missingOutputContractIds.length !== 0;

      if (hasMissingOutputs && isTransactionTypeScript(transactionRequest)) {
        outputVariables += missingOutputVariables.length;
        transactionRequest.addVariableOutputs(missingOutputVariables.length);
        missingOutputContractIds.forEach(({ contractId }) => {
          transactionRequest.addContractInputAndOutput(new Address(contractId));
          missingContractIds.push(contractId);
        });

        const { maxFee } = await this.estimateTxGasAndFee({
          transactionRequest,
          gasPrice,
        });

        // eslint-disable-next-line no-param-reassign
        transactionRequest.maxFee = maxFee;
      } else {
        break;
      }
    }

    return {
      rawReceipts,
      receipts,
      outputVariables,
      missingContractIds,
      dryRunStatus,
    };
  }

  /**
   * Dry runs multiple transactions and checks for missing dependencies in batches.
   *
   * Transactions are dry run in batches. After each dry run, transactions requiring
   * further modifications are identified. The method iteratively updates these transactions
   * and performs subsequent dry runs until all dependencies for each transaction are satisfied.
   *
   * @param transactionRequests - Array of transaction request objects.
   * @returns A promise that resolves to an array of results for each transaction.
   */
  async estimateMultipleTxDependencies(
    transactionRequests: TransactionRequest[]
  ): Promise<EstimateTxDependenciesReturns[]> {
    const results: EstimateTxDependenciesReturns[] = transactionRequests.map(() => ({
      rawReceipts: [],
      receipts: [],
      outputVariables: 0,
      missingContractIds: [],
      dryRunStatus: undefined,
    }));

    const allRequests = clone(transactionRequests);

    // Map of original request index to its serialized transaction (for ScriptTransactionRequest only)
    const serializedTransactionsMap = new Map();

    // Prepare ScriptTransactionRequests and their indices
    allRequests.forEach((req, index) => {
      if (isTransactionTypeScript(req)) {
        serializedTransactionsMap.set(index, hexlify(req.toTransactionBytes()));
      }
    });

    // Indices of ScriptTransactionRequests
    let transactionsToProcess = Array.from(serializedTransactionsMap.keys());
    let attempt = 0;

    while (transactionsToProcess.length > 0 && attempt < MAX_RETRIES) {
      const encodedTransactions = transactionsToProcess.map((index) =>
        serializedTransactionsMap.get(index)
      );
      const dryRunResults = await this.operations.dryRun({
        encodedTransactions,
        utxoValidation: false,
      });

      const nextRoundTransactions = [];

      for (let i = 0; i < dryRunResults.dryRun.length; i++) {
        const requestIdx = transactionsToProcess[i];
        const { receipts: rawReceipts, status } = dryRunResults.dryRun[i];
        const result = results[requestIdx];
        result.receipts = rawReceipts.map(deserializeReceipt);
        result.dryRunStatus = status;
        const { missingOutputVariables, missingOutputContractIds } = getReceiptsWithMissingData(
          result.receipts
        );
        const hasMissingOutputs =
          missingOutputVariables.length > 0 || missingOutputContractIds.length > 0;
        const request = allRequests[requestIdx];
        if (hasMissingOutputs && isTransactionTypeScript(request)) {
          result.outputVariables += missingOutputVariables.length;
          request.addVariableOutputs(missingOutputVariables.length);
          missingOutputContractIds.forEach(({ contractId }) => {
            request.addContractInputAndOutput(new Address(contractId));
            result.missingContractIds.push(contractId);
          });
          const { maxFee } = await this.estimateTxGasAndFee({
            transactionRequest: request,
          });
          request.maxFee = maxFee;
          // Prepare for the next round of dry run
          serializedTransactionsMap.set(requestIdx, hexlify(request.toTransactionBytes()));
          nextRoundTransactions.push(requestIdx);
        }
      }

      transactionsToProcess = nextRoundTransactions;
      attempt += 1;
    }

    return results;
  }

  /**
   * Dry runs multiple transactions.
   *
   * @param transactionRequests - Array of transaction request objects.
   * @param sendTransactionParams - The provider call parameters (optional).
   *
   * @returns A promise that resolves to an array of results for each transaction call.
   */
  async dryRunMultipleTransactions(
    transactionRequests: TransactionRequest[],
    { utxoValidation, estimateTxDependencies = true }: ProviderCallParams = {}
  ): Promise<CallResult[]> {
    if (estimateTxDependencies) {
      return this.estimateMultipleTxDependencies(transactionRequests);
    }
    const encodedTransactions = transactionRequests.map((tx) => hexlify(tx.toTransactionBytes()));
    const { dryRun: dryRunStatuses } = await this.operations.dryRun({
      encodedTransactions,
      utxoValidation: utxoValidation || false,
    });

    const results = dryRunStatuses.map(({ receipts: rawReceipts, status }) => {
      const receipts = rawReceipts.map(deserializeReceipt);
      return { receipts, dryRunStatus: status };
    });

    return results;
  }

  public async autoRefetchConfigs() {
    const now = Date.now();
    const diff = now - (this.consensusParametersTimestamp ?? 0);

    if (diff < 60000) {
      return;
    }

    // no cache? refetch.
    if (!Provider.chainInfoCache?.[this.urlWithoutAuth]) {
      await this.fetchChainAndNodeInfo(true);
      return;
    }

    const chainInfo = Provider.chainInfoCache[this.urlWithoutAuth];

    const {
      consensusParameters: { version: previous },
    } = chainInfo;

    const {
      chain: {
        latestBlock: {
          header: { consensusParametersVersion: current },
        },
      },
    } = await this.operations.getConsensusParametersVersion();

    // old cache? refetch.
    if (previous !== current) {
      // calling with true to skip cache
      await this.fetchChainAndNodeInfo(true);
    }
  }

  /**
   * Estimates the transaction gas and fee based on the provided transaction request.
   * @param params - The parameters for estimating the transaction gas and fee.
   * @returns An object containing the estimated minimum gas, minimum fee, maximum gas, and maximum fee.
   */
  async estimateTxGasAndFee(params: EstimateTxGasAndFeeParams) {
    const { transactionRequest, gasPrice: gasPriceParam } = params;
    let gasPrice = gasPriceParam;

    await this.autoRefetchConfigs();

    const chainInfo = await this.getChain();
    const { gasPriceFactor, maxGasPerTx } = await this.getGasConfig();

    const minGas = transactionRequest.calculateMinGas(chainInfo);
    if (!isDefined(gasPrice)) {
      gasPrice = await this.estimateGasPrice(10);
    }

    const minFee = calculateGasFee({
      gasPrice: bn(gasPrice),
      gas: minGas,
      priceFactor: gasPriceFactor,
      tip: transactionRequest.tip,
    }).add(1);

    let gasLimit = bn(0);

    // Only Script transactions consume gas
    if (isTransactionTypeScript(transactionRequest)) {
      // If the gasLimit is set to 0, it means we need to estimate it.
      gasLimit = transactionRequest.gasLimit;
      if (transactionRequest.gasLimit.eq(0)) {
        transactionRequest.gasLimit = minGas;

        /*
         * Adjusting the gasLimit of a transaction (TX) impacts its maxGas.
         * Consequently, this affects the maxFee, as it is derived from the maxGas. To accurately estimate the
         * gasLimit for a transaction, especially when the exact gas consumption is uncertain (as in an estimation dry-run),
         * the following steps are required:
         * 1 - Initially, set the gasLimit using the calculated minGas.
         * 2 - Based on this initial gasLimit, calculate the maxGas.
         * 3 - Get the maximum gas per transaction allowed by the chain, and subtract the previously calculated maxGas from this limit.
         * 4 - The result of this subtraction should then be adopted as the new, definitive gasLimit.
         * 5 - Recalculate the maxGas with the updated gasLimit. This new maxGas is then used to compute the maxFee.
         * 6 - The calculated maxFee represents the safe, estimated cost required to fund the transaction.
         */
        transactionRequest.gasLimit = maxGasPerTx.sub(
          transactionRequest.calculateMaxGas(chainInfo, minGas)
        );

        gasLimit = transactionRequest.gasLimit;
      }
    }
    const maxGas = transactionRequest.calculateMaxGas(chainInfo, minGas);
    const maxFee = calculateGasFee({
      gasPrice: bn(gasPrice),
      gas: maxGas,
      priceFactor: gasPriceFactor,
      tip: transactionRequest.tip,
    }).add(1);

    return {
      minGas,
      minFee,
      maxGas,
      maxFee,
      gasPrice,
      gasLimit,
    };
  }

  /**
   * Executes a signed transaction without applying the states changes
   * on the chain.
   *
   * If the transaction is missing any dependencies,
   * the transaction will be mutated and those dependencies will be added
   *
   * @param transactionRequestLike - The transaction request object.
   * @param estimateTxParams - The estimate transaction params (optional).
   * @returns A promise that resolves to the call result object.
   */
  async simulate(
    transactionRequestLike: TransactionRequestLike,
    { estimateTxDependencies = true }: EstimateTransactionParams = {}
  ): Promise<CallResult> {
    const transactionRequest = transactionRequestify(transactionRequestLike);
    if (estimateTxDependencies) {
      return this.estimateTxDependencies(transactionRequest);
    }
    const encodedTransactions = [hexlify(transactionRequest.toTransactionBytes())];

    const { dryRun: dryRunStatuses } = await this.operations.dryRun({
      encodedTransactions,
      utxoValidation: true,
    });

    const callResult = dryRunStatuses.map((dryRunStatus) => {
      const { id, receipts, status } = dryRunStatus;

      const processedReceipts = receipts.map(deserializeReceipt);

      return { id, receipts: processedReceipts, status };
    });

    return { receipts: callResult[0].receipts };
  }

  /**
   * @hidden
   *
   * Returns a transaction cost to enable user
   * to set gasLimit and also reserve balance amounts
   * on the transaction.
   *
   * @param transactionRequestLike - The transaction request object.
   * @param transactionCostParams - The transaction cost parameters (optional).
   *
   * @returns A promise that resolves to the transaction cost object.
   */
  async getTransactionCost(
    transactionRequestLike: TransactionRequestLike,
    { signatureCallback, gasPrice: gasPriceParam }: TransactionCostParams = {}
  ): Promise<Omit<TransactionCost, 'requiredQuantities'>> {
    const txRequestClone = clone(transactionRequestify(transactionRequestLike));
    const updateMaxFee = txRequestClone.maxFee.eq(0);
    const isScriptTransaction = isTransactionTypeScript(txRequestClone);

    // Remove gasLimit to avoid gasLimit when estimating predicates
    if (isScriptTransaction) {
      txRequestClone.gasLimit = bn(0);
    }

    const signedRequest = clone(txRequestClone);
    let addedSignatures = 0;
    if (signatureCallback && isTransactionTypeScript(signedRequest)) {
      const lengthBefore = signedRequest.witnesses.length;
      await signatureCallback(signedRequest);
      addedSignatures = signedRequest.witnesses.length - lengthBefore;
    }

    let gasPrice: BN;

    if (gasPriceParam) {
      gasPrice = gasPriceParam;
      await this.estimatePredicates(signedRequest);
    } else {
      ({ gasPrice } = await this.estimatePredicatesAndGasPrice(signedRequest, 10));
    }

    txRequestClone.updatePredicateGasUsed(signedRequest.inputs);

    /**
     * Calculate minGas and maxGas based on the real transaction
     */
    // eslint-disable-next-line prefer-const
    let { maxFee, maxGas, minFee, minGas, gasLimit } = await this.estimateTxGasAndFee({
      // Fetches and returns a gas price
      transactionRequest: signedRequest,
      gasPrice,
    });

    let rawReceipts: TransactionReceiptJson[] = [];
    let receipts: TransactionResultReceipt[] = [];
    let dryRunStatus: DryRunStatus | undefined;
    let missingContractIds: string[] = [];
    let outputVariables = 0;
    let gasUsed = bn(0);

    txRequestClone.maxFee = maxFee;
    if (isScriptTransaction) {
      txRequestClone.gasLimit = gasLimit;
      if (signatureCallback) {
        await signatureCallback(txRequestClone);
      }

      ({ rawReceipts, receipts, missingContractIds, outputVariables, dryRunStatus } =
        await this.estimateTxDependencies(txRequestClone, { gasPrice }));

      if (dryRunStatus && 'reason' in dryRunStatus) {
        throw this.extractDryRunError(txRequestClone, receipts, dryRunStatus.reason);
      }

      const { maxGasPerTx } = await this.getGasConfig();

      const pristineGasUsed = getGasUsedFromReceipts(receipts);
      gasUsed = bn(pristineGasUsed.muln(GAS_USED_MODIFIER)).max(maxGasPerTx.sub(minGas));
      txRequestClone.gasLimit = gasUsed;

      ({ maxFee, maxGas, minFee, minGas } = await this.estimateTxGasAndFee({
        transactionRequest: txRequestClone,
        gasPrice,
      }));
    }

    const transactionSummary: TransactionSummaryJsonPartial = {
      gasPrice: gasPrice.toString(),
      receipts: rawReceipts,
    };

    return {
      rawReceipts,
      receipts,
      gasUsed,
      gasPrice,
      minGas,
      maxGas,
      minFee,
      maxFee,
      outputVariables,
      missingContractIds,
      addedSignatures,
      estimatedPredicates: txRequestClone.inputs,
      dryRunStatus,
      updateMaxFee,
      transactionSummary,
    };
  }

  async assembleTx(params: AssembleTxParams) {
    const {
      accountCoinQuantities,
      feePayerAccount,
      excludeInput,
      reserveGas,
      blockHorizon = 10,
      estimatePredicates = true,
    } = params;

    const { request } = params;

    const allAddresses = new Set<string>();
    const baseAssetId = await this.getBaseAssetId();

    let feePayerIndex = -1;
    let baseAssetChange;

    const requestChanges = request.getChangeOutputs();

    const requiredBalances = accountCoinQuantities.map((quantity, index) => {
      const { amount, assetId, account = feePayerAccount } = quantity;
      const setChangeOnRequest = requestChanges.find((change) => change.assetId === assetId);

      let { changeOutputAccount } = quantity;

      if (setChangeOnRequest && changeOutputAccount) {
        throw new FuelError(
          ErrorCode.CHANGE_OUTPUT_COLLISION,
          `OutputChange for asset ${assetId} is set in both the request and the txAssemble parameters.`
        );
      }

      if (!changeOutputAccount) {
        changeOutputAccount = account;
      }

      allAddresses.add(account.address.toB256());

      const changePolicy = {
        change: changeOutputAccount.address.toB256(),
      };

      if (assetId === baseAssetId) {
        baseAssetChange = changePolicy.change;
      }

      if (account.address.equals(feePayerAccount.address)) {
        feePayerIndex = index;
      }

      const requiredBalance = {
        account: resolveAccountForAssembleTxParams(account),
        amount: bn(amount).toString(10),
        assetId,
        changePolicy,
      };

      return requiredBalance;
    });

    if (feePayerIndex === -1) {
      allAddresses.add(feePayerAccount.address.toB256());

      const newLength = requiredBalances.push({
        account: resolveAccountForAssembleTxParams(feePayerAccount),
        amount: bn(0).toString(10),
        assetId: baseAssetId,
        changePolicy: {
          change: baseAssetChange || feePayerAccount.address.toB256(),
        },
      });

      feePayerIndex = newLength - 1;
    }

    const idsToExclude = await this.adjustExcludeResourcesForAddress(
      Array.from(allAddresses),
      excludeInput
    );

    const {
      assembleTx: { status, transaction: gqlTransaction, gasPrice },
    } = await this.operations.assembleTx({
      tx: hexlify(request.toTransactionBytes()),
      blockHorizon: String(blockHorizon),
      feeAddressIndex: String(feePayerIndex),
      requiredBalances,
      estimatePredicates,
      excludeInput: idsToExclude,
      reserveGas: reserveGas ? reserveGas.toString(10) : undefined,
    });

    if (status.type === 'DryRunFailureStatus') {
      const parsedReceipts = status.receipts.map(deserializeReceipt);

      throw this.extractDryRunError(request, parsedReceipts, status.reason);
    }

    request.witnesses = gqlTransaction.witnesses || request.witnesses;

    request.inputs = gqlTransaction.inputs?.map(parseRawInput) || request.inputs;
    request.outputs = gqlTransaction.outputs?.map(parseRawOutput) || request.outputs;

    if (gqlTransaction.policies?.maxFee) {
      request.maxFee = bn(gqlTransaction.policies.maxFee);
    }

    if (gqlTransaction.scriptGasLimit) {
      (request as ScriptTransactionRequest).gasLimit = bn(gqlTransaction.scriptGasLimit);
    }

    return {
      assembledRequest: request,
      gasPrice: bn(gasPrice),
      receipts: status.receipts.map(deserializeReceipt),
    };
  }

  /**
   * Returns coins for the given owner.
   *
   * @param owner - The address to get coins for.
   * @param assetId - The asset ID of coins to get (optional).
   * @param paginationArgs - Pagination arguments (optional).
   *
   * @returns A promise that resolves to the coins.
   */
  async getCoins(
    owner: AddressInput,
    assetId?: BytesLike,
    paginationArgs?: CursorPaginationArgs
  ): Promise<GetCoinsResponse> {
    const ownerAddress = new Address(owner);
    const {
      coins: { edges, pageInfo },
    } = await this.operations.getCoins({
      ...validatePaginationArgs({
        paginationLimit: RESOURCES_PAGE_SIZE_LIMIT,
        inputArgs: paginationArgs,
      }),
      filter: { owner: ownerAddress.toB256(), assetId: assetId && hexlify(assetId) },
    });

    const coins = edges.map(({ node }) => ({
      id: node.utxoId,
      assetId: node.assetId,
      amount: bn(node.amount),
      owner: ownerAddress,
      blockCreated: bn(node.blockCreated),
      txCreatedIdx: bn(node.txCreatedIdx),
    }));

    return {
      coins,
      pageInfo,
    };
  }

  /**
   * Returns resources for the given owner satisfying the spend query.
   *
   * @param owner - The address to get resources for.
   * @param quantities - The coin quantities to get.
   * @param excludedIds - IDs of excluded resources from the selection (optional).
   * @returns A promise that resolves to the resources.
   */
  async getResourcesToSpend(
    owner: AddressInput,
    quantities: CoinQuantityLike[],
    excludedIds?: ExcludeResourcesOption
  ): Promise<Resource[]> {
    const ownerAddress = new Address(owner);

    const idsToExclude = await this.adjustExcludeResourcesForAddress(
      [ownerAddress.b256Address],
      excludedIds
    );

    const coinsQuery = {
      owner: ownerAddress.toB256(),
      queryPerAsset: quantities
        .map(coinQuantityfy)
        .map(({ assetId, amount, max: maxPerAsset }) => ({
          assetId: hexlify(assetId),
          amount: (amount.eqn(0) ? bn(1) : amount).toString(10),
          max: maxPerAsset ? maxPerAsset.toString(10) : undefined,
        })),
      excludedIds: idsToExclude,
    };

    const result = await this.operations.getCoinsToSpend(coinsQuery);

    const coins = result.coinsToSpend
      .flat()
      .map((coin) => {
        switch (coin.type) {
          case 'MessageCoin':
            return {
              amount: bn(coin.amount),
              assetId: coin.assetId,
              daHeight: bn(coin.daHeight),
              sender: new Address(coin.sender),
              recipient: new Address(coin.recipient),
              nonce: coin.nonce,
            } as MessageCoin;
          case 'Coin':
            return {
              id: coin.utxoId,
              amount: bn(coin.amount),
              assetId: coin.assetId,
              owner: ownerAddress,
              blockCreated: bn(coin.blockCreated),
              txCreatedIdx: bn(coin.txCreatedIdx),
            } as Coin;
          default:
            return null;
        }
      })
      .filter((v) => !!v) as Array<Resource>;

    return coins;
  }

  /**
   * Returns an array of blobIds that exist on chain, for a given array of blobIds.
   *
   * @param blobIds - blobIds to check.
   * @returns - A promise that resolves to an array of blobIds that exist on chain.
   */
  async getBlobs(blobIds: string[]): Promise<string[]> {
    const res = await this.operations.getBlobs({ blobIds });
    const blobs: (string | null)[] = [];

    Object.keys(res).forEach((key) => {
      // @ts-expect-error keys are strings
      const val = res[key];
      blobs.push(val?.id ?? null);
    });

    return blobs.filter((v) => v) as string[];
  }

  /**
   * Returns block matching the given ID or height.
   *
   * @param idOrHeight - ID or height of the block.
   * @returns A promise that resolves to the block or null.
   */
  async getBlock(idOrHeight: BigNumberish | 'latest'): Promise<Block | null> {
    let block: GqlBlockFragment | undefined | null;

    if (idOrHeight === 'latest') {
      const {
        chain: { latestBlock },
      } = await this.operations.getLatestBlock();
      block = latestBlock;
    } else {
      const isblockId = typeof idOrHeight === 'string' && isB256(idOrHeight);
      const variables = isblockId
        ? { blockId: idOrHeight }
        : { height: bn(idOrHeight).toString(10) };
      const response = await this.operations.getBlock(variables);
      block = response.block;
    }

    if (!block) {
      return null;
    }

    const { header, height, id, transactions } = block;

    return {
      id,
      height: bn(height),
      time: header.time,
      header: {
        applicationHash: header.applicationHash,
        daHeight: bn(header.daHeight),
        eventInboxRoot: header.eventInboxRoot,
        messageOutboxRoot: header.messageOutboxRoot,
        prevRoot: header.prevRoot,
        stateTransitionBytecodeVersion: header.stateTransitionBytecodeVersion,
        transactionsCount: header.transactionsCount,
        transactionsRoot: header.transactionsRoot,
      },
      transactionIds: transactions.map((tx) => tx.id),
    };
  }

  /**
   * Returns all the blocks matching the given parameters.
   *
   * @param params - The parameters to query blocks.
   * @returns A promise that resolves to the blocks.
   */
  async getBlocks(params?: CursorPaginationArgs): Promise<GetBlocksResponse> {
    const {
      blocks: { edges, pageInfo },
    } = await this.operations.getBlocks({
      ...validatePaginationArgs({
        paginationLimit: BLOCKS_PAGE_SIZE_LIMIT,
        inputArgs: params,
      }),
    });

    const blocks: Block[] = edges.map(({ node: block }) => ({
      id: block.id,
      height: bn(block.height),
      time: block.header.time,
      header: {
        applicationHash: block.header.applicationHash,
        daHeight: bn(block.header.daHeight),
        eventInboxRoot: block.header.eventInboxRoot,
        messageOutboxRoot: block.header.messageOutboxRoot,
        prevRoot: block.header.prevRoot,
        stateTransitionBytecodeVersion: block.header.stateTransitionBytecodeVersion,
        transactionsCount: block.header.transactionsCount,
        transactionsRoot: block.header.transactionsRoot,
      },
      transactionIds: block.transactions.map((tx) => tx.id),
    }));

    return { blocks, pageInfo };
  }

  /**
   * Returns block matching the given ID or type, including transaction data.
   *
   * @param idOrHeight - ID or height of the block.
   * @returns A promise that resolves to the block.
   */
  async getBlockWithTransactions(
    /** ID or height of the block */
    idOrHeight: BigNumberish | 'latest'
  ): Promise<(Block & { transactions: Transaction[] }) | null> {
    let variables;
    if (typeof idOrHeight === 'number') {
      variables = { blockHeight: bn(idOrHeight).toString(10) };
    } else if (idOrHeight === 'latest') {
      variables = { blockHeight: (await this.getBlockNumber()).toString() };
    } else if (typeof idOrHeight === 'string' && isB256(idOrHeight)) {
      variables = { blockId: idOrHeight };
    } else {
      variables = { blockHeight: bn(idOrHeight).toString() };
    }

    const { block } = await this.operations.getBlockWithTransactions(variables);

    if (!block) {
      return null;
    }

    return {
      id: block.id,
      height: bn(block.height, 10),
      time: block.header.time,
      header: {
        applicationHash: block.header.applicationHash,
        daHeight: bn(block.header.daHeight),
        eventInboxRoot: block.header.eventInboxRoot,
        messageOutboxRoot: block.header.messageOutboxRoot,
        prevRoot: block.header.prevRoot,
        stateTransitionBytecodeVersion: block.header.stateTransitionBytecodeVersion,
        transactionsCount: block.header.transactionsCount,
        transactionsRoot: block.header.transactionsRoot,
      },
      transactionIds: block.transactions.map((tx) => tx.id),
      transactions: block.transactions.map(
        (tx) => new TransactionCoder().decode(arrayify(tx.rawPayload), 0)?.[0]
      ),
    };
  }

  /**
   * Get transaction with the given ID.
   *
   * @param transactionId - ID of the transaction.
   * @returns A promise that resolves to the transaction.
   */
  async getTransaction<TTransactionType = void>(
    transactionId: string
  ): Promise<Transaction<TTransactionType> | null> {
    const { transaction } = await this.operations.getTransaction({ transactionId });

    if (!transaction) {
      return null;
    }

    try {
      return new TransactionCoder().decode(
        arrayify(transaction.rawPayload),
        0
      )?.[0] as Transaction<TTransactionType>;
    } catch (error) {
      if (error instanceof FuelError && error.code === ErrorCode.UNSUPPORTED_TRANSACTION_TYPE) {
        // eslint-disable-next-line no-console
        console.warn('Unsupported transaction type encountered');
        return null;
      }
      throw error;
    }
  }

  /**
   * Retrieves transactions based on the provided pagination arguments.
   * @param paginationArgs - The pagination arguments for retrieving transactions.
   * @returns A promise that resolves to an object containing the retrieved transactions and pagination information.
   */
  async getTransactions(paginationArgs?: CursorPaginationArgs): Promise<GetTransactionsResponse> {
    const {
      transactions: { edges, pageInfo },
    } = await this.operations.getTransactions({
      ...validatePaginationArgs({
        inputArgs: paginationArgs,
        paginationLimit: TRANSACTIONS_PAGE_SIZE_LIMIT,
      }),
    });

    const coder = new TransactionCoder();
    const transactions = edges
      .map(({ node: { rawPayload } }) => {
        try {
          return coder.decode(arrayify(rawPayload), 0)[0];
        } catch (error) {
          if (error instanceof FuelError && error.code === ErrorCode.UNSUPPORTED_TRANSACTION_TYPE) {
            // eslint-disable-next-line no-console
            console.warn('Unsupported transaction type encountered');
            return null;
          }
          throw error;
        }
      })
      .filter((tx): tx is Transaction => tx !== null);

    return { transactions, pageInfo };
  }

  /**
   * Fetches a compressed block at the specified height.
   *
   * @param height - The height of the block to fetch.
   * @returns The compressed block if available, otherwise `null`.
   */
  async daCompressedBlock(height: string) {
    const { daCompressedBlock } = await this.operations.daCompressedBlock({
      height,
    });

    if (!daCompressedBlock) {
      return null;
    }

    return daCompressedBlock;
  }

  /**
   * Get deployed contract with the given ID.
   *
   * @param contractId - ID of the contract.
   * @returns A promise that resolves to the contract.
   */
  async getContract(contractId: string): Promise<ContractResult | null> {
    const { contract } = await this.operations.getContract({ contractId });
    if (!contract) {
      return null;
    }
    return contract;
  }

  /**
   * Returns the balance for the given contract for the given asset ID.
   *
   * @param contractId - The contract ID to get the balance for.
   * @param assetId - The asset ID of coins to get.
   * @returns A promise that resolves to the balance.
   */
  async getContractBalance(
    /** The contract ID to get the balance for */
    contractId: string | Address,
    /** The asset ID of coins to get */
    assetId: BytesLike
  ): Promise<BN> {
    const { contractBalance } = await this.operations.getContractBalance({
      contract: new Address(contractId).toB256(),
      asset: hexlify(assetId),
    });
    return bn(contractBalance.amount, 10);
  }

  /**
   * Returns the balance for the given owner for the given asset ID.
   *
   * @param owner - The address to get coins for.
   * @param assetId - The asset ID of coins to get.
   * @returns A promise that resolves to the balance.
   */
  async getBalance(
    /** The address to get coins for */
    owner: AddressInput,
    /** The asset ID of coins to get */
    assetId: BytesLike
  ): Promise<BN> {
    const ownerStr = new Address(owner).toB256();
    const assetIdStr = hexlify(assetId);

    if (!this.features.amount128) {
      const { balance } = await this.operations.getBalance({
        owner: ownerStr,
        assetId: assetIdStr,
      });
      return bn(balance.amount, 10);
    }

    const { balance } = await this.operations.getBalanceV2({
      owner: ownerStr,
      assetId: assetIdStr,
    });
    return bn(balance.amountU128, 10);
  }

  /**
   * Returns balances for the given owner.
   *
   * @param owner - The address to get coins for.
   * @param paginationArgs - Pagination arguments (optional).
   * @returns A promise that resolves to the balances.
   */
  async getBalances(
    owner: string | Address,
    paginationArgs?: CursorPaginationArgs
  ): Promise<GetBalancesResponse> {
    if (!this.features.balancePagination) {
      return this.getBalancesV1(owner, paginationArgs);
    }

    return this.getBalancesV2(owner, paginationArgs);
  }

  /**
   * @hidden
   */
  private async getBalancesV1(
    owner: string | Address,
    _paginationArgs?: CursorPaginationArgs
  ): Promise<GetBalancesResponse> {
    const {
      balances: { edges },
    } = await this.operations.getBalances({
      /**
       * The query parameters for this method were designed to support pagination,
       * but the current Fuel-Core implementation does not support pagination yet.
       */
      first: 10000,
      filter: { owner: new Address(owner).toB256() },
    });

    const balances = edges.map(({ node }) => ({
      assetId: node.assetId,
      amount: bn(node.amount),
    }));

    return { balances };
  }

  /**
   * @hidden
   */
  private async getBalancesV2(
    owner: string | Address,
    paginationArgs?: CursorPaginationArgs
  ): Promise<GetBalancesResponse> {
    const {
      balances: { edges, pageInfo },
    } = await this.operations.getBalancesV2({
      ...validatePaginationArgs({
        inputArgs: paginationArgs,
        paginationLimit: BALANCES_PAGE_SIZE_LIMIT,
      }),
      filter: { owner: new Address(owner).toB256() },
    });

    const balances = edges.map(({ node }) => ({
      assetId: node.assetId,
      amount: bn(node.amountU128),
    }));

    return { balances, pageInfo };
  }

  /**
   * Returns message for the given address.
   *
   * @param address - The address to get message from.
   * @param paginationArgs - Pagination arguments (optional).
   * @returns A promise that resolves to the messages.
   */
  async getMessages(
    address: AddressInput,
    paginationArgs?: CursorPaginationArgs
  ): Promise<GetMessagesResponse> {
    const {
      messages: { edges, pageInfo },
    } = await this.operations.getMessages({
      ...validatePaginationArgs({
        inputArgs: paginationArgs,
        paginationLimit: RESOURCES_PAGE_SIZE_LIMIT,
      }),
      owner: new Address(address).toB256(),
    });

    const messages = edges.map(({ node }) => ({
      messageId: InputMessageCoder.getMessageId({
        sender: node.sender,
        recipient: node.recipient,
        nonce: node.nonce,
        amount: bn(node.amount),
        data: node.data,
      }),
      sender: new Address(node.sender),
      recipient: new Address(node.recipient),
      nonce: node.nonce,
      amount: bn(node.amount),
      data: InputMessageCoder.decodeData(node.data),
      daHeight: bn(node.daHeight),
    }));

    return {
      messages,
      pageInfo,
    };
  }

  /**
   * Returns Message Proof for given transaction id and the message id from MessageOut receipt.
   *
   * @param transactionId - The transaction to get message from.
   * @param messageId - The message id from MessageOut receipt.
   * @param commitBlockId - The commit block id (optional).
   * @param commitBlockHeight - The commit block height (optional).
   * @returns A promise that resolves to the message proof.
   */
  async getMessageProof(
    transactionId: string,
    nonce: string,
    commitBlockId?: string,
    commitBlockHeight?: BN
  ): Promise<MessageProof> {
    let inputObject: {
      /** The transaction to get message from */
      transactionId: string;
      /** The message id from MessageOut receipt */
      nonce: string;
      commitBlockId?: string;
      commitBlockHeight?: string;
    } = {
      transactionId,
      nonce,
    };

    if (commitBlockId && commitBlockHeight) {
      throw new FuelError(
        ErrorCode.INVALID_INPUT_PARAMETERS,
        'commitBlockId and commitBlockHeight cannot be used together'
      );
    }

    if (commitBlockId) {
      inputObject = {
        ...inputObject,
        commitBlockId,
      };
    }

    if (commitBlockHeight) {
      inputObject = {
        ...inputObject,
        // Convert BN into a number string required on the query
        // This should probably be fixed on the fuel client side
        commitBlockHeight: commitBlockHeight.toNumber().toString(),
      };
    }

    const result = await this.operations.getMessageProof(inputObject);

    const {
      messageProof,
      messageBlockHeader,
      commitBlockHeader,
      blockProof,
      sender,
      recipient,
      amount,
      data,
    } = result.messageProof;

    return {
      messageProof: {
        proofIndex: bn(messageProof.proofIndex),
        proofSet: messageProof.proofSet,
      },
      blockProof: {
        proofIndex: bn(blockProof.proofIndex),
        proofSet: blockProof.proofSet,
      },
      messageBlockHeader: {
        id: messageBlockHeader.id,
        daHeight: bn(messageBlockHeader.daHeight),
        transactionsCount: Number(messageBlockHeader.transactionsCount),
        transactionsRoot: messageBlockHeader.transactionsRoot,
        height: bn(messageBlockHeader.height),
        prevRoot: messageBlockHeader.prevRoot,
        time: messageBlockHeader.time,
        applicationHash: messageBlockHeader.applicationHash,
        messageReceiptCount: Number(messageBlockHeader.messageReceiptCount),
        messageOutboxRoot: messageBlockHeader.messageOutboxRoot,
        consensusParametersVersion: Number(messageBlockHeader.consensusParametersVersion),
        eventInboxRoot: messageBlockHeader.eventInboxRoot,
        stateTransitionBytecodeVersion: Number(messageBlockHeader.stateTransitionBytecodeVersion),
      },
      commitBlockHeader: {
        id: commitBlockHeader.id,
        daHeight: bn(commitBlockHeader.daHeight),
        transactionsCount: Number(commitBlockHeader.transactionsCount),
        transactionsRoot: commitBlockHeader.transactionsRoot,
        height: bn(commitBlockHeader.height),
        prevRoot: commitBlockHeader.prevRoot,
        time: commitBlockHeader.time,
        applicationHash: commitBlockHeader.applicationHash,
        messageReceiptCount: Number(commitBlockHeader.messageReceiptCount),
        messageOutboxRoot: commitBlockHeader.messageOutboxRoot,
        consensusParametersVersion: Number(commitBlockHeader.consensusParametersVersion),
        eventInboxRoot: commitBlockHeader.eventInboxRoot,
        stateTransitionBytecodeVersion: Number(commitBlockHeader.stateTransitionBytecodeVersion),
      },
      sender: new Address(sender),
      recipient: new Address(recipient),
      nonce,
      amount: bn(amount),
      data,
    };
  }

  /**
   * Get the latest gas price from the node.
   *
   * @returns A promise that resolves to the latest gas price.
   */
  async getLatestGasPrice(): Promise<BN> {
    const { latestGasPrice } = await this.operations.getLatestGasPrice();
    return bn(latestGasPrice.gasPrice);
  }

  /**
   * Returns the estimate gas price for the given block horizon.
   *
   * @param blockHorizon - The block horizon to estimate gas price for.
   * @returns A promise that resolves to the estimated gas price.
   */
  async estimateGasPrice(blockHorizon: number): Promise<BN> {
    const { estimateGasPrice } = await this.operations.estimateGasPrice({
      blockHorizon: String(blockHorizon),
    });
    return bn(estimateGasPrice.gasPrice);
  }

  /**
   * Returns Message Proof for given transaction id and the message id from MessageOut receipt.
   *
   * @param nonce - The nonce of the message to get status from.
   * @returns A promise that resolves to the message status
   */
  async getMessageStatus(
    /** The nonce of the message to get status from */
    nonce: string
  ): Promise<MessageStatus> {
    const result = await this.operations.getMessageStatus({ nonce });
    return result.messageStatus;
  }

  /**
   * Lets you produce blocks with custom timestamps and the block number of the last block produced.
   *
   * @param amount - The amount of blocks to produce.
   * @param startTime - The UNIX timestamp (milliseconds) to set for the first produced block (optional).
   * @returns A promise that resolves to the block number of the last produced block.
   */
  async produceBlocks(amount: number, startTime?: number) {
    const { produceBlocks: latestBlockHeight } = await this.operations.produceBlocks({
      blocksToProduce: bn(amount).toString(10),
      startTimestamp: startTime ? DateTime.fromUnixMilliseconds(startTime).toTai64() : undefined,
    });
    return bn(latestBlockHeight);
  }

  /**
   * Check if the given ID is an account.
   *
   * @param id - The ID to check.
   * @returns A promise that resolves to the result of the check.
   */
  async isUserAccount(id: string): Promise<boolean> {
    const type = await this.getAddressType(id);
    return type === 'Account';
  }

  /**
   * Determines the type of address based on the provided ID.
   *
   * @param id - The ID to be checked.
   * @returns A promise that resolves to a string indicating the type of address.
   */
  async getAddressType(id: string): Promise<GetAddressTypeResponse> {
    const { contract, blob, transaction } = await this.operations.isUserAccount({
      blobId: id,
      contractId: id,
      transactionId: id,
    });

    if (contract) {
      return 'Contract';
    }
    if (blob) {
      return 'Blob';
    }
    if (transaction) {
      return 'Transaction';
    }

    try {
      // Unlike the previous queries this one will throw if the ID is not an assetId
      const asset = await this.getAssetDetails(id);
      if (asset) {
        return 'Asset';
      }
    } catch (e) {}

    return 'Account';
  }

  /**
   * Get the transaction response for the given transaction ID.
   *
   * @param transactionId - The transaction ID to get the response for.
   * @returns A promise that resolves to the transaction response.
   */

  async getTransactionResponse(transactionId: string): Promise<TransactionResponse> {
    const chainId = await this.getChainId();
    return new TransactionResponse(transactionId, this, chainId);
  }

  /**
   * Returns Message for given nonce.
   *
   * @param nonce - The nonce of the message to retrieve.
   * @returns A promise that resolves to the Message object or null.
   */
  async getMessageByNonce(nonce: string): Promise<Message | null> {
    const { message: rawMessage } = await this.operations.getMessageByNonce({ nonce });

    if (!rawMessage) {
      return null;
    }

    const message: Message = {
      messageId: InputMessageCoder.getMessageId({
        sender: rawMessage.sender,
        recipient: rawMessage.recipient,
        nonce,
        amount: bn(rawMessage.amount),
        data: rawMessage.data,
      }),
      sender: new Address(rawMessage.sender),
      recipient: new Address(rawMessage.recipient),
      nonce,
      amount: bn(rawMessage.amount),
      data: InputMessageCoder.decodeData(rawMessage.data),
      daHeight: bn(rawMessage.daHeight),
    };

    return message;
  }

  /**
   * Get the relayed transaction for the given transaction ID.
   *
   * @param relayedTransactionId - The relayed transaction ID to get the response for.
   * @returns A promise that resolves to the relayed transaction.
   */
  async getRelayedTransactionStatus(
    relayedTransactionId: string
  ): Promise<GqlRelayedTransactionFailed | null> {
    const { relayedTransactionStatus } = await this.operations.getRelayedTransactionStatus({
      relayedTransactionId,
    });

    if (!relayedTransactionStatus) {
      return null;
    }

    return relayedTransactionStatus;
  }

  /**
   * @hidden
   */
  public extractDryRunError(
    transactionRequest: TransactionRequest,
    receipts: TransactionResultReceipt[],
    reason: string
  ): FuelError {
    let logs: unknown[] = [];
    if (transactionRequest.type === TransactionType.Script && transactionRequest.abis) {
      logs = getDecodedLogs(
        receipts,
        transactionRequest.abis.main,
        transactionRequest.abis.otherContractsAbis
      );
    }

    return extractTxError({
      logs,
      receipts,
      statusReason: reason,
    });
  }

  /**
   * @hidden
   */
  private parseEstimatePredicatesResponse<T extends TransactionRequest>(
    transactionRequest: T,
    { inputs }: GqlEstimatePredicatesQuery['estimatePredicates']
  ): T {
    if (inputs) {
      inputs.forEach((input, i) => {
        if (input && 'predicateGasUsed' in input && bn(input.predicateGasUsed).gt(0)) {
          // eslint-disable-next-line no-param-reassign
          (<CoinTransactionRequestInput>transactionRequest.inputs[i]).predicateGasUsed =
            input.predicateGasUsed;
        }
      });
    }

    return transactionRequest;
  }

  /**
   * @hidden
   */
  private async adjustExcludeResourcesForAddress(
    addresses: string[],
    excludedIds?: ExcludeResourcesOption
  ) {
    const final = {
      messages: excludedIds?.messages?.map((nonce) => hexlify(nonce)) || [],
      utxos: excludedIds?.utxos?.map((id) => hexlify(id)) || [],
    };

    if (this.cache) {
      const cache = this.cache;
      const allCached = addresses.map((address) => cache.getActiveData(address));

      const {
        consensusParameters: {
          txParameters: { maxInputs: maxInputsBn },
        },
      } = await this.getChain();

      const maxInputs = maxInputsBn.toNumber();

      for (let i = 0; i < allCached.length; i++) {
        let total = final.utxos.length + final.messages.length;
        if (total >= maxInputs) {
          break;
        }

        final.utxos = [...final.utxos, ...allCached[i].utxos.slice(0, maxInputs - total)];

        total = final.utxos.length + final.messages.length;

        if (total >= maxInputs) {
          break;
        }

        final.messages = [...final.messages, ...allCached[i].messages.slice(0, maxInputs - total)];
      }
    }

    return final;
  }
}<|MERGE_RESOLUTION|>--- conflicted
+++ resolved
@@ -14,11 +14,8 @@
 import gql from 'graphql-tag';
 import { clone } from 'ramda';
 
-<<<<<<< HEAD
 import type { Account } from '../account';
-=======
 import { deferPromise } from '../connectors/utils/promises';
->>>>>>> 285bbca8
 
 import { getSdk as getOperationsSdk } from './__generated__/operations';
 import type {
