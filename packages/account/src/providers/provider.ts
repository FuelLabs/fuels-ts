import { Address } from '@fuel-ts/address';
import { ErrorCode, FuelError } from '@fuel-ts/errors';
import type { AbstractAccount, AbstractAddress, BytesLike } from '@fuel-ts/interfaces';
import { BN, bn } from '@fuel-ts/math';
import type { Transaction } from '@fuel-ts/transactions';
import {
  InputType,
  TransactionType,
  InputMessageCoder,
  TransactionCoder,
} from '@fuel-ts/transactions';
import { arrayify, hexlify, DateTime } from '@fuel-ts/utils';
import { checkFuelCoreVersionCompatibility } from '@fuel-ts/versions';
import { equalBytes } from '@noble/curves/abstract/utils';
import type { DocumentNode } from 'graphql';
import { GraphQLClient } from 'graphql-request';
import type { GraphQLResponse } from 'graphql-request/src/types';
import { clone } from 'ramda';

import type { Predicate } from '../predicate';

import { getSdk as getOperationsSdk } from './__generated__/operations';
import type {
  GqlChainInfoFragment,
  GqlConsensusParametersVersion,
  GqlContractParameters as ContractParameters,
  GqlDryRunFailureStatusFragment,
  GqlDryRunSuccessStatusFragment,
  GqlFeeParameters as FeeParameters,
  GqlGasCosts as GasCosts,
  GqlGetBlocksQueryVariables,
  GqlPredicateParameters as PredicateParameters,
  GqlScriptParameters as ScriptParameters,
  GqlTxParameters as TxParameters,
  GqlPageInfo,
<<<<<<< HEAD
  GqlMessage,
  GqlRelayedTransactionFailed,
=======
>>>>>>> 69c3e511
} from './__generated__/operations';
import type { Coin } from './coin';
import type { CoinQuantity, CoinQuantityLike } from './coin-quantity';
import { coinQuantityfy } from './coin-quantity';
import { FuelGraphqlSubscriber } from './fuel-graphql-subscriber';
import { MemoryCache } from './memory-cache';
import type { Message, MessageCoin, MessageProof, MessageStatus } from './message';
import type { ExcludeResourcesOption, Resource } from './resource';
import type {
  TransactionRequestLike,
  TransactionRequest,
  TransactionRequestInput,
  CoinTransactionRequestInput,
  ScriptTransactionRequest,
  JsonAbisFromAllCalls,
} from './transaction-request';
import { transactionRequestify } from './transaction-request';
import type { TransactionResultReceipt } from './transaction-response';
import { TransactionResponse, getDecodedLogs } from './transaction-response';
import { processGqlReceipt } from './transaction-summary/receipt';
import {
  calculateGasFee,
  extractTxError,
  getGasUsedFromReceipts,
  getReceiptsWithMissingData,
} from './utils';
import type { RetryOptions } from './utils/auto-retry-fetch';
import { autoRetryFetch } from './utils/auto-retry-fetch';
import { mergeQuantities } from './utils/merge-quantities';

const MAX_RETRIES = 10;

export type DryRunFailureStatusFragment = GqlDryRunFailureStatusFragment;
export type DryRunSuccessStatusFragment = GqlDryRunSuccessStatusFragment;

export type DryRunStatus = DryRunFailureStatusFragment | DryRunSuccessStatusFragment;

export type CallResult = {
  receipts: TransactionResultReceipt[];
  dryRunStatus?: DryRunStatus;
};

export type EstimateTxDependenciesReturns = CallResult & {
  outputVariables: number;
  missingContractIds: string[];
};

/**
 * A Fuel block
 */
export type Block = {
  id: string;
  height: BN;
  time: string;
  transactionIds: string[];
};

<<<<<<< HEAD
export type GetCoinsResponse = {
  coins: Coin[];
  pageInfo: GqlPageInfo;
};

export type GetMessagesResponse = {
  messages: Message[];
  pageInfo: GqlPageInfo;
};

export type GetBalancesResponse = {
  balances: CoinQuantity[];
=======
export type GetTransactionsResponse = {
  transactions: Transaction[];
>>>>>>> 69c3e511
  pageInfo: GqlPageInfo;
};

/**
 * Deployed Contract bytecode and contract id
 */
export type ContractResult = {
  id: string;
  bytecode: string;
};

type ModifyStringToBN<T> = {
  [P in keyof T]: P extends 'version' ? T[P] : T[P] extends string ? BN : T[P];
};

export {
  GasCosts,
  FeeParameters,
  ContractParameters,
  PredicateParameters,
  ScriptParameters,
  TxParameters,
};

export type ConsensusParameters = {
  version: GqlConsensusParametersVersion;
  chainId: BN;
  baseAssetId: string;
  feeParameters: ModifyStringToBN<FeeParameters>;
  contractParameters: ModifyStringToBN<ContractParameters>;
  predicateParameters: ModifyStringToBN<PredicateParameters>;
  scriptParameters: ModifyStringToBN<ScriptParameters>;
  txParameters: ModifyStringToBN<TxParameters>;
  gasCosts: GasCosts;
};

/**
 * Chain information
 */
export type ChainInfo = {
  name: string;
  baseChainHeight: BN;
  consensusParameters: ConsensusParameters;
  latestBlock: {
    id: string;
    height: BN;
    time: string;
    transactions: Array<{ id: string }>;
  };
};

/**
 * Node information
 */
export type NodeInfo = {
  utxoValidation: boolean;
  vmBacktrace: boolean;
  maxTx: BN;
  maxDepth: BN;
  nodeVersion: string;
};

export type NodeInfoAndConsensusParameters = {
  nodeVersion: string;
  gasPerByte: BN;
  gasPriceFactor: BN;
  maxGasPerTx: BN;
};

// #region cost-estimation-1
export type TransactionCost = {
  gasPrice: BN;
  gasUsed: BN;
  minGas: BN;
  minFee: BN;
  maxFee: BN;
  maxGas: BN;
  receipts: TransactionResultReceipt[];
  outputVariables: number;
  missingContractIds: string[];
  estimatedPredicates: TransactionRequestInput[];
  requiredQuantities: CoinQuantity[];
  addedSignatures: number;
  dryRunStatus?: DryRunStatus;
  updateMaxFee?: boolean;
};
// #endregion cost-estimation-1

const processGqlChain = (chain: GqlChainInfoFragment): ChainInfo => {
  const { name, daHeight, consensusParameters, latestBlock } = chain;

  const {
    contractParams,
    feeParams,
    predicateParams,
    scriptParams,
    txParams,
    gasCosts,
    baseAssetId,
    chainId,
    version,
  } = consensusParameters;

  return {
    name,
    baseChainHeight: bn(daHeight),
    consensusParameters: {
      version,
      chainId: bn(chainId),
      baseAssetId,
      feeParameters: {
        version: feeParams.version,
        gasPerByte: bn(feeParams.gasPerByte),
        gasPriceFactor: bn(feeParams.gasPriceFactor),
      },
      contractParameters: {
        version: contractParams.version,
        contractMaxSize: bn(contractParams.contractMaxSize),
        maxStorageSlots: bn(contractParams.maxStorageSlots),
      },
      txParameters: {
        version: txParams.version,
        maxInputs: bn(txParams.maxInputs),
        maxOutputs: bn(txParams.maxOutputs),
        maxWitnesses: bn(txParams.maxWitnesses),
        maxGasPerTx: bn(txParams.maxGasPerTx),
        maxSize: bn(txParams.maxSize),
        maxBytecodeSubsections: bn(txParams.maxBytecodeSubsections),
      },
      predicateParameters: {
        version: predicateParams.version,
        maxPredicateLength: bn(predicateParams.maxPredicateLength),
        maxPredicateDataLength: bn(predicateParams.maxPredicateDataLength),
        maxGasPerPredicate: bn(predicateParams.maxGasPerPredicate),
        maxMessageDataLength: bn(predicateParams.maxMessageDataLength),
      },
      scriptParameters: {
        version: scriptParams.version,
        maxScriptLength: bn(scriptParams.maxScriptLength),
        maxScriptDataLength: bn(scriptParams.maxScriptDataLength),
      },
      gasCosts,
    },
    latestBlock: {
      id: latestBlock.id,
      height: bn(latestBlock.height),
      time: latestBlock.header.time,
      transactions: latestBlock.transactions.map((i) => ({
        id: i.id,
      })),
    },
  };
};

/**
 * @hidden
 *
 * Cursor pagination arguments
 *
 * https://relay.dev/graphql/connections.htm#sec-Arguments
 */
export type CursorPaginationArgs = {
  /** Forward pagination limit */
  first?: number | null;
  /** Forward pagination cursor */
  after?: string | null;
  /** Backward pagination limit  */
  last?: number | null;
  /** Backward pagination cursor */
  before?: string | null;
};

/*
 * Provider initialization options
 */
export type ProviderOptions = {
  /**
   * Custom fetch function to use for making requests.
   */
  fetch?: (
    url: string,
    requestInit?: RequestInit,
    providerOptions?: Omit<ProviderOptions, 'fetch'>
  ) => Promise<Response>;
  /**
   * Timeout [ms] after which every request will be aborted.
   */
  timeout?: number;
  /**
   * Cache UTXOs for the given time [ms].
   */
  cacheUtxo?: number;
  /**
   * Retry options to use when fetching data from the node.
   */
  retryOptions?: RetryOptions;
  /**
   * Middleware to modify the request before it is sent.
   * This can be used to add headers, modify the body, etc.
   */
  requestMiddleware?: (request: RequestInit) => RequestInit | Promise<RequestInit>;
};

/**
 * UTXO validation params
 */
export type UTXOValidationParams = {
  utxoValidation?: boolean;
};

/**
 * Transaction estimation params
 */
export type EstimateTransactionParams = {
  /**
   * Estimate the transaction dependencies.
   */
  estimateTxDependencies?: boolean;
};

export type TransactionCostParams = EstimateTransactionParams & {
  /**
   * The account that will provide the resources for the transaction.
   */
  resourcesOwner?: AbstractAccount;

  /**
   * The quantities to forward to the contract.
   */
  quantitiesToContract?: CoinQuantity[];

  /**
   * A callback to sign the transaction.
   *
   * @param request - The transaction request to sign.
   * @returns A promise that resolves to the signed transaction request.
   */
  signatureCallback?: (request: ScriptTransactionRequest) => Promise<ScriptTransactionRequest>;
};

/**
 * Provider Call transaction params
 */
export type ProviderCallParams = UTXOValidationParams & EstimateTransactionParams;

/**
 * Provider Send transaction params
 */
export type ProviderSendTxParams = EstimateTransactionParams & {
  /**
   * By default, the promise will resolve immediately after the transaction is submitted.
   *
   * If set to true, the promise will resolve only when the transaction changes status
   * from `SubmittedStatus` to one of `SuccessStatus`, `FailureStatus` or `SqueezedOutStatus`.
   */
  awaitExecution?: boolean;
};

/**
 * URL - Consensus Params mapping.
 */
type ChainInfoCache = Record<string, ChainInfo>;

/**
 * URL - Node Info mapping.
 */
type NodeInfoCache = Record<string, NodeInfo>;

/**
 * A provider for connecting to a node
 */
export default class Provider {
  operations: ReturnType<typeof getOperationsSdk>;
  cache?: MemoryCache;

  /** @hidden */
  static clearChainAndNodeCaches() {
    Provider.nodeInfoCache = {};
    Provider.chainInfoCache = {};
  }

  /** @hidden */
  private static chainInfoCache: ChainInfoCache = {};
  /** @hidden */
  private static nodeInfoCache: NodeInfoCache = {};

  options: ProviderOptions = {
    timeout: undefined,
    cacheUtxo: undefined,
    fetch: undefined,
    retryOptions: undefined,
  };

  /**
   * @hidden
   */
  private static getFetchFn(options: ProviderOptions): NonNullable<ProviderOptions['fetch']> {
    const { retryOptions, timeout } = options;

    return autoRetryFetch(async (...args) => {
      const url = args[0];
      const request = args[1];
      const signal = timeout ? AbortSignal.timeout(timeout) : undefined;

      let fullRequest: RequestInit = { ...request, signal };

      if (options.requestMiddleware) {
        fullRequest = await options.requestMiddleware(fullRequest);
      }

      return options.fetch ? options.fetch(url, fullRequest, options) : fetch(url, fullRequest);
    }, retryOptions);
  }

  /**
   * Constructor to initialize a Provider.
   *
   * @param url - GraphQL endpoint of the Fuel node
   * @param options - Additional options for the provider
   * @hidden
   */
  protected constructor(
    public url: string,
    options: ProviderOptions = {}
  ) {
    this.options = { ...this.options, ...options };
    this.url = url;

    this.operations = this.createOperations();
    this.cache = options.cacheUtxo ? new MemoryCache(options.cacheUtxo) : undefined;
  }

  /**
   * Creates a new instance of the Provider class. This is the recommended way to initialize a Provider.
   *
   * @param url - GraphQL endpoint of the Fuel node
   * @param options - Additional options for the provider
   *
   * @returns A promise that resolves to a Provider instance.
   */
  static async create(url: string, options: ProviderOptions = {}): Promise<Provider> {
    const provider = new Provider(url, options);
    await provider.fetchChainAndNodeInfo();
    return provider;
  }

  /**
   * Returns the cached chainInfo for the current URL.
   *
   * @returns the chain information configuration.
   */
  getChain(): ChainInfo {
    const chain = Provider.chainInfoCache[this.url];
    if (!chain) {
      throw new FuelError(
        ErrorCode.CHAIN_INFO_CACHE_EMPTY,
        'Chain info cache is empty. Make sure you have called `Provider.create` to initialize the provider.'
      );
    }
    return chain;
  }

  /**
   * Returns the cached nodeInfo for the current URL.
   *
   * @returns the node information configuration.
   */
  getNode(): NodeInfo {
    const node = Provider.nodeInfoCache[this.url];
    if (!node) {
      throw new FuelError(
        ErrorCode.NODE_INFO_CACHE_EMPTY,
        'Node info cache is empty. Make sure you have called `Provider.create` to initialize the provider.'
      );
    }
    return node;
  }

  /**
   * Returns some helpful parameters related to gas fees.
   */
  getGasConfig() {
    const {
      txParameters: { maxGasPerTx },
      predicateParameters: { maxGasPerPredicate },
      feeParameters: { gasPriceFactor, gasPerByte },
      gasCosts,
    } = this.getChain().consensusParameters;
    return {
      maxGasPerTx,
      maxGasPerPredicate,
      gasPriceFactor,
      gasPerByte,
      gasCosts,
    };
  }

  /**
   * Updates the URL for the provider and fetches the consensus parameters for the new URL, if needed.
   *
   * @param url - The URL to connect to.
   * @param options - Additional options for the provider.
   */
  async connect(url: string, options?: ProviderOptions): Promise<void> {
    this.url = url;
    this.options = options ?? this.options;
    this.operations = this.createOperations();
    await this.fetchChainAndNodeInfo();
  }

  /**
   * Return the chain and node information.
   *
   * @returns A promise that resolves to the Chain and NodeInfo.
   */
  async fetchChainAndNodeInfo() {
    const chain = await this.fetchChain();
    const nodeInfo = await this.fetchNode();

    Provider.ensureClientVersionIsSupported(nodeInfo);

    return {
      chain,
      nodeInfo,
    };
  }

  /**
   * @hidden
   */
  private static ensureClientVersionIsSupported(nodeInfo: NodeInfo) {
    const { isMajorSupported, isMinorSupported, supportedVersion } =
      checkFuelCoreVersionCompatibility(nodeInfo.nodeVersion);

    if (!isMajorSupported || !isMinorSupported) {
      // eslint-disable-next-line no-console
      console.warn(
        `The Fuel Node that you are trying to connect to is using fuel-core version ${nodeInfo.nodeVersion},
which is not supported by the version of the TS SDK that you are using.
Things may not work as expected.
Supported fuel-core version: ${supportedVersion}.`
      );
    }
  }

  /**
   * Create GraphQL client and set operations.
   *
   * @returns The operation SDK object
   * @hidden
   */
  private createOperations() {
    const fetchFn = Provider.getFetchFn(this.options);
    const gqlClient = new GraphQLClient(this.url, {
      fetch: (url: string, requestInit: RequestInit) => fetchFn(url, requestInit, this.options),
      responseMiddleware: (response: GraphQLResponse<unknown> | Error) => {
        if ('response' in response) {
          const graphQlResponse = response.response as GraphQLResponse;
          if (Array.isArray(graphQlResponse?.errors)) {
            throw new FuelError(
              FuelError.CODES.INVALID_REQUEST,
              graphQlResponse.errors.map((err: Error) => err.message).join('\n\n')
            );
          }
        }
      },
    });

    const executeQuery = (query: DocumentNode, vars: Record<string, unknown>) => {
      const opDefinition = query.definitions.find((x) => x.kind === 'OperationDefinition') as {
        operation: string;
      };
      const isSubscription = opDefinition?.operation === 'subscription';

      if (isSubscription) {
        return new FuelGraphqlSubscriber({
          url: this.url,
          query,
          fetchFn: (url, requestInit) => fetchFn(url as string, requestInit, this.options),
          variables: vars,
        });
      }
      return gqlClient.request(query, vars);
    };

    // @ts-expect-error This is due to this function being generic. Its type is specified when calling a specific operation via provider.operations.xyz.
    return getOperationsSdk(executeQuery);
  }

  /**
   * Returns the version of the connected node.
   *
   * @returns A promise that resolves to the version string.
   */
  async getVersion(): Promise<string> {
    const {
      nodeInfo: { nodeVersion },
    } = await this.operations.getVersion();
    return nodeVersion;
  }

  /**
   * Returns the latest block number.
   *
   * @returns A promise that resolves to the latest block number.
   */
  async getBlockNumber(): Promise<BN> {
    const { chain } = await this.operations.getChain();
    return bn(chain.latestBlock.height, 10);
  }

  /**
   * Returns the node information for the current provider network.
   *
   * @returns a promise that resolves to the node information.
   */
  async fetchNode(): Promise<NodeInfo> {
    const { nodeInfo } = await this.operations.getNodeInfo();

    const processedNodeInfo: NodeInfo = {
      maxDepth: bn(nodeInfo.maxDepth),
      maxTx: bn(nodeInfo.maxTx),
      nodeVersion: nodeInfo.nodeVersion,
      utxoValidation: nodeInfo.utxoValidation,
      vmBacktrace: nodeInfo.vmBacktrace,
    };

    Provider.nodeInfoCache[this.url] = processedNodeInfo;

    return processedNodeInfo;
  }

  /**
   * Returns the chain information for the current provider network.
   *
   * @returns a promise that resolves to the chain information.
   */
  async fetchChain(): Promise<ChainInfo> {
    const { chain } = await this.operations.getChain();

    const processedChain = processGqlChain(chain);

    Provider.chainInfoCache[this.url] = processedChain;

    return processedChain;
  }

  /**
   * Returns the chain ID for the current provider network.
   *
   * @returns A promise that resolves to the chain ID number.
   */
  getChainId() {
    const {
      consensusParameters: { chainId },
    } = this.getChain();
    return chainId.toNumber();
  }

  /**
   * Returns the base asset ID for the current provider network.
   *
   * @returns the base asset ID.
   */
  getBaseAssetId() {
    const {
      consensusParameters: { baseAssetId },
    } = this.getChain();
    return baseAssetId;
  }

  /**
   * @hidden
   */
  #cacheInputs(inputs: TransactionRequestInput[]): void {
    if (!this.cache) {
      return;
    }

    inputs.forEach((input) => {
      if (input.type === InputType.Coin) {
        this.cache?.set(input.id);
      }
    });
  }

  /**
   * Submits a transaction to the chain to be executed.
   *
   * If the transaction is missing any dependencies,
   * the transaction will be mutated and those dependencies will be added.
   *
   * @param transactionRequestLike - The transaction request object.
   * @param sendTransactionParams - The provider send transaction parameters (optional).
   * @returns A promise that resolves to the transaction response object.
   */
  // #region Provider-sendTransaction
  async sendTransaction(
    transactionRequestLike: TransactionRequestLike,
    { estimateTxDependencies = true, awaitExecution = false }: ProviderSendTxParams = {}
  ): Promise<TransactionResponse> {
    const transactionRequest = transactionRequestify(transactionRequestLike);
    this.#cacheInputs(transactionRequest.inputs);
    if (estimateTxDependencies) {
      await this.estimateTxDependencies(transactionRequest);
    }
    // #endregion Provider-sendTransaction

    const encodedTransaction = hexlify(transactionRequest.toTransactionBytes());

    let abis: JsonAbisFromAllCalls | undefined;

    if (transactionRequest.type === TransactionType.Script) {
      abis = transactionRequest.abis;
    }

    if (awaitExecution) {
      const subscription = this.operations.submitAndAwait({ encodedTransaction });
      for await (const { submitAndAwait } of subscription) {
        if (submitAndAwait.type === 'SqueezedOutStatus') {
          throw new FuelError(
            ErrorCode.TRANSACTION_SQUEEZED_OUT,
            `Transaction Squeezed Out with reason: ${submitAndAwait.reason}`
          );
        }

        if (submitAndAwait.type !== 'SubmittedStatus') {
          break;
        }
      }

      const transactionId = transactionRequest.getTransactionId(this.getChainId());
      const response = new TransactionResponse(transactionId, this, abis);
      await response.fetch();
      return response;
    }

    const {
      submit: { id: transactionId },
    } = await this.operations.submit({ encodedTransaction });

    return new TransactionResponse(transactionId, this, abis);
  }

  /**
   * Executes a transaction without actually submitting it to the chain.
   *
   * If the transaction is missing any dependencies,
   * the transaction will be mutated and those dependencies will be added.
   *
   * @param transactionRequestLike - The transaction request object.
   * @param sendTransactionParams - The provider call parameters (optional).
   * @returns A promise that resolves to the call result object.
   */
  async dryRun(
    transactionRequestLike: TransactionRequestLike,
    { utxoValidation, estimateTxDependencies = true }: ProviderCallParams = {}
  ): Promise<CallResult> {
    const transactionRequest = transactionRequestify(transactionRequestLike);
    if (estimateTxDependencies) {
      return this.estimateTxDependencies(transactionRequest);
    }
    const encodedTransaction = hexlify(transactionRequest.toTransactionBytes());
    const { dryRun: dryRunStatuses } = await this.operations.dryRun({
      encodedTransactions: encodedTransaction,
      utxoValidation: utxoValidation || false,
    });
    const [{ receipts: rawReceipts, status: dryRunStatus }] = dryRunStatuses;
    const receipts = rawReceipts.map(processGqlReceipt);

    return { receipts, dryRunStatus };
  }

  /**
   * Verifies whether enough gas is available to complete transaction.
   *
   * @template T - The type of the transaction request object.
   *
   * @param transactionRequest - The transaction request object.
   * @returns A promise that resolves to the estimated transaction request object.
   */
  async estimatePredicates<T extends TransactionRequest>(transactionRequest: T): Promise<T> {
    const shouldEstimatePredicates = Boolean(
      transactionRequest.inputs.find(
        (input) =>
          'predicate' in input &&
          input.predicate &&
          !equalBytes(arrayify(input.predicate), arrayify('0x')) &&
          new BN(input.predicateGasUsed).isZero()
      )
    );
    if (!shouldEstimatePredicates) {
      return transactionRequest;
    }
    const encodedTransaction = hexlify(transactionRequest.toTransactionBytes());
    const response = await this.operations.estimatePredicates({
      encodedTransaction,
    });

    const {
      estimatePredicates: { inputs },
    } = response;

    if (inputs) {
      inputs.forEach((input, index) => {
        if ('predicateGasUsed' in input && bn(input.predicateGasUsed).gt(0)) {
          // eslint-disable-next-line no-param-reassign
          (<CoinTransactionRequestInput>transactionRequest.inputs[index]).predicateGasUsed =
            input.predicateGasUsed;
        }
      });
    }

    return transactionRequest;
  }

  /**
   * Will dryRun a transaction and check for missing dependencies.
   *
   * If there are missing variable outputs,
   * `addVariableOutputs` is called on the transaction.
   *
   * @param transactionRequest - The transaction request object.
   * @returns A promise that resolves to the estimate transaction dependencies.
   */
  async estimateTxDependencies(
    transactionRequest: TransactionRequest
  ): Promise<EstimateTxDependenciesReturns> {
    if (transactionRequest.type === TransactionType.Create) {
      return {
        receipts: [],
        outputVariables: 0,
        missingContractIds: [],
      };
    }

    let receipts: TransactionResultReceipt[] = [];
    const missingContractIds: string[] = [];
    let outputVariables = 0;
    let dryRunStatus: DryRunStatus | undefined;

    for (let attempt = 0; attempt < MAX_RETRIES; attempt++) {
      const {
        dryRun: [{ receipts: rawReceipts, status }],
      } = await this.operations.dryRun({
        encodedTransactions: [hexlify(transactionRequest.toTransactionBytes())],
        utxoValidation: false,
      });

      receipts = rawReceipts.map(processGqlReceipt);
      dryRunStatus = status;

      const { missingOutputVariables, missingOutputContractIds } =
        getReceiptsWithMissingData(receipts);

      const hasMissingOutputs =
        missingOutputVariables.length !== 0 || missingOutputContractIds.length !== 0;

      if (hasMissingOutputs) {
        outputVariables += missingOutputVariables.length;
        transactionRequest.addVariableOutputs(missingOutputVariables.length);
        missingOutputContractIds.forEach(({ contractId }) => {
          transactionRequest.addContractInputAndOutput(Address.fromString(contractId));
          missingContractIds.push(contractId);
        });

        const { maxFee } = await this.estimateTxGasAndFee({
          transactionRequest,
        });

        // eslint-disable-next-line no-param-reassign
        transactionRequest.maxFee = maxFee;
      } else {
        break;
      }
    }

    return {
      receipts,
      outputVariables,
      missingContractIds,
      dryRunStatus,
    };
  }

  /**
   * Dry runs multiple transactions and checks for missing dependencies in batches.
   *
   * Transactions are dry run in batches. After each dry run, transactions requiring
   * further modifications are identified. The method iteratively updates these transactions
   * and performs subsequent dry runs until all dependencies for each transaction are satisfied.
   *
   * @param transactionRequests - Array of transaction request objects.
   * @returns A promise that resolves to an array of results for each transaction.
   */
  async estimateMultipleTxDependencies(
    transactionRequests: TransactionRequest[]
  ): Promise<EstimateTxDependenciesReturns[]> {
    const results: EstimateTxDependenciesReturns[] = transactionRequests.map(() => ({
      receipts: [],
      outputVariables: 0,
      missingContractIds: [],
      dryRunStatus: undefined,
    }));

    const allRequests = clone(transactionRequests);

    // Map of original request index to its serialized transaction (for ScriptTransactionRequest only)
    const serializedTransactionsMap = new Map();

    // Prepare ScriptTransactionRequests and their indices
    allRequests.forEach((req, index) => {
      if (req.type === TransactionType.Script) {
        serializedTransactionsMap.set(index, hexlify(req.toTransactionBytes()));
      }
    });

    // Indices of ScriptTransactionRequests
    let transactionsToProcess = Array.from(serializedTransactionsMap.keys());
    let attempt = 0;

    while (transactionsToProcess.length > 0 && attempt < MAX_RETRIES) {
      const encodedTransactions = transactionsToProcess.map((index) =>
        serializedTransactionsMap.get(index)
      );
      const dryRunResults = await this.operations.dryRun({
        encodedTransactions,
        utxoValidation: false,
      });

      const nextRoundTransactions = [];

      for (let i = 0; i < dryRunResults.dryRun.length; i++) {
        const requestIdx = transactionsToProcess[i];
        const { receipts: rawReceipts, status } = dryRunResults.dryRun[i];
        const result = results[requestIdx];
        result.receipts = rawReceipts.map(processGqlReceipt);
        result.dryRunStatus = status;
        const { missingOutputVariables, missingOutputContractIds } = getReceiptsWithMissingData(
          result.receipts
        );
        const hasMissingOutputs =
          missingOutputVariables.length > 0 || missingOutputContractIds.length > 0;
        const request = allRequests[requestIdx];
        if (hasMissingOutputs && request?.type === TransactionType.Script) {
          result.outputVariables += missingOutputVariables.length;
          request.addVariableOutputs(missingOutputVariables.length);
          missingOutputContractIds.forEach(({ contractId }) => {
            request.addContractInputAndOutput(Address.fromString(contractId));
            result.missingContractIds.push(contractId);
          });
          const { maxFee } = await this.estimateTxGasAndFee({
            transactionRequest: request,
          });
          request.maxFee = maxFee;
          // Prepare for the next round of dry run
          serializedTransactionsMap.set(requestIdx, hexlify(request.toTransactionBytes()));
          nextRoundTransactions.push(requestIdx);
        }
      }

      transactionsToProcess = nextRoundTransactions;
      attempt += 1;
    }

    return results;
  }

  /**
   * Dry runs multiple transactions.
   *
   * @param transactionRequests - Array of transaction request objects.
   * @param sendTransactionParams - The provider call parameters (optional).
   *
   * @returns A promise that resolves to an array of results for each transaction call.
   */
  async dryRunMultipleTransactions(
    transactionRequests: TransactionRequest[],
    { utxoValidation, estimateTxDependencies = true }: ProviderCallParams = {}
  ): Promise<CallResult[]> {
    if (estimateTxDependencies) {
      return this.estimateMultipleTxDependencies(transactionRequests);
    }
    const encodedTransactions = transactionRequests.map((tx) => hexlify(tx.toTransactionBytes()));
    const { dryRun: dryRunStatuses } = await this.operations.dryRun({
      encodedTransactions,
      utxoValidation: utxoValidation || false,
    });

    const results = dryRunStatuses.map(({ receipts: rawReceipts, status }) => {
      const receipts = rawReceipts.map(processGqlReceipt);
      return { receipts, dryRunStatus: status };
    });

    return results;
  }

  /**
   * Estimates the transaction gas and fee based on the provided transaction request.
   * @param transactionRequest - The transaction request object.
   * @returns An object containing the estimated minimum gas, minimum fee, maximum gas, and maximum fee.
   */
  async estimateTxGasAndFee(params: { transactionRequest: TransactionRequest; gasPrice?: BN }) {
    const { transactionRequest } = params;
    let { gasPrice } = params;

    const chainInfo = this.getChain();
    const { gasPriceFactor, maxGasPerTx } = this.getGasConfig();

    const minGas = transactionRequest.calculateMinGas(chainInfo);
    if (!gasPrice) {
      gasPrice = await this.estimateGasPrice(10);
    }

    const minFee = calculateGasFee({
      gasPrice: bn(gasPrice),
      gas: minGas,
      priceFactor: gasPriceFactor,
      tip: transactionRequest.tip,
    }).add(1);

    let gasLimit = bn(0);

    // Only Script transactions consume gas
    if (transactionRequest.type === TransactionType.Script) {
      // If the gasLimit is set to 0, it means we need to estimate it.
      gasLimit = transactionRequest.gasLimit;
      if (transactionRequest.gasLimit.eq(0)) {
        transactionRequest.gasLimit = minGas;

        /*
         * Adjusting the gasLimit of a transaction (TX) impacts its maxGas.
         * Consequently, this affects the maxFee, as it is derived from the maxGas. To accurately estimate the
         * gasLimit for a transaction, especially when the exact gas consumption is uncertain (as in an estimation dry-run),
         * the following steps are required:
         * 1 - Initially, set the gasLimit using the calculated minGas.
         * 2 - Based on this initial gasLimit, calculate the maxGas.
         * 3 - Get the maximum gas per transaction allowed by the chain, and subtract the previously calculated maxGas from this limit.
         * 4 - The result of this subtraction should then be adopted as the new, definitive gasLimit.
         * 5 - Recalculate the maxGas with the updated gasLimit. This new maxGas is then used to compute the maxFee.
         * 6 - The calculated maxFee represents the safe, estimated cost required to fund the transaction.
         */
        transactionRequest.gasLimit = maxGasPerTx.sub(
          transactionRequest.calculateMaxGas(chainInfo, minGas)
        );

        gasLimit = transactionRequest.gasLimit;
      }
    }
    const maxGas = transactionRequest.calculateMaxGas(chainInfo, minGas);
    const maxFee = calculateGasFee({
      gasPrice: bn(gasPrice),
      gas: maxGas,
      priceFactor: gasPriceFactor,
      tip: transactionRequest.tip,
    }).add(1);

    return {
      minGas,
      minFee,
      maxGas,
      maxFee,
      gasPrice,
      gasLimit,
    };
  }

  /**
   * Executes a signed transaction without applying the states changes
   * on the chain.
   *
   * If the transaction is missing any dependencies,
   * the transaction will be mutated and those dependencies will be added
   *
   * @param transactionRequestLike - The transaction request object.
   * @param estimateTxParams - The estimate transaction params (optional).
   * @returns A promise that resolves to the call result object.
   */
  async simulate(
    transactionRequestLike: TransactionRequestLike,
    { estimateTxDependencies = true }: EstimateTransactionParams = {}
  ): Promise<CallResult> {
    const transactionRequest = transactionRequestify(transactionRequestLike);
    if (estimateTxDependencies) {
      return this.estimateTxDependencies(transactionRequest);
    }
    const encodedTransactions = [hexlify(transactionRequest.toTransactionBytes())];

    const { dryRun: dryRunStatuses } = await this.operations.dryRun({
      encodedTransactions,
      utxoValidation: true,
    });

    const callResult = dryRunStatuses.map((dryRunStatus) => {
      const { id, receipts, status } = dryRunStatus;

      const processedReceipts = receipts.map(processGqlReceipt);

      return { id, receipts: processedReceipts, status };
    });

    return { receipts: callResult[0].receipts };
  }

  /**
   * Returns a transaction cost to enable user
   * to set gasLimit and also reserve balance amounts
   * on the the transaction.
   *
   * @param transactionRequestLike - The transaction request object.
   * @param transactionCostParams - The transaction cost parameters (optional).
   *
   * @returns A promise that resolves to the transaction cost object.
   */
  async getTransactionCost(
    transactionRequestLike: TransactionRequestLike,
    { resourcesOwner, signatureCallback, quantitiesToContract = [] }: TransactionCostParams = {}
  ): Promise<TransactionCost> {
    const txRequestClone = clone(transactionRequestify(transactionRequestLike));
    const isScriptTransaction = txRequestClone.type === TransactionType.Script;
    const baseAssetId = this.getBaseAssetId();
    const updateMaxFee = txRequestClone.maxFee.eq(0);
    // Fund with fake UTXOs to avoid not enough funds error
    // Getting coin quantities from amounts being transferred
    const coinOutputsQuantities = txRequestClone.getCoinOutputsQuantities();
    // Combining coin quantities from amounts being transferred and forwarding to contracts
    const allQuantities = mergeQuantities(coinOutputsQuantities, quantitiesToContract);
    // Funding transaction with fake utxos
    txRequestClone.fundWithFakeUtxos(allQuantities, baseAssetId, resourcesOwner?.address);

    /**
     * Estimate predicates gasUsed
     */
    // Remove gasLimit to avoid gasLimit when estimating predicates
    if (isScriptTransaction) {
      txRequestClone.gasLimit = bn(0);
    }

    /**
     * The fake utxos added above can be from a predicate
     * If the resources owner is a predicate,
     * we need to populate the resources with the predicate's data
     * so that predicate estimation can happen.
     */
    if (resourcesOwner && 'populateTransactionPredicateData' in resourcesOwner) {
      (resourcesOwner as Predicate<[]>).populateTransactionPredicateData(txRequestClone);
    }

    const signedRequest = clone(txRequestClone) as ScriptTransactionRequest;

    let addedSignatures = 0;
    if (signatureCallback && isScriptTransaction) {
      const lengthBefore = signedRequest.witnesses.length;
      await signatureCallback(signedRequest);
      addedSignatures = signedRequest.witnesses.length - lengthBefore;
    }

    await this.estimatePredicates(signedRequest);
    txRequestClone.updatePredicateGasUsed(signedRequest.inputs);

    /**
     * Calculate minGas and maxGas based on the real transaction
     */
    // eslint-disable-next-line prefer-const
    let { maxFee, maxGas, minFee, minGas, gasPrice, gasLimit } = await this.estimateTxGasAndFee({
      transactionRequest: signedRequest,
    });

    let receipts: TransactionResultReceipt[] = [];
    let dryRunStatus: DryRunStatus | undefined;
    let missingContractIds: string[] = [];
    let outputVariables = 0;
    let gasUsed = bn(0);

    txRequestClone.maxFee = maxFee;
    if (isScriptTransaction) {
      txRequestClone.gasLimit = gasLimit;
      if (signatureCallback) {
        await signatureCallback(txRequestClone);
      }

      ({ receipts, missingContractIds, outputVariables, dryRunStatus } =
        await this.estimateTxDependencies(txRequestClone));

      if (dryRunStatus && 'reason' in dryRunStatus) {
        throw this.extractDryRunError(txRequestClone, receipts, dryRunStatus);
      }

      gasUsed = getGasUsedFromReceipts(receipts);
      txRequestClone.gasLimit = gasUsed;

      ({ maxFee, maxGas, minFee, minGas, gasPrice } = await this.estimateTxGasAndFee({
        transactionRequest: txRequestClone,
        gasPrice,
      }));
    }

    return {
      requiredQuantities: allQuantities,
      receipts,
      gasUsed,
      gasPrice,
      minGas,
      maxGas,
      minFee,
      maxFee,
      outputVariables,
      missingContractIds,
      addedSignatures,
      estimatedPredicates: txRequestClone.inputs,
      dryRunStatus,
      updateMaxFee,
    };
  }

  /**
   * Get the required quantities and associated resources for a transaction.
   *
   * @param owner - address to add resources from.
   * @param transactionRequestLike - transaction request to populate resources for.
   * @param quantitiesToContract - quantities for the contract (optional).
   *
   * @returns a promise resolving to the required quantities for the transaction.
   */
  async getResourcesForTransaction(
    owner: string | AbstractAddress,
    transactionRequestLike: TransactionRequestLike,
    quantitiesToContract: CoinQuantity[] = []
  ) {
    const ownerAddress = Address.fromAddressOrString(owner);
    const transactionRequest = transactionRequestify(clone(transactionRequestLike));
    const transactionCost = await this.getTransactionCost(transactionRequest, {
      quantitiesToContract,
    });

    // Add the required resources to the transaction from the owner
    transactionRequest.addResources(
      await this.getResourcesToSpend(ownerAddress, transactionCost.requiredQuantities)
    );
    // Refetch transaction costs with the new resources
    // TODO: we could find a way to avoid fetch estimatePredicates again, by returning the transaction or
    // returning a specific gasUsed by the predicate.
    // Also for the dryRun we could have the same issue as we are going to run twice the dryRun and the
    // estimateTxDependencies as we don't have access to the transaction, maybe returning the transaction would
    // be better.
    const { requiredQuantities, ...txCost } = await this.getTransactionCost(transactionRequest, {
      quantitiesToContract,
    });
    const resources = await this.getResourcesToSpend(ownerAddress, requiredQuantities);

    return {
      resources,
      requiredQuantities,
      ...txCost,
    };
  }

  /**
   * Returns coins for the given owner.
   *
   * @param owner - The address to get coins for.
   * @param assetId - The asset ID of coins to get (optional).
   * @param paginationArgs - Pagination arguments (optional).
   *
   * @returns A promise that resolves to the coins.
   */
  async getCoins(
    owner: string | AbstractAddress,
    assetId?: BytesLike,
    paginationArgs?: CursorPaginationArgs
  ): Promise<GetCoinsResponse> {
    const ownerAddress = Address.fromAddressOrString(owner);
    const {
      coins: { edges, pageInfo },
    } = await this.operations.getCoins({
      first: 100,
      ...paginationArgs,
      filter: { owner: ownerAddress.toB256(), assetId: assetId && hexlify(assetId) },
    });

    const coins = edges.map(({ node }) => ({
      id: node.utxoId,
      assetId: node.assetId,
      amount: bn(node.amount),
      owner: Address.fromAddressOrString(node.owner),
      blockCreated: bn(node.blockCreated),
      txCreatedIdx: bn(node.txCreatedIdx),
    }));

    return {
      coins,
      pageInfo,
    };
  }

  /**
   * Returns resources for the given owner satisfying the spend query.
   *
   * @param owner - The address to get resources for.
   * @param quantities - The coin quantities to get.
   * @param excludedIds - IDs of excluded resources from the selection (optional).
   * @returns A promise that resolves to the resources.
   */
  async getResourcesToSpend(
    owner: string | AbstractAddress,
    quantities: CoinQuantityLike[],
    excludedIds?: ExcludeResourcesOption
  ): Promise<Resource[]> {
    const ownerAddress = Address.fromAddressOrString(owner);
    const excludeInput = {
      messages: excludedIds?.messages?.map((nonce) => hexlify(nonce)) || [],
      utxos: excludedIds?.utxos?.map((id) => hexlify(id)) || [],
    };

    if (this.cache) {
      const uniqueUtxos = new Set(
        excludeInput.utxos.concat(this.cache?.getActiveData().map((id) => hexlify(id)))
      );
      excludeInput.utxos = Array.from(uniqueUtxos);
    }
    const coinsQuery = {
      owner: ownerAddress.toB256(),
      queryPerAsset: quantities
        .map(coinQuantityfy)
        .map(({ assetId, amount, max: maxPerAsset }) => ({
          assetId: hexlify(assetId),
          amount: amount.toString(10),
          max: maxPerAsset ? maxPerAsset.toString(10) : undefined,
        })),
      excludedIds: excludeInput,
    };

    const result = await this.operations.getCoinsToSpend(coinsQuery);

    const coins = result.coinsToSpend
      .flat()
      .map((coin) => {
        switch (coin.type) {
          case 'MessageCoin':
            return {
              amount: bn(coin.amount),
              assetId: coin.assetId,
              daHeight: bn(coin.daHeight),
              sender: Address.fromAddressOrString(coin.sender),
              recipient: Address.fromAddressOrString(coin.recipient),
              nonce: coin.nonce,
            } as MessageCoin;
          case 'Coin':
            return {
              id: coin.utxoId,
              amount: bn(coin.amount),
              assetId: coin.assetId,
              owner: Address.fromAddressOrString(coin.owner),
              blockCreated: bn(coin.blockCreated),
              txCreatedIdx: bn(coin.txCreatedIdx),
            } as Coin;
          default:
            return null;
        }
      })
      .filter((v) => !!v) as Array<Resource>;

    return coins;
  }

  /**
   * Returns block matching the given ID or height.
   *
   * @param idOrHeight - ID or height of the block.
   * @returns A promise that resolves to the block or null.
   */
  async getBlock(idOrHeight: string | number | 'latest'): Promise<Block | null> {
    let variables;
    if (typeof idOrHeight === 'number') {
      variables = { height: bn(idOrHeight).toString(10) };
    } else if (idOrHeight === 'latest') {
      variables = { height: (await this.getBlockNumber()).toString(10) };
    } else if (idOrHeight.length === 66) {
      variables = { blockId: idOrHeight };
    } else {
      variables = { blockId: bn(idOrHeight).toString(10) };
    }

    const { block } = await this.operations.getBlock(variables);

    if (!block) {
      return null;
    }

    return {
      id: block.id,
      height: bn(block.height),
      time: block.header.time,
      transactionIds: block.transactions.map((tx) => tx.id),
    };
  }

  /**
   * Returns all the blocks matching the given parameters.
   *
   * @param params - The parameters to query blocks.
   * @returns A promise that resolves to the blocks.
   */
  async getBlocks(params: GqlGetBlocksQueryVariables): Promise<Block[]> {
    const { blocks: fetchedData } = await this.operations.getBlocks(params);

    const blocks: Block[] = fetchedData.edges.map(({ node: block }) => ({
      id: block.id,
      height: bn(block.height),
      time: block.header.time,
      transactionIds: block.transactions.map((tx) => tx.id),
    }));

    return blocks;
  }

  /**
   * Returns block matching the given ID or type, including transaction data.
   *
   * @param idOrHeight - ID or height of the block.
   * @returns A promise that resolves to the block.
   */
  async getBlockWithTransactions(
    /** ID or height of the block */
    idOrHeight: string | number | 'latest'
  ): Promise<(Block & { transactions: Transaction[] }) | null> {
    let variables;
    if (typeof idOrHeight === 'number') {
      variables = { blockHeight: bn(idOrHeight).toString(10) };
    } else if (idOrHeight === 'latest') {
      variables = { blockHeight: (await this.getBlockNumber()).toString() };
    } else {
      variables = { blockId: idOrHeight };
    }

    const { block } = await this.operations.getBlockWithTransactions(variables);

    if (!block) {
      return null;
    }

    return {
      id: block.id,
      height: bn(block.height, 10),
      time: block.header.time,
      transactionIds: block.transactions.map((tx) => tx.id),
      transactions: block.transactions.map(
        (tx) => new TransactionCoder().decode(arrayify(tx.rawPayload), 0)?.[0]
      ),
    };
  }

  /**
   * Get transaction with the given ID.
   *
   * @param transactionId - ID of the transaction.
   * @returns A promise that resolves to the transaction.
   */
  async getTransaction<TTransactionType = void>(
    transactionId: string
  ): Promise<Transaction<TTransactionType> | null> {
    const { transaction } = await this.operations.getTransaction({ transactionId });
    if (!transaction) {
      return null;
    }
    return new TransactionCoder().decode(
      arrayify(transaction.rawPayload),
      0
    )?.[0] as Transaction<TTransactionType>;
  }

  /**
   * Retrieves transactions based on the provided pagination arguments.
   * @param paginationArgs - The pagination arguments for retrieving transactions.
   * @returns A promise that resolves to an object containing the retrieved transactions and pagination information.
   */
  async getTransactions(paginationArgs?: CursorPaginationArgs): Promise<GetTransactionsResponse> {
    const {
      transactions: { edges, pageInfo },
    } = await this.operations.getTransactions(paginationArgs);

    const coder = new TransactionCoder();
    const transactions = edges.map(
      ({ node: { rawPayload } }) => coder.decode(arrayify(rawPayload), 0)[0]
    );

    return { transactions, pageInfo };
  }

  /**
   * Get deployed contract with the given ID.
   *
   * @param contractId - ID of the contract.
   * @returns A promise that resolves to the contract.
   */
  async getContract(contractId: string): Promise<ContractResult | null> {
    const { contract } = await this.operations.getContract({ contractId });
    if (!contract) {
      return null;
    }
    return contract;
  }

  /**
   * Returns the balance for the given contract for the given asset ID.
   *
   * @param contractId - The contract ID to get the balance for.
   * @param assetId - The asset ID of coins to get.
   * @returns A promise that resolves to the balance.
   */
  async getContractBalance(
    /** The contract ID to get the balance for */
    contractId: string | AbstractAddress,
    /** The asset ID of coins to get */
    assetId: BytesLike
  ): Promise<BN> {
    const { contractBalance } = await this.operations.getContractBalance({
      contract: Address.fromAddressOrString(contractId).toB256(),
      asset: hexlify(assetId),
    });
    return bn(contractBalance.amount, 10);
  }

  /**
   * Returns the balance for the given owner for the given asset ID.
   *
   * @param owner - The address to get coins for.
   * @param assetId - The asset ID of coins to get.
   * @returns A promise that resolves to the balance.
   */
  async getBalance(
    /** The address to get coins for */
    owner: string | AbstractAddress,
    /** The asset ID of coins to get */
    assetId: BytesLike
  ): Promise<BN> {
    const { balance } = await this.operations.getBalance({
      owner: Address.fromAddressOrString(owner).toB256(),
      assetId: hexlify(assetId),
    });
    return bn(balance.amount, 10);
  }

  /**
   * Returns balances for the given owner.
   *
   * @param owner - The address to get coins for.
   * @param paginationArgs - Pagination arguments (optional).
   * @returns A promise that resolves to the balances.
   */
  async getBalances(
    owner: string | AbstractAddress,
    paginationArgs?: CursorPaginationArgs
  ): Promise<GetBalancesResponse> {
    const {
      balances: { edges, pageInfo },
    } = await this.operations.getBalances({
      first: 100,
      ...paginationArgs,
      filter: { owner: Address.fromAddressOrString(owner).toB256() },
    });

    const balances = edges.map(({ node }) => ({
      assetId: node.assetId,
      amount: bn(node.amount),
    }));

    return { balances, pageInfo };
  }

  /**
   * Returns message for the given address.
   *
   * @param address - The address to get message from.
   * @param paginationArgs - Pagination arguments (optional).
   * @returns A promise that resolves to the messages.
   */
  async getMessages(
    address: string | AbstractAddress,
    paginationArgs?: CursorPaginationArgs
  ): Promise<GetMessagesResponse> {
    const {
      messages: { edges, pageInfo },
    } = await this.operations.getMessages({
      first: 100,
      ...paginationArgs,
      owner: Address.fromAddressOrString(address).toB256(),
    });

    const messages = edges.map(({ node }) => ({
      messageId: InputMessageCoder.getMessageId({
        sender: node.sender,
        recipient: node.recipient,
        nonce: node.nonce,
        amount: bn(node.amount),
        data: node.data,
      }),
      sender: Address.fromAddressOrString(node.sender),
      recipient: Address.fromAddressOrString(node.recipient),
      nonce: node.nonce,
      amount: bn(node.amount),
      data: InputMessageCoder.decodeData(node.data),
      daHeight: bn(node.daHeight),
    }));

    return {
      messages,
      pageInfo,
    };
  }

  /**
   * Returns Message Proof for given transaction id and the message id from MessageOut receipt.
   *
   * @param transactionId - The transaction to get message from.
   * @param messageId - The message id from MessageOut receipt.
   * @param commitBlockId - The commit block id (optional).
   * @param commitBlockHeight - The commit block height (optional).
   * @returns A promise that resolves to the message proof.
   */
  async getMessageProof(
    transactionId: string,
    nonce: string,
    commitBlockId?: string,
    commitBlockHeight?: BN
  ): Promise<MessageProof | null> {
    let inputObject: {
      /** The transaction to get message from */
      transactionId: string;
      /** The message id from MessageOut receipt */
      nonce: string;
      commitBlockId?: string;
      commitBlockHeight?: string;
    } = {
      transactionId,
      nonce,
    };

    if (commitBlockId && commitBlockHeight) {
      throw new FuelError(
        ErrorCode.INVALID_INPUT_PARAMETERS,
        'commitBlockId and commitBlockHeight cannot be used together'
      );
    }

    if (commitBlockId) {
      inputObject = {
        ...inputObject,
        commitBlockId,
      };
    }

    if (commitBlockHeight) {
      inputObject = {
        ...inputObject,
        // Conver BN into a number string required on the query
        // This should problably be fixed on the fuel client side
        commitBlockHeight: commitBlockHeight.toNumber().toString(),
      };
    }

    const result = await this.operations.getMessageProof(inputObject);

    if (!result.messageProof) {
      return null;
    }

    const {
      messageProof,
      messageBlockHeader,
      commitBlockHeader,
      blockProof,
      sender,
      recipient,
      amount,
      data,
    } = result.messageProof;

    return {
      messageProof: {
        proofIndex: bn(messageProof.proofIndex),
        proofSet: messageProof.proofSet,
      },
      blockProof: {
        proofIndex: bn(blockProof.proofIndex),
        proofSet: blockProof.proofSet,
      },
      messageBlockHeader: {
        id: messageBlockHeader.id,
        daHeight: bn(messageBlockHeader.daHeight),
        transactionsCount: Number(messageBlockHeader.transactionsCount),
        transactionsRoot: messageBlockHeader.transactionsRoot,
        height: bn(messageBlockHeader.height),
        prevRoot: messageBlockHeader.prevRoot,
        time: messageBlockHeader.time,
        applicationHash: messageBlockHeader.applicationHash,
        messageReceiptCount: Number(messageBlockHeader.messageReceiptCount),
        messageOutboxRoot: messageBlockHeader.messageOutboxRoot,
        consensusParametersVersion: Number(messageBlockHeader.consensusParametersVersion),
        eventInboxRoot: messageBlockHeader.eventInboxRoot,
        stateTransitionBytecodeVersion: Number(messageBlockHeader.stateTransitionBytecodeVersion),
      },
      commitBlockHeader: {
        id: commitBlockHeader.id,
        daHeight: bn(commitBlockHeader.daHeight),
        transactionsCount: Number(commitBlockHeader.transactionsCount),
        transactionsRoot: commitBlockHeader.transactionsRoot,
        height: bn(commitBlockHeader.height),
        prevRoot: commitBlockHeader.prevRoot,
        time: commitBlockHeader.time,
        applicationHash: commitBlockHeader.applicationHash,
        messageReceiptCount: Number(commitBlockHeader.messageReceiptCount),
        messageOutboxRoot: commitBlockHeader.messageOutboxRoot,
        consensusParametersVersion: Number(commitBlockHeader.consensusParametersVersion),
        eventInboxRoot: commitBlockHeader.eventInboxRoot,
        stateTransitionBytecodeVersion: Number(commitBlockHeader.stateTransitionBytecodeVersion),
      },
      sender: Address.fromAddressOrString(sender),
      recipient: Address.fromAddressOrString(recipient),
      nonce,
      amount: bn(amount),
      data,
    };
  }

  /**
   * Get the latest gas price from the node.
   *
   * @returns A promise that resolves to the latest gas price.
   */
  async getLatestGasPrice(): Promise<BN> {
    const { latestGasPrice } = await this.operations.getLatestGasPrice();
    return bn(latestGasPrice.gasPrice);
  }

  /**
   * Returns the estimate gas price for the given block horizon.
   *
   * @param blockHorizon - The block horizon to estimate gas price for.
   * @returns A promise that resolves to the estimated gas price.
   */
  async estimateGasPrice(blockHorizon: number): Promise<BN> {
    const { estimateGasPrice } = await this.operations.estimateGasPrice({
      blockHorizon: String(blockHorizon),
    });
    return bn(estimateGasPrice.gasPrice);
  }

  /**
   * Returns Message Proof for given transaction id and the message id from MessageOut receipt.
   *
   * @param nonce - The nonce of the message to get status from.
   * @returns A promise that resolves to the message status
   */
  async getMessageStatus(
    /** The nonce of the message to get status from */
    nonce: string
  ): Promise<MessageStatus> {
    const result = await this.operations.getMessageStatus({ nonce });
    return result.messageStatus;
  }

  /**
   * Lets you produce blocks with custom timestamps and the block number of the last block produced.
   *
   * @param amount - The amount of blocks to produce.
   * @param startTime - The UNIX timestamp (milliseconds) to set for the first produced block (optional).
   * @returns A promise that resolves to the block number of the last produced block.
   */
  async produceBlocks(amount: number, startTime?: number) {
    const { produceBlocks: latestBlockHeight } = await this.operations.produceBlocks({
      blocksToProduce: bn(amount).toString(10),
      startTimestamp: startTime ? DateTime.fromUnixMilliseconds(startTime).toTai64() : undefined,
    });
    return bn(latestBlockHeight);
  }

  /**
   * Get the transaction response for the given transaction ID.
   *
   * @param transactionId - The transaction ID to get the response for.
   * @returns A promise that resolves to the transaction response.
   */
  // eslint-disable-next-line @typescript-eslint/require-await
  async getTransactionResponse(transactionId: string): Promise<TransactionResponse> {
    return new TransactionResponse(transactionId, this);
  }

  /**
   * Returns Message for given nonce.
   *
   * @param nonce - The nonce of the message to retrieve.
   * @returns A promise that resolves to the Message object or null.
   */
  async getMessageByNonce(nonce: string): Promise<GqlMessage | null> {
    const { message } = await this.operations.getMessageByNonce({ nonce });

    if (!message) {
      return null;
    }

    return message;
  }

  /**
   * Get the relayed transaction for the given transaction ID.
   *
   * @param relayedTransactionId - The relayed transaction ID to get the response for.
   * @returns A promise that resolves to the relayed transaction.
   */
  async getRelayedTransactionStatus(
    relayedTransactionId: string
  ): Promise<GqlRelayedTransactionFailed | null> {
    const { relayedTransactionStatus } = await this.operations.getRelayedTransactionStatus({
      relayedTransactionId,
    });

    if (!relayedTransactionStatus) {
      return null;
    }

    return relayedTransactionStatus;
  }

  /**
   * @hidden
   */
  private extractDryRunError(
    transactionRequest: ScriptTransactionRequest,
    receipts: TransactionResultReceipt[],
    dryRunStatus: DryRunStatus
  ): FuelError {
    const status = dryRunStatus as DryRunFailureStatusFragment;
    let logs: unknown[] = [];
    if (transactionRequest.abis) {
      logs = getDecodedLogs(
        receipts,
        transactionRequest.abis.main,
        transactionRequest.abis.otherContractsAbis
      );
    }

    return extractTxError({
      logs,
      receipts,
      statusReason: status.reason,
    });
  }
}<|MERGE_RESOLUTION|>--- conflicted
+++ resolved
@@ -33,11 +33,8 @@
   GqlScriptParameters as ScriptParameters,
   GqlTxParameters as TxParameters,
   GqlPageInfo,
-<<<<<<< HEAD
+  GqlRelayedTransactionFailed,
   GqlMessage,
-  GqlRelayedTransactionFailed,
-=======
->>>>>>> 69c3e511
 } from './__generated__/operations';
 import type { Coin } from './coin';
 import type { CoinQuantity, CoinQuantityLike } from './coin-quantity';
@@ -95,7 +92,6 @@
   transactionIds: string[];
 };
 
-<<<<<<< HEAD
 export type GetCoinsResponse = {
   coins: Coin[];
   pageInfo: GqlPageInfo;
@@ -108,10 +104,11 @@
 
 export type GetBalancesResponse = {
   balances: CoinQuantity[];
-=======
+  pageInfo: GqlPageInfo;
+};
+
 export type GetTransactionsResponse = {
   transactions: Transaction[];
->>>>>>> 69c3e511
   pageInfo: GqlPageInfo;
 };
 
