import type { AddressInput } from '@fuel-ts/address';
import { Address, isB256 } from '@fuel-ts/address';
import { ErrorCode, FuelError } from '@fuel-ts/errors';
import type { BigNumberish, BN } from '@fuel-ts/math';
import { bn } from '@fuel-ts/math';
import type { Transaction } from '@fuel-ts/transactions';
import { InputMessageCoder, TransactionCoder, TransactionType } from '@fuel-ts/transactions';
import type { BytesLike } from '@fuel-ts/utils';
import { arrayify, hexlify, DateTime, isDefined, sleep } from '@fuel-ts/utils';
import { checkFuelCoreVersionCompatibility, gte, versions } from '@fuel-ts/versions';
import type { DocumentNode } from 'graphql';
import { GraphQLClient } from 'graphql-request';
import type { GraphQLClientResponse, GraphQLResponse } from 'graphql-request/src/types';
import gql from 'graphql-tag';
import { clone } from 'ramda';

import type { Account } from '../account';

import { getSdk as getOperationsSdk } from './__generated__/operations';
import type {
  GqlReceiptFragment as TransactionReceiptJson,
  GqlNodeInfoFragment as NodeInfoJson,
  GqlChainInfoFragment as ChainInfoJson,
  GqlConsensusParametersVersion,
  GqlContractParameters as ContractParameters,
  GqlDryRunFailureStatusFragment,
  GqlDryRunSuccessStatusFragment,
  GqlFeeParameters as FeeParameters,
  GqlGasCostsFragment as GasCosts,
  GqlPredicateParameters as PredicateParameters,
  GqlScriptParameters as ScriptParameters,
  GqlTxParameters as TxParameters,
  GqlPageInfo,
  GqlRelayedTransactionFailed,
  Requester,
  GqlBlockFragment,
  GqlEstimatePredicatesQuery,
} from './__generated__/operations';
import { resolveAccountForAssembleTxParams } from './assemble-tx-helpers';
import type { Coin } from './coin';
import type { CoinQuantity, CoinQuantityLike } from './coin-quantity';
import { coinQuantityfy } from './coin-quantity';
import { FuelGraphqlSubscriber } from './fuel-graphql-subscriber';
import type { Message, MessageCoin, MessageProof, MessageStatus } from './message';
import type { ExcludeResourcesOption, Resource } from './resource';
import { ResourceCache } from './resource-cache';
import type {
  TransactionRequestLike,
  TransactionRequest,
  TransactionRequestInput,
  JsonAbisFromAllCalls,
  ScriptTransactionRequest,
  CoinTransactionRequestInput,
} from './transaction-request';
import {
  isPredicate,
  isTransactionTypeCreate,
  isTransactionTypeScript,
  transactionRequestify,
  validateTransactionForAssetBurn,
} from './transaction-request';
import type { TransactionResultReceipt } from './transaction-response';
import { TransactionResponse, getDecodedLogs } from './transaction-response';
<<<<<<< HEAD
=======
import { processGqlReceipt } from './transaction-summary';
>>>>>>> 41d376eb
import {
  calculateGasFee,
  extractTxError,
  getGasUsedFromReceipts,
  getReceiptsWithMissingData,
} from './utils';
import type { RetryOptions } from './utils/auto-retry-fetch';
import { autoRetryFetch, getWaitDelay } from './utils/auto-retry-fetch';
import { assertGqlResponseHasNoErrors } from './utils/handle-gql-error-message';
import type { ProviderCacheJson, TransactionSummaryJsonPartial } from './utils/serialization';
import {
  deserializeChain,
  deserializeNodeInfo,
  deserializeProviderCache,
  deserializeReceipt,
} from './utils/serialization';
import { parseRawInput, parseRawOutput } from './utils/parsers';
import type { ProviderCacheJson, TransactionSummaryJsonPartial } from './utils/serialization';
import {
  deserializeChain,
  deserializeNodeInfo,
  deserializeProviderCache,
  deserializeReceipt,
} from './utils/serialization';
import { validatePaginationArgs } from './utils/validate-pagination-args';

const MAX_RETRIES = 10;

export const RESOURCES_PAGE_SIZE_LIMIT = 512;
export const TRANSACTIONS_PAGE_SIZE_LIMIT = 60;
export const BALANCES_PAGE_SIZE_LIMIT = 100;
export const BLOCKS_PAGE_SIZE_LIMIT = 5;
export const DEFAULT_RESOURCE_CACHE_TTL = 20_000; // 20 seconds
export const GAS_USED_MODIFIER = 1.2;

export type Features = {
  balancePagination: boolean;
  amount128: boolean;
};

export type DryRunFailureStatusFragment = GqlDryRunFailureStatusFragment;
export type DryRunSuccessStatusFragment = GqlDryRunSuccessStatusFragment;

export type DryRunStatus = DryRunFailureStatusFragment | DryRunSuccessStatusFragment;

export type CallResult = {
  receipts: TransactionResultReceipt[];
  dryRunStatus?: DryRunStatus;
};

export type EstimateTxDependenciesReturns = CallResult & {
  outputVariables: number;
  missingContractIds: string[];
  rawReceipts: TransactionReceiptJson[];
};

/**
 * A Fuel block
 */
export type Block = {
  id: string;
  height: BN;
  time: string;
  transactionIds: string[];
  header: {
    daHeight: BN;
    stateTransitionBytecodeVersion: string;
    transactionsCount: string;
    transactionsRoot: string;
    messageOutboxRoot: string;
    eventInboxRoot: string;
    prevRoot: string;
    applicationHash: string;
  };
};

export type AccountCoinQuantity = {
  assetId: string;
  amount: BigNumberish;
  account?: Account;
  changeOutputAccount?: Account;
};

export type AssembleTxParams = {
  request: TransactionRequest;
  blockHorizon?: number;
  accountCoinQuantities: AccountCoinQuantity[];
  feePayerAccount: Account;
  excludeInput?: ExcludeResourcesOption;
  estimatePredicates?: boolean;
  reserveGas?: number;
};

export type PageInfo = GqlPageInfo;

export type GetCoinsResponse = {
  coins: Coin[];
  pageInfo: PageInfo;
};

export type GetMessagesResponse = {
  messages: Message[];
  pageInfo: PageInfo;
};

export type GetBalancesResponse = {
  balances: CoinQuantity[];
  pageInfo?: PageInfo;
};

export type GetTransactionsResponse = {
  transactions: Transaction[];
  pageInfo: PageInfo;
};

export type GetAssetDetailsResponse = {
  subId: string;
  contractId: string;
  totalSupply: BN;
};

export type GetBlocksResponse = {
  blocks: Block[];
  pageInfo: PageInfo;
};

export type GetAddressTypeResponse = 'Account' | 'Contract' | 'Transaction' | 'Blob' | 'Asset';

/**
 * Deployed Contract bytecode and contract id
 */
export type ContractResult = {
  id: string;
  bytecode: string;
};

type ModifyStringToBN<T> = {
  [P in keyof T]: P extends 'version' ? T[P] : T[P] extends string ? BN : T[P];
};

export {
  TransactionReceiptJson,
  NodeInfoJson,
  ChainInfoJson,
  GasCosts,
  FeeParameters,
  ContractParameters,
  PredicateParameters,
  ScriptParameters,
  TxParameters,
};

export type ConsensusParameters = {
  version: GqlConsensusParametersVersion;
  chainId: BN;
  baseAssetId: string;
  feeParameters: ModifyStringToBN<FeeParameters>;
  contractParameters: ModifyStringToBN<ContractParameters>;
  predicateParameters: ModifyStringToBN<PredicateParameters>;
  scriptParameters: ModifyStringToBN<ScriptParameters>;
  txParameters: ModifyStringToBN<TxParameters>;
  gasCosts: GasCosts;
};

/**
 * Chain information
 */
export type ChainInfo = {
  name: string;
  baseChainHeight: BN;
  consensusParameters: ConsensusParameters;
};

/**
 * Node information
 */
export type NodeInfo = {
  utxoValidation: boolean;
  vmBacktrace: boolean;
  maxTx: BN;
  maxDepth: BN;
  nodeVersion: string;
};

/** @deprecated This type is no longer used. */
export type NodeInfoAndConsensusParameters = {
  nodeVersion: string;
  gasPerByte: BN;
  gasPriceFactor: BN;
  maxGasPerTx: BN;
};

// #region cost-estimation-1
export type TransactionCost = {
  gasPrice: BN;
  gasUsed: BN;
  minGas: BN;
  minFee: BN;
  maxFee: BN;
  maxGas: BN;
  rawReceipts: TransactionReceiptJson[];
  receipts: TransactionResultReceipt[];
  outputVariables: number;
  missingContractIds: string[];
  estimatedPredicates: TransactionRequestInput[];
  requiredQuantities: CoinQuantity[];
  addedSignatures: number;
  dryRunStatus?: DryRunStatus;
  updateMaxFee?: boolean;
  transactionSummary?: TransactionSummaryJsonPartial;
};
// #endregion cost-estimation-1

/**
 * @hidden
 *
 * Cursor pagination arguments
 *
 * https://relay.dev/graphql/connections.htm#sec-Arguments
 */
export type CursorPaginationArgs = {
  /** Forward pagination limit */
  first?: number | null;
  /** Forward pagination cursor */
  after?: string | null;
  /** Backward pagination limit  */
  last?: number | null;
  /** Backward pagination cursor */
  before?: string | null;
};

/*
 * Provider initialization options
 */
export type ProviderOptions = {
  /**
   * Custom fetch function to use for making requests.
   */
  fetch?: (
    url: string,
    requestInit?: RequestInit,
    providerOptions?: Omit<ProviderOptions, 'fetch'>
  ) => Promise<Response>;
  /**
   * Timeout [ms] after which every request will be aborted.
   */
  timeout?: number;
  /**
   * Resources cache for the given time [ms]. If set to -1, the cache will be disabled.
   */
  resourceCacheTTL?: number;
  /**
   * Retry options to use when fetching data from the node.
   */
  retryOptions?: RetryOptions;
  /**
   * Custom headers to include in the request.
   */
  headers?: RequestInit['headers'];
  /**
   * Middleware to modify the request before it is sent.
   * This can be used to add headers, modify the body, etc.
   */
  requestMiddleware?: (request: RequestInit) => RequestInit | Promise<RequestInit>;
  /**
   * The cache can be passed in to avoid re-fetching the chain + node info.
   */
  cache?: ProviderCacheJson;
};

/**
 * UTXO validation params
 */
export type UTXOValidationParams = {
  utxoValidation?: boolean;
};

/**
 * Transaction estimation params
 */
export type EstimateTransactionParams = {
  /**
   * Estimate the transaction dependencies.
   */
  estimateTxDependencies?: boolean;
};

export type TransactionCostParams = EstimateTransactionParams & {
  /**
   * The quantities to forward to the contract.
   */
  quantities?: CoinQuantity[];

  /**
   * A callback to sign the transaction.
   *
   * @param request - The transaction request to sign.
   * @returns A promise that resolves to the signed transaction request.
   */
  signatureCallback?: (request: ScriptTransactionRequest) => Promise<ScriptTransactionRequest>;

  /**
   * The gas price to use for the transaction.
   */
  gasPrice?: BN;
};

export type EstimateTxDependenciesParams = {
  /**
   * The gas price to use for the transaction.
   */
  gasPrice?: BN;
};

export type EstimateTxGasAndFeeParams = {
  /**
   * The transaction request to estimate the gas and fee for.
   */
  transactionRequest: TransactionRequest;

  /**
   * The gas price to use for the transaction.
   */
  gasPrice?: BN;
};

/**
 * Provider Call transaction params
 */
export type ProviderCallParams = UTXOValidationParams & EstimateTransactionParams;

/**
 * Provider Send transaction params
 */
export type ProviderSendTxParams = EstimateTransactionParams & {
  /**
   * Whether to enable asset burn for the transaction.
   */
  enableAssetBurn?: boolean;
};

/**
 * URL - Consensus Params mapping.
 */
type ChainInfoCache = Record<string, ChainInfo>;

/**
 * URL - Node Info mapping.
 */
type NodeInfoCache = Record<string, NodeInfo>;

type Operations = ReturnType<typeof getOperationsSdk>;

type SdkOperations = Omit<Operations, 'statusChange' | 'submitAndAwaitStatus'> & {
  statusChange: (
    ...args: Parameters<Operations['statusChange']>
  ) => Promise<ReturnType<Operations['statusChange']>>;
  submitAndAwaitStatus: (
    ...args: Parameters<Operations['submitAndAwaitStatus']>
  ) => Promise<ReturnType<Operations['submitAndAwaitStatus']>>;
  getBlobs: (variables: { blobIds: string[] }) => Promise<{ blob: { id: string } | null }[]>;
};

const BLOCK_HEIGHT_SENSITIVE_OPERATIONS: Array<keyof SdkOperations> = [
  'submit',
  'statusChange',
  'getCoinsToSpend',
  'submitAndAwaitStatus',
];

/**
 * A provider for connecting to a node
 */
export default class Provider {
  operations: SdkOperations;
  cache?: ResourceCache;

  /** @hidden */
  /**
   *
   * @param url - If provided, clears cache only for given url
   */
  static clearChainAndNodeCaches(url?: string) {
    if (url) {
      delete Provider.chainInfoCache[url];
      delete Provider.nodeInfoCache[url];
      delete Provider.currentBlockHeightCache[url];
      return;
    }
    Provider.nodeInfoCache = {};
    Provider.chainInfoCache = {};
    Provider.currentBlockHeightCache = {};
  }

  /** @hidden */
  public url: string;
  /** @hidden */
  private urlWithoutAuth: string;
  /** @hidden */
  private features: Features = {
    balancePagination: false,
    amount128: false,
  };

  /**
   * Governs whether to include the required block height in the request body
   * for block-sensitive operations like when submitting a transaction.
   *
   * This ensures that the operation is executed at the correct block height,
   * regardless of which node in the network the request is routed to.
   *
   * `true` by default.
   */
  public static ENSURE_RPC_CONSISTENCY: boolean = true;
  /** @hidden */
  private static chainInfoCache: ChainInfoCache = {};
  /** @hidden */
  private static nodeInfoCache: NodeInfoCache = {};
  /** @hidden */
  private static currentBlockHeightCache: Record<string, number> = {};
  /** @hidden */
  private static incompatibleNodeVersionMessage: string = '';

  /** @hidden */
  public consensusParametersTimestamp?: number;

  options: ProviderOptions = {
    timeout: undefined,
    resourceCacheTTL: undefined,
    fetch: undefined,
    retryOptions: undefined,
    headers: undefined,
    cache: undefined,
  };

  /**
   * @hidden
   */
  private static getFetchFn(options: ProviderOptions): NonNullable<ProviderOptions['fetch']> {
    const { retryOptions, timeout, headers } = options;

    return autoRetryFetch(async (...args) => {
      const url = args[0];
      const request = args[1];
      const signal = timeout ? AbortSignal.timeout(timeout) : undefined;

      let fullRequest: RequestInit = {
        ...request,
        signal,
        headers: { ...request?.headers, ...headers },
      };

      if (options.requestMiddleware) {
        fullRequest = await options.requestMiddleware(fullRequest);
      }

      if (Provider.ENSURE_RPC_CONSISTENCY) {
        Provider.applyBlockHeight(fullRequest, url);
      }

      return Provider.fetchAndProcessBlockHeight(url, fullRequest, options);
    }, retryOptions);
  }

  private static applyBlockHeight(request: RequestInit, url: string) {
    const operationName = request.body
      ?.toString()
      .match(/"operationName":"(.+)"/)?.[1] as keyof SdkOperations;

    if (!BLOCK_HEIGHT_SENSITIVE_OPERATIONS.includes(operationName)) {
      return;
    }

    const normalizedUrl = url.replace(/-sub$/, '');
    const currentBlockHeight = this.currentBlockHeightCache[normalizedUrl] ?? 0;

    request.body = request.body
      ?.toString()
      .replace(/}$/, `,"extensions":{"required_fuel_block_height":${currentBlockHeight}}}`);
  }

  private static async fetchAndProcessBlockHeight(
    url: string,
    request: RequestInit,
    options: ProviderOptions
  ): Promise<Response> {
    const fetchFn = () =>
      options.fetch ? options.fetch(url, request, options) : fetch(url, request);

    let response: Response = await fetchFn();

    const retryOptions: RetryOptions = {
      maxRetries: 5,
      baseDelay: 500,
    };

    for (let retriesLeft = retryOptions.maxRetries; retriesLeft > 0; --retriesLeft) {
      const responseClone = response.clone();

      let extensions: {
        current_fuel_block_height?: number;
        fuel_block_height_precondition_failed: boolean;
      };

      if (url.endsWith('-sub')) {
        const reader = responseClone.body?.getReader() as ReadableStreamDefaultReader<Uint8Array>;
        const { event } = await FuelGraphqlSubscriber.readEvent(reader);

        extensions = event?.extensions as typeof extensions;
      } else {
        extensions = (await responseClone.json()).extensions;
      }

      Provider.setCurrentBlockHeight(url, extensions?.current_fuel_block_height);

      if (!extensions?.fuel_block_height_precondition_failed) {
        break;
      }

      const retryAttempt = retryOptions.maxRetries - retriesLeft + 1;
      const sleepTime = getWaitDelay(retryOptions, retryAttempt);
      await sleep(sleepTime);

      response = await fetchFn();
    }

    return response;
  }

  private static setCurrentBlockHeight(url: string, height: number | undefined) {
    if (height === undefined) {
      return;
    }

    const normalizedUrl = url.replace(/-sub$/, '');

    const currentBlockHeight: number | undefined = this.currentBlockHeightCache[normalizedUrl];

    if (currentBlockHeight === undefined || height > currentBlockHeight) {
      this.currentBlockHeightCache[normalizedUrl] = height;
    }
  }

  /**
   * Constructor to initialize a Provider.
   *
   * @param url - GraphQL endpoint of the Fuel node
   * @param options - Additional options for the provider
   * @hidden
   */
  constructor(url: string, options: ProviderOptions = {}) {
    const { url: rawUrl, urlWithoutAuth, headers: authHeaders } = Provider.extractBasicAuth(url);

    this.url = rawUrl;
    this.urlWithoutAuth = urlWithoutAuth;
    this.url = url;

    const { FUELS } = versions;
    const headers = { ...authHeaders, ...options.headers, Source: `ts-sdk-${FUELS}` };

    this.options = {
      ...this.options,
      ...options,
      headers,
    };

    this.operations = this.createOperations();
    const { resourceCacheTTL, cache } = this.options;

    /**
     * Re-instantiate chain + node info from the passed in cache
     */
    if (cache) {
      const { consensusParametersTimestamp, chain, nodeInfo } = deserializeProviderCache(cache);
      this.consensusParametersTimestamp = consensusParametersTimestamp;
      Provider.chainInfoCache[this.urlWithoutAuth] = chain;
      Provider.nodeInfoCache[this.urlWithoutAuth] = nodeInfo;
    }

    /**
     * Instantiate the resource cache (for UTXO's + messages)
     */
    if (isDefined(resourceCacheTTL)) {
      if (resourceCacheTTL !== -1) {
        this.cache = new ResourceCache(resourceCacheTTL);
      } else {
        this.cache = undefined;
      }
    } else {
      this.cache = new ResourceCache(DEFAULT_RESOURCE_CACHE_TTL);
    }
  }

  private static extractBasicAuth(url: string): {
    url: string;
    urlWithoutAuth: string;
    headers: ProviderOptions['headers'];
  } {
    let parsedUrl: URL;
    try {
      parsedUrl = new URL(url);
    } catch (error) {
      throw new FuelError(FuelError.CODES.INVALID_URL, 'Invalid URL provided.', { url }, error);
    }

    const username = parsedUrl.username;
    const password = parsedUrl.password;
    const urlWithoutAuth = `${parsedUrl.origin}${parsedUrl.pathname}`;
    if (!(username && password)) {
      return { url, urlWithoutAuth: url, headers: undefined };
    }

    return {
      url,
      urlWithoutAuth,
      headers: { Authorization: `Basic ${btoa(`${username}:${password}`)}` },
    };
  }

  /**
   * Initialize Provider async stuff
   */
  async init(): Promise<Provider> {
    const { nodeInfo } = await this.fetchChainAndNodeInfo();
    this.setupFeatures(nodeInfo.nodeVersion);
    return this;
  }

  /**
   * Returns the `chainInfo` for the current network.
   *
   * @returns the chain information configuration.
   */
  async getChain(): Promise<ChainInfo> {
    await this.init();
    return Provider.chainInfoCache[this.urlWithoutAuth];
  }

  /**
   * Returns the `nodeInfo` for the current network.
   *
   * @returns the node information configuration.
   */
  async getNode(): Promise<NodeInfo> {
    await this.init();
    return Provider.nodeInfoCache[this.urlWithoutAuth];
  }

  /**
   * Returns some helpful parameters related to gas fees.
   */
  async getGasConfig() {
    const {
      txParameters: { maxGasPerTx },
      predicateParameters: { maxGasPerPredicate },
      feeParameters: { gasPriceFactor, gasPerByte },
      gasCosts,
    } = (await this.getChain()).consensusParameters;

    return {
      maxGasPerTx,
      maxGasPerPredicate,
      gasPriceFactor,
      gasPerByte,
      gasCosts,
    };
  }

  /**
   * Updates the URL for the provider and fetches the consensus parameters for the new URL, if needed.
   *
   * @param url - The URL to connect to.
   * @param options - Additional options for the provider.
   */
  async connect(url: string, options?: ProviderOptions): Promise<void> {
    const { url: rawUrl, urlWithoutAuth, headers } = Provider.extractBasicAuth(url);

    this.url = rawUrl;
    this.urlWithoutAuth = urlWithoutAuth;
    this.options = options ?? this.options;
    this.options = { ...this.options, headers: { ...this.options.headers, ...headers } };

    this.operations = this.createOperations();

    await this.init();
  }

  /**
   * Return the chain and node information.
   * @param ignoreCache - If true, ignores the cache and re-fetch configs.
   * @returns A promise that resolves to the Chain and NodeInfo.
   */
  async fetchChainAndNodeInfo(ignoreCache: boolean = false) {
    let nodeInfo: NodeInfo;
    let chain: ChainInfo;

    try {
      nodeInfo = Provider.nodeInfoCache[this.urlWithoutAuth];
      chain = Provider.chainInfoCache[this.urlWithoutAuth];

      const noCache = !nodeInfo || !chain;

      if (ignoreCache || noCache) {
        throw new Error(`Jumps to the catch block and re-fetch`);
      }
    } catch (_err) {
      const data = await this.operations.getChainAndNodeInfo();

      nodeInfo = deserializeNodeInfo(data.nodeInfo);

      Provider.setIncompatibleNodeVersionMessage(nodeInfo);

      chain = deserializeChain(data.chain);

      Provider.chainInfoCache[this.urlWithoutAuth] = chain;
      Provider.nodeInfoCache[this.urlWithoutAuth] = nodeInfo;

      this.consensusParametersTimestamp = Date.now();
    }

    return {
      chain,
      nodeInfo,
    };
  }

  /**
   * @hidden
   */
  private static setIncompatibleNodeVersionMessage(nodeInfo: NodeInfo) {
    // const { isMajorSupported, isMinorSupported, supportedVersion } =
    checkFuelCoreVersionCompatibility(nodeInfo.nodeVersion);

    // if (!isMajorSupported || !isMinorSupported) {
    //   Provider.incompatibleNodeVersionMessage = [
    //     `The Fuel Node that you are trying to connect to is using fuel-core version ${nodeInfo.nodeVersion}.`,
    //     `The TS SDK currently supports fuel-core version ${supportedVersion}.`,
    //     `Things may not work as expected.`,
    //   ].join('\n');
    //   FuelGraphqlSubscriber.incompatibleNodeVersionMessage =
    //     Provider.incompatibleNodeVersionMessage;
    // }
  }

  /**
   * Create GraphQL client and set operations.
   *
   * @returns The operation SDK object
   * @hidden
   */
  private createOperations(): SdkOperations {
    const fetchFn = Provider.getFetchFn(this.options);
    const gqlClient = new GraphQLClient(this.urlWithoutAuth, {
      fetch: (input: RequestInfo | URL, requestInit?: RequestInit) =>
        fetchFn(input.toString(), requestInit || {}, this.options),
      responseMiddleware: (response: GraphQLClientResponse<unknown> | Error) => {
        if ('response' in response) {
          const graphQlResponse = response.response as GraphQLResponse;
          assertGqlResponseHasNoErrors(
            graphQlResponse.errors,
            Provider.incompatibleNodeVersionMessage
          );
        }
      },
    });

    const executeQuery = (query: DocumentNode, vars: Record<string, unknown>) => {
      const opDefinition = query.definitions.find((x) => x.kind === 'OperationDefinition') as {
        operation: string;
        name: { kind: 'Name'; value: string };
      };
      const isSubscription = opDefinition?.operation === 'subscription';

      if (isSubscription) {
        return FuelGraphqlSubscriber.create({
          url: this.urlWithoutAuth,
          query,
          fetchFn: (url, requestInit) => fetchFn(url as string, requestInit, this.options),
          variables: vars,
          operationName: opDefinition.name.value,
          onEvent: (event) => {
            Provider.setCurrentBlockHeight(
              this.urlWithoutAuth,
              event.extensions?.current_fuel_block_height as number
            );
          },
        });
      }
      return gqlClient.request(query, vars);
    };

    const customOperations = (requester: Requester) => ({
      getBlobs(variables: { blobIds: string[] }) {
        const queryParams = variables.blobIds.map((_, i) => `$blobId${i}: BlobId!`).join(', ');
        const blobParams = variables.blobIds
          .map((_, i) => `blob${i}: blob(id: $blobId${i}) { id }`)
          .join('\n');

        const updatedVariables = variables.blobIds.reduce(
          (acc, blobId, i) => {
            acc[`blobId${i}`] = blobId;
            return acc;
          },
          {} as Record<string, string>
        );

        const document = gql`
          query getBlobs(${queryParams}) {
            ${blobParams}
          }
        `;

        return requester(document, updatedVariables);
      },
    });

    // @ts-expect-error This is due to this function being generic. Its type is specified when calling a specific operation via provider.operations.xyz.
    return { ...getOperationsSdk(executeQuery), ...customOperations(executeQuery) };
  }

  /**
   * @hidden
   */
  private setupFeatures(nodeVersion: string) {
    if (gte(nodeVersion, '0.41.0')) {
      this.features.balancePagination = true;
      this.features.amount128 = true;
    }
  }

  /**
   * Returns the version of the connected node.
   *
   * @returns A promise that resolves to the version string.
   */
  async getVersion(): Promise<string> {
    const {
      nodeInfo: { nodeVersion },
    } = await this.operations.getVersion();
    return nodeVersion;
  }

  /**
   * Returns the latest block number.
   *
   * @returns A promise that resolves to the latest block number.
   */
  async getBlockNumber(): Promise<BN> {
    const {
      chain: {
        latestBlock: { height },
      },
    } = await this.operations.getLatestBlockHeight();
    return bn(height);
  }

  /**
   * Returns the node information for the current provider network.
   *
   * @returns a promise that resolves to the node information.
   */
  async fetchNode(): Promise<NodeInfo> {
    const { nodeInfo } = await this.operations.getNodeInfo();

    const processedNodeInfo: NodeInfo = deserializeNodeInfo(nodeInfo);

    Provider.nodeInfoCache[this.urlWithoutAuth] = processedNodeInfo;

    return processedNodeInfo;
  }

  /**
   * Returns the chain information for the current provider network.
   *
   * @returns a promise that resolves to the chain information.
   */
  async fetchChain(): Promise<ChainInfo> {
    const { chain } = await this.operations.getChain();

    const processedChain = deserializeChain(chain);

    Provider.chainInfoCache[this.urlWithoutAuth] = processedChain;

    return processedChain;
  }

  /**
   * Returns the chain ID for the current provider network.
   *
   * @returns A promise that resolves to the chain ID number.
   */
  async getChainId() {
    const {
      consensusParameters: { chainId },
    } = await this.getChain();
    return chainId.toNumber();
  }

  /**
   * Returns the base asset ID for the current provider network.
   *
   * @returns the base asset ID.
   */
  async getBaseAssetId() {
    const all = await this.getChain();
    const {
      consensusParameters: { baseAssetId },
    } = all;
    return baseAssetId;
  }

  /**
   * Retrieves the details of an asset given its ID.
   *
   * @param assetId - The unique identifier of the asset.
   * @returns A promise that resolves to an object containing the asset details.
   */
  async getAssetDetails(assetId: string): Promise<GetAssetDetailsResponse> {
    const { assetDetails } = await this.operations.getAssetDetails({ assetId });

    const { contractId, subId, totalSupply } = assetDetails;

    return {
      subId,
      contractId,
      totalSupply: bn(totalSupply),
    };
  }

  /**
   * @hidden
   */
  #cacheInputs(inputs: TransactionRequestInput[], transactionId: string): void {
    if (!this.cache) {
      return;
    }

    this.cache.set(transactionId, inputs);
  }

  /**
   * @hidden
   */
  async validateTransaction(tx: TransactionRequest) {
    const {
      consensusParameters: {
        txParameters: { maxInputs, maxOutputs },
      },
    } = await this.getChain();
    if (bn(tx.inputs.length).gt(maxInputs)) {
      throw new FuelError(
        ErrorCode.MAX_INPUTS_EXCEEDED,
        `The transaction exceeds the maximum allowed number of inputs. Tx inputs: ${tx.inputs.length}, max inputs: ${maxInputs}`
      );
    }

    if (bn(tx.outputs.length).gt(maxOutputs)) {
      throw new FuelError(
        ErrorCode.MAX_OUTPUTS_EXCEEDED,
        `The transaction exceeds the maximum allowed number of outputs. Tx outputs: ${tx.outputs.length}, max outputs: ${maxOutputs}`
      );
    }
  }

  /**
   * Submits a transaction to the chain to be executed.
   *
   * If the transaction is missing any dependencies,
   * the transaction will be mutated and those dependencies will be added.
   *
   * @param transactionRequestLike - The transaction request object.
   * @param sendTransactionParams - The provider send transaction parameters (optional).
   * @returns A promise that resolves to the transaction response object.
   */
  async sendTransaction(
    transactionRequestLike: TransactionRequestLike,
    { estimateTxDependencies = true, enableAssetBurn }: ProviderSendTxParams = {}
  ): Promise<TransactionResponse> {
    const transactionRequest = transactionRequestify(transactionRequestLike);
    validateTransactionForAssetBurn(
      await this.getBaseAssetId(),
      transactionRequest,
      enableAssetBurn
    );

    if (estimateTxDependencies) {
      await this.estimateTxDependencies(transactionRequest);
    }

    await this.validateTransaction(transactionRequest);

    const encodedTransaction = hexlify(transactionRequest.toTransactionBytes());

    let abis: JsonAbisFromAllCalls | undefined;

    if (isTransactionTypeScript(transactionRequest)) {
      abis = transactionRequest.abis;
    }
    const subscription = await this.operations.submitAndAwaitStatus({ encodedTransaction });

    this.#cacheInputs(
      transactionRequest.inputs,
      transactionRequest.getTransactionId(await this.getChainId())
    );

    const chainId = await this.getChainId();
    return new TransactionResponse(transactionRequest, this, chainId, abis, subscription);
  }

  /**
   * Executes a transaction without actually submitting it to the chain.
   *
   * If the transaction is missing any dependencies,
   * the transaction will be mutated and those dependencies will be added.
   *
   * @param transactionRequestLike - The transaction request object.
   * @param sendTransactionParams - The provider call parameters (optional).
   * @returns A promise that resolves to the call result object.
   */
  async dryRun(
    transactionRequestLike: TransactionRequestLike,
    { utxoValidation, estimateTxDependencies = true }: ProviderCallParams = {}
  ): Promise<CallResult> {
    const transactionRequest = transactionRequestify(transactionRequestLike);
    if (estimateTxDependencies) {
      return this.estimateTxDependencies(transactionRequest);
    }
    const encodedTransaction = hexlify(transactionRequest.toTransactionBytes());
    const { dryRun: dryRunStatuses } = await this.operations.dryRun({
      encodedTransactions: encodedTransaction,
      utxoValidation: utxoValidation || false,
    });
    const [{ receipts: rawReceipts, status: dryRunStatus }] = dryRunStatuses;
    const receipts = rawReceipts.map(deserializeReceipt);

    return { receipts, dryRunStatus };
  }

  /**
   * Estimates the gas usage for predicates in a transaction request.
   *
   * @template T - The type of the transaction request object.
   *
   * @param transactionRequest - The transaction request to estimate predicates for.
   * @returns A promise that resolves to the updated transaction request with estimated gas usage for predicates.
   */
  async estimatePredicates<T extends TransactionRequest>(transactionRequest: T): Promise<T> {
    const shouldEstimatePredicates = transactionRequest.inputs.some(
      (input) => isPredicate(input) && bn(input.predicateGasUsed).isZero()
    );

    if (!shouldEstimatePredicates) {
      return transactionRequest;
    }

    const encodedTransaction = hexlify(transactionRequest.toTransactionBytes());

    const response = await this.operations.estimatePredicates({
      encodedTransaction,
    });

    const { estimatePredicates } = response;

    // eslint-disable-next-line no-param-reassign
    transactionRequest = this.parseEstimatePredicatesResponse(
      transactionRequest,
      estimatePredicates
    );

    return transactionRequest;
  }

  /**
   * Estimates the gas price and predicates for a given transaction request and block horizon.
   *
   * @param transactionRequest - The transaction request to estimate predicates and gas price for.
   * @param blockHorizon - The block horizon to use for gas price estimation.
   * @returns A promise that resolves to an object containing the updated transaction
   * request and the estimated gas price.
   */
  async estimatePredicatesAndGasPrice<T extends TransactionRequest>(
    transactionRequest: T,
    blockHorizon: number
  ) {
    const shouldEstimatePredicates = transactionRequest.inputs.some(
      (input) => isPredicate(input) && bn(input.predicateGasUsed).isZero()
    );

    if (!shouldEstimatePredicates) {
      const gasPrice = await this.estimateGasPrice(blockHorizon);

      return { transactionRequest, gasPrice };
    }

    const {
      estimateGasPrice: { gasPrice },
      estimatePredicates,
    } = await this.operations.estimatePredicatesAndGasPrice({
      blockHorizon: String(blockHorizon),
      encodedTransaction: hexlify(transactionRequest.toTransactionBytes()),
    });

    // eslint-disable-next-line no-param-reassign
    transactionRequest = this.parseEstimatePredicatesResponse(
      transactionRequest,
      estimatePredicates
    );

    return { transactionRequest, gasPrice: bn(gasPrice) };
  }

  /**
   * Will dryRun a transaction and check for missing dependencies.
   *
   * If there are missing variable outputs,
   * `addVariableOutputs` is called on the transaction.
   *
   * @param transactionRequest - The transaction request object.
   * @param gasPrice - The gas price to use for the transaction, if not provided it will be fetched.
   * @returns A promise that resolves to the estimate transaction dependencies.
   */
  async estimateTxDependencies(
    transactionRequest: TransactionRequest,
    { gasPrice: gasPriceParam }: EstimateTxDependenciesParams = {}
  ): Promise<EstimateTxDependenciesReturns> {
    if (isTransactionTypeCreate(transactionRequest)) {
      return {
        rawReceipts: [],
        receipts: [],
        outputVariables: 0,
        missingContractIds: [],
      };
    }

    let rawReceipts: TransactionReceiptJson[] = [];
    let receipts: TransactionResultReceipt[] = [];
    const missingContractIds: string[] = [];
    let outputVariables = 0;
    let dryRunStatus: DryRunStatus | undefined;

    await this.validateTransaction(transactionRequest);

    const gasPrice = gasPriceParam ?? (await this.estimateGasPrice(10));

    for (let attempt = 0; attempt < MAX_RETRIES; attempt++) {
      const {
        dryRun: [{ receipts: serializedReceipts, status }],
      } = await this.operations.dryRun({
        encodedTransactions: [hexlify(transactionRequest.toTransactionBytes())],
        utxoValidation: false,
        gasPrice: gasPrice.toString(),
      });

      rawReceipts = serializedReceipts;
      receipts = serializedReceipts.map(deserializeReceipt);
      dryRunStatus = status;

      const { missingOutputVariables, missingOutputContractIds } =
        getReceiptsWithMissingData(receipts);

      const hasMissingOutputs =
        missingOutputVariables.length !== 0 || missingOutputContractIds.length !== 0;

      if (hasMissingOutputs && isTransactionTypeScript(transactionRequest)) {
        outputVariables += missingOutputVariables.length;
        transactionRequest.addVariableOutputs(missingOutputVariables.length);
        missingOutputContractIds.forEach(({ contractId }) => {
          transactionRequest.addContractInputAndOutput(new Address(contractId));
          missingContractIds.push(contractId);
        });

        const { maxFee } = await this.estimateTxGasAndFee({
          transactionRequest,
          gasPrice,
        });

        // eslint-disable-next-line no-param-reassign
        transactionRequest.maxFee = maxFee;
      } else {
        break;
      }
    }

    return {
      rawReceipts,
      receipts,
      outputVariables,
      missingContractIds,
      dryRunStatus,
    };
  }

  /**
   * Dry runs multiple transactions and checks for missing dependencies in batches.
   *
   * Transactions are dry run in batches. After each dry run, transactions requiring
   * further modifications are identified. The method iteratively updates these transactions
   * and performs subsequent dry runs until all dependencies for each transaction are satisfied.
   *
   * @param transactionRequests - Array of transaction request objects.
   * @returns A promise that resolves to an array of results for each transaction.
   */
  async estimateMultipleTxDependencies(
    transactionRequests: TransactionRequest[]
  ): Promise<EstimateTxDependenciesReturns[]> {
    const results: EstimateTxDependenciesReturns[] = transactionRequests.map(() => ({
      rawReceipts: [],
      receipts: [],
      outputVariables: 0,
      missingContractIds: [],
      dryRunStatus: undefined,
    }));

    const allRequests = clone(transactionRequests);

    // Map of original request index to its serialized transaction (for ScriptTransactionRequest only)
    const serializedTransactionsMap = new Map();

    // Prepare ScriptTransactionRequests and their indices
    allRequests.forEach((req, index) => {
      if (isTransactionTypeScript(req)) {
        serializedTransactionsMap.set(index, hexlify(req.toTransactionBytes()));
      }
    });

    // Indices of ScriptTransactionRequests
    let transactionsToProcess = Array.from(serializedTransactionsMap.keys());
    let attempt = 0;

    while (transactionsToProcess.length > 0 && attempt < MAX_RETRIES) {
      const encodedTransactions = transactionsToProcess.map((index) =>
        serializedTransactionsMap.get(index)
      );
      const dryRunResults = await this.operations.dryRun({
        encodedTransactions,
        utxoValidation: false,
      });

      const nextRoundTransactions = [];

      for (let i = 0; i < dryRunResults.dryRun.length; i++) {
        const requestIdx = transactionsToProcess[i];
        const { receipts: rawReceipts, status } = dryRunResults.dryRun[i];
        const result = results[requestIdx];
        result.receipts = rawReceipts.map(deserializeReceipt);
        result.dryRunStatus = status;
        const { missingOutputVariables, missingOutputContractIds } = getReceiptsWithMissingData(
          result.receipts
        );
        const hasMissingOutputs =
          missingOutputVariables.length > 0 || missingOutputContractIds.length > 0;
        const request = allRequests[requestIdx];
        if (hasMissingOutputs && isTransactionTypeScript(request)) {
          result.outputVariables += missingOutputVariables.length;
          request.addVariableOutputs(missingOutputVariables.length);
          missingOutputContractIds.forEach(({ contractId }) => {
            request.addContractInputAndOutput(new Address(contractId));
            result.missingContractIds.push(contractId);
          });
          const { maxFee } = await this.estimateTxGasAndFee({
            transactionRequest: request,
          });
          request.maxFee = maxFee;
          // Prepare for the next round of dry run
          serializedTransactionsMap.set(requestIdx, hexlify(request.toTransactionBytes()));
          nextRoundTransactions.push(requestIdx);
        }
      }

      transactionsToProcess = nextRoundTransactions;
      attempt += 1;
    }

    return results;
  }

  /**
   * Dry runs multiple transactions.
   *
   * @param transactionRequests - Array of transaction request objects.
   * @param sendTransactionParams - The provider call parameters (optional).
   *
   * @returns A promise that resolves to an array of results for each transaction call.
   */
  async dryRunMultipleTransactions(
    transactionRequests: TransactionRequest[],
    { utxoValidation, estimateTxDependencies = true }: ProviderCallParams = {}
  ): Promise<CallResult[]> {
    if (estimateTxDependencies) {
      return this.estimateMultipleTxDependencies(transactionRequests);
    }
    const encodedTransactions = transactionRequests.map((tx) => hexlify(tx.toTransactionBytes()));
    const { dryRun: dryRunStatuses } = await this.operations.dryRun({
      encodedTransactions,
      utxoValidation: utxoValidation || false,
    });

    const results = dryRunStatuses.map(({ receipts: rawReceipts, status }) => {
      const receipts = rawReceipts.map(deserializeReceipt);
      return { receipts, dryRunStatus: status };
    });

    return results;
  }

  public async autoRefetchConfigs() {
    const now = Date.now();
    const diff = now - (this.consensusParametersTimestamp ?? 0);

    if (diff < 60000) {
      return;
    }

    // no cache? refetch.
    if (!Provider.chainInfoCache?.[this.urlWithoutAuth]) {
      await this.fetchChainAndNodeInfo(true);
      return;
    }

    const chainInfo = Provider.chainInfoCache[this.urlWithoutAuth];

    const {
      consensusParameters: { version: previous },
    } = chainInfo;

    const {
      chain: {
        latestBlock: {
          header: { consensusParametersVersion: current },
        },
      },
    } = await this.operations.getConsensusParametersVersion();

    // old cache? refetch.
    if (previous !== current) {
      // calling with true to skip cache
      await this.fetchChainAndNodeInfo(true);
    }
  }

  /**
   * Estimates the transaction gas and fee based on the provided transaction request.
   * @param params - The parameters for estimating the transaction gas and fee.
   * @returns An object containing the estimated minimum gas, minimum fee, maximum gas, and maximum fee.
   */
  async estimateTxGasAndFee(params: EstimateTxGasAndFeeParams) {
    const { transactionRequest, gasPrice: gasPriceParam } = params;
    let gasPrice = gasPriceParam;

    await this.autoRefetchConfigs();

    const chainInfo = await this.getChain();
    const { gasPriceFactor, maxGasPerTx } = await this.getGasConfig();

    const minGas = transactionRequest.calculateMinGas(chainInfo);
    if (!isDefined(gasPrice)) {
      gasPrice = await this.estimateGasPrice(10);
    }

    const minFee = calculateGasFee({
      gasPrice: bn(gasPrice),
      gas: minGas,
      priceFactor: gasPriceFactor,
      tip: transactionRequest.tip,
    }).add(1);

    let gasLimit = bn(0);

    // Only Script transactions consume gas
    if (isTransactionTypeScript(transactionRequest)) {
      // If the gasLimit is set to 0, it means we need to estimate it.
      gasLimit = transactionRequest.gasLimit;
      if (transactionRequest.gasLimit.eq(0)) {
        transactionRequest.gasLimit = minGas;

        /*
         * Adjusting the gasLimit of a transaction (TX) impacts its maxGas.
         * Consequently, this affects the maxFee, as it is derived from the maxGas. To accurately estimate the
         * gasLimit for a transaction, especially when the exact gas consumption is uncertain (as in an estimation dry-run),
         * the following steps are required:
         * 1 - Initially, set the gasLimit using the calculated minGas.
         * 2 - Based on this initial gasLimit, calculate the maxGas.
         * 3 - Get the maximum gas per transaction allowed by the chain, and subtract the previously calculated maxGas from this limit.
         * 4 - The result of this subtraction should then be adopted as the new, definitive gasLimit.
         * 5 - Recalculate the maxGas with the updated gasLimit. This new maxGas is then used to compute the maxFee.
         * 6 - The calculated maxFee represents the safe, estimated cost required to fund the transaction.
         */
        transactionRequest.gasLimit = maxGasPerTx.sub(
          transactionRequest.calculateMaxGas(chainInfo, minGas)
        );

        gasLimit = transactionRequest.gasLimit;
      }
    }
    const maxGas = transactionRequest.calculateMaxGas(chainInfo, minGas);
    const maxFee = calculateGasFee({
      gasPrice: bn(gasPrice),
      gas: maxGas,
      priceFactor: gasPriceFactor,
      tip: transactionRequest.tip,
    }).add(1);

    return {
      minGas,
      minFee,
      maxGas,
      maxFee,
      gasPrice,
      gasLimit,
    };
  }

  /**
   * Executes a signed transaction without applying the states changes
   * on the chain.
   *
   * If the transaction is missing any dependencies,
   * the transaction will be mutated and those dependencies will be added
   *
   * @param transactionRequestLike - The transaction request object.
   * @param estimateTxParams - The estimate transaction params (optional).
   * @returns A promise that resolves to the call result object.
   */
  async simulate(
    transactionRequestLike: TransactionRequestLike,
    { estimateTxDependencies = true }: EstimateTransactionParams = {}
  ): Promise<CallResult> {
    const transactionRequest = transactionRequestify(transactionRequestLike);
    if (estimateTxDependencies) {
      return this.estimateTxDependencies(transactionRequest);
    }
    const encodedTransactions = [hexlify(transactionRequest.toTransactionBytes())];

    const { dryRun: dryRunStatuses } = await this.operations.dryRun({
      encodedTransactions,
      utxoValidation: true,
    });

    const callResult = dryRunStatuses.map((dryRunStatus) => {
      const { id, receipts, status } = dryRunStatus;

      const processedReceipts = receipts.map(deserializeReceipt);

      return { id, receipts: processedReceipts, status };
    });

    return { receipts: callResult[0].receipts };
  }

  /**
   * @hidden
   *
   * Returns a transaction cost to enable user
   * to set gasLimit and also reserve balance amounts
   * on the transaction.
   *
   * @param transactionRequestLike - The transaction request object.
   * @param transactionCostParams - The transaction cost parameters (optional).
   *
   * @returns A promise that resolves to the transaction cost object.
   */
  async getTransactionCost(
    transactionRequestLike: TransactionRequestLike,
    { signatureCallback, gasPrice: gasPriceParam }: TransactionCostParams = {}
  ): Promise<Omit<TransactionCost, 'requiredQuantities'>> {
    const txRequestClone = clone(transactionRequestify(transactionRequestLike));
    const updateMaxFee = txRequestClone.maxFee.eq(0);
    const isScriptTransaction = isTransactionTypeScript(txRequestClone);

    // Remove gasLimit to avoid gasLimit when estimating predicates
    if (isScriptTransaction) {
      txRequestClone.gasLimit = bn(0);
    }

    const signedRequest = clone(txRequestClone);
    let addedSignatures = 0;
    if (signatureCallback && isTransactionTypeScript(signedRequest)) {
      const lengthBefore = signedRequest.witnesses.length;
      await signatureCallback(signedRequest);
      addedSignatures = signedRequest.witnesses.length - lengthBefore;
    }

    let gasPrice: BN;

    if (gasPriceParam) {
      gasPrice = gasPriceParam;
      await this.estimatePredicates(signedRequest);
    } else {
      ({ gasPrice } = await this.estimatePredicatesAndGasPrice(signedRequest, 10));
    }

    txRequestClone.updatePredicateGasUsed(signedRequest.inputs);

    /**
     * Calculate minGas and maxGas based on the real transaction
     */
    // eslint-disable-next-line prefer-const
    let { maxFee, maxGas, minFee, minGas, gasLimit } = await this.estimateTxGasAndFee({
      // Fetches and returns a gas price
      transactionRequest: signedRequest,
      gasPrice,
    });

    let rawReceipts: TransactionReceiptJson[] = [];
    let receipts: TransactionResultReceipt[] = [];
    let dryRunStatus: DryRunStatus | undefined;
    let missingContractIds: string[] = [];
    let outputVariables = 0;
    let gasUsed = bn(0);

    txRequestClone.maxFee = maxFee;
    if (isScriptTransaction) {
      txRequestClone.gasLimit = gasLimit;
      if (signatureCallback) {
        await signatureCallback(txRequestClone);
      }

      ({ rawReceipts, receipts, missingContractIds, outputVariables, dryRunStatus } =
        await this.estimateTxDependencies(txRequestClone, { gasPrice }));

      if (dryRunStatus && 'reason' in dryRunStatus) {
        throw this.extractDryRunError(txRequestClone, receipts, dryRunStatus.reason);
      }

      const { maxGasPerTx } = await this.getGasConfig();

      const pristineGasUsed = getGasUsedFromReceipts(receipts);
      gasUsed = bn(pristineGasUsed.muln(GAS_USED_MODIFIER)).max(maxGasPerTx.sub(minGas));
      txRequestClone.gasLimit = gasUsed;

      ({ maxFee, maxGas, minFee, minGas } = await this.estimateTxGasAndFee({
        transactionRequest: txRequestClone,
        gasPrice,
      }));
    }

    const transactionSummary: TransactionSummaryJsonPartial = {
      gasPrice: gasPrice.toString(),
      receipts: rawReceipts,
    };

    return {
      rawReceipts,
      receipts,
      gasUsed,
      gasPrice,
      minGas,
      maxGas,
      minFee,
      maxFee,
      outputVariables,
      missingContractIds,
      addedSignatures,
      estimatedPredicates: txRequestClone.inputs,
      dryRunStatus,
      updateMaxFee,
      transactionSummary,
    };
  }

  async assembleTx(params: AssembleTxParams) {
    const {
      accountCoinQuantities,
      feePayerAccount,
      excludeInput,
      reserveGas,
      blockHorizon = 10,
      estimatePredicates = true,
    } = params;

    const { request } = params;

    const allAddresses = new Set<string>();
    const baseAssetId = await this.getBaseAssetId();

    let feePayerIndex = -1;
    let baseAssetChange;

    const requiredBalances = accountCoinQuantities.map((quantity, index) => {
      const { amount, assetId, account = feePayerAccount } = quantity;
      let { changeOutputAccount } = quantity;

      if (!changeOutputAccount) {
        changeOutputAccount = account;
      }

      allAddresses.add(account.address.toB256());

      const changePolicy = {
        change: changeOutputAccount.address.toB256(),
      };

      if (assetId === baseAssetId) {
        baseAssetChange = changePolicy.change;
      }

      if (account.address.equals(feePayerAccount.address)) {
        feePayerIndex = index;
      }

      const requiredBalance = {
        account: resolveAccountForAssembleTxParams(account),
        amount: bn(amount).toString(10),
        assetId,
        changePolicy,
      };

      return requiredBalance;
    });

    if (feePayerIndex === -1) {
      allAddresses.add(feePayerAccount.address.toB256());

      const newLength = requiredBalances.push({
        account: resolveAccountForAssembleTxParams(feePayerAccount),
        amount: bn(0).toString(10),
        assetId: baseAssetId,
        changePolicy: {
          change: baseAssetChange || feePayerAccount.address.toB256(),
        },
      });

      feePayerIndex = newLength - 1;
    }

    const idsToExclude = await this.adjustExcludeResourcesForAddress(
      Array.from(allAddresses),
      excludeInput
    );

    const {
      assembleTx: { status, transaction: gqlTransaction, gasPrice },
    } = await this.operations.assembleTx({
      tx: hexlify(request.toTransactionBytes()),
      blockHorizon: String(blockHorizon),
      feeAddressIndex: String(feePayerIndex),
      requiredBalances,
      estimatePredicates,
      excludeInput: idsToExclude,
      reserveGas: reserveGas ? reserveGas.toString(10) : undefined,
    });

    if (status.type === 'DryRunFailureStatus') {
      const parsedReceipts = status.receipts.map(deserializeReceipt);

      throw this.extractDryRunError(request, parsedReceipts, status.reason);
    }

    request.witnesses = gqlTransaction.witnesses || request.witnesses;

    request.inputs = gqlTransaction.inputs?.map(parseRawInput) || request.inputs;
    request.outputs = gqlTransaction.outputs?.map(parseRawOutput) || request.outputs;

    if (gqlTransaction.policies?.maxFee) {
      request.maxFee = bn(gqlTransaction.policies.maxFee);
    }

    if (gqlTransaction.scriptGasLimit) {
      (request as ScriptTransactionRequest).gasLimit = bn(gqlTransaction.scriptGasLimit);
    }

    return {
      assembledRequest: request,
      gasPrice: bn(gasPrice),
      receipts: status.receipts.map(deserializeReceipt),
    };
  }

  /**
   * Returns coins for the given owner.
   *
   * @param owner - The address to get coins for.
   * @param assetId - The asset ID of coins to get (optional).
   * @param paginationArgs - Pagination arguments (optional).
   *
   * @returns A promise that resolves to the coins.
   */
  async getCoins(
    owner: AddressInput,
    assetId?: BytesLike,
    paginationArgs?: CursorPaginationArgs
  ): Promise<GetCoinsResponse> {
    const ownerAddress = new Address(owner);
    const {
      coins: { edges, pageInfo },
    } = await this.operations.getCoins({
      ...validatePaginationArgs({
        paginationLimit: RESOURCES_PAGE_SIZE_LIMIT,
        inputArgs: paginationArgs,
      }),
      filter: { owner: ownerAddress.toB256(), assetId: assetId && hexlify(assetId) },
    });

    const coins = edges.map(({ node }) => ({
      id: node.utxoId,
      assetId: node.assetId,
      amount: bn(node.amount),
      owner: ownerAddress,
      blockCreated: bn(node.blockCreated),
      txCreatedIdx: bn(node.txCreatedIdx),
    }));

    return {
      coins,
      pageInfo,
    };
  }

  /**
   * Returns resources for the given owner satisfying the spend query.
   *
   * @param owner - The address to get resources for.
   * @param quantities - The coin quantities to get.
   * @param excludedIds - IDs of excluded resources from the selection (optional).
   * @returns A promise that resolves to the resources.
   */
  async getResourcesToSpend(
    owner: AddressInput,
    quantities: CoinQuantityLike[],
    excludedIds?: ExcludeResourcesOption
  ): Promise<Resource[]> {
    const ownerAddress = new Address(owner);

    const idsToExclude = await this.adjustExcludeResourcesForAddress(
      [ownerAddress.b256Address],
      excludedIds
    );

    const coinsQuery = {
      owner: ownerAddress.toB256(),
      queryPerAsset: quantities
        .map(coinQuantityfy)
        .map(({ assetId, amount, max: maxPerAsset }) => ({
          assetId: hexlify(assetId),
          amount: (amount.eqn(0) ? bn(1) : amount).toString(10),
          max: maxPerAsset ? maxPerAsset.toString(10) : undefined,
        })),
      excludedIds: idsToExclude,
    };

    const result = await this.operations.getCoinsToSpend(coinsQuery);

    const coins = result.coinsToSpend
      .flat()
      .map((coin) => {
        switch (coin.type) {
          case 'MessageCoin':
            return {
              amount: bn(coin.amount),
              assetId: coin.assetId,
              daHeight: bn(coin.daHeight),
              sender: new Address(coin.sender),
              recipient: new Address(coin.recipient),
              nonce: coin.nonce,
            } as MessageCoin;
          case 'Coin':
            return {
              id: coin.utxoId,
              amount: bn(coin.amount),
              assetId: coin.assetId,
              owner: ownerAddress,
              blockCreated: bn(coin.blockCreated),
              txCreatedIdx: bn(coin.txCreatedIdx),
            } as Coin;
          default:
            return null;
        }
      })
      .filter((v) => !!v) as Array<Resource>;

    return coins;
  }

  /**
   * Returns an array of blobIds that exist on chain, for a given array of blobIds.
   *
   * @param blobIds - blobIds to check.
   * @returns - A promise that resolves to an array of blobIds that exist on chain.
   */
  async getBlobs(blobIds: string[]): Promise<string[]> {
    const res = await this.operations.getBlobs({ blobIds });
    const blobs: (string | null)[] = [];

    Object.keys(res).forEach((key) => {
      // @ts-expect-error keys are strings
      const val = res[key];
      blobs.push(val?.id ?? null);
    });

    return blobs.filter((v) => v) as string[];
  }

  /**
   * Returns block matching the given ID or height.
   *
   * @param idOrHeight - ID or height of the block.
   * @returns A promise that resolves to the block or null.
   */
  async getBlock(idOrHeight: BigNumberish | 'latest'): Promise<Block | null> {
    let block: GqlBlockFragment | undefined | null;

    if (idOrHeight === 'latest') {
      const {
        chain: { latestBlock },
      } = await this.operations.getLatestBlock();
      block = latestBlock;
    } else {
      const isblockId = typeof idOrHeight === 'string' && isB256(idOrHeight);
      const variables = isblockId
        ? { blockId: idOrHeight }
        : { height: bn(idOrHeight).toString(10) };
      const response = await this.operations.getBlock(variables);
      block = response.block;
    }

    if (!block) {
      return null;
    }

    const { header, height, id, transactions } = block;

    return {
      id,
      height: bn(height),
      time: header.time,
      header: {
        applicationHash: header.applicationHash,
        daHeight: bn(header.daHeight),
        eventInboxRoot: header.eventInboxRoot,
        messageOutboxRoot: header.messageOutboxRoot,
        prevRoot: header.prevRoot,
        stateTransitionBytecodeVersion: header.stateTransitionBytecodeVersion,
        transactionsCount: header.transactionsCount,
        transactionsRoot: header.transactionsRoot,
      },
      transactionIds: transactions.map((tx) => tx.id),
    };
  }

  /**
   * Returns all the blocks matching the given parameters.
   *
   * @param params - The parameters to query blocks.
   * @returns A promise that resolves to the blocks.
   */
  async getBlocks(params?: CursorPaginationArgs): Promise<GetBlocksResponse> {
    const {
      blocks: { edges, pageInfo },
    } = await this.operations.getBlocks({
      ...validatePaginationArgs({
        paginationLimit: BLOCKS_PAGE_SIZE_LIMIT,
        inputArgs: params,
      }),
    });

    const blocks: Block[] = edges.map(({ node: block }) => ({
      id: block.id,
      height: bn(block.height),
      time: block.header.time,
      header: {
        applicationHash: block.header.applicationHash,
        daHeight: bn(block.header.daHeight),
        eventInboxRoot: block.header.eventInboxRoot,
        messageOutboxRoot: block.header.messageOutboxRoot,
        prevRoot: block.header.prevRoot,
        stateTransitionBytecodeVersion: block.header.stateTransitionBytecodeVersion,
        transactionsCount: block.header.transactionsCount,
        transactionsRoot: block.header.transactionsRoot,
      },
      transactionIds: block.transactions.map((tx) => tx.id),
    }));

    return { blocks, pageInfo };
  }

  /**
   * Returns block matching the given ID or type, including transaction data.
   *
   * @param idOrHeight - ID or height of the block.
   * @returns A promise that resolves to the block.
   */
  async getBlockWithTransactions(
    /** ID or height of the block */
    idOrHeight: BigNumberish | 'latest'
  ): Promise<(Block & { transactions: Transaction[] }) | null> {
    let variables;
    if (typeof idOrHeight === 'number') {
      variables = { blockHeight: bn(idOrHeight).toString(10) };
    } else if (idOrHeight === 'latest') {
      variables = { blockHeight: (await this.getBlockNumber()).toString() };
    } else if (typeof idOrHeight === 'string' && isB256(idOrHeight)) {
      variables = { blockId: idOrHeight };
    } else {
      variables = { blockHeight: bn(idOrHeight).toString() };
    }

    const { block } = await this.operations.getBlockWithTransactions(variables);

    if (!block) {
      return null;
    }

    return {
      id: block.id,
      height: bn(block.height, 10),
      time: block.header.time,
      header: {
        applicationHash: block.header.applicationHash,
        daHeight: bn(block.header.daHeight),
        eventInboxRoot: block.header.eventInboxRoot,
        messageOutboxRoot: block.header.messageOutboxRoot,
        prevRoot: block.header.prevRoot,
        stateTransitionBytecodeVersion: block.header.stateTransitionBytecodeVersion,
        transactionsCount: block.header.transactionsCount,
        transactionsRoot: block.header.transactionsRoot,
      },
      transactionIds: block.transactions.map((tx) => tx.id),
      transactions: block.transactions.map(
        (tx) => new TransactionCoder().decode(arrayify(tx.rawPayload), 0)?.[0]
      ),
    };
  }

  /**
   * Get transaction with the given ID.
   *
   * @param transactionId - ID of the transaction.
   * @returns A promise that resolves to the transaction.
   */
  async getTransaction<TTransactionType = void>(
    transactionId: string
  ): Promise<Transaction<TTransactionType> | null> {
    const { transaction } = await this.operations.getTransaction({ transactionId });

    if (!transaction) {
      return null;
    }

    try {
      return new TransactionCoder().decode(
        arrayify(transaction.rawPayload),
        0
      )?.[0] as Transaction<TTransactionType>;
    } catch (error) {
      if (error instanceof FuelError && error.code === ErrorCode.UNSUPPORTED_TRANSACTION_TYPE) {
        // eslint-disable-next-line no-console
        console.warn('Unsupported transaction type encountered');
        return null;
      }
      throw error;
    }
  }

  /**
   * Retrieves transactions based on the provided pagination arguments.
   * @param paginationArgs - The pagination arguments for retrieving transactions.
   * @returns A promise that resolves to an object containing the retrieved transactions and pagination information.
   */
  async getTransactions(paginationArgs?: CursorPaginationArgs): Promise<GetTransactionsResponse> {
    const {
      transactions: { edges, pageInfo },
    } = await this.operations.getTransactions({
      ...validatePaginationArgs({
        inputArgs: paginationArgs,
        paginationLimit: TRANSACTIONS_PAGE_SIZE_LIMIT,
      }),
    });

    const coder = new TransactionCoder();
    const transactions = edges
      .map(({ node: { rawPayload } }) => {
        try {
          return coder.decode(arrayify(rawPayload), 0)[0];
        } catch (error) {
          if (error instanceof FuelError && error.code === ErrorCode.UNSUPPORTED_TRANSACTION_TYPE) {
            // eslint-disable-next-line no-console
            console.warn('Unsupported transaction type encountered');
            return null;
          }
          throw error;
        }
      })
      .filter((tx): tx is Transaction => tx !== null);

    return { transactions, pageInfo };
  }

  /**
   * Fetches a compressed block at the specified height.
   *
   * @param height - The height of the block to fetch.
   * @returns The compressed block if available, otherwise `null`.
   */
  async daCompressedBlock(height: string) {
    const { daCompressedBlock } = await this.operations.daCompressedBlock({
      height,
    });

    if (!daCompressedBlock) {
      return null;
    }

    return daCompressedBlock;
  }

  /**
   * Get deployed contract with the given ID.
   *
   * @param contractId - ID of the contract.
   * @returns A promise that resolves to the contract.
   */
  async getContract(contractId: string): Promise<ContractResult | null> {
    const { contract } = await this.operations.getContract({ contractId });
    if (!contract) {
      return null;
    }
    return contract;
  }

  /**
   * Returns the balance for the given contract for the given asset ID.
   *
   * @param contractId - The contract ID to get the balance for.
   * @param assetId - The asset ID of coins to get.
   * @returns A promise that resolves to the balance.
   */
  async getContractBalance(
    /** The contract ID to get the balance for */
    contractId: string | Address,
    /** The asset ID of coins to get */
    assetId: BytesLike
  ): Promise<BN> {
    const { contractBalance } = await this.operations.getContractBalance({
      contract: new Address(contractId).toB256(),
      asset: hexlify(assetId),
    });
    return bn(contractBalance.amount, 10);
  }

  /**
   * Returns the balance for the given owner for the given asset ID.
   *
   * @param owner - The address to get coins for.
   * @param assetId - The asset ID of coins to get.
   * @returns A promise that resolves to the balance.
   */
  async getBalance(
    /** The address to get coins for */
    owner: AddressInput,
    /** The asset ID of coins to get */
    assetId: BytesLike
  ): Promise<BN> {
    const ownerStr = new Address(owner).toB256();
    const assetIdStr = hexlify(assetId);

    if (!this.features.amount128) {
      const { balance } = await this.operations.getBalance({
        owner: ownerStr,
        assetId: assetIdStr,
      });
      return bn(balance.amount, 10);
    }

    const { balance } = await this.operations.getBalanceV2({
      owner: ownerStr,
      assetId: assetIdStr,
    });
    return bn(balance.amountU128, 10);
  }

  /**
   * Returns balances for the given owner.
   *
   * @param owner - The address to get coins for.
   * @param paginationArgs - Pagination arguments (optional).
   * @returns A promise that resolves to the balances.
   */
  async getBalances(
    owner: string | Address,
    paginationArgs?: CursorPaginationArgs
  ): Promise<GetBalancesResponse> {
    if (!this.features.balancePagination) {
      return this.getBalancesV1(owner, paginationArgs);
    }

    return this.getBalancesV2(owner, paginationArgs);
  }

  /**
   * @hidden
   */
  private async getBalancesV1(
    owner: string | Address,
    _paginationArgs?: CursorPaginationArgs
  ): Promise<GetBalancesResponse> {
    const {
      balances: { edges },
    } = await this.operations.getBalances({
      /**
       * The query parameters for this method were designed to support pagination,
       * but the current Fuel-Core implementation does not support pagination yet.
       */
      first: 10000,
      filter: { owner: new Address(owner).toB256() },
    });

    const balances = edges.map(({ node }) => ({
      assetId: node.assetId,
      amount: bn(node.amount),
    }));

    return { balances };
  }

  /**
   * @hidden
   */
  private async getBalancesV2(
    owner: string | Address,
    paginationArgs?: CursorPaginationArgs
  ): Promise<GetBalancesResponse> {
    const {
      balances: { edges, pageInfo },
    } = await this.operations.getBalancesV2({
      ...validatePaginationArgs({
        inputArgs: paginationArgs,
        paginationLimit: BALANCES_PAGE_SIZE_LIMIT,
      }),
      filter: { owner: new Address(owner).toB256() },
    });

    const balances = edges.map(({ node }) => ({
      assetId: node.assetId,
      amount: bn(node.amountU128),
    }));

    return { balances, pageInfo };
  }

  /**
   * Returns message for the given address.
   *
   * @param address - The address to get message from.
   * @param paginationArgs - Pagination arguments (optional).
   * @returns A promise that resolves to the messages.
   */
  async getMessages(
    address: AddressInput,
    paginationArgs?: CursorPaginationArgs
  ): Promise<GetMessagesResponse> {
    const {
      messages: { edges, pageInfo },
    } = await this.operations.getMessages({
      ...validatePaginationArgs({
        inputArgs: paginationArgs,
        paginationLimit: RESOURCES_PAGE_SIZE_LIMIT,
      }),
      owner: new Address(address).toB256(),
    });

    const messages = edges.map(({ node }) => ({
      messageId: InputMessageCoder.getMessageId({
        sender: node.sender,
        recipient: node.recipient,
        nonce: node.nonce,
        amount: bn(node.amount),
        data: node.data,
      }),
      sender: new Address(node.sender),
      recipient: new Address(node.recipient),
      nonce: node.nonce,
      amount: bn(node.amount),
      data: InputMessageCoder.decodeData(node.data),
      daHeight: bn(node.daHeight),
    }));

    return {
      messages,
      pageInfo,
    };
  }

  /**
   * Returns Message Proof for given transaction id and the message id from MessageOut receipt.
   *
   * @param transactionId - The transaction to get message from.
   * @param messageId - The message id from MessageOut receipt.
   * @param commitBlockId - The commit block id (optional).
   * @param commitBlockHeight - The commit block height (optional).
   * @returns A promise that resolves to the message proof.
   */
  async getMessageProof(
    transactionId: string,
    nonce: string,
    commitBlockId?: string,
    commitBlockHeight?: BN
  ): Promise<MessageProof> {
    let inputObject: {
      /** The transaction to get message from */
      transactionId: string;
      /** The message id from MessageOut receipt */
      nonce: string;
      commitBlockId?: string;
      commitBlockHeight?: string;
    } = {
      transactionId,
      nonce,
    };

    if (commitBlockId && commitBlockHeight) {
      throw new FuelError(
        ErrorCode.INVALID_INPUT_PARAMETERS,
        'commitBlockId and commitBlockHeight cannot be used together'
      );
    }

    if (commitBlockId) {
      inputObject = {
        ...inputObject,
        commitBlockId,
      };
    }

    if (commitBlockHeight) {
      inputObject = {
        ...inputObject,
        // Convert BN into a number string required on the query
        // This should probably be fixed on the fuel client side
        commitBlockHeight: commitBlockHeight.toNumber().toString(),
      };
    }

    const result = await this.operations.getMessageProof(inputObject);

    const {
      messageProof,
      messageBlockHeader,
      commitBlockHeader,
      blockProof,
      sender,
      recipient,
      amount,
      data,
    } = result.messageProof;

    return {
      messageProof: {
        proofIndex: bn(messageProof.proofIndex),
        proofSet: messageProof.proofSet,
      },
      blockProof: {
        proofIndex: bn(blockProof.proofIndex),
        proofSet: blockProof.proofSet,
      },
      messageBlockHeader: {
        id: messageBlockHeader.id,
        daHeight: bn(messageBlockHeader.daHeight),
        transactionsCount: Number(messageBlockHeader.transactionsCount),
        transactionsRoot: messageBlockHeader.transactionsRoot,
        height: bn(messageBlockHeader.height),
        prevRoot: messageBlockHeader.prevRoot,
        time: messageBlockHeader.time,
        applicationHash: messageBlockHeader.applicationHash,
        messageReceiptCount: Number(messageBlockHeader.messageReceiptCount),
        messageOutboxRoot: messageBlockHeader.messageOutboxRoot,
        consensusParametersVersion: Number(messageBlockHeader.consensusParametersVersion),
        eventInboxRoot: messageBlockHeader.eventInboxRoot,
        stateTransitionBytecodeVersion: Number(messageBlockHeader.stateTransitionBytecodeVersion),
      },
      commitBlockHeader: {
        id: commitBlockHeader.id,
        daHeight: bn(commitBlockHeader.daHeight),
        transactionsCount: Number(commitBlockHeader.transactionsCount),
        transactionsRoot: commitBlockHeader.transactionsRoot,
        height: bn(commitBlockHeader.height),
        prevRoot: commitBlockHeader.prevRoot,
        time: commitBlockHeader.time,
        applicationHash: commitBlockHeader.applicationHash,
        messageReceiptCount: Number(commitBlockHeader.messageReceiptCount),
        messageOutboxRoot: commitBlockHeader.messageOutboxRoot,
        consensusParametersVersion: Number(commitBlockHeader.consensusParametersVersion),
        eventInboxRoot: commitBlockHeader.eventInboxRoot,
        stateTransitionBytecodeVersion: Number(commitBlockHeader.stateTransitionBytecodeVersion),
      },
      sender: new Address(sender),
      recipient: new Address(recipient),
      nonce,
      amount: bn(amount),
      data,
    };
  }

  /**
   * Get the latest gas price from the node.
   *
   * @returns A promise that resolves to the latest gas price.
   */
  async getLatestGasPrice(): Promise<BN> {
    const { latestGasPrice } = await this.operations.getLatestGasPrice();
    return bn(latestGasPrice.gasPrice);
  }

  /**
   * Returns the estimate gas price for the given block horizon.
   *
   * @param blockHorizon - The block horizon to estimate gas price for.
   * @returns A promise that resolves to the estimated gas price.
   */
  async estimateGasPrice(blockHorizon: number): Promise<BN> {
    const { estimateGasPrice } = await this.operations.estimateGasPrice({
      blockHorizon: String(blockHorizon),
    });
    return bn(estimateGasPrice.gasPrice);
  }

  /**
   * Returns Message Proof for given transaction id and the message id from MessageOut receipt.
   *
   * @param nonce - The nonce of the message to get status from.
   * @returns A promise that resolves to the message status
   */
  async getMessageStatus(
    /** The nonce of the message to get status from */
    nonce: string
  ): Promise<MessageStatus> {
    const result = await this.operations.getMessageStatus({ nonce });
    return result.messageStatus;
  }

  /**
   * Lets you produce blocks with custom timestamps and the block number of the last block produced.
   *
   * @param amount - The amount of blocks to produce.
   * @param startTime - The UNIX timestamp (milliseconds) to set for the first produced block (optional).
   * @returns A promise that resolves to the block number of the last produced block.
   */
  async produceBlocks(amount: number, startTime?: number) {
    const { produceBlocks: latestBlockHeight } = await this.operations.produceBlocks({
      blocksToProduce: bn(amount).toString(10),
      startTimestamp: startTime ? DateTime.fromUnixMilliseconds(startTime).toTai64() : undefined,
    });
    return bn(latestBlockHeight);
  }

  /**
   * Check if the given ID is an account.
   *
   * @param id - The ID to check.
   * @returns A promise that resolves to the result of the check.
   */
  async isUserAccount(id: string): Promise<boolean> {
    const type = await this.getAddressType(id);
    return type === 'Account';
  }

  /**
   * Determines the type of address based on the provided ID.
   *
   * @param id - The ID to be checked.
   * @returns A promise that resolves to a string indicating the type of address.
   */
  async getAddressType(id: string): Promise<GetAddressTypeResponse> {
    const { contract, blob, transaction } = await this.operations.isUserAccount({
      blobId: id,
      contractId: id,
      transactionId: id,
    });

    if (contract) {
      return 'Contract';
    }
    if (blob) {
      return 'Blob';
    }
    if (transaction) {
      return 'Transaction';
    }

    try {
      // Unlike the previous queries this one will throw if the ID is not an assetId
      const asset = await this.getAssetDetails(id);
      if (asset) {
        return 'Asset';
      }
    } catch (e) {}

    return 'Account';
  }

  /**
   * Get the transaction response for the given transaction ID.
   *
   * @param transactionId - The transaction ID to get the response for.
   * @returns A promise that resolves to the transaction response.
   */

  async getTransactionResponse(transactionId: string): Promise<TransactionResponse> {
    const chainId = await this.getChainId();
    return new TransactionResponse(transactionId, this, chainId);
  }

  /**
   * Returns Message for given nonce.
   *
   * @param nonce - The nonce of the message to retrieve.
   * @returns A promise that resolves to the Message object or null.
   */
  async getMessageByNonce(nonce: string): Promise<Message | null> {
    const { message: rawMessage } = await this.operations.getMessageByNonce({ nonce });

    if (!rawMessage) {
      return null;
    }

    const message: Message = {
      messageId: InputMessageCoder.getMessageId({
        sender: rawMessage.sender,
        recipient: rawMessage.recipient,
        nonce,
        amount: bn(rawMessage.amount),
        data: rawMessage.data,
      }),
      sender: new Address(rawMessage.sender),
      recipient: new Address(rawMessage.recipient),
      nonce,
      amount: bn(rawMessage.amount),
      data: InputMessageCoder.decodeData(rawMessage.data),
      daHeight: bn(rawMessage.daHeight),
    };

    return message;
  }

  /**
   * Get the relayed transaction for the given transaction ID.
   *
   * @param relayedTransactionId - The relayed transaction ID to get the response for.
   * @returns A promise that resolves to the relayed transaction.
   */
  async getRelayedTransactionStatus(
    relayedTransactionId: string
  ): Promise<GqlRelayedTransactionFailed | null> {
    const { relayedTransactionStatus } = await this.operations.getRelayedTransactionStatus({
      relayedTransactionId,
    });

    if (!relayedTransactionStatus) {
      return null;
    }

    return relayedTransactionStatus;
  }

  /**
   * @hidden
   */
  public extractDryRunError(
    transactionRequest: TransactionRequest,
    receipts: TransactionResultReceipt[],
    reason: string
  ): FuelError {
    let logs: unknown[] = [];
    if (transactionRequest.type === TransactionType.Script && transactionRequest.abis) {
      logs = getDecodedLogs(
        receipts,
        transactionRequest.abis.main,
        transactionRequest.abis.otherContractsAbis
      );
    }

    return extractTxError({
      logs,
      receipts,
      statusReason: reason,
    });
  }

  /**
   * @hidden
   */
  private parseEstimatePredicatesResponse<T extends TransactionRequest>(
    transactionRequest: T,
    { inputs }: GqlEstimatePredicatesQuery['estimatePredicates']
  ): T {
    if (inputs) {
      inputs.forEach((input, i) => {
        if (input && 'predicateGasUsed' in input && bn(input.predicateGasUsed).gt(0)) {
          // eslint-disable-next-line no-param-reassign
          (<CoinTransactionRequestInput>transactionRequest.inputs[i]).predicateGasUsed =
            input.predicateGasUsed;
        }
      });
    }

    return transactionRequest;
  }

  /**
   * @hidden
   */
  private async adjustExcludeResourcesForAddress(
    addresses: string[],
    excludedIds?: ExcludeResourcesOption
  ) {
    const final = {
      messages: excludedIds?.messages?.map((nonce) => hexlify(nonce)) || [],
      utxos: excludedIds?.utxos?.map((id) => hexlify(id)) || [],
    };

    if (this.cache) {
      const cache = this.cache;
      const allCached = addresses.map((address) => cache.getActiveData(address));

      const {
        consensusParameters: {
          txParameters: { maxInputs: maxInputsBn },
        },
      } = await this.getChain();

      const maxInputs = maxInputsBn.toNumber();

      for (let i = 0; i < allCached.length; i++) {
        let total = final.utxos.length + final.messages.length;
        if (total >= maxInputs) {
          break;
        }

        final.utxos = [...final.utxos, ...allCached[i].utxos.slice(0, maxInputs - total)];

        total = final.utxos.length + final.messages.length;

        if (total >= maxInputs) {
          break;
        }

        final.messages = [...final.messages, ...allCached[i].messages.slice(0, maxInputs - total)];
      }
    }

    return final;
  }
}<|MERGE_RESOLUTION|>--- conflicted
+++ resolved
@@ -61,10 +61,7 @@
 } from './transaction-request';
 import type { TransactionResultReceipt } from './transaction-response';
 import { TransactionResponse, getDecodedLogs } from './transaction-response';
-<<<<<<< HEAD
-=======
 import { processGqlReceipt } from './transaction-summary';
->>>>>>> 41d376eb
 import {
   calculateGasFee,
   extractTxError,
@@ -74,13 +71,6 @@
 import type { RetryOptions } from './utils/auto-retry-fetch';
 import { autoRetryFetch, getWaitDelay } from './utils/auto-retry-fetch';
 import { assertGqlResponseHasNoErrors } from './utils/handle-gql-error-message';
-import type { ProviderCacheJson, TransactionSummaryJsonPartial } from './utils/serialization';
-import {
-  deserializeChain,
-  deserializeNodeInfo,
-  deserializeProviderCache,
-  deserializeReceipt,
-} from './utils/serialization';
 import { parseRawInput, parseRawOutput } from './utils/parsers';
 import type { ProviderCacheJson, TransactionSummaryJsonPartial } from './utils/serialization';
 import {
