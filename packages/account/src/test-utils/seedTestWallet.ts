--- conflicted
+++ resolved
@@ -14,17 +14,20 @@
 
   const genesisWallet = new WalletUnlocked(
     process.env.GENESIS_SECRET || randomBytes(32),
+    // Connect to the same Provider as wallet
     toFundAccounts[0].provider
   );
 
   // Create transaction
   const request = new ScriptTransactionRequest();
 
-  // Connect to the same Provider as wallet
-  quantities.forEach((quantity) => {
-    const { amount, assetId } = coinQuantityfy(quantity);
-    request.addCoinOutput(wallet.address, amount, assetId);
-  });
+  quantities.map(coinQuantityfy).forEach(({ amount, assetId }) =>
+    toFundAccounts.forEach(({ address }) => {
+      for (let i = 0; i < utxosAmount; i++) {
+        request.addCoinOutput(address, amount.div(utxosAmount), assetId);
+      }
+    })
+  );
 
   const txCost = await genesisWallet.provider.getTransactionCost(request);
 
@@ -33,16 +36,5 @@
 
   await genesisWallet.fund(request, txCost);
 
-<<<<<<< HEAD
-  quantities.map(coinQuantityfy).forEach(({ amount, assetId }) =>
-    toFundAccounts.forEach(({ address }) => {
-      for (let i = 0; i < utxosAmount; i++) {
-        request.addCoinOutput(address, amount.div(utxosAmount), assetId);
-      }
-    })
-  );
-
-=======
->>>>>>> 60be2954
   await genesisWallet.sendTransaction(request, { awaitExecution: true });
 };