--- conflicted
+++ resolved
@@ -6,15 +6,6 @@
 import { WalletUnlocked } from '../wallet';
 
 export const seedTestWallet = async (
-<<<<<<< HEAD
-  wallet: Account,
-  quantities: CoinQuantityLike[],
-) => {
-  const genesisWallet = new WalletUnlocked(
-    process.env.GENESIS_SECRET || randomBytes(32),
-    wallet.provider,
-  );
-=======
   wallet: Account | Account[],
   quantities: CoinQuantityLike[],
   utxosAmount = 1
@@ -25,7 +16,6 @@
   const [{ provider }] = accountsToBeFunded;
 
   const genesisWallet = new WalletUnlocked(process.env.GENESIS_SECRET || randomBytes(32), provider);
->>>>>>> ee969d31
 
   // Create transaction
   const request = new ScriptTransactionRequest();
