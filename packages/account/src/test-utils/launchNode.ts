<<<<<<< HEAD
import { BaseAssetId } from '@fuel-ts/address/configs';
import { toHex } from '@fuel-ts/math';
import { defaultChainConfig, defaultConsensusKey, hexlify } from '@fuel-ts/utils';
import type { ChainConfig } from '@fuel-ts/utils';
=======
import { UTXO_ID_LEN } from '@fuel-ts/abi-coder';
import { randomBytes } from '@fuel-ts/crypto';
import { defaultSnapshotConfigs, defaultConsensusKey, hexlify } from '@fuel-ts/utils';
>>>>>>> 411e3301
import { findBinPath } from '@fuel-ts/utils/cli-utils';
import type { ChildProcessWithoutNullStreams } from 'child_process';
import { spawn } from 'child_process';
import { randomUUID } from 'crypto';
import { existsSync, mkdirSync, rmSync, writeFileSync } from 'fs';
import os from 'os';
import path from 'path';
import { getPortPromise } from 'portfinder';
import treeKill from 'tree-kill';

import { Provider } from '../providers';
import { Signer } from '../signer';
import type { WalletUnlocked } from '../wallet';

import { generateTestWallet } from './generateTestWallet';

const getFlagValueFromArgs = (args: string[], flag: string) => {
  const flagIndex = args.indexOf(flag);
  if (flagIndex === -1) {
    return undefined;
  }
  return args[flagIndex + 1];
};

const extractRemainingArgs = (args: string[], flagsToRemove: string[]) => {
  const newArgs = [...args];
  flagsToRemove.forEach((flag) => {
    const flagIndex = newArgs.indexOf(flag);
    if (flagIndex !== -1) {
      newArgs.splice(flagIndex, 2);
    }
  });
  return newArgs;
};

export type LaunchNodeOptions = {
  ip?: string;
  port?: string;
  args?: string[];
  useSystemFuelCore?: boolean;
  loggingEnabled?: boolean;
  debugEnabled?: boolean;
  basePath?: string;
  /**
   * The chain configuration to use.
   * Passing in a chain configuration path via the `--chain` flag in `args` will override this.
   * */
  chainConfig?: ChainConfig;
};

export type LaunchNodeResult = Promise<{
  cleanup: () => void;
  ip: string;
  port: string;
<<<<<<< HEAD
  url: string;
  chainConfigPath: string;
=======
  snapshotDir: string;
>>>>>>> 411e3301
}>;

export type KillNodeParams = {
  child: ChildProcessWithoutNullStreams;
  configPath: string;
  killFn: (pid: number) => void;
  state: {
    isDead: boolean;
  };
};

export const killNode = (params: KillNodeParams) => {
  const { child, configPath, state, killFn } = params;
  if (!state.isDead) {
    if (child.pid) {
      state.isDead = true;
      killFn(Number(child.pid));
    }

    // Remove all the listeners we've added.
    child.stdout.removeAllListeners();
    child.stderr.removeAllListeners();

    // Remove the temporary folder and all its contents.
    if (existsSync(configPath)) {
      rmSync(configPath, { recursive: true });
    }
  }
};

// #region launchNode-launchNodeOptions
/**
 * Launches a fuel-core node.
 * @param ip - the ip to bind to. (optional, defaults to 0.0.0.0)
 * @param port - the port to bind to. (optional, defaults to 4000 or the next available port)
 * @param args - additional arguments to pass to fuel-core.
 * @param useSystemFuelCore - whether to use the system fuel-core binary or the one provided by the \@fuel-ts/fuel-core package.
 * @param loggingEnabled - whether the node should output logs. (optional, defaults to true)
 * @param debugEnabled - whether the node should log debug messages. (optional, defaults to false)
 * @param basePath - the base path to use for the temporary folder. (optional, defaults to os.tmpdir())
 * */
// #endregion launchNode-launchNodeOptions
export const launchNode = async ({
  ip,
  port,
  args = [],
  useSystemFuelCore = false,
  loggingEnabled = true,
  debugEnabled = false,
  basePath,
  chainConfig = defaultChainConfig,
}: LaunchNodeOptions): LaunchNodeResult =>
  // eslint-disable-next-line no-async-promise-executor
  new Promise(async (resolve, reject) => {
    // filter out the flags chain, consensus-key, db-type, and poa-instant. we don't want to pass them twice to fuel-core. see line 214.
    const remainingArgs = extractRemainingArgs(args, [
      '--snapshot',
      '--consensus-key',
      '--db-type',
      '--poa-instant',
    ]);

    const snapshotDir = getFlagValueFromArgs(args, '--snapshot');
    const consensusKey = getFlagValueFromArgs(args, '--consensus-key') || defaultConsensusKey;

    const dbTypeFlagValue = getFlagValueFromArgs(args, '--db-type');
    const useInMemoryDb = dbTypeFlagValue === 'in-memory' || dbTypeFlagValue === undefined;

    const poaInstantFlagValue = getFlagValueFromArgs(args, '--poa-instant');
    const poaInstant = poaInstantFlagValue === 'true' || poaInstantFlagValue === undefined;

    // This string is logged by the client when the node has successfully started. We use it to know when to resolve.
    const graphQLStartSubstring = 'Binding GraphQL provider to';

    const binPath = findBinPath('fuels-core', __dirname);

    const command = useSystemFuelCore ? 'fuel-core' : binPath;

    const ipToUse = ip || '0.0.0.0';

    const portToUse =
      port ||
      (
        await getPortPromise({
          port: 4000, // tries 4000 first, then 4001, then 4002, etc.
          stopPort: 5000, // don't try ports above 5000
        })
      ).toString();

    let snapshotDirToUse: string;

    const prefix = basePath || os.tmpdir();
    const suffix = basePath ? '' : randomUUID();
    const tempDirPath = path.join(prefix, '.fuels', suffix, 'snapshotDir');

    if (snapshotDir) {
      snapshotDirToUse = snapshotDir;
    } else {
      if (!existsSync(tempDirPath)) {
        mkdirSync(tempDirPath, { recursive: true });
      }

<<<<<<< HEAD
      let generatedChainConfig = chainConfig;
=======
      let { stateConfigJson } = defaultSnapshotConfigs;
      const { chainConfigJson, metadataJson } = defaultSnapshotConfigs;

      stateConfigJson = {
        ...stateConfigJson,
        coins: [
          ...stateConfigJson.coins.map((coin) => ({
            ...coin,
            amount: '18446744073709551615',
          })),
        ],
        messages: stateConfigJson.messages.map((message) => ({
          ...message,
          amount: '18446744073709551615',
        })),
        // eslint-disable-next-line @typescript-eslint/no-explicit-any
      } as any;
>>>>>>> 411e3301

      // If there's no genesis key, generate one and some coins to the genesis block.
      if (!process.env.GENESIS_SECRET) {
        const pk = Signer.generatePrivateKey();
        const signer = new Signer(pk);
        process.env.GENESIS_SECRET = hexlify(pk);

<<<<<<< HEAD
        generatedChainConfig = {
          ...generatedChainConfig,
          initial_state: {
            ...generatedChainConfig.initial_state,
            coins: [
              ...generatedChainConfig.initial_state.coins,
              {
                owner: signer.address.toHexString(),
                amount: toHex(1_000_000_000),
                asset_id: BaseAssetId,
              },
            ],
          },
        };
      }

      // Write a temporary chain configuration file.
      writeFileSync(tempChainConfigFilePath, JSON.stringify(generatedChainConfig), 'utf8');
=======
        stateConfigJson.coins.push({
          tx_id: hexlify(randomBytes(UTXO_ID_LEN)),
          owner: signer.address.toHexString(),
          // eslint-disable-next-line @typescript-eslint/no-explicit-any
          amount: '18446744073709551615' as any,
          asset_id: chainConfigJson.consensus_parameters.V1.base_asset_id,
          output_index: 0,
          tx_pointer_block_height: 0,
          tx_pointer_tx_idx: 0,
        });
      }

      let fixedStateConfigJSON = JSON.stringify(stateConfigJson);

      const regexMakeNumber = /("amount":)"(\d+)"/gm;

      fixedStateConfigJSON = fixedStateConfigJSON.replace(regexMakeNumber, '$1$2');

      // Write a temporary chain configuration files.
      const chainConfigWritePath = path.join(tempDirPath, 'chainConfig.json');
      const stateConfigWritePath = path.join(tempDirPath, 'stateConfig.json');
      const metadataWritePath = path.join(tempDirPath, 'metadata.json');

      writeFileSync(chainConfigWritePath, JSON.stringify(chainConfigJson), 'utf8');
      writeFileSync(stateConfigWritePath, fixedStateConfigJSON, 'utf8');
      writeFileSync(metadataWritePath, JSON.stringify(metadataJson), 'utf8');
>>>>>>> 411e3301

      snapshotDirToUse = tempDirPath;
    }

    const child = spawn(
      command,
      [
        'run',
        ['--ip', ipToUse],
        ['--port', portToUse],
        useInMemoryDb ? ['--db-type', 'in-memory'] : ['--db-path', tempDirPath],
        ['--min-gas-price', '1'],
        poaInstant ? ['--poa-instant', 'true'] : [],
        ['--consensus-key', consensusKey],
        ['--snapshot', snapshotDirToUse as string],
        '--vm-backtrace',
        '--utxo-validation',
        '--debug',
        ...remainingArgs,
      ].flat(),
      {
        stdio: 'pipe',
      }
    );

    if (loggingEnabled) {
      child.stderr.pipe(process.stderr);
    }

    if (debugEnabled) {
      child.stdout.pipe(process.stdout);
    }

    const cleanupConfig: KillNodeParams = {
      child,
      configPath: tempDirPath,
      killFn: treeKill,
      state: {
        isDead: false,
      },
    };

    // Look for a specific graphql start point in the output.
    child.stderr.on('data', (chunk: string | Buffer) => {
      const text = typeof chunk === 'string' ? chunk : chunk.toString(); // chunk is sometimes Buffer and sometimes string...
      // Look for the graphql service start.
      if (text.indexOf(graphQLStartSubstring) !== -1) {
        const rows = text.split('\n');
        // eslint-disable-next-line @typescript-eslint/no-non-null-assertion
        const rowWithUrl = rows.find((row) => row.indexOf(graphQLStartSubstring) !== -1)!;
        // eslint-disable-next-line @typescript-eslint/no-non-null-assertion
        const [realIp, realPort] = rowWithUrl.split(' ').at(-1)!.trim().split(':'); // e.g. "2024-02-13T12:31:44.445844Z  INFO new{name=fuel-core}: fuel_core::graphql_api::service: 216: Binding GraphQL provider to 127.0.0.1:35039"

        // Resolve with the cleanup method.
        resolve({
          cleanup: () => killNode(cleanupConfig),
<<<<<<< HEAD
          ip: realIp,
          port: realPort,
          url: `http://${realIp}:${realPort}/graphql`,
          chainConfigPath: chainConfigPathToUse as string,
=======
          ip: ipToUse,
          port: portToUse,
          snapshotDir: snapshotDirToUse as string,
>>>>>>> 411e3301
        });
      }
      if (/error/i.test(text)) {
        reject(text.toString());
      }
    });

    // Process exit.
    process.on('exit', () => killNode(cleanupConfig));

    // Catches ctrl+c event.
    process.on('SIGINT', () => killNode(cleanupConfig));

    // Catches "kill pid" (for example: nodemon restart).
    process.on('SIGUSR1', () => killNode(cleanupConfig));
    process.on('SIGUSR2', () => killNode(cleanupConfig));

    // Catches uncaught exceptions.
    process.on('beforeExit', () => killNode(cleanupConfig));
    process.on('uncaughtException', () => killNode(cleanupConfig));

    child.on('error', reject);
  });

const generateWallets = async (count: number, provider: Provider) => {
  const baseAssetId = provider.getBaseAssetId();
  const wallets: WalletUnlocked[] = [];
  for (let i = 0; i < count; i += 1) {
    const wallet = await generateTestWallet(provider, [[1_000, baseAssetId]]);
    wallets.push(wallet);
  }
  return wallets;
};

export type LaunchNodeAndGetWalletsResult = Promise<{
  wallets: WalletUnlocked[];
  stop: () => void;
  provider: Provider;
}>;

/**
 * Launches a fuel-core node and returns a provider, 10 wallets, and a cleanup function to stop the node.
 * @param launchNodeOptions - options to launch the fuel-core node with.
 * @param walletCount - the number of wallets to generate. (optional, defaults to 10)
 * */
export const launchNodeAndGetWallets = async ({
  launchNodeOptions,
  walletCount = 10,
}: {
  launchNodeOptions?: Partial<LaunchNodeOptions>;
  walletCount?: number;
} = {}): LaunchNodeAndGetWalletsResult => {
  const { cleanup: closeNode, ip, port } = await launchNode(launchNodeOptions || {});

  const provider = await Provider.create(`http://${ip}:${port}/v1/graphql`);
  const wallets = await generateWallets(walletCount, provider);

  const cleanup = () => {
    closeNode();
  };

  return { wallets, stop: cleanup, provider };
};<|MERGE_RESOLUTION|>--- conflicted
+++ resolved
@@ -1,13 +1,14 @@
-<<<<<<< HEAD
+import { UTXO_ID_LEN } from '@fuel-ts/abi-coder';
 import { BaseAssetId } from '@fuel-ts/address/configs';
+import { randomBytes } from '@fuel-ts/crypto';
 import { toHex } from '@fuel-ts/math';
-import { defaultChainConfig, defaultConsensusKey, hexlify } from '@fuel-ts/utils';
 import type { ChainConfig } from '@fuel-ts/utils';
-=======
-import { UTXO_ID_LEN } from '@fuel-ts/abi-coder';
-import { randomBytes } from '@fuel-ts/crypto';
-import { defaultSnapshotConfigs, defaultConsensusKey, hexlify } from '@fuel-ts/utils';
->>>>>>> 411e3301
+import {
+  defaultChainConfig,
+  defaultConsensusKey,
+  hexlify,
+  defaultSnapshotConfigs,
+} from '@fuel-ts/utils';
 import { findBinPath } from '@fuel-ts/utils/cli-utils';
 import type { ChildProcessWithoutNullStreams } from 'child_process';
 import { spawn } from 'child_process';
@@ -62,12 +63,9 @@
   cleanup: () => void;
   ip: string;
   port: string;
-<<<<<<< HEAD
   url: string;
   chainConfigPath: string;
-=======
   snapshotDir: string;
->>>>>>> 411e3301
 }>;
 
 export type KillNodeParams = {
@@ -170,9 +168,7 @@
         mkdirSync(tempDirPath, { recursive: true });
       }
 
-<<<<<<< HEAD
-      let generatedChainConfig = chainConfig;
-=======
+      const generatedChainConfig = chainConfig;
       let { stateConfigJson } = defaultSnapshotConfigs;
       const { chainConfigJson, metadataJson } = defaultSnapshotConfigs;
 
@@ -190,7 +186,6 @@
         })),
         // eslint-disable-next-line @typescript-eslint/no-explicit-any
       } as any;
->>>>>>> 411e3301
 
       // If there's no genesis key, generate one and some coins to the genesis block.
       if (!process.env.GENESIS_SECRET) {
@@ -198,26 +193,6 @@
         const signer = new Signer(pk);
         process.env.GENESIS_SECRET = hexlify(pk);
 
-<<<<<<< HEAD
-        generatedChainConfig = {
-          ...generatedChainConfig,
-          initial_state: {
-            ...generatedChainConfig.initial_state,
-            coins: [
-              ...generatedChainConfig.initial_state.coins,
-              {
-                owner: signer.address.toHexString(),
-                amount: toHex(1_000_000_000),
-                asset_id: BaseAssetId,
-              },
-            ],
-          },
-        };
-      }
-
-      // Write a temporary chain configuration file.
-      writeFileSync(tempChainConfigFilePath, JSON.stringify(generatedChainConfig), 'utf8');
-=======
         stateConfigJson.coins.push({
           tx_id: hexlify(randomBytes(UTXO_ID_LEN)),
           owner: signer.address.toHexString(),
@@ -244,7 +219,6 @@
       writeFileSync(chainConfigWritePath, JSON.stringify(chainConfigJson), 'utf8');
       writeFileSync(stateConfigWritePath, fixedStateConfigJSON, 'utf8');
       writeFileSync(metadataWritePath, JSON.stringify(metadataJson), 'utf8');
->>>>>>> 411e3301
 
       snapshotDirToUse = tempDirPath;
     }
@@ -301,16 +275,11 @@
         // Resolve with the cleanup method.
         resolve({
           cleanup: () => killNode(cleanupConfig),
-<<<<<<< HEAD
           ip: realIp,
           port: realPort,
           url: `http://${realIp}:${realPort}/graphql`,
           chainConfigPath: chainConfigPathToUse as string,
-=======
-          ip: ipToUse,
-          port: portToUse,
           snapshotDir: snapshotDirToUse as string,
->>>>>>> 411e3301
         });
       }
       if (/error/i.test(text)) {
