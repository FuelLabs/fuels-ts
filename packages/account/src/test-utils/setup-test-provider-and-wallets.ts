import { defaultSnapshotConfigs, type SnapshotConfigs } from '@fuel-ts/utils';
import { mergeDeepRight } from 'ramda';
import type { PartialDeep } from 'type-fest';

import type { ProviderOptions } from '../providers';
import { Provider } from '../providers';
import type { WalletUnlocked } from '../wallet';

import { AssetId } from './asset-id';
import type { LaunchNodeOptions } from './launchNode';
import { launchNode } from './launchNode';
import type { WalletsConfigOptions } from './wallet-config';
import { WalletsConfig } from './wallet-config';

export interface LaunchCustomProviderAndGetWalletsOptions {
  /** Configures the wallets that should exist in the genesis block of the `fuel-core` node. */
  walletsConfig?: Partial<WalletsConfigOptions>;
  /** Options for configuring the provider. */
  providerOptions?: Partial<ProviderOptions>;
  /** Options for configuring the test node. */
  nodeOptions?: Partial<
    Omit<LaunchNodeOptions, 'snapshotConfig'> & {
      snapshotConfig: PartialDeep<SnapshotConfigs>;
    }
  >;
  launchNodeServerPort?: string;
}

const defaultWalletConfigOptions: WalletsConfigOptions = {
  count: 2,
  assets: [AssetId.A, AssetId.B],
  coinsPerAsset: 1,
  amountPerCoin: 10_000_000_000,
  messages: [],
};

export interface SetupTestProviderAndWalletsReturn extends Disposable {
  wallets: WalletUnlocked[];
  provider: Provider;
  cleanup: () => void;
}

/**
 * Launches a test node and creates wallets for testing.
 * If initialized with the `using` keyword, the node will be killed when it goes out of scope.
 * If initialized with `const`, manual disposal of the node must be done via the `cleanup` function.
 *
 * @param options - Options for configuring the wallets, provider, and test node.
 * @returns The wallets, provider and cleanup function that kills the node.
 *
 */
export async function setupTestProviderAndWallets({
  walletsConfig: walletsConfigOptions = {},
  providerOptions,
  nodeOptions = {},
  launchNodeServerPort = process.env.LAUNCH_NODE_SERVER_PORT || undefined,
}: Partial<LaunchCustomProviderAndGetWalletsOptions> = {}): Promise<SetupTestProviderAndWalletsReturn> {
  // @ts-expect-error this is a polyfill (see https://devblogs.microsoft.com/typescript/announcing-typescript-5-2/#using-declarations-and-explicit-resource-management)
  Symbol.dispose ??= Symbol('Symbol.dispose');
  const walletsConfig = new WalletsConfig(
    nodeOptions.snapshotConfig?.chainConfig?.consensus_parameters?.V1?.base_asset_id ??
      defaultSnapshotConfigs.chainConfig.consensus_parameters.V1.base_asset_id,
    {
      ...defaultWalletConfigOptions,
      ...walletsConfigOptions,
    }
  );

<<<<<<< HEAD
  const launchNodeOptions = {
=======
  const launchNodeOptions: LaunchNodeOptions = {
>>>>>>> 3760bead
    loggingEnabled: false,
    ...nodeOptions,
    snapshotConfig: mergeDeepRight(
      defaultSnapshotConfigs,
      walletsConfig.apply(nodeOptions?.snapshotConfig)
    ),
    port: '0',
  };

  let cleanup: () => void;
  let url: string;
<<<<<<< HEAD
  if (process.env.LAUNCH_NODE_SERVER_PORT) {
    const serverUrl = `http://localhost:${process.env.LAUNCH_NODE_SERVER_PORT}`;
=======
  if (launchNodeServerPort) {
    const serverUrl = `http://localhost:${launchNodeServerPort}`;
>>>>>>> 3760bead
    url = await (
      await fetch(serverUrl, { method: 'POST', body: JSON.stringify(launchNodeOptions) })
    ).text();

    cleanup = () => {
      // eslint-disable-next-line @typescript-eslint/no-floating-promises
      fetch(`${serverUrl}/cleanup/${url}`);
    };
  } else {
    const settings = await launchNode(launchNodeOptions);
    url = settings.url;
    cleanup = settings.cleanup;
  }

  let provider: Provider;

  try {
    provider = await Provider.create(url, providerOptions);
  } catch (err) {
    cleanup();
    throw err;
  }

  const wallets = walletsConfig.wallets;
  wallets.forEach((wallet) => {
    wallet.connect(provider);
  });

  return {
    provider,
    wallets,
    cleanup,
    [Symbol.dispose]: cleanup,
  };
}<|MERGE_RESOLUTION|>--- conflicted
+++ resolved
@@ -66,11 +66,7 @@
     }
   );
 
-<<<<<<< HEAD
-  const launchNodeOptions = {
-=======
   const launchNodeOptions: LaunchNodeOptions = {
->>>>>>> 3760bead
     loggingEnabled: false,
     ...nodeOptions,
     snapshotConfig: mergeDeepRight(
@@ -82,13 +78,8 @@
 
   let cleanup: () => void;
   let url: string;
-<<<<<<< HEAD
-  if (process.env.LAUNCH_NODE_SERVER_PORT) {
-    const serverUrl = `http://localhost:${process.env.LAUNCH_NODE_SERVER_PORT}`;
-=======
   if (launchNodeServerPort) {
     const serverUrl = `http://localhost:${launchNodeServerPort}`;
->>>>>>> 3760bead
     url = await (
       await fetch(serverUrl, { method: 'POST', body: JSON.stringify(launchNodeOptions) })
     ).text();
