--- conflicted
+++ resolved
@@ -6,11 +6,7 @@
 import { PolicyType } from '@fuel-ts/transactions';
 import { ASSET_A, ASSET_B } from '@fuel-ts/utils/test-utils';
 
-<<<<<<< HEAD
-import type { FakeResources } from './account';
-=======
-import type { TransferParams } from './account';
->>>>>>> 7c085930
+import type { FakeResources, TransferParams } from './account';
 import { Account } from './account';
 import { FUEL_NETWORK_URL } from './configs';
 import { ScriptTransactionRequest, Provider } from './providers';
