import { Address } from '@fuel-ts/address';
import { BaseAssetId } from '@fuel-ts/address/configs';
<<<<<<< HEAD
=======
import { ErrorCode, FuelError } from '@fuel-ts/errors';
import { expectToThrowFuelError } from '@fuel-ts/errors/test-utils';
import type { BN } from '@fuel-ts/math';
>>>>>>> 68533af4
import { bn } from '@fuel-ts/math';
import { ASSET_A, ASSET_B } from '@fuel-ts/utils/test-utils';

import { Account } from './account';
import { FUEL_NETWORK_URL } from './configs';
import { ScriptTransactionRequest, Provider } from './providers';
import * as providersMod from './providers';
import type { Coin, CoinQuantity, Message, Resource } from './providers';
import { generateTestWallet, seedTestWallet } from './test-utils';
import { Wallet } from './wallet';

let provider: Provider;

afterEach(() => {
  vi.restoreAllMocks();
});

beforeAll(async () => {
  provider = await Provider.create(FUEL_NETWORK_URL);
});

/**
 * @group node
 */
describe('Account', () => {
  const assets = [ASSET_A, ASSET_B, BaseAssetId];

  it('should create account using an address, with a provider', () => {
    const account = new Account(
      '0x09c0b2d1a486c439a87bcba6b46a7a1a23f3897cc83a94521a96da5c23bc58db',
      provider
    );
    expect(account.address.toB256()).toEqual(
      '0x09c0b2d1a486c439a87bcba6b46a7a1a23f3897cc83a94521a96da5c23bc58db'
    );
  });

  it('should create account using an address, without a provider', () => {
    const account = new Account(
      '0x09c0b2d1a486c439a87bcba6b46a7a1a23f3897cc83a94521a96da5c23bc58db'
    );
    expect(account.address.toB256()).toEqual(
      '0x09c0b2d1a486c439a87bcba6b46a7a1a23f3897cc83a94521a96da5c23bc58db'
    );
  });

  it('should throw an error when using a provider dependent method, without a provider', async () => {
    const account = new Account(
      '0x09c0b2d1a486c439a87bcba6b46a7a1a23f3897cc83a94521a96da5c23bc58db'
    );
    await expect(() => account.getBalance()).rejects.toThrow(/Provider not set/);
  });

  it('should get coins just fine', async () => {
    const account = new Account(
      '0x09c0b2d1a486c439a87bcba6b46a7a1a23f3897cc83a94521a96da5c23bc58db',
      provider
    );
    const coins = await account.getCoins();
    const assetA = coins.find((c) => c.assetId === assets[0]);
    expect(assetA?.amount.gt(1)).toBeTruthy();
    const assetB = coins.find((c) => c.assetId === assets[1]);
    expect(assetB?.amount.gt(1)).toBeTruthy();
    const assetC = coins.find((c) => c.assetId === assets[2]);
    expect(assetC?.amount.gt(1)).toBeTruthy();
  });

  it('should throw if coins length is higher than 9999', async () => {
    const dummyCoins: Coin[] = new Array(10000);

    vi.spyOn(Provider.prototype, 'getCoins').mockImplementation(async () =>
      Promise.resolve(dummyCoins)
    );

    const account = new Account(
      '0x09c0b2d1a486c439a87bcba6b46a7a1a23f3897cc83a94521a96da5c23bc58db',
      provider
    );

    let result;
    let error;

    try {
      result = await account.getCoins();
    } catch (err) {
      error = err;
    }

    expect(result).toBeUndefined();
    expect((<Error>error).message).toEqual(
      'Wallets containing more than 9999 coins exceed the current supported limit.'
    );
  });

  it('should execute getResourcesToSpend just fine', async () => {
    // #region Message-getResourcesToSpend
    const account = new Account(
      '0x09c0b2d1a486c439a87bcba6b46a7a1a23f3897cc83a94521a96da5c23bc58db',
      provider
    );
    const resourcesToSpend = await account.getResourcesToSpend([
      {
        amount: bn(2),
        assetId: ASSET_A,
      },
    ]);
    expect(resourcesToSpend[0].amount.gt(2)).toBeTruthy();
    // #endregion Message-getResourcesToSpend
  });

  it('getResourcesToSpend should work with <1 amount', async () => {
    const account = new Account(
      '0x09c0b2d1a486c439a87bcba6b46a7a1a23f3897cc83a94521a96da5c23bc58db',
      provider
    );
    const resourcesToSpend = await account.getResourcesToSpend([
      {
        amount: 0.9,
        assetId: ASSET_A,
      },
    ]);
    expect(resourcesToSpend[0].amount.gte(1)).toBeTruthy();
  });

  it('should get messages just fine', async () => {
    const account = new Account(
      '0x69a2b736b60159b43bb8a4f98c0589f6da5fa3a3d101e8e269c499eb942753ba',
      provider
    );
    const messages = await account.getMessages();
    expect(messages.length).toEqual(1);
  });

  it('should throw if messages length is higher than 9999', async () => {
    const dummyMessages: Message[] = new Array(10000);

    vi.spyOn(Provider.prototype, 'getMessages').mockImplementation(async () =>
      Promise.resolve(dummyMessages)
    );

    const account = new Account(
      '0x69a2b736b60159b43bb8a4f98c0589f6da5fa3a3d101e8e269c499eb942753ba',
      provider
    );

    let result;
    let error;

    try {
      result = await account.getMessages();
    } catch (err) {
      error = err;
    }

    expect(result).toBeUndefined();
    expect((<Error>error).message).toEqual(
      'Wallets containing more than 9999 messages exceed the current supported limit.'
    );
  });

  it('should get single asset balance just fine', async () => {
    const account = new Account(
      '0x09c0b2d1a486c439a87bcba6b46a7a1a23f3897cc83a94521a96da5c23bc58db',
      provider
    );
    const balanceA = await account.getBalance(); // native asset
    const balanceB = await account.getBalance(assets[1]);
    expect(balanceA.gte(1)).toBeTruthy();
    expect(balanceB.gte(1)).toBeTruthy();
  });

  it('should get multiple balances just fine', async () => {
    const account = new Account(
      '0x09c0b2d1a486c439a87bcba6b46a7a1a23f3897cc83a94521a96da5c23bc58db',
      provider
    );
    const balances = await account.getBalances();
    expect(balances.length).toBeGreaterThanOrEqual(1);
  });

  it('should throw if balances length is higher than 9999', async () => {
    const dummyBalances: CoinQuantity[] = new Array(10000);

    vi.spyOn(Provider.prototype, 'getBalances').mockImplementation(async () =>
      Promise.resolve(dummyBalances)
    );

    const account = new Account(
      '0x09c0b2d1a486c439a87bcba6b46a7a1a23f3897cc83a94521a96da5c23bc58db',
      provider
    );

    let result;
    let error;
    try {
      result = await account.getBalances();
    } catch (err) {
      error = err;
    }

    expect(result).toBeUndefined();
    expect((<Error>error).message).toEqual(
      'Wallets containing more than 9999 balances exceed the current supported limit.'
    );
  });

  it('should connect with provider just fine [INSTANCE]', async () => {
    const account = new Account(
      '0x09c0b2d1a486c439a87bcba6b46a7a1a23f3897cc83a94521a96da5c23bc58db',
      provider
    );

    const newProviderInstance = await Provider.create(FUEL_NETWORK_URL);

    expect(account.provider).not.toBe(newProviderInstance);

    account.connect(newProviderInstance);

    expect(account.provider).toBe(newProviderInstance);
    expect(account.provider).not.toBe(provider);
  });

  it('should be able to set a provider', async () => {
    const account = new Account(
      '0x09c0b2d1a486c439a87bcba6b46a7a1a23f3897cc83a94521a96da5c23bc58db',
      provider
    );
    const newProviderInstance = await Provider.create(FUEL_NETWORK_URL);

    expect(account.provider).not.toBe(newProviderInstance);

    account.provider = newProviderInstance;

    expect(account.provider).toBe(newProviderInstance);
    expect(account.provider).not.toBe(provider);
  });

  it('should execute fund just as fine', async () => {
    const quantities: CoinQuantity[] = [
      {
        amount: bn(10),
        assetId: ASSET_A,
      },
    ];
    const fee = bn(29);

    const request = new ScriptTransactionRequest();

    const resourcesToSpend: Resource[] = [];
    const getResourcesToSpendSpy = vi
      .spyOn(Account.prototype, 'getResourcesToSpend')
      .mockImplementationOnce(() => Promise.resolve(resourcesToSpend));

    const addResourcesSpy = vi.spyOn(request, 'addResources');

    const addAmountToAssetSpy = vi.spyOn(providersMod, 'addAmountToAsset');

    const account = new Account(
      '0x09c0b2d1a486c439a87bcba6b46a7a1a23f3897cc83a94521a96da5c23bc58db',
      provider
    );

    await account.fund(request, quantities, fee);

    expect(addAmountToAssetSpy).toBeCalledTimes(1);
    expect(addAmountToAssetSpy).toHaveBeenCalledWith({
      amount: bn(fee),
      assetId: BaseAssetId,
      coinQuantities: quantities,
    });

    const expectedTotalResources = [
      { amount: bn(quantities[0].amount), assetId: quantities[0].assetId },
      { amount: bn(fee), assetId: BaseAssetId },
    ];
    expect(getResourcesToSpendSpy).toBeCalledTimes(1);
    expect(getResourcesToSpendSpy).toBeCalledWith(expectedTotalResources, {
      messages: [],
      utxos: [],
    });

    expect(addResourcesSpy).toBeCalledTimes(1);
    expect(addResourcesSpy).toHaveBeenCalledWith(resourcesToSpend);
  });

  it('should execute sendTransaction just fine', async () => {
    const transactionRequestLike: providersMod.TransactionRequestLike = {
      type: providersMod.TransactionType.Script,
    };
    const transactionRequest = new ScriptTransactionRequest();
    const transactionResponse =
      'transactionResponse' as unknown as providersMod.TransactionResponse;

    const transactionRequestify = vi.spyOn(providersMod, 'transactionRequestify');

    const estimateTxDependencies = vi
      .spyOn(providersMod.Provider.prototype, 'estimateTxDependencies')
      .mockImplementation(() =>
        Promise.resolve({ receipts: [], missingContractIds: [], outputVariables: 0 })
      );

    const sendTransaction = vi
      .spyOn(providersMod.Provider.prototype, 'sendTransaction')
      .mockImplementation(() => Promise.resolve(transactionResponse));

    const account = new Account(
      '0x09c0b2d1a486c439a87bcba6b46a7a1a23f3897cc83a94521a96da5c23bc58db',
      provider
    );

    const result = await account.sendTransaction(transactionRequestLike);

    expect(result).toEqual(transactionResponse);

    expect(transactionRequestify.mock.calls.length).toEqual(1);
    expect(transactionRequestify.mock.calls[0][0]).toEqual(transactionRequestLike);

    expect(estimateTxDependencies.mock.calls.length).toBe(1);
    expect(estimateTxDependencies.mock.calls[0][0]).toEqual(transactionRequest);

    expect(sendTransaction.mock.calls.length).toEqual(1);
    expect(sendTransaction.mock.calls[0][0]).toEqual(transactionRequest);
  });

  it('should execute simulateTransaction just fine', async () => {
    const transactionRequestLike: providersMod.TransactionRequestLike = {
      type: providersMod.TransactionType.Script,
    };
    const transactionRequest = new ScriptTransactionRequest();
    const callResult = 'callResult' as unknown as providersMod.CallResult;

    const transactionRequestify = vi
      .spyOn(providersMod, 'transactionRequestify')
      .mockImplementation(() => transactionRequest);

    const estimateTxDependencies = vi
      .spyOn(providersMod.Provider.prototype, 'estimateTxDependencies')
      .mockImplementation(() =>
        Promise.resolve({ receipts: [], missingContractIds: [], outputVariables: 0 })
      );

    const simulate = vi
      .spyOn(providersMod.Provider.prototype, 'simulate')
      .mockImplementation(() => Promise.resolve(callResult));

    const account = new Account(
      '0x09c0b2d1a486c439a87bcba6b46a7a1a23f3897cc83a94521a96da5c23bc58db',
      provider
    );

    const result = await account.simulateTransaction(transactionRequestLike);

    expect(result).toEqual(callResult);

    expect(estimateTxDependencies.mock.calls.length).toBe(1);
    expect(estimateTxDependencies.mock.calls[0][0]).toEqual(transactionRequest);

    expect(transactionRequestify.mock.calls.length).toBe(1);
    expect(transactionRequestify.mock.calls[0][0]).toEqual(transactionRequestLike);

    expect(simulate.mock.calls.length).toBe(1);
    expect(simulate.mock.calls[0][0]).toEqual(transactionRequest);
  });

  it('can transfer a single type of coin to a single destination', async () => {
    const sender = await generateTestWallet(provider, [[500_000, BaseAssetId]]);
    const receiver = await generateTestWallet(provider);

    const response = await sender.transfer(receiver.address, 1, BaseAssetId, {
      gasLimit: 10_000,
    });
    await response.wait();

    const senderBalances = await sender.getBalances();
    const receiverBalances = await receiver.getBalances();

    expect(senderBalances).toEqual([{ assetId: BaseAssetId, amount: bn(499921) }]);
    expect(receiverBalances).toEqual([{ assetId: BaseAssetId, amount: bn(1) }]);
  });

  it('can create transfer request just fine', async () => {
    const sender = await generateTestWallet(provider, [[500_000, BaseAssetId]]);
    const receiver = await generateTestWallet(provider);

    const request = await sender.createTransfer(receiver.address.toB256(), 1, BaseAssetId, {
      gasLimit: 10_000,
    });

    const response = await sender.sendTransaction(request);
    await response.wait();

    const senderBalances = await sender.getBalances();
    const receiverBalances = await receiver.getBalances();

    expect(senderBalances).toEqual([{ assetId: BaseAssetId, amount: bn(499921) }]);
    expect(receiverBalances).toEqual([{ assetId: BaseAssetId, amount: bn(1) }]);
  });

  it('can transfer with custom TX Params', async () => {
    const sender = await generateTestWallet(provider, [[1000, BaseAssetId]]);
    const receiver = Wallet.generate({ provider });

    const response = await sender.transfer(receiver.address, 1, BaseAssetId, {
      gasLimit: 600,
    });

    await response.wait();
    const senderBalances = await sender.getBalances();
    expect(senderBalances).toEqual([{ assetId: BaseAssetId, amount: bn(921) }]);
    const receiverBalances = await receiver.getBalances();
    expect(receiverBalances).toEqual([{ assetId: BaseAssetId, amount: bn(1) }]);
  });

  it('can exclude IDs when getResourcesToSpend is called', async () => {
    const user = await generateTestWallet(provider, [
      [500_000, ASSET_A],
      [500_000, ASSET_B],
      [500_000, BaseAssetId],
    ]);

    const coins = await user.getCoins();

    // Test excludes the UTXO where the assetIdA gets added to the senders wallet
    await expect(
      user.getResourcesToSpend([[1, ASSET_A, 500_000]], { utxos: [coins[0].id] })
    ).rejects.toThrow(/not enough coins to fit the target/);
  });

  it('can transfer multiple types of coins to multiple destinations', async () => {
    const assetIdA = ASSET_A;
    const assetIdB = ASSET_B;
    const amount = 1;

    const request = new ScriptTransactionRequest({ gasLimit: 1000000 });
    const sender = await generateTestWallet(provider, [
      [500_000, assetIdA],
      [500_000, assetIdB],
      [500_000, BaseAssetId],
    ]);
    const receiverA = await generateTestWallet(provider);
    const receiverB = await generateTestWallet(provider);

    const resources = await sender.getResourcesToSpend([
      [500_000, BaseAssetId],
      [500_000, assetIdA],
      [500_000, assetIdB],
    ]);

    request.addResources(resources);
    request.addCoinOutputs(receiverA.address, [
      [amount, assetIdA],
      [amount, assetIdB],
    ]);
    request.addCoinOutputs(receiverB.address, [
      [amount, assetIdA],
      [amount, assetIdB],
    ]);

    const response = await sender.sendTransaction(request);

    await response.wait();

    const receiverACoins = await receiverA.getCoins();
    expect(receiverACoins).toEqual(
      expect.arrayContaining([
        expect.objectContaining({ assetId: assetIdA, amount: bn(amount) }),
        expect.objectContaining({ assetId: assetIdB, amount: bn(amount) }),
      ])
    );

    const receiverBCoins = await receiverB.getCoins();
    expect(receiverBCoins).toEqual(
      expect.arrayContaining([
        expect.objectContaining({ assetId: assetIdA, amount: bn(amount) }),
        expect.objectContaining({ assetId: assetIdB, amount: bn(amount) }),
      ])
    );
  });

  it('can withdraw an amount of base asset', async () => {
    const sender = await generateTestWallet(provider, [[500_000, BaseAssetId]]);
    const recipient = Address.fromB256(
      '0x00000000000000000000000047ba61eec8e5e65247d717ff236f504cf3b0a263'
    );
    const amount = 10;

    const tx = await sender.withdrawToBaseLayer(recipient, 10, { gasLimit: 10_000 });
    const result = await tx.waitForResult();

    const messageOutReceipt = <providersMod.TransactionResultMessageOutReceipt>result.receipts[0];

    // The sender is the TX ID on the spec it says it should be the sender address
    // but is not returning the sender address instead is returning the tx id
    expect(result.id).toEqual(messageOutReceipt.sender);
    expect(recipient.toHexString()).toEqual(messageOutReceipt.recipient);
    expect(amount.toString()).toEqual(messageOutReceipt.amount.toString());

    const senderBalances = await sender.getBalances();
    expect(senderBalances).toEqual([{ assetId: BaseAssetId, amount: bn(499911) }]);
  });

  it('can retrieve a valid MessageProof', async () => {
    const sender = await generateTestWallet(provider, [[500_000, BaseAssetId]]);
    const RECIPIENT_ID = '0x00000000000000000000000047ba61eec8e5e65247d717ff236f504cf3b0a263';
    const AMOUNT = 10;
    const recipient = Address.fromB256(RECIPIENT_ID);

    const tx = await sender.withdrawToBaseLayer(recipient.toB256(), AMOUNT);
    // #region Message-getMessageProof
    const result = await tx.waitForResult();

    // Wait for the next block to be minter on out case we are using a local provider
    // so we can create a new tx to generate next block
    const resp = await sender.transfer(recipient, AMOUNT, BaseAssetId, {
      gasLimit: 10_000,
    });
    const nextBlock = await resp.waitForResult();

    const messageOutReceipt = <providersMod.TransactionResultMessageOutReceipt>result.receipts[0];
    const messageProof = await provider.getMessageProof(
      result.gqlTransaction.id,
      messageOutReceipt.nonce,
      nextBlock.blockId
    );
    // #endregion Message-getMessageProof

    expect(messageProof?.amount.toNumber()).toEqual(AMOUNT);
    expect(messageProof?.sender.toHexString()).toEqual(result.id);
  });

  it('can transfer amount using mutiple utxos', async () => {
    const sender = Wallet.generate({
      provider,
    });
    const receiver = Wallet.generate({
      provider,
    });

    // seed wallet with 3 distinct utxos
    await seedTestWallet(sender, [[500_000, BaseAssetId]]);
    await seedTestWallet(sender, [[500_000, BaseAssetId]]);
    await seedTestWallet(sender, [[500_000, BaseAssetId]]);

    const transfer = await sender.transfer(receiver.address, 110, BaseAssetId, {
      gasLimit: 10_000,
    });
    await transfer.wait();

    const receiverBalances = await receiver.getBalances();
    expect(receiverBalances).toEqual([{ assetId: BaseAssetId, amount: bn(110) }]);
  });

  it('can withdraw an amount of base asset using mutiple uxtos', async () => {
    const sender = Wallet.generate({
      provider,
    });
    // seed wallet with 3 distinct utxos
    await seedTestWallet(sender, [[500_000, BaseAssetId]]);
    await seedTestWallet(sender, [[500_000, BaseAssetId]]);
    await seedTestWallet(sender, [[500_000, BaseAssetId]]);
    const recipient = Address.fromB256(
      '0x00000000000000000000000047ba61eec8e5e65247d717ff236f504cf3b0a263'
    );
    const amount = 110;
    const tx = await sender.withdrawToBaseLayer(recipient, amount, {
      gasLimit: 10_000,
    });
    const result = await tx.wait();

    const messageOutReceipt = <providersMod.TransactionResultMessageOutReceipt>result.receipts[0];
    expect(result.gqlTransaction.id).toEqual(messageOutReceipt.sender);
    expect(recipient.toHexString()).toEqual(messageOutReceipt.recipient);
    expect(amount.toString()).toEqual(messageOutReceipt.amount.toString());

    const senderBalances = await sender.getBalances();
    expect(senderBalances).toEqual([{ assetId: BaseAssetId, amount: bn(1499811) }]);
  });

  it('should ensure gas price and gas limit are validated when transfering amounts', async () => {
    const sender = await generateTestWallet(provider);
    const receiver = Wallet.generate({ provider });

    await expect(async () => {
      const result = await sender.transfer(receiver.address, 1, BaseAssetId, {
        gasLimit: 0,
      });
      await result.wait();
    }).rejects.toThrowError(/Gas limit '0' is lower than the required: ./);

    await expect(async () => {
      const result = await sender.transfer(receiver.address, 1, BaseAssetId);
      await result.wait();
    }).rejects.toThrowError(/Gas price '0' is lower than the required: ./);
  });

  it('should ensure gas limit and price are validated when withdraw an amount of base asset', async () => {
    const sender = await generateTestWallet(provider, [[10_000, BaseAssetId]]);
    const recipient = Address.fromB256(
      '0x00000000000000000000000047ba61eec8e5e65247d717ff236f504cf3b0a263'
    );

    await expect(async () => {
      const result = await sender.withdrawToBaseLayer(recipient, 10);
      await result.wait();
    }).rejects.toThrowError(/Gas price '0' is lower than the required: ./);

    await expect(async () => {
      const result = await sender.withdrawToBaseLayer(recipient, 10, {
        gasLimit: 0,
      });
      await result.wait();
    }).rejects.toThrowError(/Gas limit '0' is lower than the required: ./);
  });

  it('should throw when trying to transfer a zero or negative amount', async () => {
    const sender = await generateTestWallet(provider, [[10_000, BaseAssetId]]);
    const receiver = Wallet.generate({ provider });

    await expectToThrowFuelError(
      async () => {
        await sender.transfer(receiver.address, 0, BaseAssetId);
      },
      new FuelError(ErrorCode.INVALID_TRANSFER_AMOUNT, 'Transfer amount must be a positive number.')
    );

    await expectToThrowFuelError(
      async () => {
        await sender.transfer(receiver.address, -1, BaseAssetId);
      },
      new FuelError(ErrorCode.INVALID_TRANSFER_AMOUNT, 'Transfer amount must be a positive number.')
    );
  });
});<|MERGE_RESOLUTION|>--- conflicted
+++ resolved
@@ -1,11 +1,7 @@
 import { Address } from '@fuel-ts/address';
 import { BaseAssetId } from '@fuel-ts/address/configs';
-<<<<<<< HEAD
-=======
 import { ErrorCode, FuelError } from '@fuel-ts/errors';
 import { expectToThrowFuelError } from '@fuel-ts/errors/test-utils';
-import type { BN } from '@fuel-ts/math';
->>>>>>> 68533af4
 import { bn } from '@fuel-ts/math';
 import { ASSET_A, ASSET_B } from '@fuel-ts/utils/test-utils';
 
