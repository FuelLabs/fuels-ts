import { UTXO_ID_LEN } from '@fuel-ts/abi-coder';
import { Address } from '@fuel-ts/address';
import { randomBytes } from '@fuel-ts/crypto';
import { ErrorCode, FuelError } from '@fuel-ts/errors';
import { AbstractAccount } from '@fuel-ts/interfaces';
import type { AbstractAddress, BytesLike } from '@fuel-ts/interfaces';
import type { BigNumberish, BN } from '@fuel-ts/math';
import { bn } from '@fuel-ts/math';
import { arrayify, hexlify, isDefined } from '@fuel-ts/utils';
import { clone } from 'ramda';

import type { FuelConnector } from './connectors';
import type { Predicate } from './predicate';
import type {
  TransactionRequest,
  CoinQuantityLike,
  CoinQuantity,
  Resource,
  ExcludeResourcesOption,
  Provider,
  ScriptTransactionRequestLike,
  TransactionResponse,
  TransactionCost,
<<<<<<< HEAD
  TransactionCostParams,
=======
  EstimateTransactionParams,
  CursorPaginationArgs,
  TransactionRequestLike,
  ProviderSendTxParams,
  CallResult,
  GetCoinsResponse,
  GetMessagesResponse,
  GetBalancesResponse,
  Coin,
>>>>>>> 77e910f0
} from './providers';
import {
  withdrawScript,
  ScriptTransactionRequest,
  transactionRequestify,
  addAmountToCoinQuantities,
  TransactionType,
} from './providers';
import {
  cacheRequestInputsResourcesFromOwner,
  getAssetAmountInRequestInputs,
  isRequestInputCoin,
  isRequestInputResource,
} from './providers/transaction-request/helpers';
import { mergeQuantities } from './providers/utils/merge-quantities';
import { assembleTransferToContractScript } from './utils/formatTransferToContractScriptData';

export type TxParamsType = Pick<
  ScriptTransactionRequestLike,
  'gasLimit' | 'tip' | 'maturity' | 'maxFee' | 'witnessLimit'
>;

export type TransferParams = {
  destination: string | AbstractAddress;
  amount: BigNumberish;
  assetId?: BytesLike;
};

export type EstimatedTxParams = Pick<
  TransactionCost,
  'estimatedPredicates' | 'addedSignatures' | 'requiredQuantities' | 'updateMaxFee'
>;
const MAX_FUNDING_ATTEMPTS = 2;

export type FakeResources = Partial<Coin> & Required<Pick<Coin, 'amount' | 'assetId'>>;

/**
 * `Account` provides an abstraction for interacting with accounts or wallets on the network.
 */
export class Account extends AbstractAccount {
  /**
   * The address associated with the account.
   */
  readonly address: AbstractAddress;

  /**
   * The provider used to interact with the network.
   */
  protected _provider?: Provider;

  /**
   * The connector for use with external wallets
   */
  protected _connector?: FuelConnector;

  /**
   * Creates a new Account instance.
   *
   * @param address - The address of the account.
   * @param provider - A Provider instance  (optional).
   * @param connector - A FuelConnector instance (optional).
   */
  constructor(address: string | AbstractAddress, provider?: Provider, connector?: FuelConnector) {
    super();
    this._provider = provider;
    this._connector = connector;
    this.address = Address.fromDynamicInput(address);
  }

  /**
   * The provider used to interact with the network.
   *
   * @returns A Provider instance.
   *
   * @throws `FuelError` if the provider is not set.
   */
  get provider(): Provider {
    if (!this._provider) {
      throw new FuelError(ErrorCode.MISSING_PROVIDER, 'Provider not set');
    }

    return this._provider;
  }

  /**
   * Sets the provider for the account.
   *
   * @param provider - A Provider instance.
   */
  set provider(provider: Provider) {
    this._provider = provider;
  }

  /**
   * Changes the provider connection for the account.
   *
   * @param provider - A Provider instance.
   * @returns The updated Provider instance.
   */
  connect(provider: Provider): Provider {
    this._provider = provider;
    return this.provider;
  }

  /**
   * Retrieves resources satisfying the spend query for the account.
   *
   * @param quantities - Quantities of resources to be obtained.
   * @param excludedIds - IDs of resources to be excluded from the query (optional).
   * @returns A promise that resolves to an array of Resources.
   */
  async getResourcesToSpend(
    quantities: CoinQuantityLike[],
    excludedIds?: ExcludeResourcesOption
  ): Promise<Resource[]> {
    return this.provider.getResourcesToSpend(this.address, quantities, excludedIds);
  }

  /**
   * Retrieves coins owned by the account.
   *
   * @param assetId - The asset ID of the coins to retrieve (optional).
   * @returns A promise that resolves to an array of Coins.
   */
  async getCoins(
    assetId?: BytesLike,
    paginationArgs?: CursorPaginationArgs
  ): Promise<GetCoinsResponse> {
    return this.provider.getCoins(this.address, assetId, paginationArgs);
  }

  /**
   * Retrieves messages owned by the account.
   *
   * @returns A promise that resolves to an array of Messages.
   */
  async getMessages(paginationArgs?: CursorPaginationArgs): Promise<GetMessagesResponse> {
    return this.provider.getMessages(this.address, paginationArgs);
  }

  /**
   * Retrieves the balance of the account for the given asset.
   *
   * @param assetId - The asset ID to check the balance for (optional).
   * @returns A promise that resolves to the balance amount.
   */
  async getBalance(assetId?: BytesLike): Promise<BN> {
    const assetIdToFetch = assetId ?? this.provider.getBaseAssetId();
    const amount = await this.provider.getBalance(this.address, assetIdToFetch);
    return amount;
  }

  /**
   * Retrieves all the balances for the account.
   *
   * @returns A promise that resolves to an array of Coins and their quantities.
   */
  async getBalances(): Promise<GetBalancesResponse> {
    return this.provider.getBalances(this.address);
  }

  /**
   * Funds a transaction request by adding the necessary resources.
   *
   * @typeParam T - The type of the TransactionRequest.
   * @param request - The transaction request to fund.
   * @param params - The estimated transaction parameters.
   * @returns A promise that resolves to the funded transaction request.
   */
  async fund<T extends TransactionRequest>(request: T, params: EstimatedTxParams): Promise<T> {
    const { addedSignatures, estimatedPredicates, requiredQuantities, updateMaxFee } = params;

    const fee = request.maxFee;
    const baseAssetId = this.provider.getBaseAssetId();
    const requiredInBaseAsset =
      requiredQuantities.find((quantity) => quantity.assetId === baseAssetId)?.amount || bn(0);

    const requiredQuantitiesWithFee = addAmountToCoinQuantities({
      amount: bn(fee),
      assetId: baseAssetId,
      coinQuantities: requiredQuantities,
    });

    const quantitiesDict: Record<string, { required: BN; owned: BN }> = {};

    requiredQuantitiesWithFee.forEach(({ amount, assetId }) => {
      quantitiesDict[assetId] = {
        required: amount,
        owned: bn(0),
      };
    });

    request.inputs.filter(isRequestInputResource).forEach((input) => {
      const isCoin = isRequestInputCoin(input);
      const assetId = isCoin ? String(input.assetId) : baseAssetId;
      if (quantitiesDict[assetId]) {
        quantitiesDict[assetId].owned = quantitiesDict[assetId].owned.add(input.amount);
      }
    });

    let missingQuantities: CoinQuantity[] = [];
    Object.entries(quantitiesDict).forEach(([assetId, { owned, required }]) => {
      if (owned.lt(required)) {
        missingQuantities.push({
          assetId,
          amount: required.sub(owned),
        });
      }
    });

    let needsToBeFunded = missingQuantities.length > 0;
    let fundingAttempts = 0;
    while (needsToBeFunded && fundingAttempts < MAX_FUNDING_ATTEMPTS) {
      const resources = await this.getResourcesToSpend(
        missingQuantities,
        cacheRequestInputsResourcesFromOwner(request.inputs, this.address)
      );

      request.addResources(resources);
      request.updatePredicateGasUsed(estimatedPredicates);

      const requestToReestimate = clone(request);
      if (addedSignatures) {
        Array.from({ length: addedSignatures }).forEach(() =>
          requestToReestimate.addEmptyWitness()
        );
      }

      if (!updateMaxFee) {
        break;
      }
      const { maxFee: newFee } = await this.provider.estimateTxGasAndFee({
        transactionRequest: requestToReestimate,
      });

      const totalBaseAssetOnInputs = getAssetAmountInRequestInputs(
        request.inputs,
        baseAssetId,
        baseAssetId
      );

      const totalBaseAssetRequiredWithFee = requiredInBaseAsset.add(newFee);

      if (totalBaseAssetOnInputs.gt(totalBaseAssetRequiredWithFee)) {
        needsToBeFunded = false;
      } else {
        missingQuantities = [
          {
            amount: totalBaseAssetRequiredWithFee.sub(totalBaseAssetOnInputs),
            assetId: baseAssetId,
          },
        ];
      }

      fundingAttempts += 1;
    }

    request.updatePredicateGasUsed(estimatedPredicates);

    const requestToReestimate = clone(request);
    if (addedSignatures) {
      Array.from({ length: addedSignatures }).forEach(() => requestToReestimate.addEmptyWitness());
    }

    if (!updateMaxFee) {
      return request;
    }

    const { maxFee } = await this.provider.estimateTxGasAndFee({
      transactionRequest: requestToReestimate,
    });

    request.maxFee = maxFee;

    return request;
  }

  /**
   * A helper that creates a transfer transaction request and returns it.
   *
   * @param destination - The address of the destination.
   * @param amount - The amount of coins to transfer.
   * @param assetId - The asset ID of the coins to transfer (optional).
   * @param txParams - The transaction parameters (optional).
   * @returns A promise that resolves to the prepared transaction request.
   */
  async createTransfer(
    destination: string | AbstractAddress,
    amount: BigNumberish,
    assetId?: BytesLike,
    txParams: TxParamsType = {}
  ): Promise<TransactionRequest> {
    let request = new ScriptTransactionRequest(txParams);
    request = this.addTransfer(request, { destination, amount, assetId });
    request = await this.estimateAndFundTransaction(request, txParams);
    return request;
  }

  /**
   * Transfers coins to a destination address.
   *
   * @param destination - The address of the destination.
   * @param amount - The amount of coins to transfer.
   * @param assetId - The asset ID of the coins to transfer (optional).
   * @param txParams - The transaction parameters (optional).
   * @returns A promise that resolves to the transaction response.
   */
  async transfer(
    destination: string | AbstractAddress,
    amount: BigNumberish,
    assetId?: BytesLike,
    txParams: TxParamsType = {}
  ): Promise<TransactionResponse> {
    const request = await this.createTransfer(destination, amount, assetId, txParams);
    return this.sendTransaction(request, { estimateTxDependencies: false });
  }

  /**
   * Transfers multiple amounts of a token to multiple recipients.
   *
   * @param transferParams - An array of `TransferParams` objects representing the transfers to be made.
   * @param txParams - Optional transaction parameters.
   * @returns A promise that resolves to a `TransactionResponse` object representing the transaction result.
   */
  async batchTransfer(
    transferParams: TransferParams[],
    txParams: TxParamsType = {}
  ): Promise<TransactionResponse> {
    let request = new ScriptTransactionRequest(txParams);
    request = this.addBatchTransfer(request, transferParams);
    request = await this.estimateAndFundTransaction(request, txParams);
    return this.sendTransaction(request, { estimateTxDependencies: false });
  }

  /**
   * Adds a transfer to the given transaction request.
   *
   * @param request - The script transaction request to add transfers to.
   * @param transferParams - The object representing the transfer to be made.
   * @returns The updated transaction request with the added transfer.
   */
  addTransfer(request: ScriptTransactionRequest, transferParams: TransferParams) {
    const { destination, amount, assetId } = transferParams;
    this.validateTransferAmount(amount);
    request.addCoinOutput(
      Address.fromAddressOrString(destination),
      amount,
      assetId ?? this.provider.getBaseAssetId()
    );
    return request;
  }

  /**
   * Adds multiple transfers to a script transaction request.
   *
   * @param request - The script transaction request to add transfers to.
   * @param transferParams - An array of `TransferParams` objects representing the transfers to be made.
   * @returns The updated script transaction request.
   */
  addBatchTransfer(request: ScriptTransactionRequest, transferParams: TransferParams[]) {
    const baseAssetId = this.provider.getBaseAssetId();
    transferParams.forEach(({ destination, amount, assetId }) => {
      this.addTransfer(request, {
        destination,
        amount,
        assetId: assetId ?? baseAssetId,
      });
    });
    return request;
  }

  /**
   * Transfers coins to a contract address.
   *
   * @param contractId - The address of the contract.
   * @param amount - The amount of coins to transfer.
   * @param assetId - The asset ID of the coins to transfer (optional).
   * @param txParams - The transaction parameters (optional).
   * @returns A promise that resolves to the transaction response.
   */
  async transferToContract(
    contractId: string | AbstractAddress,
    amount: BigNumberish,
    assetId?: BytesLike,
    txParams: TxParamsType = {}
  ): Promise<TransactionResponse> {
    if (bn(amount).lte(0)) {
      throw new FuelError(
        ErrorCode.INVALID_TRANSFER_AMOUNT,
        'Transfer amount must be a positive number.'
      );
    }

    const contractAddress = Address.fromAddressOrString(contractId);
    const assetIdToTransfer = assetId ?? this.provider.getBaseAssetId();
    const { script, scriptData } = await assembleTransferToContractScript({
      hexlifiedContractId: contractAddress.toB256(),
      amountToTransfer: bn(amount),
      assetId: assetIdToTransfer,
    });

    let request = new ScriptTransactionRequest({
      ...txParams,
      script,
      scriptData,
    });

    request.addContractInputAndOutput(contractAddress);

    const txCost = await this.getTransactionCost(request, {
      quantitiesToContract: [{ amount: bn(amount), assetId: String(assetIdToTransfer) }],
    });

    request = this.validateGasLimitAndMaxFee({
      transactionRequest: request,
      gasUsed: txCost.gasUsed,
      maxFee: txCost.maxFee,
      txParams,
    });

    await this.fund(request, txCost);

    return this.sendTransaction(request);
  }

  /**
   * Withdraws an amount of the base asset to the base chain.
   *
   * @param recipient - Address of the recipient on the base chain.
   * @param amount - Amount of base asset.
   * @param txParams - The transaction parameters (optional).
   * @returns A promise that resolves to the transaction response.
   */
  async withdrawToBaseLayer(
    recipient: string | AbstractAddress,
    amount: BigNumberish,
    txParams: TxParamsType = {}
  ): Promise<TransactionResponse> {
    const recipientAddress = Address.fromAddressOrString(recipient);
    // add recipient and amount to the transaction script code
    const recipientDataArray = arrayify(
      '0x'.concat(recipientAddress.toHexString().substring(2).padStart(64, '0'))
    );
    const amountDataArray = arrayify(
      '0x'.concat(bn(amount).toHex().substring(2).padStart(16, '0'))
    );
    const script = new Uint8Array([
      ...arrayify(withdrawScript.bytes),
      ...recipientDataArray,
      ...amountDataArray,
    ]);

    const params: ScriptTransactionRequestLike = { script, ...txParams };

    const baseAssetId = this.provider.getBaseAssetId();
    let request = new ScriptTransactionRequest(params);
    const quantitiesToContract = [{ amount: bn(amount), assetId: baseAssetId }];

    const txCost = await this.getTransactionCost(request, { quantitiesToContract });

    request = this.validateGasLimitAndMaxFee({
      transactionRequest: request,
      gasUsed: txCost.gasUsed,
      maxFee: txCost.maxFee,
      txParams,
    });

    await this.fund(request, txCost);

    return this.sendTransaction(request);
  }

  async getTransactionCost(
    transactionRequestLike: TransactionRequestLike,
    { signatureCallback, quantitiesToContract = [] }: TransactionCostParams = {}
  ): Promise<TransactionCost> {
    const txRequestClone = clone(transactionRequestify(transactionRequestLike));
    const isScriptTransaction = txRequestClone.type === TransactionType.Script;
    const baseAssetId = this.provider.getBaseAssetId();

    // Fund with fake UTXOs to avoid not enough funds error
    // Getting coin quantities from amounts being transferred
    const coinOutputsQuantities = txRequestClone.getCoinOutputsQuantities();
    // Combining coin quantities from amounts being transferred and forwarding to contracts
    const allQuantities = mergeQuantities(coinOutputsQuantities, quantitiesToContract);
    // Funding transaction with fake utxos
    txRequestClone.fundWithFakeUtxos(allQuantities, baseAssetId, this.address);

    /**
     * Estimate predicates gasUsed
     */
    // Remove gasLimit to avoid gasLimit when estimating predicates
    if (isScriptTransaction) {
      txRequestClone.gasLimit = bn(0);
    }

    /**
     * The fake utxos added above can be from a predicate
     * If the resources owner is a predicate,
     * we need to populate the resources with the predicate's data
     * so that predicate estimation can happen.
     */
    if (this && 'populateTransactionPredicateData' in this) {
      (this as unknown as Predicate<[]>).populateTransactionPredicateData(txRequestClone);
    }

    const txCost = await this.provider.getTransactionCost(txRequestClone, {
      signatureCallback,
    });

    return {
      ...txCost,
      requiredQuantities: allQuantities,
    };
  }

  /**
   * Sign a message from the account via the connector.
   *
   * @param message - the message to sign.
   * @returns a promise that resolves to the signature.
   *
   * @hidden
   */
  async signMessage(message: string): Promise<string> {
    if (!this._connector) {
      throw new FuelError(ErrorCode.MISSING_CONNECTOR, 'A connector is required to sign messages.');
    }
    return this._connector.signMessage(this.address.toString(), message);
  }

  /**
   * Signs a transaction from the account via the connector..
   *
   * @param transactionRequestLike - The transaction request to sign.
   * @returns A promise that resolves to the signature of the transaction.
   */
  async signTransaction(transactionRequestLike: TransactionRequestLike): Promise<string> {
    if (!this._connector) {
      throw new FuelError(
        ErrorCode.MISSING_CONNECTOR,
        'A connector is required to sign transactions.'
      );
    }
    return this._connector.signTransaction(this.address.toString(), transactionRequestLike);
  }

  /**
   * Sends a transaction to the network.
   *
   * @param transactionRequestLike - The transaction request to be sent.
   * @param sendTransactionParams - The provider send transaction parameters (optional).
   * @returns A promise that resolves to the transaction response.
   */
  async sendTransaction(
    transactionRequestLike: TransactionRequestLike,
    { estimateTxDependencies = true, awaitExecution }: ProviderSendTxParams = {}
  ): Promise<TransactionResponse> {
    if (this._connector) {
      return this.provider.getTransactionResponse(
        await this._connector.sendTransaction(this.address.toString(), transactionRequestLike)
      );
    }
    const transactionRequest = transactionRequestify(transactionRequestLike);
    if (estimateTxDependencies) {
      await this.provider.estimateTxDependencies(transactionRequest);
    }
    return this.provider.sendTransaction(transactionRequest, {
      awaitExecution,
      estimateTxDependencies: false,
    });
  }

  /**
   * Simulates a transaction.
   *
   * @param transactionRequestLike - The transaction request to be simulated.
   * @param estimateTxParams - The estimate transaction params (optional).
   * @returns A promise that resolves to the call result.
   */
  async simulateTransaction(
    transactionRequestLike: TransactionRequestLike,
    { estimateTxDependencies = true }: EstimateTransactionParams = {}
  ): Promise<CallResult> {
    const transactionRequest = transactionRequestify(transactionRequestLike);
    if (estimateTxDependencies) {
      await this.provider.estimateTxDependencies(transactionRequest);
    }
    return this.provider.simulate(transactionRequest, { estimateTxDependencies: false });
  }

  /**
   * Generates an array of fake resources based on the provided coins.
   *
   * @param coins - An array of `FakeResources` objects representing the coins.
   * @returns An array of `Resource` objects with generated properties.
   */
  generateFakeResources(coins: FakeResources[]): Array<Resource> {
    return coins.map((coin) => ({
      id: hexlify(randomBytes(UTXO_ID_LEN)),
      owner: this.address,
      blockCreated: bn(1),
      txCreatedIdx: bn(1),
      ...coin,
    }));
  }

  /** @hidden * */
  private validateTransferAmount(amount: BigNumberish) {
    if (bn(amount).lte(0)) {
      throw new FuelError(
        ErrorCode.INVALID_TRANSFER_AMOUNT,
        'Transfer amount must be a positive number.'
      );
    }
  }

  /** @hidden * */
  private async estimateAndFundTransaction(
    transactionRequest: ScriptTransactionRequest,
    txParams: TxParamsType
  ) {
    let request = transactionRequest;
    const txCost = await this.getTransactionCost(request);
    request = this.validateGasLimitAndMaxFee({
      transactionRequest: request,
      gasUsed: txCost.gasUsed,
      maxFee: txCost.maxFee,
      txParams,
    });
    request = await this.fund(request, txCost);
    return request;
  }

  /** @hidden * */
  private validateGasLimitAndMaxFee({
    gasUsed,
    maxFee,
    transactionRequest,
    txParams: { gasLimit: setGasLimit, maxFee: setMaxFee },
  }: {
    gasUsed: BN;
    maxFee: BN;
    transactionRequest: ScriptTransactionRequest;
    txParams: Pick<TxParamsType, 'gasLimit' | 'maxFee'>;
  }) {
    const request = transactionRequestify(transactionRequest) as ScriptTransactionRequest;

    if (!isDefined(setGasLimit)) {
      request.gasLimit = gasUsed;
    } else if (gasUsed.gt(setGasLimit)) {
      throw new FuelError(
        ErrorCode.GAS_LIMIT_TOO_LOW,
        `Gas limit '${setGasLimit}' is lower than the required: '${gasUsed}'.`
      );
    }

    if (!isDefined(setMaxFee)) {
      request.maxFee = maxFee;
    } else if (maxFee.gt(setMaxFee)) {
      throw new FuelError(
        ErrorCode.MAX_FEE_TOO_LOW,
        `Max fee '${setMaxFee}' is lower than the required: '${maxFee}'.`
      );
    }

    return request;
  }
}<|MERGE_RESOLUTION|>--- conflicted
+++ resolved
@@ -21,9 +21,6 @@
   ScriptTransactionRequestLike,
   TransactionResponse,
   TransactionCost,
-<<<<<<< HEAD
-  TransactionCostParams,
-=======
   EstimateTransactionParams,
   CursorPaginationArgs,
   TransactionRequestLike,
@@ -33,7 +30,6 @@
   GetMessagesResponse,
   GetBalancesResponse,
   Coin,
->>>>>>> 77e910f0
 } from './providers';
 import {
   withdrawScript,
