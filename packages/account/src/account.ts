/* eslint-disable no-param-reassign */
import { UTXO_ID_LEN } from '@fuel-ts/abi-coder';
import type { AddressInput, WithAddress } from '@fuel-ts/address';
import { Address } from '@fuel-ts/address';
import { randomBytes } from '@fuel-ts/crypto';
import { ErrorCode, FuelError } from '@fuel-ts/errors';
import type { HashableMessage } from '@fuel-ts/hasher';
import { bn } from '@fuel-ts/math';
<<<<<<< HEAD
=======
import type { BigNumberish, BN } from '@fuel-ts/math';
>>>>>>> a6bb606d
import { InputType, OutputType } from '@fuel-ts/transactions';
import type { BytesLike } from '@fuel-ts/utils';
import { arrayify, hexlify, isDefined } from '@fuel-ts/utils';
import { clone } from 'ramda';

import type { FuelConnector, FuelConnectorSendTxParams } from './connectors';
import {
  withdrawScript,
  ScriptTransactionRequest,
  transactionRequestify,
  addAmountToCoinQuantities,
  calculateGasFee,
} from './providers';
import type {
  TransactionRequest,
  CoinQuantityLike,
  CoinQuantity,
  Resource,
  ResourcesIdsToIgnore,
  Provider,
  ScriptTransactionRequestLike,
  TransactionCost,
  EstimateTransactionParams,
  CursorPaginationArgs,
  TransactionRequestLike,
  CallResult,
  GetCoinsResponse,
  GetMessagesResponse,
  GetBalancesResponse,
  Coin,
  TransactionCostParams,
  TransactionResponse,
  ProviderSendTxParams,
  TransactionSummaryJson,
<<<<<<< HEAD
} from './providers';
import {
  withdrawScript,
  ScriptTransactionRequest,
  transactionRequestify,
  addAmountToCoinQuantities,
  setAndValidateGasAndFeeForAssembledTx,
=======
  TransactionResult,
  TransactionType,
>>>>>>> a6bb606d
} from './providers';
import {
  cacheRequestInputsResourcesFromOwner,
  getAssetAmountInRequestInputs,
  isRequestInputCoin,
  isRequestInputMessageWithoutData,
  isRequestInputResource,
} from './providers/transaction-request/helpers';
import { mergeQuantities } from './providers/utils/merge-quantities';
import { serializeProviderCache } from './providers/utils/serialization';
import { AbstractAccount } from './types';
import { assembleTransferToContractScript } from './utils/formatTransferToContractScriptData';
import { splitCoinsIntoBatches } from './utils/split-coins-into-batches';

export type TxParamsType = Pick<
  ScriptTransactionRequestLike,
  'gasLimit' | 'tip' | 'maturity' | 'maxFee' | 'witnessLimit' | 'expiration'
>;

export type TransferParams = {
  destination: string | Address;
  amount: BigNumberish;
  assetId: BytesLike;
};

export type ContractTransferParams = {
  contractId: string | Address;
  amount: BigNumberish;
  assetId: BytesLike;
};

export type AccountSendTxParams = ProviderSendTxParams & FuelConnectorSendTxParams;

export type EstimatedTxParams = Pick<
  TransactionCost,
  | 'estimatedPredicates'
  | 'addedSignatures'
  | 'requiredQuantities'
  | 'updateMaxFee'
  | 'gasPrice'
  | 'transactionSummary'
>;

export type SubmitAllMode = 'sequential' | 'parallel';

export type PrepareSubmitAllParams = {
  txs: ScriptTransactionRequest[];
  mode?: SubmitAllMode;
};

export type SubmitAllCallbackResponse = {
  txResponses: TransactionResult<TransactionType.Script>[];
  errors: FuelError[];
};

export type SubmitAllCallback = () => Promise<SubmitAllCallbackResponse>;

export type AssembleConsolidationTxsParams = {
  coins: Coin[];
  mode?: SubmitAllMode;
  outputNum?: number;
};

export type ConsolidateCoins = {
  assetId: string;
  mode?: SubmitAllMode;
  outputNum?: number;
};

const MAX_FUNDING_ATTEMPTS = 5;

export type FakeResources = Partial<Coin> & Required<Pick<Coin, 'amount' | 'assetId'>>;

/**
 * `Account` provides an abstraction for interacting with accounts or wallets on the network.
 */
export class Account extends AbstractAccount implements WithAddress {
  /**
   * The address associated with the account.
   */
  readonly address: Address;

  /**
   * The provider used to interact with the network.
   */
  protected _provider?: Provider;

  /**
   * The connector for use with external wallets
   */
  protected _connector?: FuelConnector;

  /**
   * Creates a new Account instance.
   *
   * @param address - The address of the account.
   * @param provider - A Provider instance  (optional).
   * @param connector - A FuelConnector instance (optional).
   */
  constructor(address: AddressInput, provider?: Provider, connector?: FuelConnector) {
    super();
    this._provider = provider;
    this._connector = connector;
    this.address = new Address(address);
  }

  /**
   * The provider used to interact with the network.
   *
   * @returns A Provider instance.
   *
   * @throws `FuelError` if the provider is not set.
   */
  get provider(): Provider {
    if (!this._provider) {
      throw new FuelError(ErrorCode.MISSING_PROVIDER, 'Provider not set');
    }

    return this._provider;
  }

  /**
   * Sets the provider for the account.
   *
   * @param provider - A Provider instance.
   */
  set provider(provider: Provider) {
    this._provider = provider;
  }

  /**
   * Changes the provider connection for the account.
   *
   * @param provider - A Provider instance.
   * @returns The updated Provider instance.
   */
  connect(provider: Provider): Provider {
    this._provider = provider;
    return this.provider;
  }

  /**
   * Retrieves resources satisfying the spend query for the account.
   *
   * @param quantities - Quantities of resources to be obtained.
   * @param resourcesIdsToIgnore - IDs of resources to be excluded from the query (optional).
   * @returns A promise that resolves to an array of Resources.
   */
  async getResourcesToSpend(
    quantities: CoinQuantityLike[],
    resourcesIdsToIgnore?: ResourcesIdsToIgnore
  ): Promise<Resource[]> {
    return this.provider.getResourcesToSpend(this.address, quantities, resourcesIdsToIgnore);
  }

  /**
   * Retrieves coins owned by the account.
   *
   * @param assetId - The asset ID of the coins to retrieve (optional).
   * @returns A promise that resolves to an array of Coins.
   */
  async getCoins(
    assetId?: BytesLike,
    paginationArgs?: CursorPaginationArgs
  ): Promise<GetCoinsResponse> {
    return this.provider.getCoins(this.address, assetId, paginationArgs);
  }

  /**
   * Retrieves messages owned by the account.
   *
   * @returns A promise that resolves to an array of Messages.
   */
  async getMessages(paginationArgs?: CursorPaginationArgs): Promise<GetMessagesResponse> {
    return this.provider.getMessages(this.address, paginationArgs);
  }

  /**
   * Retrieves the balance of the account for the given asset.
   *
   * @param assetId - The asset ID to check the balance for (optional).
   * @returns A promise that resolves to the balance amount.
   */
  async getBalance(assetId?: BytesLike): Promise<BN> {
    const assetIdToFetch = assetId ?? (await this.provider.getBaseAssetId());
    const amount = await this.provider.getBalance(this.address, assetIdToFetch);
    return amount;
  }

  /**
   * Retrieves all the balances for the account.
   *
   * @returns A promise that resolves to an array of Coins and their quantities.
   */
  async getBalances(): Promise<GetBalancesResponse> {
    return this.provider.getBalances(this.address);
  }

  /**
   * Funds a transaction request by adding the necessary resources.
   *
   * @typeParam T - The type of the TransactionRequest.
   * @param request - The transaction request to fund.
   * @param params - The estimated transaction parameters.
   * @returns A promise that resolves to the funded transaction request.
   *
   * @deprecated Use provider.assembleTx instead
   * Check the migration guide https://docs.fuel.network/guide/assembling-transactions/migration-guide.html for more information.
   */
  async fund<T extends TransactionRequest>(request: T, params: EstimatedTxParams): Promise<T> {
    const {
      addedSignatures,
      estimatedPredicates,
      requiredQuantities,
      updateMaxFee,
      gasPrice,
      transactionSummary,
    } = params;

    const chainId = await this.provider.getChainId();

    const fee = request.maxFee;
    const baseAssetId = await this.provider.getBaseAssetId();
    const requiredInBaseAsset =
      requiredQuantities.find((quantity) => quantity.assetId === baseAssetId)?.amount || bn(0);

    const requiredQuantitiesWithFee = addAmountToCoinQuantities({
      amount: bn(fee),
      assetId: baseAssetId,
      coinQuantities: requiredQuantities,
    });

    const quantitiesDict: Record<string, { required: BN; owned: BN }> = {};

    requiredQuantitiesWithFee.forEach(({ amount, assetId }) => {
      quantitiesDict[assetId] = {
        required: amount,
        owned: bn(0),
      };
    });

    request.inputs.filter(isRequestInputResource).forEach((input) => {
      const isCoin = isRequestInputCoin(input);
      const assetId = isCoin ? String(input.assetId) : baseAssetId;
      if (quantitiesDict[assetId]) {
        quantitiesDict[assetId].owned = quantitiesDict[assetId].owned.add(input.amount);
      }
    });

    let missingQuantities: CoinQuantity[] = [];
    Object.entries(quantitiesDict).forEach(([assetId, { owned, required }]) => {
      if (owned.lt(required)) {
        missingQuantities.push({
          assetId,
          amount: required.sub(owned),
        });
      }
    });

    let needsToBeFunded = missingQuantities.length > 0;
    let fundingAttempts = 0;
    while (needsToBeFunded && fundingAttempts < MAX_FUNDING_ATTEMPTS) {
      const resources = await this.getResourcesToSpend(
        missingQuantities,
        cacheRequestInputsResourcesFromOwner(request.inputs, this.address)
      );

      request.addResources(resources);
      request.updatePredicateGasUsed(estimatedPredicates);

      const requestToReestimate = clone(request);
      if (addedSignatures) {
        Array.from({ length: addedSignatures }).forEach(() =>
          requestToReestimate.addEmptyWitness()
        );
      }

      if (!updateMaxFee) {
        needsToBeFunded = false;
        break;
      }

      // Recalculate the fee after adding the resources
      const { maxFee: newFee } = await this.provider.estimateTxGasAndFee({
        transactionRequest: requestToReestimate,
        gasPrice,
      });

      const totalBaseAssetOnInputs = getAssetAmountInRequestInputs(
        request.inputs.filter(isRequestInputResource),
        baseAssetId,
        baseAssetId
      );

      // Update the new total as the fee will change after adding new resources
      const totalBaseAssetRequiredWithFee = requiredInBaseAsset.add(newFee);

      if (totalBaseAssetOnInputs.gt(totalBaseAssetRequiredWithFee)) {
        needsToBeFunded = false;
      } else {
        missingQuantities = [
          {
            amount: totalBaseAssetRequiredWithFee.sub(totalBaseAssetOnInputs),
            assetId: baseAssetId,
          },
        ];
      }

      fundingAttempts += 1;
    }

    // If the transaction still needs to be funded after the maximum number of attempts
    if (needsToBeFunded) {
      throw new FuelError(
        ErrorCode.INSUFFICIENT_FUNDS_OR_MAX_COINS,
        `The account ${this.address} does not have enough base asset funds to cover the transaction execution.`
      );
    }

    request.updateState(chainId, 'funded', transactionSummary);

    await this.provider.validateTransaction(request);

    request.updatePredicateGasUsed(estimatedPredicates);

    const requestToReestimate = clone(request);
    if (addedSignatures) {
      Array.from({ length: addedSignatures }).forEach(() => requestToReestimate.addEmptyWitness());
    }

    if (!updateMaxFee) {
      return request;
    }

    const { maxFee } = await this.provider.estimateTxGasAndFee({
      transactionRequest: requestToReestimate,
      gasPrice,
    });

    request.maxFee = maxFee;

    return request;
  }

  /**
   * A helper that creates a transfer transaction request and returns it.
   *
   * @param destination - The address of the destination.
   * @param amount - The amount of coins to transfer.
   * @param assetId - The asset ID of the coins to transfer (optional).
   * @param txParams - The transaction parameters (optional).
   * @returns A promise that resolves to the prepared transaction request.
   */
  async createTransfer(
    destination: string | Address,
    amount: BigNumberish,
    assetId?: BytesLike,
    txParams: TxParamsType = {}
  ): Promise<ScriptTransactionRequest> {
    let request = new ScriptTransactionRequest(txParams);

    request = this.addTransfer(request, {
      destination,
      amount,
      assetId: assetId || (await this.provider.getBaseAssetId()),
    });

    const { gasPrice, transactionRequest } = await this.assembleTx(request);

    request = await setAndValidateGasAndFeeForAssembledTx({
      gasPrice,
      provider: this.provider,
      transactionRequest,
      setGasLimit: txParams?.gasLimit,
      setMaxFee: txParams?.maxFee,
    });

    return request;
  }

  /**
   * Transfers coins to a destination address.
   *
   * @param destination - The address of the destination.
   * @param amount - The amount of coins to transfer.
   * @param assetId - The asset ID of the coins to transfer (optional).
   * @param txParams - The transaction parameters (optional).
   * @returns A promise that resolves to the transaction response.
   */
  async transfer(
    destination: string | Address,
    amount: BigNumberish,
    assetId?: BytesLike,
    txParams: TxParamsType = {}
  ): Promise<TransactionResponse> {
    const request = await this.createTransfer(destination, amount, assetId, txParams);
    return this.sendTransaction(request, { estimateTxDependencies: false });
  }

  /**
   * Transfers multiple amounts of a token to multiple recipients.
   *
   * @param transferParams - An array of `TransferParams` objects representing the transfers to be made.
   * @param txParams - Optional transaction parameters.
   * @returns A promise that resolves to a `TransactionResponse` object representing the transaction result.
   */
  async batchTransfer(
    transferParams: TransferParams[],
    txParams: TxParamsType = {}
  ): Promise<TransactionResponse> {
    let request = new ScriptTransactionRequest(txParams);
    request = this.addBatchTransfer(request, transferParams);

    const { gasPrice, transactionRequest } = await this.assembleTx(request);

    request = await setAndValidateGasAndFeeForAssembledTx({
      gasPrice,
      provider: this.provider,
      transactionRequest,
      setGasLimit: txParams?.gasLimit,
      setMaxFee: txParams?.maxFee,
    });
    return this.sendTransaction(request, { estimateTxDependencies: false });
  }

  /**
   * Adds a transfer to the given transaction request.
   *
   * @param request - The script transaction request to add transfers to.
   * @param transferParams - The object representing the transfer to be made.
   * @returns The updated transaction request with the added transfer.
   */
  addTransfer(request: ScriptTransactionRequest, transferParams: TransferParams) {
    const { destination, amount, assetId } = transferParams;
    this.validateTransferAmount(amount);
    request.addCoinOutput(new Address(destination), amount, assetId);
    return request;
  }

  /**
   * Adds multiple transfers to a script transaction request.
   *
   * @param request - The script transaction request to add transfers to.
   * @param transferParams - An array of `TransferParams` objects representing the transfers to be made.
   * @returns The updated script transaction request.
   */
  addBatchTransfer(request: ScriptTransactionRequest, transferParams: TransferParams[]) {
    transferParams.forEach(({ destination, amount, assetId }) => {
      this.addTransfer(request, {
        destination,
        amount,
        assetId,
      });
    });
    return request;
  }

  /**
   * Transfers coins to a contract address.
   *
   * @param contractId - The address of the contract.
   * @param amount - The amount of coins to transfer.
   * @param assetId - The asset ID of the coins to transfer (optional).
   * @param txParams - The transaction parameters (optional).
   * @returns A promise that resolves to the transaction response.
   */
  async transferToContract(
    contractId: string | Address,
    amount: BigNumberish,
    assetId: BytesLike,
    txParams: TxParamsType = {}
  ): Promise<TransactionResponse> {
    return this.batchTransferToContracts([{ amount, assetId, contractId }], txParams);
  }

  async batchTransferToContracts(
    contractTransferParams: ContractTransferParams[],
    txParams: TxParamsType = {}
  ): Promise<TransactionResponse> {
    let request = new ScriptTransactionRequest({
      ...txParams,
    });

    const quantities: CoinQuantity[] = [];

    const defaultAssetId = await this.provider.getBaseAssetId();

    const transferParams = contractTransferParams.map((transferParam) => {
      const amount = bn(transferParam.amount);
      const contractAddress = new Address(transferParam.contractId);

      const assetId = transferParam.assetId ? hexlify(transferParam.assetId) : defaultAssetId;

      if (amount.lte(0)) {
        throw new FuelError(
          ErrorCode.INVALID_TRANSFER_AMOUNT,
          'Transfer amount must be a positive number.'
        );
      }

      request.addContractInputAndOutput(contractAddress);
      quantities.push({ amount, assetId });

      return {
        amount,
        contractId: contractAddress.toB256(),
        assetId,
      };
    });

    const { script, scriptData } = await assembleTransferToContractScript(transferParams);

    request.script = script;
    request.scriptData = scriptData;

    const { gasPrice, transactionRequest } = await this.assembleTx(request, quantities);

    request = await setAndValidateGasAndFeeForAssembledTx({
      gasPrice,
      provider: this.provider,
      transactionRequest,
      setGasLimit: txParams?.gasLimit,
      setMaxFee: txParams?.maxFee,
    });

    return this.sendTransaction(request);
  }

  /**
   * Withdraws an amount of the base asset to the base chain.
   *
   * @param recipient - Address of the recipient on the base chain.
   * @param amount - Amount of base asset.
   * @param txParams - The transaction parameters (optional).
   * @returns A promise that resolves to the transaction response.
   */
  async withdrawToBaseLayer(
    recipient: AddressInput,
    amount: BigNumberish,
    txParams: TxParamsType = {}
  ): Promise<TransactionResponse> {
    const recipientAddress = new Address(recipient);
    // add recipient and amount to the transaction script code
    const recipientDataArray = arrayify(
      '0x'.concat(recipientAddress.toHexString().substring(2).padStart(64, '0'))
    );
    const amountDataArray = arrayify(
      '0x'.concat(bn(amount).toHex().substring(2).padStart(16, '0'))
    );
    const script = new Uint8Array([
      ...arrayify(withdrawScript.bytes),
      ...recipientDataArray,
      ...amountDataArray,
    ]);

    const params: ScriptTransactionRequestLike = { script, ...txParams };

    const baseAssetId = await this.provider.getBaseAssetId();
    let request = new ScriptTransactionRequest(params);
    const quantities = [{ amount: bn(amount), assetId: baseAssetId }];

    const { gasPrice, transactionRequest } = await this.assembleTx(request, quantities);

    request = await setAndValidateGasAndFeeForAssembledTx({
      gasPrice,
      provider: this.provider,
      transactionRequest,
      setGasLimit: txParams?.gasLimit,
      setMaxFee: txParams?.maxFee,
    });

    return this.sendTransaction(request);
  }

  /**
   * Consolidates base asset UTXOs into fewer, larger ones.
   *
   * Retrieves a limited number of base asset coins (as defined by `Provider.RESOURCES_PAGE_SIZE_LIMIT`),
   * assembles consolidation transactions, and submits them to the network.
   *
   * Note: This method currently supports only the base asset.
   *
   * @param params - The parameters for coin consolidation, including the asset ID, mode, and output number.
   * @returns A promise that resolves to the response of the submitted transactions.
   * @throws Will throw an error if the asset is not a base asset as non-base asset consolidation is not implemented.
   */
  async consolidateCoins(params: ConsolidateCoins): Promise<SubmitAllCallbackResponse> {
    const { assetId } = params;

    const { coins } = await this.getCoins(assetId);

    const baseAssetId = await this.provider.getBaseAssetId();
    const isBaseAsset = baseAssetId === assetId;

    let submitAll: SubmitAllCallback;
    const consolidationParams: AssembleConsolidationTxsParams = {
      coins,
      mode: params.mode,
      outputNum: params.outputNum,
    };

    if (isBaseAsset) {
      ({ submitAll } = await this.assembleBaseAssetConsolidationTxs(consolidationParams));
    } else {
      throw new FuelError(
        ErrorCode.UNSUPPORTED_FEATURE,
        'Consolidation for non-base assets is not supported yet.'
      );
    }

    return submitAll();
  }

  /**
   * Assembles transactions for consolidating base asset coins into fewer UTXOs.
   *
   * This method splits the provided coins into batches and creates transaction requests
   * to consolidate them. It calculates the necessary fee and sets up the transactions
   * to be submitted either in parallel (default) or sequentially.
   *
   * @param params - The parameters for assembling base asset consolidation transactions.
   *
   * @returns An object containing the assembled transactions, the total fee cost, and a callback to submit all transactions.
   */
  async assembleBaseAssetConsolidationTxs(params: AssembleConsolidationTxsParams) {
    const { coins, mode = 'parallel', outputNum = 1 } = params;

    const baseAssetId = await this.provider.getBaseAssetId();

    this.validateConsolidationTxsCoins(coins, baseAssetId);

    const chainInfo = await this.provider.getChain();
    const maxInputsNumber = chainInfo.consensusParameters.txParameters.maxInputs.toNumber();

    let totalFeeCost = bn(0);
    const txs: ScriptTransactionRequest[] = [];
    const coinsBatches = splitCoinsIntoBatches(coins, maxInputsNumber);
    const gasPrice = await this.provider.estimateGasPrice(10);
    const consolidateMoreThanOneCoin = outputNum > 1;

    coinsBatches
      // Skip batches with just one Coin to avoid consolidate just one coin
      .filter((batch) => batch.length > 1)
      .forEach((coinBatch) => {
        const request = new ScriptTransactionRequest({
          script: '0x',
        });

        request.addResources(coinBatch);

        if (consolidateMoreThanOneCoin) {
          // We decrease one because the change output will also create one UTXO
          Array.from({ length: outputNum - 1 }).forEach(() => {
            // Real value will be added later after having fee calculated
            request.addCoinOutput(this.address, 0, baseAssetId);
          });
        }

        const minGas = request.calculateMinGas(chainInfo);

        const fee = calculateGasFee({
          gasPrice,
          gas: minGas,
          priceFactor: chainInfo.consensusParameters.feeParameters.gasPriceFactor,
          tip: request.tip,
        });

        request.maxFee = fee;

        if (consolidateMoreThanOneCoin) {
          const total = request.inputs
            .filter(isRequestInputCoin)
            .reduce((acc, input) => acc.add(input.amount), bn(0));

          // We add a +1 as the change output will also include one part of the total amount
          const amountPerNewUtxo = total.div(outputNum + 1);

          request.outputs.forEach((output) => {
            if (output.type === OutputType.Coin) {
              // eslint-disable-next-line no-param-reassign
              output.amount = amountPerNewUtxo;
            }
          });
        }

        totalFeeCost = totalFeeCost.add(fee);

        txs.push(request);
      });

    const submitAll = this.prepareSubmitAll({ txs, mode });

    return { txs, totalFeeCost, submitAll };
  }

  /**
   * Prepares a function to submit all transactions either sequentially or in parallel.
   *
   * @param params - The parameters for preparing the submitAll callback.
   *
   * @returns A callback that, when called, submits all transactions and returns their results and any errors encountered.
   */
  prepareSubmitAll = (params: PrepareSubmitAllParams): SubmitAllCallback => {
    // Default to 'sequential' if mode is not provided
    const { txs, mode = 'sequential' } = params;

    return async () => {
      const txResponses: TransactionResult<TransactionType.Script>[] = [];
      const errors: FuelError[] = [];

      if (mode === 'sequential') {
        // Sequential execution
        for (const tx of txs) {
          try {
            const submit = await this.sendTransaction(tx);
            const response = await submit.waitForResult<TransactionType.Script>();
            txResponses.push(response);
          } catch (error) {
            errors.push(error as FuelError);
          }
        }
      } else {
        // Parallel execution
        const results = await Promise.allSettled(
          txs.map(async (tx) => {
            // Chain the transaction sending and result waiting
            const submit = await this.sendTransaction(tx);
            return submit.waitForResult<TransactionType.Script>();
          })
        );

        // Process results from Promise.allSettled
        results.forEach((result) => {
          if (result.status === 'fulfilled') {
            txResponses.push(result.value);
          } else {
            // Ensure the rejected reason is treated as FuelError
            errors.push(result.reason as FuelError);
          }
        });
      }

      return { txResponses, errors };
    };
  };

  /**
   * Returns a transaction cost to enable user
   * to set gasLimit and also reserve balance amounts
   * on the transaction.
   *
   * @param transactionRequestLike - The transaction request object.
   * @param transactionCostParams - The transaction cost parameters (optional).
   *
   * @returns A promise that resolves to the transaction cost object.
   *
   * @deprecated Use provider.assembleTx instead
   * Check the migration guide https://docs.fuel.network/guide/assembling-transactions/migration-guide.html for more information.
   */
  async getTransactionCost(
    transactionRequestLike: TransactionRequestLike,
    { signatureCallback, quantities = [], gasPrice }: TransactionCostParams = {}
  ): Promise<TransactionCost> {
    const txRequestClone = clone(transactionRequestify(transactionRequestLike));
    const baseAssetId = await this.provider.getBaseAssetId();

    // Fund with fake UTXOs to avoid not enough funds error
    // Getting coin quantities from amounts being transferred
    const coinOutputsQuantities = txRequestClone.getCoinOutputsQuantities();
    // Combining coin quantities from amounts being transferred and forwarding to contracts
    const requiredQuantities = mergeQuantities(coinOutputsQuantities, quantities);
    // An arbitrary amount of the base asset is added to cover the transaction fee during dry runs
    const transactionFeeForDryRun = [{ assetId: baseAssetId, amount: bn('100000000000000000') }];

    const findAssetInput = (assetId: string) =>
      txRequestClone.inputs.find((input) => {
        if (input.type === InputType.Coin) {
          return input.assetId === assetId;
        }

        // We only consider the message input if it has no data.
        // Messages with `data` cannot fund the gas of a transaction.
        if (isRequestInputMessageWithoutData(input)) {
          return baseAssetId === assetId;
        }
        return false;
      });

    const updateAssetInput = (assetId: string, quantity: BN) => {
      const assetInput = findAssetInput(assetId);
      const usedQuantity = quantity;

      if (assetInput && 'amount' in assetInput) {
        assetInput.amount = usedQuantity;
      } else {
        txRequestClone.addResources(
          this.generateFakeResources([
            {
              amount: quantity,
              assetId,
            },
          ])
        );
      }
    };

    mergeQuantities(requiredQuantities, transactionFeeForDryRun).forEach(({ amount, assetId }) =>
      updateAssetInput(assetId, amount)
    );

    const txCost = await this.provider.getTransactionCost(txRequestClone, {
      signatureCallback,
      gasPrice,
    });

    return {
      ...txCost,
      requiredQuantities,
    };
  }

  /**
   * Sign a message from the account via the connector.
   *
   * @param message - the message to sign.
   * @returns a promise that resolves to the signature.
   *
   * @hidden
   */
  async signMessage(message: HashableMessage): Promise<string> {
    if (!this._connector) {
      throw new FuelError(ErrorCode.MISSING_CONNECTOR, 'A connector is required to sign messages.');
    }
    return this._connector.signMessage(this.address.toString(), message);
  }

  /**
   * Signs a transaction from the account via the connector..
   *
   * @param transactionRequestLike - The transaction request to sign.
   * @returns A promise that resolves to the signature of the transaction.
   */
  async signTransaction(transactionRequestLike: TransactionRequestLike): Promise<string> {
    if (!this._connector) {
      throw new FuelError(
        ErrorCode.MISSING_CONNECTOR,
        'A connector is required to sign transactions.'
      );
    }
    return this._connector.signTransaction(this.address.toString(), transactionRequestLike);
  }

  /**
   * Sends a transaction to the network.
   *
   * @param transactionRequestLike - The transaction request to be sent.
   * @param sendTransactionParams - The provider send transaction parameters (optional).
   * @returns A promise that resolves to the transaction response.
   */
  async sendTransaction(
    transactionRequestLike: TransactionRequestLike,
    { estimateTxDependencies = true, ...connectorOptions }: AccountSendTxParams = {}
  ): Promise<TransactionResponse> {
    let transactionRequest = transactionRequestify(transactionRequestLike);

    // Check if the account is using a connector, and therefore we do not have direct access to the
    // private key.
    if (this._connector) {
      const { onBeforeSend, skipCustomFee = false } = connectorOptions;

      transactionRequest = await this.prepareTransactionForSend(transactionRequest);

      const params: FuelConnectorSendTxParams = {
        onBeforeSend,
        skipCustomFee,
        provider: {
          url: this.provider.url,
          cache: await serializeProviderCache(this.provider),
        },
        transactionState: transactionRequest.flag.state,
        transactionSummary: await this.prepareTransactionSummary(transactionRequest),
      };

      const transaction: string | TransactionResponse = await this._connector.sendTransaction(
        this.address.toString(),
        transactionRequest,
        params
      );

      return typeof transaction === 'string'
        ? this.provider.getTransactionResponse(transaction)
        : transaction;
    }

    if (estimateTxDependencies) {
      await this.provider.estimateTxDependencies(transactionRequest);
    }
    return this.provider.sendTransaction(transactionRequest, {
      estimateTxDependencies: false,
    });
  }

  /**
   * Simulates a transaction.
   *
   * @param transactionRequestLike - The transaction request to be simulated.
   * @param estimateTxParams - The estimate transaction params (optional).
   * @returns A promise that resolves to the call result.
   */
  async simulateTransaction(
    transactionRequestLike: TransactionRequestLike,
    { estimateTxDependencies = true }: EstimateTransactionParams = {}
  ): Promise<CallResult> {
    const transactionRequest = transactionRequestify(transactionRequestLike);
    if (estimateTxDependencies) {
      await this.provider.estimateTxDependencies(transactionRequest);
    }
    return this.provider.simulate(transactionRequest, { estimateTxDependencies: false });
  }

  /**
   * Generates an array of fake resources based on the provided coins.
   *
   * @param coins - An array of `FakeResources` objects representing the coins.
   * @returns An array of `Resource` objects with generated properties.
   */
  generateFakeResources(coins: FakeResources[]): Array<Resource> {
    return coins.map((coin) => ({
      id: hexlify(randomBytes(UTXO_ID_LEN)),
      owner: this.address,
      blockCreated: bn(1),
      txCreatedIdx: bn(1),
      ...coin,
    }));
  }

  /** @hidden */
  private async prepareTransactionForSend(
    request: TransactionRequest
  ): Promise<TransactionRequest> {
    const { transactionId } = request.flag;

    // If there is no transaction id, then no status is set.
    if (!isDefined(transactionId)) {
      return request;
    }

    const chainId = await this.provider.getChainId();
    const currentTransactionId = request.getTransactionId(chainId);

    // If the transaction id does not match the transaction id on the request.
    // Then we need to invalidate the transaction status
    if (transactionId !== currentTransactionId) {
      request.updateState(chainId);
    }
    return request;
  }

  /** @hidden */
  private async prepareTransactionSummary(
    request: TransactionRequest
  ): Promise<TransactionSummaryJson | undefined> {
    const chainId = await this.provider.getChainId();

    return isDefined(request.flag.summary)
      ? {
          ...request.flag.summary,
          id: request.getTransactionId(chainId),
          transactionBytes: hexlify(request.toTransactionBytes()),
        }
      : undefined;
  }

  /** @hidden * */
  private async assembleTx(
    transactionRequest: ScriptTransactionRequest,
    quantities: CoinQuantity[] = []
  ): Promise<{ transactionRequest: ScriptTransactionRequest; gasPrice: BN }> {
    const outputQuantities = transactionRequest.outputs
      .filter((o) => o.type === OutputType.Coin)
      .map(({ amount, assetId }) => ({ assetId: String(assetId), amount: bn(amount) }));

    transactionRequest.gasLimit = bn(0);
    transactionRequest.maxFee = bn(0);

    const { assembledRequest, gasPrice } = await this.provider.assembleTx({
      request: transactionRequest,
      accountCoinQuantities: mergeQuantities(outputQuantities, quantities),
      feePayerAccount: this,
    });

    return { transactionRequest: assembledRequest as ScriptTransactionRequest, gasPrice };
  }

  /** @hidden * */
  private validateTransferAmount(amount: BigNumberish) {
    if (bn(amount).lte(0)) {
      throw new FuelError(
        ErrorCode.INVALID_TRANSFER_AMOUNT,
        'Transfer amount must be a positive number.'
      );
    }
  }

  /** @hidden * */
  private async estimateAndFundTransaction(
    transactionRequest: ScriptTransactionRequest,
    txParams: TxParamsType,
    costParams?: TransactionCostParams
  ) {
    let request = transactionRequest;
    const txCost = await this.getTransactionCost(request, costParams);
    request = this.validateGasLimitAndMaxFee({
      transactionRequest: request,
      gasUsed: txCost.gasUsed,
      maxFee: txCost.maxFee,
      txParams,
    });
    request = await this.fund(request, txCost);
    return request;
  }

  /** @hidden * */
  private validateGasLimitAndMaxFee({
    gasUsed,
    maxFee,
    transactionRequest,
    txParams: { gasLimit: setGasLimit, maxFee: setMaxFee },
  }: {
    gasUsed: BN;
    maxFee: BN;
    transactionRequest: ScriptTransactionRequest;
    txParams: Pick<TxParamsType, 'gasLimit' | 'maxFee'>;
  }) {
    const request = transactionRequestify(transactionRequest) as ScriptTransactionRequest;

    if (!isDefined(setGasLimit)) {
      request.gasLimit = gasUsed;
    } else if (gasUsed.gt(setGasLimit)) {
      throw new FuelError(
        ErrorCode.GAS_LIMIT_TOO_LOW,
        `Gas limit '${setGasLimit}' is lower than the required: '${gasUsed}'.`
      );
    }

    if (!isDefined(setMaxFee)) {
      request.maxFee = maxFee;
    } else if (maxFee.gt(setMaxFee)) {
      throw new FuelError(
        ErrorCode.MAX_FEE_TOO_LOW,
        `Max fee '${setMaxFee}' is lower than the required: '${maxFee}'.`
      );
    }

    return request;
  }

  /** @hidden * */
  private validateConsolidationTxsCoins(coins: Coin[], assetId: string) {
    if (coins.length <= 1) {
      throw new FuelError(ErrorCode.NO_COINS_TO_CONSOLIDATE, 'No coins to consolidate.');
    }

    if (!coins.every((c) => c.assetId === assetId)) {
      throw new FuelError(
        ErrorCode.COINS_ASSET_ID_MISMATCH,
        'All coins to consolidate must be from the same asset id.'
      );
    }
  }
}<|MERGE_RESOLUTION|>--- conflicted
+++ resolved
@@ -6,23 +6,13 @@
 import { ErrorCode, FuelError } from '@fuel-ts/errors';
 import type { HashableMessage } from '@fuel-ts/hasher';
 import { bn } from '@fuel-ts/math';
-<<<<<<< HEAD
-=======
 import type { BigNumberish, BN } from '@fuel-ts/math';
->>>>>>> a6bb606d
 import { InputType, OutputType } from '@fuel-ts/transactions';
 import type { BytesLike } from '@fuel-ts/utils';
 import { arrayify, hexlify, isDefined } from '@fuel-ts/utils';
 import { clone } from 'ramda';
 
 import type { FuelConnector, FuelConnectorSendTxParams } from './connectors';
-import {
-  withdrawScript,
-  ScriptTransactionRequest,
-  transactionRequestify,
-  addAmountToCoinQuantities,
-  calculateGasFee,
-} from './providers';
 import type {
   TransactionRequest,
   CoinQuantityLike,
@@ -44,18 +34,16 @@
   TransactionResponse,
   ProviderSendTxParams,
   TransactionSummaryJson,
-<<<<<<< HEAD
+  TransactionResult,
+  TransactionType,
 } from './providers';
 import {
   withdrawScript,
   ScriptTransactionRequest,
   transactionRequestify,
   addAmountToCoinQuantities,
+  calculateGasFee,
   setAndValidateGasAndFeeForAssembledTx,
-=======
-  TransactionResult,
-  TransactionType,
->>>>>>> a6bb606d
 } from './providers';
 import {
   cacheRequestInputsResourcesFromOwner,
@@ -735,7 +723,6 @@
 
           request.outputs.forEach((output) => {
             if (output.type === OutputType.Coin) {
-              // eslint-disable-next-line no-param-reassign
               output.amount = amountPerNewUtxo;
             }
           });
