--- conflicted
+++ resolved
@@ -565,16 +565,14 @@
     return this.sendTransaction(request);
   }
 
-<<<<<<< HEAD
   /**
    * Sign a message from the account via the connector.
    *
    * @param message - the message to sign.
    * @returns a promise that resolves to the signature.
-   */
-=======
-  /** @hidden * */
->>>>>>> ceef79a3
+   *
+   * @hidden
+   */
   async signMessage(message: string): Promise<string> {
     if (!this._connector) {
       throw new FuelError(ErrorCode.MISSING_CONNECTOR, 'A connector is required to sign messages.');
@@ -642,11 +640,6 @@
     return this.provider.simulate(transactionRequest, { estimateTxDependencies: false });
   }
 
-<<<<<<< HEAD
-  /**
-   * @hidden
-   */
-=======
   /** @hidden * */
   private validateTransferAmount(amount: BigNumberish) {
     if (bn(amount).lte(0)) {
@@ -677,7 +670,6 @@
   }
 
   /** @hidden * */
->>>>>>> ceef79a3
   private validateGasLimitAndMaxFee({
     gasUsed,
     maxFee,
