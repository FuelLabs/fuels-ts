--- conflicted
+++ resolved
@@ -646,7 +646,6 @@
     return this.provider.simulate(transactionRequest, { estimateTxDependencies: false });
   }
 
-<<<<<<< HEAD
   /**
    * Generates an array of fake resources based on the provided coins.
    *
@@ -663,7 +662,6 @@
     }));
   }
 
-=======
   /** @hidden * */
   private validateTransferAmount(amount: BigNumberish) {
     if (bn(amount).lte(0)) {
@@ -694,7 +692,6 @@
   }
 
   /** @hidden * */
->>>>>>> 7c085930
   private validateGasLimitAndMaxFee({
     gasUsed,
     maxFee,
