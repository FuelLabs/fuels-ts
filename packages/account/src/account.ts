--- conflicted
+++ resolved
@@ -250,16 +250,10 @@
   /**
    * Funds a transaction request by adding the necessary resources.
    *
-<<<<<<< HEAD
-   * @param request - The transaction request.
-   * @param requiredQuantities - The coin quantities required to execute the transaction.
-   * @returns A promise that resolves to the funded transaction request.
-=======
    * @typeParam T - The type of the TransactionRequest.
    * @param request - The transaction request to fund.
    * @param params - The estimated transaction parameters.
    * @returns The funded transaction request.
->>>>>>> 9fa3db62
    */
   async fund<T extends TransactionRequest>(request: T, params: EstimatedTxParams): Promise<T> {
     const { addedSignatures, estimatedPredicates, requiredQuantities, updateMaxFee } = params;
