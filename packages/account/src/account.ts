import { Address } from '@fuel-ts/address';
import { ErrorCode, FuelError } from '@fuel-ts/errors';
import { AbstractAccount } from '@fuel-ts/interfaces';
import type { AbstractAddress, BytesLike } from '@fuel-ts/interfaces';
import type { BigNumberish, BN } from '@fuel-ts/math';
import { bn } from '@fuel-ts/math';
import { arrayify, isDefined } from '@fuel-ts/utils';
import { clone } from 'ramda';

import type { FuelConnector } from './connectors';
import type {
  TransactionRequestLike,
  CallResult,
  TransactionRequest,
  Coin,
  CoinQuantityLike,
  CoinQuantity,
  Message,
  Resource,
  ExcludeResourcesOption,
  Provider,
  ScriptTransactionRequestLike,
  ProviderSendTxParams,
  TransactionResponse,
  EstimateTransactionParams,
  TransactionCost,
} from './providers';
import {
  withdrawScript,
  ScriptTransactionRequest,
  transactionRequestify,
  addAmountToCoinQuantities,
} from './providers';
import {
  cacheRequestInputsResourcesFromOwner,
  getAssetAmountInRequestInputs,
  isRequestInputCoin,
  isRequestInputResource,
} from './providers/transaction-request/helpers';
import { assembleTransferToContractScript } from './utils/formatTransferToContractScriptData';

export type TxParamsType = Pick<
  ScriptTransactionRequestLike,
  'gasLimit' | 'tip' | 'maturity' | 'maxFee' | 'witnessLimit'
>;

export type TransferParams = {
  destination: string | AbstractAddress;
  amount: BigNumberish;
  assetId?: BytesLike;
};

export type EstimatedTxParams = Pick<
  TransactionCost,
  'estimatedPredicates' | 'addedSignatures' | 'requiredQuantities' | 'updateMaxFee'
>;
const MAX_FUNDING_ATTEMPTS = 2;

/**
 * `Account` provides an abstraction for interacting with accounts or wallets on the network.
 */
export class Account extends AbstractAccount {
  /**
   * The address associated with the account.
   */
  readonly address: AbstractAddress;

  /**
   * The provider used to interact with the network.
   */
  protected _provider?: Provider;

  protected _connector?: FuelConnector;

  /**
   * Creates a new Account instance.
   *
   * @param address - The address of the account.
   * @param provider - A Provider instance  (optional).
   */
  constructor(address: string | AbstractAddress, provider?: Provider, connector?: FuelConnector) {
    super();
    this._provider = provider;
    this._connector = connector;
    this.address = Address.fromDynamicInput(address);
  }

  /**
   * The provider used to interact with the network.
   *
   * @returns A Provider instance.
   *
   * @throws `FuelError` if the provider is not set.
   */
  get provider(): Provider {
    if (!this._provider) {
      throw new FuelError(ErrorCode.MISSING_PROVIDER, 'Provider not set');
    }

    return this._provider;
  }

  /**
   * Sets the provider for the account.
   *
   * @param provider - A Provider instance.
   */
  set provider(provider: Provider) {
    this._provider = provider;
  }

  /**
   * Changes the provider connection for the account.
   *
   * @param provider - A Provider instance.
   * @returns The updated Provider instance.
   */
  connect(provider: Provider): Provider {
    this._provider = provider;
    return this.provider;
  }

  /**
   * Retrieves resources satisfying the spend query for the account.
   *
   * @param quantities - IDs of coins to exclude.
   * @param excludedIds - IDs of resources to be excluded from the query.
   * @returns A promise that resolves to an array of Resources.
   */
  async getResourcesToSpend(
    quantities: CoinQuantityLike[] /** IDs of coins to exclude */,
    excludedIds?: ExcludeResourcesOption
  ): Promise<Resource[]> {
    return this.provider.getResourcesToSpend(this.address, quantities, excludedIds);
  }

  /**
   * Retrieves coins owned by the account.
   *
   * @param assetId - The asset ID of the coins to retrieve.
   * @returns A promise that resolves to an array of Coins.
   */
  async getCoins(assetId?: BytesLike): Promise<Coin[]> {
    const coins = [];

    const pageSize = 9999;
    let cursor;
    // eslint-disable-next-line no-unreachable-loop
    for (;;) {
      const pageCoins = await this.provider.getCoins(this.address, assetId, {
        first: pageSize,
        after: cursor,
      });

      coins.push(...pageCoins);

      const hasNextPage = pageCoins.length >= pageSize;
      if (!hasNextPage) {
        break;
      }

      // TODO: implement pagination
      throw new FuelError(
        ErrorCode.NOT_SUPPORTED,
        `Wallets containing more than ${pageSize} coins exceed the current supported limit.`
      );
    }

    return coins;
  }

  /**
   * Retrieves messages owned by the account.
   *
   * @returns A promise that resolves to an array of Messages.
   */
  async getMessages(): Promise<Message[]> {
    const messages = [];

    const pageSize = 9999;
    let cursor;
    // eslint-disable-next-line no-unreachable-loop
    for (;;) {
      const pageMessages = await this.provider.getMessages(this.address, {
        first: pageSize,
        after: cursor,
      });

      messages.push(...pageMessages);

      const hasNextPage = pageMessages.length >= pageSize;
      if (!hasNextPage) {
        break;
      }

      // TODO: implement pagination
      throw new FuelError(
        ErrorCode.NOT_SUPPORTED,
        `Wallets containing more than ${pageSize} messages exceed the current supported limit.`
      );
    }

    return messages;
  }

  /**
   * Retrieves the balance of the account for the given asset.
   *
   * @param assetId - The asset ID to check the balance for.
   * @returns A promise that resolves to the balance amount.
   */
  async getBalance(assetId?: BytesLike): Promise<BN> {
    const assetIdToFetch = assetId ?? this.provider.getBaseAssetId();
    const amount = await this.provider.getBalance(this.address, assetIdToFetch);
    return amount;
  }

  /**
   * Retrieves all the balances for the account.
   *
   * @returns A promise that resolves to an array of Coins and their quantities.
   */
  async getBalances(): Promise<CoinQuantity[]> {
    const balances = [];

    const pageSize = 9999;
    let cursor;
    // eslint-disable-next-line no-unreachable-loop
    for (;;) {
      const pageBalances = await this.provider.getBalances(this.address, {
        first: pageSize,
        after: cursor,
      });

      balances.push(...pageBalances);

      const hasNextPage = pageBalances.length >= pageSize;
      if (!hasNextPage) {
        break;
      }

      // TODO: implement pagination
      throw new FuelError(
        ErrorCode.NOT_SUPPORTED,
        `Wallets containing more than ${pageSize} balances exceed the current supported limit.`
      );
    }

    return balances;
  }

  /**
   * Funds a transaction request by adding the necessary resources.
   *
   * @typeParam T - The type of the TransactionRequest.
   * @param request - The transaction request to fund.
   * @param params - The estimated transaction parameters.
   * @returns The funded transaction request.
   */
  async fund<T extends TransactionRequest>(request: T, params: EstimatedTxParams): Promise<T> {
    const { addedSignatures, estimatedPredicates, requiredQuantities, updateMaxFee } = params;

    const fee = request.maxFee;
    const baseAssetId = this.provider.getBaseAssetId();
    const requiredInBaseAsset =
      requiredQuantities.find((quantity) => quantity.assetId === baseAssetId)?.amount || bn(0);

    const requiredQuantitiesWithFee = addAmountToCoinQuantities({
      amount: bn(fee),
      assetId: baseAssetId,
      coinQuantities: requiredQuantities,
    });

    const quantitiesDict: Record<string, { required: BN; owned: BN }> = {};

    requiredQuantitiesWithFee.forEach(({ amount, assetId }) => {
      quantitiesDict[assetId] = {
        required: amount,
        owned: bn(0),
      };
    });

    request.inputs.filter(isRequestInputResource).forEach((input) => {
      const isCoin = isRequestInputCoin(input);
      const assetId = isCoin ? String(input.assetId) : baseAssetId;
      if (quantitiesDict[assetId]) {
        quantitiesDict[assetId].owned = quantitiesDict[assetId].owned.add(input.amount);
      }
    });

    let missingQuantities: CoinQuantity[] = [];
    Object.entries(quantitiesDict).forEach(([assetId, { owned, required }]) => {
      if (owned.lt(required)) {
        missingQuantities.push({
          assetId,
          amount: required.sub(owned),
        });
      }
    });

    let needsToBeFunded = missingQuantities.length > 0;
    let fundingAttempts = 0;
    while (needsToBeFunded && fundingAttempts < MAX_FUNDING_ATTEMPTS) {
      const resources = await this.getResourcesToSpend(
        missingQuantities,
        cacheRequestInputsResourcesFromOwner(request.inputs, this.address)
      );

      request.addResources(resources);
      request.updatePredicateGasUsed(estimatedPredicates);

      const requestToReestimate = clone(request);
      if (addedSignatures) {
        Array.from({ length: addedSignatures }).forEach(() =>
          requestToReestimate.addEmptyWitness()
        );
      }

      if (!updateMaxFee) {
        break;
      }
      const { maxFee: newFee } = await this.provider.estimateTxGasAndFee({
        transactionRequest: requestToReestimate,
      });

      const totalBaseAssetOnInputs = getAssetAmountInRequestInputs(
        request.inputs,
        baseAssetId,
        baseAssetId
      );

      const totalBaseAssetRequiredWithFee = requiredInBaseAsset.add(newFee);

      if (totalBaseAssetOnInputs.gt(totalBaseAssetRequiredWithFee)) {
        needsToBeFunded = false;
      } else {
        missingQuantities = [
          {
            amount: totalBaseAssetRequiredWithFee.sub(totalBaseAssetOnInputs),
            assetId: baseAssetId,
          },
        ];
      }

      fundingAttempts += 1;
    }

    request.updatePredicateGasUsed(estimatedPredicates);

    const requestToReestimate = clone(request);
    if (addedSignatures) {
      Array.from({ length: addedSignatures }).forEach(() => requestToReestimate.addEmptyWitness());
    }

    if (!updateMaxFee) {
      return request;
    }

    const { maxFee } = await this.provider.estimateTxGasAndFee({
      transactionRequest: requestToReestimate,
    });

    request.maxFee = maxFee;

    return request;
  }

  /**
   * A helper that creates a transfer transaction request and returns it.
   *
   * @param destination - The address of the destination.
   * @param amount - The amount of coins to transfer.
   * @param assetId - The asset ID of the coins to transfer.
   * @param txParams - The transaction parameters (gasLimit, tip, maturity, maxFee, witnessLimit).
   * @returns A promise that resolves to the prepared transaction request.
   */
  async createTransfer(
    /** Address of the destination */
    destination: string | AbstractAddress,
    /** Amount of coins */
    amount: BigNumberish,
    /** Asset ID of coins */
    assetId?: BytesLike,
    /** Tx Params */
    txParams: TxParamsType = {}
  ): Promise<TransactionRequest> {
    let request = new ScriptTransactionRequest(txParams);
<<<<<<< HEAD
    const assetIdToTransfer = assetId ?? this.provider.getBaseAssetId();
    request.addCoinOutput(Address.fromAddressOrString(destination), amount, assetIdToTransfer);
    const txCost = await this.provider.getTransactionCost(request, {
      estimateTxDependencies: true,
      resourcesOwner: this,
    });

    console.log('gasUsed', txCost.gasUsed.toString());
    console.log('maxFee', txCost.maxFee.toString());

    request = this.validateGasLimitAndMaxFee({
      transactionRequest: request,
      gasUsed: txCost.gasUsed,
      maxFee: txCost.maxFee,
      txParams,
    });

    await this.fund(request, txCost);

=======
    request = this.addTransfer(request, { destination, amount, assetId });
    request = await this.estimateAndFundTransaction(request, txParams);
>>>>>>> 6d1db462
    return request;
  }

  /**
   * Transfers coins to a destination address.
   *
   * @param destination - The address of the destination.
   * @param amount - The amount of coins to transfer.
   * @param assetId - The asset ID of the coins to transfer.
   * @param txParams - The transaction parameters (gasLimit, maturity).
   * @returns A promise that resolves to the transaction response.
   */
  async transfer(
    /** Address of the destination */
    destination: string | AbstractAddress,
    /** Amount of coins */
    amount: BigNumberish,
    /** Asset ID of coins */
    assetId?: BytesLike,
    /** Tx Params */
    txParams: TxParamsType = {}
  ): Promise<TransactionResponse> {
    const request = await this.createTransfer(destination, amount, assetId, txParams);
    return this.sendTransaction(request, { estimateTxDependencies: false });
  }

  /**
   * Transfers multiple amounts of a token to multiple recipients.
   *
   * @param transferParams - An array of `TransferParams` objects representing the transfers to be made.
   * @param txParams - Optional transaction parameters.
   * @returns A promise that resolves to a `TransactionResponse` object representing the transaction result.
   */
  async batchTransfer(
    transferParams: TransferParams[],
    txParams: TxParamsType = {}
  ): Promise<TransactionResponse> {
    let request = new ScriptTransactionRequest(txParams);
    request = this.addBatchTransfer(request, transferParams);
    request = await this.estimateAndFundTransaction(request, txParams);
    return this.sendTransaction(request, { estimateTxDependencies: false });
  }

  /**
   * Adds a transfer to the given transaction request.
   *
   * @param request - The script transaction request to add transfers to.
   * @param transferParams - The object representing the transfer to be made.
   * @returns The updated transaction request with the added transfer.
   */
  addTransfer(request: ScriptTransactionRequest, transferParams: TransferParams) {
    const { destination, amount, assetId } = transferParams;
    this.validateTransferAmount(amount);
    request.addCoinOutput(
      Address.fromAddressOrString(destination),
      amount,
      assetId ?? this.provider.getBaseAssetId()
    );
    return request;
  }

  /**
   * Adds multiple transfers to a script transaction request.
   *
   * @param request - The script transaction request to add transfers to.
   * @param transferParams - An array of `TransferParams` objects representing the transfers to be made.
   * @returns The updated script transaction request.
   */
  addBatchTransfer(request: ScriptTransactionRequest, transferParams: TransferParams[]) {
    const baseAssetId = this.provider.getBaseAssetId();
    transferParams.forEach(({ destination, amount, assetId }) => {
      this.addTransfer(request, {
        destination,
        amount,
        assetId: assetId ?? baseAssetId,
      });
    });
    return request;
  }

  /**
   * Transfers coins to a contract address.
   *
   * @param contractId - The address of the contract.
   * @param amount - The amount of coins to transfer.
   * @param assetId - The asset ID of the coins to transfer.
   * @param txParams - The optional transaction parameters.
   * @returns A promise that resolves to the transaction response.
   */
  async transferToContract(
    /** Contract address */
    contractId: string | AbstractAddress,
    /** Amount of coins */
    amount: BigNumberish,
    /** Asset ID of coins */
    assetId?: BytesLike,
    /** Tx Params */
    txParams: TxParamsType = {}
  ): Promise<TransactionResponse> {
    if (bn(amount).lte(0)) {
      throw new FuelError(
        ErrorCode.INVALID_TRANSFER_AMOUNT,
        'Transfer amount must be a positive number.'
      );
    }

    const contractAddress = Address.fromAddressOrString(contractId);
    const assetIdToTransfer = assetId ?? this.provider.getBaseAssetId();
    const { script, scriptData } = await assembleTransferToContractScript({
      hexlifiedContractId: contractAddress.toB256(),
      amountToTransfer: bn(amount),
      assetId: assetIdToTransfer,
    });

    let request = new ScriptTransactionRequest({
      ...txParams,
      script,
      scriptData,
    });

    request.addContractInputAndOutput(contractAddress);

    const txCost = await this.provider.getTransactionCost(request, {
      resourcesOwner: this,
      quantitiesToContract: [{ amount: bn(amount), assetId: String(assetIdToTransfer) }],
    });

    request = this.validateGasLimitAndMaxFee({
      transactionRequest: request,
      gasUsed: txCost.gasUsed,
      maxFee: txCost.maxFee,
      txParams,
    });

    await this.fund(request, txCost);

    return this.sendTransaction(request);
  }

  /**
   * Withdraws an amount of the base asset to the base chain.
   *
   * @param recipient - Address of the recipient on the base chain.
   * @param amount - Amount of base asset.
   * @param txParams - The optional transaction parameters.
   * @returns A promise that resolves to the transaction response.
   */
  async withdrawToBaseLayer(
    /** Address of the recipient on the base chain */
    recipient: string | AbstractAddress,
    /** Amount of base asset */
    amount: BigNumberish,
    /** Tx Params */
    txParams: TxParamsType = {}
  ): Promise<TransactionResponse> {
    const recipientAddress = Address.fromAddressOrString(recipient);
    // add recipient and amount to the transaction script code
    const recipientDataArray = arrayify(
      '0x'.concat(recipientAddress.toHexString().substring(2).padStart(64, '0'))
    );
    const amountDataArray = arrayify(
      '0x'.concat(bn(amount).toHex().substring(2).padStart(16, '0'))
    );
    const script = new Uint8Array([
      ...arrayify(withdrawScript.bytes),
      ...recipientDataArray,
      ...amountDataArray,
    ]);

    const params: ScriptTransactionRequestLike = { script, ...txParams };

    const baseAssetId = this.provider.getBaseAssetId();
    let request = new ScriptTransactionRequest(params);
    const quantitiesToContract = [{ amount: bn(amount), assetId: baseAssetId }];

    const txCost = await this.provider.getTransactionCost(request, { quantitiesToContract });

    request = this.validateGasLimitAndMaxFee({
      transactionRequest: request,
      gasUsed: txCost.gasUsed,
      maxFee: txCost.maxFee,
      txParams,
    });

    await this.fund(request, txCost);

    return this.sendTransaction(request);
  }

  /** @hidden * */
  async signMessage(message: string): Promise<string> {
    if (!this._connector) {
      throw new FuelError(ErrorCode.MISSING_CONNECTOR, 'A connector is required to sign messages.');
    }
    return this._connector.signMessage(this.address.toString(), message);
  }

  /**
   * Signs a transaction with the wallet's private key.
   *
   * @param transactionRequestLike - The transaction request to sign.
   * @returns A promise that resolves to the signature of the transaction.
   */
  async signTransaction(transactionRequestLike: TransactionRequestLike): Promise<string> {
    if (!this._connector) {
      throw new FuelError(
        ErrorCode.MISSING_CONNECTOR,
        'A connector is required to sign transactions.'
      );
    }
    return this._connector.signTransaction(this.address.toString(), transactionRequestLike);
  }

  /**
   * Sends a transaction to the network.
   *
   * @param transactionRequestLike - The transaction request to be sent.
   * @returns A promise that resolves to the transaction response.
   */
  async sendTransaction(
    transactionRequestLike: TransactionRequestLike,
    { estimateTxDependencies = true, awaitExecution }: ProviderSendTxParams = {}
  ): Promise<TransactionResponse> {
    if (this._connector) {
      return this.provider.getTransactionResponse(
        await this._connector.sendTransaction(this.address.toString(), transactionRequestLike)
      );
    }
    const transactionRequest = transactionRequestify(transactionRequestLike);
    if (estimateTxDependencies) {
      await this.provider.estimateTxDependencies(transactionRequest);
    }
    return this.provider.sendTransaction(transactionRequest, {
      awaitExecution,
      estimateTxDependencies: false,
    });
  }

  /**
   * Simulates a transaction.
   *
   * @param transactionRequestLike - The transaction request to be simulated.
   * @returns A promise that resolves to the call result.
   */
  async simulateTransaction(
    transactionRequestLike: TransactionRequestLike,
    { estimateTxDependencies = true }: EstimateTransactionParams = {}
  ): Promise<CallResult> {
    const transactionRequest = transactionRequestify(transactionRequestLike);
    if (estimateTxDependencies) {
      await this.provider.estimateTxDependencies(transactionRequest);
    }
    return this.provider.simulate(transactionRequest, { estimateTxDependencies: false });
  }

  /** @hidden * */
  private validateTransferAmount(amount: BigNumberish) {
    if (bn(amount).lte(0)) {
      throw new FuelError(
        ErrorCode.INVALID_TRANSFER_AMOUNT,
        'Transfer amount must be a positive number.'
      );
    }
  }

  /** @hidden * */
  private async estimateAndFundTransaction(
    transactionRequest: ScriptTransactionRequest,
    txParams: TxParamsType
  ) {
    let request = transactionRequest;
    const txCost = await this.provider.getTransactionCost(request, {
      resourcesOwner: this,
    });
    request = this.validateGasLimitAndMaxFee({
      transactionRequest: request,
      gasUsed: txCost.gasUsed,
      maxFee: txCost.maxFee,
      txParams,
    });
    request = await this.fund(request, txCost);
    return request;
  }

  /** @hidden * */
  private validateGasLimitAndMaxFee({
    gasUsed,
    maxFee,
    transactionRequest,
    txParams: { gasLimit: setGasLimit, maxFee: setMaxFee },
  }: {
    gasUsed: BN;
    maxFee: BN;
    transactionRequest: ScriptTransactionRequest;
    txParams: Pick<TxParamsType, 'gasLimit' | 'maxFee'>;
  }) {
    const request = transactionRequestify(transactionRequest) as ScriptTransactionRequest;

    if (!isDefined(setGasLimit)) {
      request.gasLimit = gasUsed;
    } else if (gasUsed.gt(setGasLimit)) {
      throw new FuelError(
        ErrorCode.GAS_LIMIT_TOO_LOW,
        `Gas limit '${setGasLimit}' is lower than the required: '${gasUsed}'.`
      );
    }

    if (!isDefined(setMaxFee)) {
      request.maxFee = maxFee;
    } else if (maxFee.gt(setMaxFee)) {
      throw new FuelError(
        ErrorCode.MAX_FEE_TOO_LOW,
        `Max fee '${setMaxFee}' is lower than the required: '${maxFee}'.`
      );
    }

    return request;
  }
}<|MERGE_RESOLUTION|>--- conflicted
+++ resolved
@@ -385,30 +385,8 @@
     txParams: TxParamsType = {}
   ): Promise<TransactionRequest> {
     let request = new ScriptTransactionRequest(txParams);
-<<<<<<< HEAD
-    const assetIdToTransfer = assetId ?? this.provider.getBaseAssetId();
-    request.addCoinOutput(Address.fromAddressOrString(destination), amount, assetIdToTransfer);
-    const txCost = await this.provider.getTransactionCost(request, {
-      estimateTxDependencies: true,
-      resourcesOwner: this,
-    });
-
-    console.log('gasUsed', txCost.gasUsed.toString());
-    console.log('maxFee', txCost.maxFee.toString());
-
-    request = this.validateGasLimitAndMaxFee({
-      transactionRequest: request,
-      gasUsed: txCost.gasUsed,
-      maxFee: txCost.maxFee,
-      txParams,
-    });
-
-    await this.fund(request, txCost);
-
-=======
     request = this.addTransfer(request, { destination, amount, assetId });
     request = await this.estimateAndFundTransaction(request, txParams);
->>>>>>> 6d1db462
     return request;
   }
 
