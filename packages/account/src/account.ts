--- conflicted
+++ resolved
@@ -245,27 +245,15 @@
    * @param fee - The estimated transaction fee.
    * @returns A promise that resolves when the resources are added to the transaction.
    */
-<<<<<<< HEAD
   async fund<T extends TransactionRequest>(request: T, params: EstimatedTxParams): Promise<T> {
     const { addedSignatures, estimatedPredicates, maxFee: fee, requiredQuantities } = params;
+    const baseAssetId = this.provider.getBaseAssetId();
 
     const txRequest = request as T;
     const requiredQuantitiesWithFee = addAmountToCoinQuantities({
       amount: bn(fee),
-      assetId: BaseAssetId,
+      assetId: baseAssetId,
       coinQuantities: requiredQuantities,
-=======
-  async fund<T extends TransactionRequest>(
-    request: T,
-    coinQuantities: CoinQuantity[],
-    fee: BN
-  ): Promise<void> {
-    const baseAssetId = this.provider.getBaseAssetId();
-    const updatedQuantities = addAmountToAsset({
-      amount: bn(fee),
-      assetId: baseAssetId,
-      coinQuantities,
->>>>>>> b30b796c
     });
 
     const quantitiesDict: Record<string, { required: BN; owned: BN }> = {};
@@ -279,35 +267,13 @@
 
     txRequest.inputs.forEach((input) => {
       const isResource = 'amount' in input;
-<<<<<<< HEAD
       if (!isResource) {
         return;
       }
       const isCoin = 'owner' in input;
-      const assetId = isCoin ? String(input.assetId) : BaseAssetId;
+      const assetId = isCoin ? String(input.assetId) : baseAssetId;
       if (quantitiesDict[assetId]) {
         quantitiesDict[assetId].owned = quantitiesDict[assetId].owned.add(input.amount);
-=======
-
-      if (isResource) {
-        const isCoin = 'owner' in input;
-
-        if (isCoin) {
-          const assetId = String(input.assetId);
-          if (input.owner === owner && quantitiesDict[assetId]) {
-            const amount = bn(input.amount);
-            quantitiesDict[assetId].owned = quantitiesDict[assetId].owned.add(amount);
-
-            // caching this utxo to avoid fetching it again if requests needs to be funded
-            cachedUtxos.push(input.id);
-          }
-        } else if (input.recipient === owner && input.amount && quantitiesDict[baseAssetId]) {
-          quantitiesDict[baseAssetId].owned = quantitiesDict[baseAssetId].owned.add(input.amount);
-
-          // caching this message to avoid fetching it again if requests needs to be funded
-          cachedMessages.push(input.nonce);
-        }
->>>>>>> b30b796c
       }
     });
 
@@ -366,28 +332,13 @@
     /** Tx Params */
     txParams: TxParamsType = {}
   ): Promise<TransactionRequest> {
-<<<<<<< HEAD
     const request = new ScriptTransactionRequest(txParams);
-    request.addCoinOutput(Address.fromAddressOrString(destination), amount, assetId);
+    const assetIdToTransfer = assetId ?? this.provider.getBaseAssetId();
+    request.addCoinOutput(Address.fromAddressOrString(destination), amount, assetIdToTransfer);
     const txCost = await this.provider.getTransactionCost(request, {
       estimateTxDependencies: true,
       resourcesOwner: this,
     });
-=======
-    const { minGasPrice } = this.provider.getGasConfig();
-    const assetIdToTransfer = assetId ?? this.provider.getBaseAssetId();
-    const params = { gasPrice: minGasPrice, ...txParams };
-    const request = new ScriptTransactionRequest(params);
-    request.addCoinOutput(Address.fromAddressOrString(destination), amount, assetIdToTransfer);
-    const { maxFee, requiredQuantities, gasUsed, estimatedInputs } =
-      await this.provider.getTransactionCost(request, [], {
-        estimateTxDependencies: true,
-        resourcesOwner: this,
-      });
-
-    request.gasPrice = bn(txParams.gasPrice ?? minGasPrice);
-    request.gasLimit = bn(txParams.gasLimit ?? gasUsed);
->>>>>>> b30b796c
 
     this.validateGasLimitAndMaxFee({
       gasUsed: txCost.gasUsed,
@@ -460,13 +411,7 @@
     }
 
     const contractAddress = Address.fromAddressOrString(contractId);
-<<<<<<< HEAD
-=======
-    const { minGasPrice } = this.provider.getGasConfig();
     const assetIdToTransfer = assetId ?? this.provider.getBaseAssetId();
-    const params = { gasPrice: minGasPrice, ...txParams };
->>>>>>> b30b796c
-
     const { script, scriptData } = await assembleTransferToContractScript({
       hexlifiedContractId: contractAddress.toB256(),
       amountToTransfer: bn(amount),
@@ -481,19 +426,10 @@
 
     request.addContractInputAndOutput(contractAddress);
 
-<<<<<<< HEAD
     const txCost = await this.provider.getTransactionCost(request, {
       resourcesOwner: this,
-      quantitiesToContract: [{ amount: bn(amount), assetId: String(assetId) }],
-    });
-=======
-    const { maxFee, requiredQuantities, gasUsed } = await this.provider.getTransactionCost(
-      request,
-      [{ amount: bn(amount), assetId: String(assetIdToTransfer) }]
-    );
-
-    request.gasLimit = bn(params.gasLimit ?? gasUsed);
->>>>>>> b30b796c
+      quantitiesToContract: [{ amount: bn(amount), assetId: String(assetIdToTransfer) }],
+    });
 
     this.validateGasLimitAndMaxFee({
       gasUsed: txCost.gasUsed,
@@ -525,12 +461,6 @@
     /** Tx Params */
     txParams: TxParamsType = {}
   ): Promise<TransactionResponse> {
-<<<<<<< HEAD
-=======
-    const { minGasPrice } = this.provider.getGasConfig();
-    const baseAssetId = this.provider.getBaseAssetId();
-
->>>>>>> b30b796c
     const recipientAddress = Address.fromAddressOrString(recipient);
     // add recipient and amount to the transaction script code
     const recipientDataArray = arrayify(
@@ -545,26 +475,11 @@
       ...amountDataArray,
     ]);
 
-<<<<<<< HEAD
     const params: ScriptTransactionRequestLike = { script, ...txParams };
 
+    const baseAssetId = this.provider.getBaseAssetId();
     const request = new ScriptTransactionRequest(params);
-    const quantitiesToContract = [{ amount: bn(amount), assetId: BaseAssetId }];
-=======
-    const params: ScriptTransactionRequestLike = {
-      script,
-      gasPrice: minGasPrice,
-      ...txParams,
-    };
-
-    const request = new ScriptTransactionRequest(params);
-    const forwardingQuantities = [{ amount: bn(amount), assetId: baseAssetId }];
-
-    const { requiredQuantities, maxFee, gasUsed } = await this.provider.getTransactionCost(
-      request,
-      forwardingQuantities
-    );
->>>>>>> b30b796c
+    const quantitiesToContract = [{ amount: bn(amount), assetId: baseAssetId }];
 
     const txCost = await this.provider.getTransactionCost(request, { quantitiesToContract });
 
