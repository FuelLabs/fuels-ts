import { UTXO_ID_LEN } from '@fuel-ts/abi-coder';
import type { AddressInput, WithAddress } from '@fuel-ts/address';
import { Address } from '@fuel-ts/address';
import { randomBytes } from '@fuel-ts/crypto';
import { ErrorCode, FuelError } from '@fuel-ts/errors';
import type { HashableMessage } from '@fuel-ts/hasher';
import type { BigNumberish, BN } from '@fuel-ts/math';
import { bn } from '@fuel-ts/math';
import { InputType } from '@fuel-ts/transactions';
import type { BytesLike } from '@fuel-ts/utils';
import { arrayify, hexlify, isDefined } from '@fuel-ts/utils';
import { clone } from 'ramda';

import type { FuelConnector, FuelConnectorSendTxParams } from './connectors';
import type {
  TransactionRequest,
  CoinQuantityLike,
  CoinQuantity,
  Resource,
  ExcludeResourcesOption,
  Provider,
  ScriptTransactionRequestLike,
  TransactionCost,
  EstimateTransactionParams,
  CursorPaginationArgs,
  TransactionRequestLike,
  CallResult,
  GetCoinsResponse,
  GetMessagesResponse,
  GetBalancesResponse,
  Coin,
  TransactionCostParams,
  TransactionResponse,
  ProviderSendTxParams,
} from './providers';
import {
  withdrawScript,
  ScriptTransactionRequest,
  transactionRequestify,
  addAmountToCoinQuantities,
} from './providers';
import {
  cacheRequestInputsResourcesFromOwner,
  getAssetAmountInRequestInputs,
  isRequestInputCoin,
  isRequestInputMessageWithoutData,
  isRequestInputResource,
} from './providers/transaction-request/helpers';
import { mergeQuantities } from './providers/utils/merge-quantities';
import { serializeProviderCache } from './providers/utils/serialization';
import { AbstractAccount } from './types';
import { assembleTransferToContractScript } from './utils/formatTransferToContractScriptData';

export type TxParamsType = Pick<
  ScriptTransactionRequestLike,
  'gasLimit' | 'tip' | 'maturity' | 'maxFee' | 'witnessLimit'
>;

export type TransferParams = {
  destination: string | Address;
  amount: BigNumberish;
  assetId: BytesLike;
};

export type ContractTransferParams = {
  contractId: string | Address;
  amount: BigNumberish;
  assetId: BytesLike;
};

export type AccountSendTxParams = ProviderSendTxParams & FuelConnectorSendTxParams;

export type EstimatedTxParams = Pick<
  TransactionCost,
  'estimatedPredicates' | 'addedSignatures' | 'requiredQuantities' | 'updateMaxFee' | 'gasPrice'
>;
const MAX_FUNDING_ATTEMPTS = 5;

export type FakeResources = Partial<Coin> & Required<Pick<Coin, 'amount' | 'assetId'>>;

/**
 * `Account` provides an abstraction for interacting with accounts or wallets on the network.
 */
export class Account extends AbstractAccount implements WithAddress {
  /**
   * The address associated with the account.
   */
  readonly address: Address;

  /**
   * The provider used to interact with the network.
   */
  protected _provider?: Provider;

  /**
   * The connector for use with external wallets
   */
  protected _connector?: FuelConnector;

  /**
   * Creates a new Account instance.
   *
   * @param address - The address of the account.
   * @param provider - A Provider instance  (optional).
   * @param connector - A FuelConnector instance (optional).
   */
  constructor(address: AddressInput, provider?: Provider, connector?: FuelConnector) {
    super();
    this._provider = provider;
    this._connector = connector;
    this.address = new Address(address);
  }

  /**
   * The provider used to interact with the network.
   *
   * @returns A Provider instance.
   *
   * @throws `FuelError` if the provider is not set.
   */
  get provider(): Provider {
    if (!this._provider) {
      throw new FuelError(ErrorCode.MISSING_PROVIDER, 'Provider not set');
    }

    return this._provider;
  }

  /**
   * Sets the provider for the account.
   *
   * @param provider - A Provider instance.
   */
  set provider(provider: Provider) {
    this._provider = provider;
  }

  /**
   * Changes the provider connection for the account.
   *
   * @param provider - A Provider instance.
   * @returns The updated Provider instance.
   */
  connect(provider: Provider): Provider {
    this._provider = provider;
    return this.provider;
  }

  /**
   * Retrieves resources satisfying the spend query for the account.
   *
   * @param quantities - Quantities of resources to be obtained.
   * @param excludedIds - IDs of resources to be excluded from the query (optional).
   * @returns A promise that resolves to an array of Resources.
   */
  async getResourcesToSpend(
    quantities: CoinQuantityLike[],
    excludedIds?: ExcludeResourcesOption
  ): Promise<Resource[]> {
    return this.provider.getResourcesToSpend(this.address, quantities, excludedIds);
  }

  /**
   * Retrieves coins owned by the account.
   *
   * @param assetId - The asset ID of the coins to retrieve (optional).
   * @returns A promise that resolves to an array of Coins.
   */
  async getCoins(
    assetId?: BytesLike,
    paginationArgs?: CursorPaginationArgs
  ): Promise<GetCoinsResponse> {
    return this.provider.getCoins(this.address, assetId, paginationArgs);
  }

  /**
   * Retrieves messages owned by the account.
   *
   * @returns A promise that resolves to an array of Messages.
   */
  async getMessages(paginationArgs?: CursorPaginationArgs): Promise<GetMessagesResponse> {
    return this.provider.getMessages(this.address, paginationArgs);
  }

  /**
   * Retrieves the balance of the account for the given asset.
   *
   * @param assetId - The asset ID to check the balance for (optional).
   * @returns A promise that resolves to the balance amount.
   */
  async getBalance(assetId?: BytesLike): Promise<BN> {
    const assetIdToFetch = assetId ?? (await this.provider.getBaseAssetId());
    const amount = await this.provider.getBalance(this.address, assetIdToFetch);
    return amount;
  }

  /**
   * Retrieves all the balances for the account.
   *
   * @returns A promise that resolves to an array of Coins and their quantities.
   */
  async getBalances(): Promise<GetBalancesResponse> {
    return this.provider.getBalances(this.address);
  }

  /**
   * Funds a transaction request by adding the necessary resources.
   *
   * @typeParam T - The type of the TransactionRequest.
   * @param request - The transaction request to fund.
   * @param params - The estimated transaction parameters.
   * @returns A promise that resolves to the funded transaction request.
   */
  async fund<T extends TransactionRequest>(request: T, params: EstimatedTxParams): Promise<T> {
    const { addedSignatures, estimatedPredicates, requiredQuantities, updateMaxFee, gasPrice } =
      params;

    const fee = request.maxFee;
    const baseAssetId = await this.provider.getBaseAssetId();
    const requiredInBaseAsset =
      requiredQuantities.find((quantity) => quantity.assetId === baseAssetId)?.amount || bn(0);

    const requiredQuantitiesWithFee = addAmountToCoinQuantities({
      amount: bn(fee),
      assetId: baseAssetId,
      coinQuantities: requiredQuantities,
    });

    const quantitiesDict: Record<string, { required: BN; owned: BN }> = {};

    requiredQuantitiesWithFee.forEach(({ amount, assetId }) => {
      quantitiesDict[assetId] = {
        required: amount,
        owned: bn(0),
      };
    });

    request.inputs.filter(isRequestInputResource).forEach((input) => {
      const isCoin = isRequestInputCoin(input);
      const assetId = isCoin ? String(input.assetId) : baseAssetId;
      if (quantitiesDict[assetId]) {
        quantitiesDict[assetId].owned = quantitiesDict[assetId].owned.add(input.amount);
      }
    });

    let missingQuantities: CoinQuantity[] = [];
    Object.entries(quantitiesDict).forEach(([assetId, { owned, required }]) => {
      if (owned.lt(required)) {
        missingQuantities.push({
          assetId,
          amount: required.sub(owned),
        });
      }
    });

    let needsToBeFunded = missingQuantities.length > 0;
    let fundingAttempts = 0;
    while (needsToBeFunded && fundingAttempts < MAX_FUNDING_ATTEMPTS) {
      const resources = await this.getResourcesToSpend(
        missingQuantities,
        cacheRequestInputsResourcesFromOwner(request.inputs, this.address)
      );

      request.addResources(resources);
      request.updatePredicateGasUsed(estimatedPredicates);

      const requestToReestimate = clone(request);
      if (addedSignatures) {
        Array.from({ length: addedSignatures }).forEach(() =>
          requestToReestimate.addEmptyWitness()
        );
      }

      if (!updateMaxFee) {
        needsToBeFunded = false;
        break;
      }

      // Recalculate the fee after adding the resources
      const { maxFee: newFee } = await this.provider.estimateTxGasAndFee({
        transactionRequest: requestToReestimate,
        gasPrice,
      });

      const totalBaseAssetOnInputs = getAssetAmountInRequestInputs(
        request.inputs.filter(isRequestInputResource),
        baseAssetId,
        baseAssetId
      );

      // Update the new total as the fee will change after adding new resources
      const totalBaseAssetRequiredWithFee = requiredInBaseAsset.add(newFee);

      if (totalBaseAssetOnInputs.gt(totalBaseAssetRequiredWithFee)) {
        needsToBeFunded = false;
      } else {
        missingQuantities = [
          {
            amount: totalBaseAssetRequiredWithFee.sub(totalBaseAssetOnInputs),
            assetId: baseAssetId,
          },
        ];
      }

      fundingAttempts += 1;
    }

    // If the transaction still needs to be funded after the maximum number of attempts
    if (needsToBeFunded) {
      throw new FuelError(
        ErrorCode.NOT_ENOUGH_FUNDS,
        `The account ${this.address} does not have enough base asset funds to cover the transaction execution.`
      );
    }

    const chainId = await this.provider.getChainId();
    request.updateState(chainId, 'funded');

    await this.provider.validateTransaction(request);

    request.updatePredicateGasUsed(estimatedPredicates);

    const requestToReestimate = clone(request);
    if (addedSignatures) {
      Array.from({ length: addedSignatures }).forEach(() => requestToReestimate.addEmptyWitness());
    }

    if (!updateMaxFee) {
      return request;
    }

    const { maxFee } = await this.provider.estimateTxGasAndFee({
      transactionRequest: requestToReestimate,
      gasPrice,
    });

    request.maxFee = maxFee;

    return request;
  }

  /**
   * A helper that creates a transfer transaction request and returns it.
   *
   * @param destination - The address of the destination.
   * @param amount - The amount of coins to transfer.
   * @param assetId - The asset ID of the coins to transfer (optional).
   * @param txParams - The transaction parameters (optional).
   * @returns A promise that resolves to the prepared transaction request.
   */
  async createTransfer(
    destination: string | Address,
    amount: BigNumberish,
    assetId?: BytesLike,
    txParams: TxParamsType = {}
  ): Promise<ScriptTransactionRequest> {
    let request = new ScriptTransactionRequest(txParams);

    request = this.addTransfer(request, {
      destination,
      amount,
      assetId: assetId || (await this.provider.getBaseAssetId()),
    });

    request = await this.estimateAndFundTransaction(request, txParams);

    return request;
  }

  /**
   * Transfers coins to a destination address.
   *
   * @param destination - The address of the destination.
   * @param amount - The amount of coins to transfer.
   * @param assetId - The asset ID of the coins to transfer (optional).
   * @param txParams - The transaction parameters (optional).
   * @returns A promise that resolves to the transaction response.
   */
  async transfer(
    destination: string | Address,
    amount: BigNumberish,
    assetId?: BytesLike,
    txParams: TxParamsType = {}
  ): Promise<TransactionResponse> {
    const request = await this.createTransfer(destination, amount, assetId, txParams);
    return this.sendTransaction(request, { estimateTxDependencies: false });
  }

  /**
   * Transfers multiple amounts of a token to multiple recipients.
   *
   * @param transferParams - An array of `TransferParams` objects representing the transfers to be made.
   * @param txParams - Optional transaction parameters.
   * @returns A promise that resolves to a `TransactionResponse` object representing the transaction result.
   */
  async batchTransfer(
    transferParams: TransferParams[],
    txParams: TxParamsType = {}
  ): Promise<TransactionResponse> {
    let request = new ScriptTransactionRequest(txParams);
    request = this.addBatchTransfer(request, transferParams);
    request = await this.estimateAndFundTransaction(request, txParams);
    return this.sendTransaction(request, { estimateTxDependencies: false });
  }

  /**
   * Adds a transfer to the given transaction request.
   *
   * @param request - The script transaction request to add transfers to.
   * @param transferParams - The object representing the transfer to be made.
   * @returns The updated transaction request with the added transfer.
   */
  addTransfer(request: ScriptTransactionRequest, transferParams: TransferParams) {
    const { destination, amount, assetId } = transferParams;
    this.validateTransferAmount(amount);
    request.addCoinOutput(new Address(destination), amount, assetId);
    return request;
  }

  /**
   * Adds multiple transfers to a script transaction request.
   *
   * @param request - The script transaction request to add transfers to.
   * @param transferParams - An array of `TransferParams` objects representing the transfers to be made.
   * @returns The updated script transaction request.
   */
  addBatchTransfer(request: ScriptTransactionRequest, transferParams: TransferParams[]) {
    transferParams.forEach(({ destination, amount, assetId }) => {
      this.addTransfer(request, {
        destination,
        amount,
        assetId,
      });
    });
    return request;
  }

  /**
   * Transfers coins to a contract address.
   *
   * @param contractId - The address of the contract.
   * @param amount - The amount of coins to transfer.
   * @param assetId - The asset ID of the coins to transfer (optional).
   * @param txParams - The transaction parameters (optional).
   * @returns A promise that resolves to the transaction response.
   */
  async transferToContract(
    contractId: string | Address,
    amount: BigNumberish,
    assetId: BytesLike,
    txParams: TxParamsType = {}
  ): Promise<TransactionResponse> {
    return this.batchTransferToContracts([{ amount, assetId, contractId }], txParams);
  }

  async batchTransferToContracts(
    contractTransferParams: ContractTransferParams[],
    txParams: TxParamsType = {}
  ): Promise<TransactionResponse> {
    let request = new ScriptTransactionRequest({
      ...txParams,
    });

    const quantities: CoinQuantity[] = [];

    const defaultAssetId = await this.provider.getBaseAssetId();

    const transferParams = contractTransferParams.map((transferParam) => {
      const amount = bn(transferParam.amount);
      const contractAddress = new Address(transferParam.contractId);

      const assetId = transferParam.assetId ? hexlify(transferParam.assetId) : defaultAssetId;

      if (amount.lte(0)) {
        throw new FuelError(
          ErrorCode.INVALID_TRANSFER_AMOUNT,
          'Transfer amount must be a positive number.'
        );
      }

      request.addContractInputAndOutput(contractAddress);
      quantities.push({ amount, assetId });

      return {
        amount,
        contractId: contractAddress.toB256(),
        assetId,
      };
    });

    const { script, scriptData } = await assembleTransferToContractScript(transferParams);

    request.script = script;
    request.scriptData = scriptData;

    request = await this.estimateAndFundTransaction(request, txParams, { quantities });

    return this.sendTransaction(request);
  }

  /**
   * Withdraws an amount of the base asset to the base chain.
   *
   * @param recipient - Address of the recipient on the base chain.
   * @param amount - Amount of base asset.
   * @param txParams - The transaction parameters (optional).
   * @returns A promise that resolves to the transaction response.
   */
  async withdrawToBaseLayer(
    recipient: AddressInput,
    amount: BigNumberish,
    txParams: TxParamsType = {}
  ): Promise<TransactionResponse> {
    const recipientAddress = new Address(recipient);
    // add recipient and amount to the transaction script code
    const recipientDataArray = arrayify(
      '0x'.concat(recipientAddress.toHexString().substring(2).padStart(64, '0'))
    );
    const amountDataArray = arrayify(
      '0x'.concat(bn(amount).toHex().substring(2).padStart(16, '0'))
    );
    const script = new Uint8Array([
      ...arrayify(withdrawScript.bytes),
      ...recipientDataArray,
      ...amountDataArray,
    ]);

    const params: ScriptTransactionRequestLike = { script, ...txParams };

    const baseAssetId = await this.provider.getBaseAssetId();
    let request = new ScriptTransactionRequest(params);
    const quantities = [{ amount: bn(amount), assetId: baseAssetId }];

    const txCost = await this.getTransactionCost(request, { quantities });

    request = this.validateGasLimitAndMaxFee({
      transactionRequest: request,
      gasUsed: txCost.gasUsed,
      maxFee: txCost.maxFee,
      txParams,
    });

    await this.fund(request, txCost);

    return this.sendTransaction(request);
  }

  /**
   * Returns a transaction cost to enable user
   * to set gasLimit and also reserve balance amounts
   * on the transaction.
   *
   * @param transactionRequestLike - The transaction request object.
   * @param transactionCostParams - The transaction cost parameters (optional).
   *
   * @returns A promise that resolves to the transaction cost object.
   */
  async getTransactionCost(
    transactionRequestLike: TransactionRequestLike,
    { signatureCallback, quantities = [], gasPrice }: TransactionCostParams = {}
  ): Promise<TransactionCost> {
    const txRequestClone = clone(transactionRequestify(transactionRequestLike));
    const baseAssetId = await this.provider.getBaseAssetId();

    // Fund with fake UTXOs to avoid not enough funds error
    // Getting coin quantities from amounts being transferred
    const coinOutputsQuantities = txRequestClone.getCoinOutputsQuantities();
    // Combining coin quantities from amounts being transferred and forwarding to contracts
    const requiredQuantities = mergeQuantities(coinOutputsQuantities, quantities);
    // An arbitrary amount of the base asset is added to cover the transaction fee during dry runs
    const transactionFeeForDryRun = [{ assetId: baseAssetId, amount: bn('100000000000000000') }];

    const findAssetInput = (assetId: string) =>
      txRequestClone.inputs.find((input) => {
        if (input.type === InputType.Coin) {
          return input.assetId === assetId;
        }

        // We only consider the message input if it has no data.
        // Messages with `data` cannot fund the gas of a transaction.
        if (isRequestInputMessageWithoutData(input)) {
          return baseAssetId === assetId;
        }
        return false;
      });

    const updateAssetInput = (assetId: string, quantity: BN) => {
      const assetInput = findAssetInput(assetId);
      const usedQuantity = quantity;

      if (assetInput && 'amount' in assetInput) {
        assetInput.amount = usedQuantity;
      } else {
        txRequestClone.addResources(
          this.generateFakeResources([
            {
              amount: quantity,
              assetId,
            },
          ])
        );
      }
    };

    mergeQuantities(requiredQuantities, transactionFeeForDryRun).forEach(({ amount, assetId }) =>
      updateAssetInput(assetId, amount)
    );

    const txCost = await this.provider.getTransactionCost(txRequestClone, {
      signatureCallback,
      gasPrice,
    });

    return {
      ...txCost,
      requiredQuantities,
    };
  }

  /**
   * Sign a message from the account via the connector.
   *
   * @param message - the message to sign.
   * @returns a promise that resolves to the signature.
   *
   * @hidden
   */
  async signMessage(message: HashableMessage): Promise<string> {
    if (!this._connector) {
      throw new FuelError(ErrorCode.MISSING_CONNECTOR, 'A connector is required to sign messages.');
    }
    return this._connector.signMessage(this.address.toString(), message);
  }

  /**
   * Signs a transaction from the account via the connector..
   *
   * @param transactionRequestLike - The transaction request to sign.
   * @returns A promise that resolves to the signature of the transaction.
   */
  async signTransaction(transactionRequestLike: TransactionRequestLike): Promise<string> {
    if (!this._connector) {
      throw new FuelError(
        ErrorCode.MISSING_CONNECTOR,
        'A connector is required to sign transactions.'
      );
    }
    return this._connector.signTransaction(this.address.toString(), transactionRequestLike);
  }

  /**
   * Sends a transaction to the network.
   *
   * @param transactionRequestLike - The transaction request to be sent.
   * @param sendTransactionParams - The provider send transaction parameters (optional).
   * @returns A promise that resolves to the transaction response.
   */
  async sendTransaction(
    transactionRequestLike: TransactionRequestLike,
    { estimateTxDependencies = true, ...connectorOptions }: AccountSendTxParams = {}
  ): Promise<TransactionResponse> {
    const transactionRequest = transactionRequestify(transactionRequestLike);

    // Check if the account is using a connector, and therefore we do not have direct access to the
    // private key.
    if (this._connector) {
<<<<<<< HEAD
      const options: FuelConnectorSendTxParams = {
        skipCustomFee: false,
        ...connectorOptions,
        provider: {
          url: this.provider.url,
          ...connectorOptions.provider,
          cache: connectorOptions.provider?.cache ?? (await serializeProviderCache(this.provider)),
        },
=======
      const { request, state } = await this.validateTransactionState(transactionRequest, {
        onBeforeSend,
        skipCustomFee,
      });

      const params: FuelConnectorSendTxParams = {
        onBeforeSend,
        skipCustomFee,
        state,
>>>>>>> e3c05266
      };

      // If the connector is using prepareForSend, the connector will prepare the transaction for the dapp,
      // and submission is owned by the dapp. This reduces network requests to submit and create the
      // summary for a tx.
      if (this._connector.usePrepareForSend) {
        const preparedTransaction = await this._connector.prepareForSend(
          this.address.toString(),
<<<<<<< HEAD
          transactionRequestLike,
          options
=======
          request,
          params
>>>>>>> e3c05266
        );
        // Submit the prepared transaction using the provider.
        return this.provider.sendTransaction(preparedTransaction, {
          estimateTxDependencies: false,
        });
      }

      // Otherwise, the connector itself will submit the transaction, and the app will use
      // the tx id to create the summary, requiring multiple network requests.
<<<<<<< HEAD
      const txId = await this._connector.sendTransaction(
        this.address.toString(),
        transactionRequestLike,
        options
      );
=======
      const txId = await this._connector.sendTransaction(this.address.toString(), request, params);
>>>>>>> e3c05266
      // And return the transaction response for the returned tx id.
      return this.provider.getTransactionResponse(txId);
    }

    if (estimateTxDependencies) {
      await this.provider.estimateTxDependencies(transactionRequest);
    }

    return this.provider.sendTransaction(transactionRequest, {
      estimateTxDependencies: false,
    });
  }

  /**
   * Simulates a transaction.
   *
   * @param transactionRequestLike - The transaction request to be simulated.
   * @param estimateTxParams - The estimate transaction params (optional).
   * @returns A promise that resolves to the call result.
   */
  async simulateTransaction(
    transactionRequestLike: TransactionRequestLike,
    { estimateTxDependencies = true }: EstimateTransactionParams = {}
  ): Promise<CallResult> {
    const transactionRequest = transactionRequestify(transactionRequestLike);
    if (estimateTxDependencies) {
      await this.provider.estimateTxDependencies(transactionRequest);
    }
    return this.provider.simulate(transactionRequest, { estimateTxDependencies: false });
  }

  /**
   * Generates an array of fake resources based on the provided coins.
   *
   * @param coins - An array of `FakeResources` objects representing the coins.
   * @returns An array of `Resource` objects with generated properties.
   */
  generateFakeResources(coins: FakeResources[]): Array<Resource> {
    return coins.map((coin) => ({
      id: hexlify(randomBytes(UTXO_ID_LEN)),
      owner: this.address,
      blockCreated: bn(1),
      txCreatedIdx: bn(1),
      ...coin,
    }));
  }

  private async validateTransactionState<T extends TransactionRequest>(
    request: T,
    params: FuelConnectorSendTxParams = {}
  ): Promise<{ request: T; state: FuelConnectorSendTxParams['state'] }> {
    if (params.skipCustomFee) {
      const chainId = await this.provider.getChainId();
      request.updateState(chainId, 'signed');
      return { request, state: 'signed' };
    }

    const { state, transactionId } = request.flag;

    // If there is no transaction id, then no status is set.
    if (!isDefined(transactionId)) {
      return { request, state: undefined };
    }

    const chainId = await this.provider.getChainId();
    const calculatedTransactionId = request.getTransactionId(chainId);

    // If the transaction id does not match the transaction id on the request.
    // Then we need to invalidate the transaction status
    if (transactionId !== calculatedTransactionId) {
      request.updateState(chainId);
      return { request, state: undefined };
    }

    return { request, state };
  }

  /** @hidden * */
  private validateTransferAmount(amount: BigNumberish) {
    if (bn(amount).lte(0)) {
      throw new FuelError(
        ErrorCode.INVALID_TRANSFER_AMOUNT,
        'Transfer amount must be a positive number.'
      );
    }
  }

  /** @hidden * */
  private async estimateAndFundTransaction(
    transactionRequest: ScriptTransactionRequest,
    txParams: TxParamsType,
    costParams?: TransactionCostParams
  ) {
    let request = transactionRequest;
    const txCost = await this.getTransactionCost(request, costParams);
    request = this.validateGasLimitAndMaxFee({
      transactionRequest: request,
      gasUsed: txCost.gasUsed,
      maxFee: txCost.maxFee,
      txParams,
    });
    request = await this.fund(request, txCost);
    return request;
  }

  /** @hidden * */
  private validateGasLimitAndMaxFee({
    gasUsed,
    maxFee,
    transactionRequest,
    txParams: { gasLimit: setGasLimit, maxFee: setMaxFee },
  }: {
    gasUsed: BN;
    maxFee: BN;
    transactionRequest: ScriptTransactionRequest;
    txParams: Pick<TxParamsType, 'gasLimit' | 'maxFee'>;
  }) {
    const request = transactionRequestify(transactionRequest) as ScriptTransactionRequest;

    if (!isDefined(setGasLimit)) {
      request.gasLimit = gasUsed;
    } else if (gasUsed.gt(setGasLimit)) {
      throw new FuelError(
        ErrorCode.GAS_LIMIT_TOO_LOW,
        `Gas limit '${setGasLimit}' is lower than the required: '${gasUsed}'.`
      );
    }

    if (!isDefined(setMaxFee)) {
      request.maxFee = maxFee;
    } else if (maxFee.gt(setMaxFee)) {
      throw new FuelError(
        ErrorCode.MAX_FEE_TOO_LOW,
        `Max fee '${setMaxFee}' is lower than the required: '${maxFee}'.`
      );
    }

    return request;
  }
}<|MERGE_RESOLUTION|>--- conflicted
+++ resolved
@@ -664,16 +664,8 @@
     // Check if the account is using a connector, and therefore we do not have direct access to the
     // private key.
     if (this._connector) {
-<<<<<<< HEAD
-      const options: FuelConnectorSendTxParams = {
-        skipCustomFee: false,
-        ...connectorOptions,
-        provider: {
-          url: this.provider.url,
-          ...connectorOptions.provider,
-          cache: connectorOptions.provider?.cache ?? (await serializeProviderCache(this.provider)),
-        },
-=======
+      const { onBeforeSend, skipCustomFee = false } = connectorOptions;
+
       const { request, state } = await this.validateTransactionState(transactionRequest, {
         onBeforeSend,
         skipCustomFee,
@@ -682,8 +674,11 @@
       const params: FuelConnectorSendTxParams = {
         onBeforeSend,
         skipCustomFee,
+        provider: {
+          url: this.provider.url,
+          cache: await serializeProviderCache(this.provider),
+        },
         state,
->>>>>>> e3c05266
       };
 
       // If the connector is using prepareForSend, the connector will prepare the transaction for the dapp,
@@ -692,13 +687,8 @@
       if (this._connector.usePrepareForSend) {
         const preparedTransaction = await this._connector.prepareForSend(
           this.address.toString(),
-<<<<<<< HEAD
-          transactionRequestLike,
-          options
-=======
           request,
           params
->>>>>>> e3c05266
         );
         // Submit the prepared transaction using the provider.
         return this.provider.sendTransaction(preparedTransaction, {
@@ -708,15 +698,7 @@
 
       // Otherwise, the connector itself will submit the transaction, and the app will use
       // the tx id to create the summary, requiring multiple network requests.
-<<<<<<< HEAD
-      const txId = await this._connector.sendTransaction(
-        this.address.toString(),
-        transactionRequestLike,
-        options
-      );
-=======
       const txId = await this._connector.sendTransaction(this.address.toString(), request, params);
->>>>>>> e3c05266
       // And return the transaction response for the returned tx id.
       return this.provider.getTransactionResponse(txId);
     }
