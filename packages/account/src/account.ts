--- conflicted
+++ resolved
@@ -659,7 +659,6 @@
     transactionRequestLike: TransactionRequestLike,
     { estimateTxDependencies = true, ...connectorOptions }: AccountSendTxParams = {}
   ): Promise<TransactionResponse> {
-<<<<<<< HEAD
     let transactionRequest = transactionRequestify(transactionRequestLike);
 
     // Check if the account is using a connector, and therefore we do not have direct access to the
@@ -680,17 +679,6 @@
         state: transactionRequest.flag.state,
       };
 
-      // If the connector is using prepareForSend, the connector will prepare the transaction for the dapp,
-      // and submission is owned by the dapp. This reduces network requests to submit and create the
-      // summary for a tx.
-      if (this._connector.usePrepareForSend) {
-        transactionRequest = await this._connector.prepareForSend(
-          this.address.toString(),
-          transactionRequest,
-          params
-        );
-      }
-
       const transaction: string | TransactionResponse = await this._connector.sendTransaction(
         this.address.toString(),
         transactionRequest,
@@ -702,17 +690,6 @@
         : transaction;
     }
 
-=======
-    if (this._connector) {
-      return this.provider.getTransactionResponse(
-        await this._connector.sendTransaction(this.address.toString(), transactionRequestLike, {
-          onBeforeSend,
-          skipCustomFee,
-        })
-      );
-    }
-    const transactionRequest = transactionRequestify(transactionRequestLike);
->>>>>>> 817bf138
     if (estimateTxDependencies) {
       await this.provider.estimateTxDependencies(transactionRequest);
     }
