--- conflicted
+++ resolved
@@ -658,34 +658,30 @@
     transactionRequestLike: TransactionRequestLike,
     { estimateTxDependencies = true, onBeforeSend, skipCustomFee = false }: AccountSendTxParams = {}
   ): Promise<TransactionResponse> {
-<<<<<<< HEAD
     const transactionRequest = transactionRequestify(transactionRequestLike);
-    if (this._connector) {
-      const { request, state } = await this.validateTransactionStatus(transactionRequest, {
-        skipCustomFee,
-      });
-
-      return this.provider.getTransactionResponse(
-        await this._connector.sendTransaction(this.address.toString(), request, {
-          onBeforeSend,
-          skipCustomFee,
-          state,
-        })
-=======
+
     // Check if the account is using a connector, and therefore we do not have direct access to the
     // private key.
     if (this._connector) {
+      const { request, state } = await this.validateTransactionStatus(transactionRequest, {
+        onBeforeSend,
+        skipCustomFee,
+      });
+
+      const params: FuelConnectorSendTxParams = {
+        onBeforeSend,
+        skipCustomFee,
+        state,
+      };
+
       // If the connector is using prepareForSend, the connector will prepare the transaction for the dapp,
       // and submission is owned by the dapp. This reduces network requests to submit and create the
       // summary for a tx.
       if (this._connector.usePrepareForSend) {
         const preparedTransaction = await this._connector.prepareForSend(
           this.address.toString(),
-          transactionRequestLike,
-          {
-            onBeforeSend,
-            skipCustomFee,
-          }
+          request,
+          params
         );
         // Submit the prepared transaction using the provider.
         return this.provider.sendTransaction(preparedTransaction, {
@@ -695,24 +691,11 @@
 
       // Otherwise, the connector itself will submit the transaction, and the app will use
       // the tx id to create the summary, requiring multiple network requests.
-      const txId = await this._connector.sendTransaction(
-        this.address.toString(),
-        transactionRequestLike,
-        {
-          onBeforeSend,
-          skipCustomFee,
-        }
->>>>>>> fc188713
-      );
+      const txId = await this._connector.sendTransaction(this.address.toString(), request, params);
       // And return the transaction response for the returned tx id.
       return this.provider.getTransactionResponse(txId);
     }
-<<<<<<< HEAD
-=======
-
-    const transactionRequest = transactionRequestify(transactionRequestLike);
-
->>>>>>> fc188713
+
     if (estimateTxDependencies) {
       await this.provider.estimateTxDependencies(transactionRequest);
     }
