/* eslint-disable @typescript-eslint/require-await */
import { FuelError } from '@fuel-ts/errors';
import type { HashableMessage } from '@fuel-ts/hasher';
import { EventEmitter } from 'events';

import type { Asset } from '../assets/types';
import type { TransactionRequest, TransactionRequestLike, TransactionResponse } from '../providers';

import { FuelConnectorEventTypes } from './types';
import type {
  FuelConnectorEvents,
  ConnectorMetadata,
  FuelABI,
  Network,
  FuelEventArg,
  Version,
  SelectNetworkArguments,
  FuelConnectorSendTxParams,
} from './types';

interface Connector {
  // #region fuel-connector-method-ping
  ping(): Promise<boolean>;
  // #endregion fuel-connector-method-ping
  // #region fuel-connector-method-version
  version(): Promise<Version>;
  // #endregion fuel-connector-method-version
  // #region fuel-connector-method-isConnected
  isConnected(): Promise<boolean>;
  // #endregion fuel-connector-method-isConnected
  // #region fuel-connector-method-accounts
  accounts(): Promise<Array<string>>;
  // #endregion fuel-connector-method-accounts
  // #region fuel-connector-method-connect
  connect(): Promise<boolean>;
  // #endregion fuel-connector-method-connect
  // #region fuel-connector-method-disconnect
  disconnect(): Promise<boolean>;
  // #endregion fuel-connector-method-disconnect
  // #region fuel-connector-method-signMessage
  signMessage(address: string, message: HashableMessage): Promise<string>;
  // #endregion fuel-connector-method-signMessage
  // #region fuel-connector-method-signTransaction
  signTransaction(address: string, transaction: TransactionRequestLike): Promise<string>;
  // #endregion fuel-connector-method-signTransaction
  // #region fuel-connector-method-sendTransaction
  sendTransaction(
    address: string,
    transaction: TransactionRequestLike,
    params?: FuelConnectorSendTxParams
  ): Promise<string | TransactionResponse>;
  // #endregion fuel-connector-method-sendTransaction
<<<<<<< HEAD
  // #region fuel-connector-method-prepareForSend
  prepareForSend(
    address: string,
    transaction: TransactionRequestLike,
    params?: FuelConnectorSendTxParams
  ): Promise<TransactionRequest>;
  // #endregion fuel-connector-method-prepareForSend
=======
>>>>>>> 817bf138
  // #region fuel-connector-method-currentAccount
  currentAccount(): Promise<string | null>;
  // #endregion fuel-connector-method-currentAccount
  // #region fuel-connector-method-addAssets
  addAssets(assets: Array<Asset>): Promise<boolean>;
  // #endregion fuel-connector-method-addAssets
  // #region fuel-connector-method-addAsset
  addAsset(asset: Asset): Promise<boolean>;
  // #endregion fuel-connector-method-addAsset
  // #region fuel-connector-method-assets
  assets(): Promise<Array<Asset>>;
  // #endregion fuel-connector-method-assets
  // #region fuel-connector-method-addNetwork
  addNetwork(networkUrl: string): Promise<boolean>;
  // #endregion fuel-connector-method-addNetwork
  // #region fuel-connector-method-selectNetwork
  selectNetwork(network: SelectNetworkArguments): Promise<boolean>;
  // #endregion fuel-connector-method-selectNetwork
  // #region fuel-connector-method-networks
  networks(): Promise<Array<Network>>;
  // #endregion fuel-connector-method-networks
  // #region fuel-connector-method-currentNetwork
  currentNetwork(): Promise<Network>;
  // #endregion fuel-connector-method-currentNetwork
  // #region fuel-connector-method-addABI
  addABI(contractId: string, abi: FuelABI): Promise<boolean>;
  // #endregion fuel-connector-method-addABI
  // #region fuel-connector-method-getABI
  getABI(contractId: string): Promise<FuelABI | null>;
  // #endregion fuel-connector-method-getABI
  // #region fuel-connector-method-hasABI
  hasABI(contractId: string): Promise<boolean>;
  // #endregion fuel-connector-method-hasABI
}

/**
 * @name FuelConnector
 *
 * Wallet Connector is a interface that represents a Wallet Connector and all the methods
 * that should be implemented to be compatible with the Fuel SDK.
 */
export abstract class FuelConnector extends EventEmitter implements Connector {
  name: string = '';
  metadata: ConnectorMetadata = {} as ConnectorMetadata;
  connected: boolean = false;
  installed: boolean = false;
  external: boolean = true;
  events = FuelConnectorEventTypes;

  /**
   * Should return true if the connector is loaded
   * in less then one second.
   *
   * @returns Always true.
   */
  async ping(): Promise<boolean> {
    throw new FuelError(FuelError.CODES.NOT_IMPLEMENTED, 'Method not implemented.');
  }

  /**
   * Should return the current version of the connector
   * and the network version that is compatible.
   *
   * @returns boolean - connection status.
   */
  async version(): Promise<Version> {
    throw new FuelError(FuelError.CODES.NOT_IMPLEMENTED, 'Method not implemented.');
  }

  /**
   * Should return true if the connector is connected
   * to any of the accounts available.
   *
   * @returns The connection status.
   */
  async isConnected(): Promise<boolean> {
    throw new FuelError(FuelError.CODES.NOT_IMPLEMENTED, 'Method not implemented.');
  }

  /**
   * Should return all the accounts authorized for the
   * current connection.
   *
   * @returns The accounts addresses strings
   */
  async accounts(): Promise<Array<string>> {
    throw new FuelError(FuelError.CODES.NOT_IMPLEMENTED, 'Method not implemented.');
  }

  /**
   * Should start the connection process and return
   * true if the account authorize the connection.
   *
   * and return false if the user reject the connection.
   *
   * @emits accounts
   * @returns boolean - connection status.
   */
  async connect(): Promise<boolean> {
    throw new FuelError(FuelError.CODES.NOT_IMPLEMENTED, 'Method not implemented.');
  }

  /**
   * Should disconnect the current connection and
   * return false if the disconnection was successful.
   *
   * @emits assets connection
   * @returns The connection status.
   */
  async disconnect(): Promise<boolean> {
    throw new FuelError(FuelError.CODES.NOT_IMPLEMENTED, 'Method not implemented.');
  }

  /**
   * Should start the sign message process and return
   * the signed message.
   *
   * @param address - The address to sign the message
   * @param message - The message to sign all text will be treated as text utf-8
   *
   * @returns Message signature
   */
  async signMessage(_address: string, _message: HashableMessage): Promise<string> {
    throw new FuelError(FuelError.CODES.NOT_IMPLEMENTED, 'Method not implemented.');
  }

  /**
   * Should start the sign transaction process and return
   * the signed transaction.
   *
   * @param address - The address to sign the transaction
   * @param transaction - The transaction to sign
   *
   * @returns Transaction signature
   */
  async signTransaction(_address: string, _transaction: TransactionRequestLike): Promise<string> {
    throw new FuelError(FuelError.CODES.NOT_IMPLEMENTED, 'Method not implemented.');
  }

  /**
   * Should start the send transaction process and return
   * the transaction id submitted to the network.
   *
   * If the network is not available for the connection
   * it should throw an error to avoid the transaction
   * to be sent to the wrong network and lost.
   *
   * @param address - The address to sign the transaction
   * @param transaction - The transaction to send
   * @param params - Optional parameters to send the transaction
   * @returns The transaction id or transaction response
   */
  async sendTransaction(
    _address: string,
    _transaction: TransactionRequestLike,
    _params?: FuelConnectorSendTxParams
  ): Promise<string | TransactionResponse> {
    throw new FuelError(FuelError.CODES.NOT_IMPLEMENTED, 'Method not implemented.');
  }

  /**
<<<<<<< HEAD
   * Should perform all necessary operations (i.e estimation,
   * funding, signing) to prepare a tx so it can be submitted
   * at the app level.
   *
   * @param address - The address to sign the tx
   * @param transaction - The tx to prepare
   * @param params - Optional parameters to send the transactions
   *
   * @returns The prepared tx request
   */
  async prepareForSend(
    _address: string,
    _transaction: TransactionRequestLike,
    _params?: FuelConnectorSendTxParams
  ): Promise<TransactionRequest> {
    throw new FuelError(FuelError.CODES.NOT_IMPLEMENTED, 'Method not implemented.');
  }

  /**
=======
>>>>>>> 817bf138
   * Should return the current account selected inside the connector, if the account
   * is authorized for the connection.
   *
   * If the account is not authorized it should return null.
   *
   * @returns The current account selected otherwise null.
   */
  async currentAccount(): Promise<string | null> {
    throw new FuelError(FuelError.CODES.NOT_IMPLEMENTED, 'Method not implemented.');
  }

  /**
   * Should add the assets metadata to the connector and return true if the asset
   * was added successfully.
   *
   * If the asset already exists it should throw an error.
   *
   * @emits assets
   * @param assets - The assets to add the metadata to the connection.
   * @throws Error if the asset already exists
   * @returns True if the asset was added successfully
   */
  async addAssets(_assets: Array<Asset>): Promise<boolean> {
    throw new FuelError(FuelError.CODES.NOT_IMPLEMENTED, 'Method not implemented.');
  }

  /**
   * Should add the asset metadata to the connector and return true if the asset
   * was added successfully.
   *
   * If the asset already exists it should throw an error.
   *
   * @emits assets
   * @param asset - The asset to add the metadata to the connection.
   * @throws Error if the asset already exists
   * @returns True if the asset was added successfully
   */
  async addAsset(_asset: Asset): Promise<boolean> {
    throw new FuelError(FuelError.CODES.NOT_IMPLEMENTED, 'Method not implemented.');
  }

  /**
   * Should return all the assets added to the connector. If a connection is already established.
   *
   * @returns Array of assets metadata from the connector vinculated to the all accounts from a specific Wallet.
   */
  async assets(): Promise<Array<Asset>> {
    throw new FuelError(FuelError.CODES.NOT_IMPLEMENTED, 'Method not implemented.');
  }

  /**
   * Should start the add network process and return true if the network was added successfully.
   *
   * @emits networks
   * @throws Error if the network already exists
   * @param networkUrl - The URL of the network to be added.
   * @returns Return true if the network was added successfully
   */
  async addNetwork(_networkUrl: string): Promise<boolean> {
    throw new FuelError(FuelError.CODES.NOT_IMPLEMENTED, 'Method not implemented.');
  }

  /**
   * Should start the select network process and return true if the network has change successfully.
   *
   * @emits networks
   * @throws Error if the network already exists
   * @param network - The network to be selected.
   * @returns Return true if the network was added successfully
   */
  async selectNetwork(_network: SelectNetworkArguments): Promise<boolean> {
    throw new FuelError(FuelError.CODES.NOT_IMPLEMENTED, 'Method not implemented.');
  }

  /**
   * Should return all the networks available from the connector. If the connection is already established.
   *
   * @returns Return all the networks added to the connector.
   */
  async networks(): Promise<Array<Network>> {
    throw new FuelError(FuelError.CODES.NOT_IMPLEMENTED, 'Method not implemented.');
  }

  /**
   * Should return the current network selected inside the connector. Even if the connection is not established.
   *
   * @returns Return the current network selected inside the connector.
   */
  async currentNetwork(): Promise<Network> {
    throw new FuelError(FuelError.CODES.NOT_IMPLEMENTED, 'Method not implemented.');
  }

  /**
   * Should add the ABI to the connector and return true if the ABI was added successfully.
   *
   * @param contractId - The contract id to add the ABI.
   * @param abi - The JSON ABI that represents a contract.
   * @returns Return true if the ABI was added successfully.
   */
  async addABI(_contractId: string, _abi: FuelABI): Promise<boolean> {
    throw new FuelError(FuelError.CODES.NOT_IMPLEMENTED, 'Method not implemented.');
  }

  /**
   * Should return the ABI from the connector vinculated to the all accounts from a specific Wallet.
   *
   * @param id - The contract id to get the ABI.
   * @returns The ABI if it exists, otherwise return null.
   */
  async getABI(_id: string): Promise<FuelABI | null> {
    throw new FuelError(FuelError.CODES.NOT_IMPLEMENTED, 'Method not implemented.');
  }

  /**
   * Should return true if the abi exists in the connector vinculated to the all accounts from a specific Wallet.
   *
   * @param id - The contract id to get the abi
   * @returns Returns true if the abi exists or false if not.
   */
  async hasABI(_id: string): Promise<boolean> {
    throw new FuelError(FuelError.CODES.NOT_IMPLEMENTED, 'Method not implemented.');
  }

  /**
   * Event listener for the connector.
   *
   * @param eventName - The event name to listen
   * @param listener - The listener function
   */
  override on<E extends FuelConnectorEvents['type'], D extends FuelEventArg<E>>(
    eventName: E,
    listener: (data: D) => void
  ): this {
    super.on(eventName, listener);
    return this;
  }
}<|MERGE_RESOLUTION|>--- conflicted
+++ resolved
@@ -4,7 +4,7 @@
 import { EventEmitter } from 'events';
 
 import type { Asset } from '../assets/types';
-import type { TransactionRequest, TransactionRequestLike, TransactionResponse } from '../providers';
+import type { TransactionRequestLike, TransactionResponse } from '../providers';
 
 import { FuelConnectorEventTypes } from './types';
 import type {
@@ -50,16 +50,6 @@
     params?: FuelConnectorSendTxParams
   ): Promise<string | TransactionResponse>;
   // #endregion fuel-connector-method-sendTransaction
-<<<<<<< HEAD
-  // #region fuel-connector-method-prepareForSend
-  prepareForSend(
-    address: string,
-    transaction: TransactionRequestLike,
-    params?: FuelConnectorSendTxParams
-  ): Promise<TransactionRequest>;
-  // #endregion fuel-connector-method-prepareForSend
-=======
->>>>>>> 817bf138
   // #region fuel-connector-method-currentAccount
   currentAccount(): Promise<string | null>;
   // #endregion fuel-connector-method-currentAccount
@@ -221,28 +211,6 @@
   }
 
   /**
-<<<<<<< HEAD
-   * Should perform all necessary operations (i.e estimation,
-   * funding, signing) to prepare a tx so it can be submitted
-   * at the app level.
-   *
-   * @param address - The address to sign the tx
-   * @param transaction - The tx to prepare
-   * @param params - Optional parameters to send the transactions
-   *
-   * @returns The prepared tx request
-   */
-  async prepareForSend(
-    _address: string,
-    _transaction: TransactionRequestLike,
-    _params?: FuelConnectorSendTxParams
-  ): Promise<TransactionRequest> {
-    throw new FuelError(FuelError.CODES.NOT_IMPLEMENTED, 'Method not implemented.');
-  }
-
-  /**
-=======
->>>>>>> 817bf138
    * Should return the current account selected inside the connector, if the account
    * is authorized for the connection.
    *
