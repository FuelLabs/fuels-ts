import type { JsonAbi } from '@fuel-ts/abi-coder';
import type { RequireAtLeastOne } from 'type-fest';

import type { TransactionRequest } from '../../providers';

/**
 * @name Version
 */
export type Version = {
  app: string;
  /**
   * Version selection this allow
   * Caret Ranges ^1.2.3 ^0.2.5 ^0.0.4
   * Tilde Ranges ~1.2.3 ~1.2 ~1
   * And Exact Versions 1.0.0
   */
  network: string;
};

/**
 * @name Network
 */
export type Network = {
  /**
   * The name of the network.
   */
  url: string;
  /**
   * The chain id of the network.
   */
  chainId: number;
};

/**
 * @name SelectNetworkArguments
 *
 * Select a network requires either the `chainId` or the `url`.
 */
export type SelectNetworkArguments = RequireAtLeastOne<Network, 'chainId' | 'url'>;

/**
 * ABI that represents a binary code interface from Sway.
 *
 * Read more at: https://docs.fuel.network/docs/specs/abi/json-abi-format/
 */
export type FuelABI = JsonAbi;

export type SendTransactionParams = {
<<<<<<< HEAD
  onBeforeSend?: (txRequest: TransactionRequest) => Promise<TransactionRequest>;
}
=======
  onBeforeSend?: (txRequest: TransactionRequest) => TransactionRequest;
};
>>>>>>> 2a5ff27e
<|MERGE_RESOLUTION|>--- conflicted
+++ resolved
@@ -46,10 +46,5 @@
 export type FuelABI = JsonAbi;
 
 export type SendTransactionParams = {
-<<<<<<< HEAD
   onBeforeSend?: (txRequest: TransactionRequest) => Promise<TransactionRequest>;
-}
-=======
-  onBeforeSend?: (txRequest: TransactionRequest) => TransactionRequest;
-};
->>>>>>> 2a5ff27e
+}