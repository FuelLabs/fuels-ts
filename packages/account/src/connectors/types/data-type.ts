import type { AbiSpecification } from '@fuel-ts/abi';
import type { RequireAtLeastOne } from 'type-fest';

import type { TransactionRequest } from '../../providers';

/**
 * @name Version
 */
export type Version = {
  app: string;
  /**
   * Version selection this allow
   * Caret Ranges ^1.2.3 ^0.2.5 ^0.0.4
   * Tilde Ranges ~1.2.3 ~1.2 ~1
   * And Exact Versions 1.0.0
   */
  network: string;
};

/**
 * @name Network
 */
export type Network = {
  /**
   * The name of the network.
   */
  url: string;
  /**
   * The chain id of the network.
   */
  chainId: number;
};

/**
 * @name SelectNetworkArguments
 *
 * Select a network requires either the `chainId` or the `url`.
 */
export type SelectNetworkArguments = RequireAtLeastOne<Network, 'chainId' | 'url'>;

/**
 * ABI that represents a binary code interface from Sway.
 *
 * Read more at: https://docs.fuel.network/docs/specs/abi/json-abi-format/
 */
<<<<<<< HEAD
export type FuelABI = AbiSpecification;
=======
export type FuelABI = JsonAbi;

/**
 * Params for the sendTransaction method (for connectors).
 */
export type FuelConnectorSendTxParams = {
  skipCustomFee?: boolean;
  onBeforeSend?: (txRequest: TransactionRequest) => Promise<TransactionRequest>;
};
>>>>>>> f4635462
<|MERGE_RESOLUTION|>--- conflicted
+++ resolved
@@ -43,10 +43,7 @@
  *
  * Read more at: https://docs.fuel.network/docs/specs/abi/json-abi-format/
  */
-<<<<<<< HEAD
 export type FuelABI = AbiSpecification;
-=======
-export type FuelABI = JsonAbi;
 
 /**
  * Params for the sendTransaction method (for connectors).
@@ -54,5 +51,4 @@
 export type FuelConnectorSendTxParams = {
   skipCustomFee?: boolean;
   onBeforeSend?: (txRequest: TransactionRequest) => Promise<TransactionRequest>;
-};
->>>>>>> f4635462
+};