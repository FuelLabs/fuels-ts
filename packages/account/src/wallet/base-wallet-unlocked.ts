--- conflicted
+++ resolved
@@ -9,13 +9,8 @@
   EstimateTransactionParams,
   Provider,
   ProviderSendTxParams,
-<<<<<<< HEAD
-  TransactionRequestLike,
-  TransactionResponse,
-=======
   EstimateTransactionParams,
   TransactionRequest,
->>>>>>> ee969d31
 } from '../providers';
 import { Signer } from '../signer';
 
@@ -98,17 +93,10 @@
    * @param transactionRequestLike - The transaction request to populate.
    * @returns The populated transaction request.
    */
-<<<<<<< HEAD
-  async populateTransactionWitnessesSignature(
-    transactionRequestLike: TransactionRequestLike,
-  ) {
-    const transactionRequest = transactionRequestify(transactionRequestLike);
-=======
   async populateTransactionWitnessesSignature<T extends TransactionRequest>(
     transactionRequestLike: TransactionRequestLike
   ) {
     const transactionRequest = transactionRequestify(transactionRequestLike) as T;
->>>>>>> ee969d31
     const signedTransaction = await this.signTransaction(transactionRequest);
 
     transactionRequest.updateWitnessByOwner(this.address, signedTransaction);
