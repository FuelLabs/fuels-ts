--- conflicted
+++ resolved
@@ -15,19 +15,12 @@
 describe('Wallet', () => {
   let wallet: WalletUnlocked;
   let provider: Provider;
-<<<<<<< HEAD
+  let baseAssetId: string;
+
   beforeAll(async () => {
     provider = await Provider.create(FUEL_NETWORK_URL);
     wallet = Wallet.generate({ provider });
-=======
-  let gasPrice: BN;
-  let baseAssetId: string;
-  beforeAll(async () => {
-    provider = await Provider.create(FUEL_NETWORK_URL);
-    wallet = Wallet.generate({ provider });
-    gasPrice = provider.getGasConfig().minGasPrice;
     baseAssetId = provider.getBaseAssetId();
->>>>>>> b30b796c
   });
 
   describe('WalletLocked.constructor', () => {
@@ -216,13 +209,8 @@
     const response = await lockedWallet.transfer(
       externalWalletReceiver.address,
       bn(1_000_000),
-<<<<<<< HEAD
-      BaseAssetId,
+      baseAssetId,
       { gasLimit: 10_000 }
-=======
-      baseAssetId,
-      { gasPrice, gasLimit: 10_000 }
->>>>>>> b30b796c
     );
     await response.wait();
 
