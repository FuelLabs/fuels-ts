--- conflicted
+++ resolved
@@ -705,11 +705,13 @@
     await request.estimateAndFund(connectorWallet);
 
     const expectedParams: FuelConnectorSendTxParams = {
+      onBeforeSend: undefined,
       skipCustomFee: false,
       provider: {
         url: provider.url,
         cache: await serializeProviderCache(provider),
       },
+      state: 'funded',
     };
     const response = await account.sendTransaction(request);
     expect(response).toBeDefined();
@@ -795,6 +797,7 @@
     expect(connectorPrepareForSendSpy).toHaveBeenCalledWith(address, request, params);
   });
 
+  //
   it('should ensure account send transaction with connector works just fine', async () => {
     using launched = await setupTestProviderAndWallets();
     const {
@@ -831,17 +834,14 @@
     expect(tx).toBeDefined();
 
     // transaction prepared via connector and sent via provider
-<<<<<<< HEAD
     const expectedParams: FuelConnectorSendTxParams = {
       ...params,
       provider: {
         url: provider.url,
         cache: await serializeProviderCache(provider),
       },
-    };
-=======
-    const expectedParams = { ...params, state: 'signed' };
->>>>>>> e3c05266
+      state: 'signed',
+    };
     expect(connectorPrepareForSendSpy).toHaveBeenCalledWith(address, request, expectedParams);
     expect(providerSendTransactionSpy).toHaveBeenCalled();
     // not sent via connector
