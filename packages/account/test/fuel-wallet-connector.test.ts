import { Address } from '@fuel-ts/address';
import { ZeroBytes32 } from '@fuel-ts/address/configs';
import { ErrorCode, FuelError } from '@fuel-ts/errors';
import { expectToThrowFuelError } from '@fuel-ts/errors/test-utils';
import type { AbstractAddress, BytesLike } from '@fuel-ts/interfaces';
import type { BN } from '@fuel-ts/math';
import { bn } from '@fuel-ts/math';
import { EventEmitter } from 'events';

import type { ProviderOptions } from '../src';
import { FUEL_NETWORK_URL } from '../src/configs';
import { Fuel } from '../src/connectors/fuel';
import { FuelConnectorEventType } from '../src/connectors/types';
import { Provider, TransactionStatus } from '../src/providers';
import { Wallet } from '../src/wallet';

import { MockConnector } from './fixtures/mocked-connector';
import { promiseCallback } from './fixtures/promise-callback';

/**
 * @group node
 * @group browser
 */
describe('Fuel Connector', () => {
  it('should ensure is instantiated using default connectors', async () => {
    const fuel = new Fuel();
    const connectors = await fuel.connectors();
    expect(connectors.length).toBe(0);
  });

  it('should add connector using event of a custom EventBus', async () => {
    const eventBus = new EventEmitter();
    const fuel = new Fuel({
      targetObject: eventBus,
      connectors: [],
      storage: null,
    });
    let connectors = await fuel.connectors();
    expect(connectors.length).toBe(0);

    // listen to connection event
    const onConnectors = promiseCallback();
    fuel.on(fuel.events.connectors, onConnectors);

    // Trigger event to add connector
    eventBus.emit(FuelConnectorEventType, new MockConnector());
    // wait for the event to be triggered
    await onConnectors.promise;

    connectors = await fuel.connectors();
    expect(onConnectors).toBeCalledTimes(1);
    expect(onConnectors).toBeCalledWith(connectors);
    expect(connectors.length).toBeGreaterThan(0);
    expect(connectors[0].name).toEqual('Fuel Wallet');
    expect(connectors[0].installed).toEqual(true);
  });

  it('should ensure hasConnector works just fine', async () => {
    let fuel = new Fuel({
      connectors: [new MockConnector()],
      storage: null,
    });
    let hasConnector = await fuel.hasConnector();
    expect(hasConnector).toBeTruthy();

    fuel = new Fuel({
      connectors: [],
      storage: null,
    });
    hasConnector = await fuel.hasConnector();
    expect(hasConnector).toBeFalsy();
  });

  it('should ensure isConnected works just fine', async () => {
    const fuel = new Fuel({
      connectors: [new MockConnector()],
      storage: null,
    });
    const isConnected = await fuel.isConnected();
    expect(isConnected).toBeTruthy();
  });

  it('should ensure isConnected works just fine', async () => {
    const fuel = new Fuel({
      connectors: [new MockConnector()],
      storage: null,
    });
    const isConnected = await fuel.ping();
    expect(isConnected).toBeTruthy();
  });

  it('should ensure connect works just fine', async () => {
    const fuel = new Fuel({
      storage: null,
      connectors: [new MockConnector()],
    });

    // listen to connection event
    const onConnection = promiseCallback();
    const onAccounts = promiseCallback();
    const onCurrentAccount = promiseCallback();
    fuel.on(fuel.events.connection, onConnection);
    fuel.on(fuel.events.accounts, onAccounts);
    fuel.on(fuel.events.currentAccount, onCurrentAccount);

    const isConnected = await fuel.connect();
    expect(isConnected).toBeTruthy();
    const accounts = await fuel.accounts();
    await onConnection.promise;
    await onAccounts.promise;
    await onCurrentAccount.promise;

    expect(onConnection).toBeCalledTimes(1);
    expect(onConnection).toBeCalledWith(true);
    expect(onAccounts).toBeCalledTimes(1);
    expect(onAccounts).toBeCalledWith(accounts);
    expect(onCurrentAccount).toBeCalledTimes(1);
    expect(onCurrentAccount).toBeCalledWith(accounts[0]);
  });

  it('should ensure disconnect works just fine', async () => {
    const fuel = new Fuel({
      connectors: [new MockConnector()],
    });

    // listen to connection event
    const onConnection = vi.fn();
    const onAccounts = vi.fn();
    const onCurrentAccount = vi.fn();
    fuel.on(fuel.events.connection, onConnection);
    fuel.on(fuel.events.accounts, onAccounts);
    fuel.on(fuel.events.currentAccount, onCurrentAccount);

    const isConnected = await fuel.disconnect();
    expect(isConnected).toBeFalsy();
    expect(onConnection).toBeCalledTimes(1);
    expect(onConnection).toBeCalledWith(false);
    expect(onAccounts).toBeCalledWith([]);
    expect(onCurrentAccount).toBeCalledWith(null);
  });

  it('should ensure accounts returns all connected accounts', async () => {
    const fuel = new Fuel({
      storage: null,
      connectors: [new MockConnector()],
    });
    const accounts = await fuel.accounts();
    expect(accounts.length).toBeGreaterThan(0);
  });

  it('should ensure currentAccount returns current account', async () => {
    const fuel = new Fuel({
      storage: null,
      connectors: [new MockConnector()],
    });
    const [account] = await fuel.accounts();
    const currentAccount = await fuel.currentAccount();
    expect(currentAccount).toEqual(account);
  });

  it('should ensure networks returns all networks', async () => {
    const fuel = new Fuel({
      storage: null,
      connectors: [new MockConnector()],
    });
    const networks = await fuel.networks();
    expect(networks.length).toBeGreaterThan(0);
  });

  it('should ensure currentNetwork returns current network', async () => {
    const fuel = new Fuel({
      storage: null,
      connectors: [new MockConnector()],
    });
    const [network] = await fuel.networks();
    const currentNetwork = await fuel.currentNetwork();
    expect(currentNetwork).toEqual(network);
  });

  it('should ensure addNetwork works just fine', async () => {
    const fuel = new Fuel({
      storage: null,
      connectors: [new MockConnector()],
    });
    const networkUrl = 'https://beta-5.fuel.network';
    const newNetwork = {
      url: networkUrl,
      chainId: 0,
    };

    // listen to connection event
    const onNetworks = vi.fn();
    const onCurrentNetwork = vi.fn();
    fuel.on(fuel.events.networks, onNetworks);
    fuel.on(fuel.events.currentNetwork, onCurrentNetwork);

    const isNetworkAdded = await fuel.addNetwork(networkUrl);
    const networks = await fuel.networks();
    expect(isNetworkAdded).toEqual(true);
    expect(networks).toContainEqual(newNetwork);
    expect(onNetworks).toBeCalledTimes(1);
    expect(onNetworks).toBeCalledWith(networks);
    expect(onCurrentNetwork).toBeCalledTimes(1);
    expect(onCurrentNetwork).toBeCalledWith(newNetwork);
  });

  it('should ensure selectNetwork works just fine', async () => {
    const fuel = new Fuel({
      storage: null,
      connectors: [new MockConnector()],
    });
    const newNetwork = {
      url: 'https://beta-5.fuel.network',
      chainId: 0,
    };

    // listen to connection event
    const onCurrentNetwork = vi.fn();
    fuel.on(fuel.events.currentNetwork, onCurrentNetwork);

    const networkHasSwitch = await fuel.selectNetwork(newNetwork);
    expect(networkHasSwitch).toEqual(true);
    expect(onCurrentNetwork).toBeCalledTimes(1);
    expect(onCurrentNetwork).toBeCalledWith(newNetwork);
  });

  it('should ensure addAsset works just fine', async () => {
    const fuel = new Fuel({
      storage: null,
      connectors: [new MockConnector()],
    });
    const isAdded = await fuel.addAsset({
      name: 'Asset',
      symbol: 'AST',
      icon: 'ast.png',
      networks: [
        {
          type: 'fuel',
          assetId: ZeroBytes32,
          decimals: 9,
          chainId: 0,
        },
      ],
    });
    expect(isAdded).toEqual(true);
  });

  it('should ensure addAssets works just fine', async () => {
    const fuel = new Fuel({
      storage: null,
      connectors: [new MockConnector()],
    });
    const isAdded = await fuel.addAssets([
      {
        name: 'Asset',
        symbol: 'AST',
        icon: 'ast.png',
        networks: [
          {
            type: 'fuel',
            assetId: ZeroBytes32,
            decimals: 9,
            chainId: 0,
          },
        ],
      },
    ]);
    expect(isAdded).toEqual(true);
  });

  it('should ensure assets returns all assets', async () => {
    const fuel = new Fuel({
      storage: null,
      connectors: [new MockConnector()],
    });
    const assets = await fuel.assets();
    expect(assets.length).toEqual(0);
  });

  it('should ensure addABI works just fine', async () => {
    const fuel = new Fuel({
      storage: null,
      connectors: [new MockConnector()],
    });
    const isAdded = await fuel.addABI('0x001123', {
      types: [],
      loggedTypes: [],
      functions: [],
      configurables: [],
    });
    expect(isAdded).toEqual(true);
  });

  it('should ensure getABI works just fine', async () => {
    const fuel = new Fuel({
      storage: null,
      connectors: [new MockConnector()],
    });
    const abi = await fuel.getABI('0x001123');
    expect(abi).toStrictEqual(null);
  });

  it('should ensure hasABI works just fine', async () => {
    const fuel = new Fuel({
      storage: null,
      connectors: [new MockConnector()],
    });
    const hasFuel = await fuel.hasABI('0x001123');
    expect(hasFuel).toBeTruthy();
  });

  it('should throw if ping takes more than a second', async () => {
    const fuel = new Fuel({
      storage: null,
      connectors: [
        new MockConnector({
          pingDelay: 2000,
        }),
      ],
    });
    await expect(fuel.connect()).rejects.toThrowError();
  });

  it('should ensure getWallet return an wallet', async () => {
    const provider = await Provider.create(FUEL_NETWORK_URL);
    const baseAssetId = provider.getBaseAssetId();

    const wallets = [
      Wallet.fromPrivateKey(
        '0x1ff16505df75735a5bcf4cb4cf839903120c181dd9be6781b82cda23543bd242',
        provider
      ),
    ];
    const network = {
      chainId: await provider.getChainId(),
      url: provider.url,
    };
    const fuel = new Fuel({
      storage: null,
      connectors: [
        new MockConnector({
          wallets,
          networks: [network],
        }),
      ],
    });
    const account = await fuel.currentAccount();
    if (!account) {
      throw new Error('Account not found');
    }
    const wallet = await fuel.getWallet(account);
    expect(wallet.provider.url).toEqual(network.url);
    const receiver = Wallet.fromAddress(Address.fromRandom(), provider);
<<<<<<< HEAD
    const response = await wallet.transfer(receiver.address, bn(1000), BaseAssetId, {
      tip: bn(1),
=======
    const response = await wallet.transfer(receiver.address, bn(1000), baseAssetId, {
      gasPrice: bn(1),
>>>>>>> b30b796c
      gasLimit: bn(100_000),
    });
    const { status } = await response.waitForResult();
    expect(status).toEqual(TransactionStatus.success);
    expect((await receiver.getBalance()).toString()).toEqual('1000');
  }, 10_000);

  it('should be able to have switch between connectors', async () => {
    const thirdPartyConnectorName = 'Third Party Wallet';
    const walletConnectorName = 'Fuel Wallet';
    const fuel = new Fuel({
      storage: null,
      connectors: [
        new MockConnector({
          name: walletConnectorName,
        }),
        new MockConnector({
          accounts: [],
          name: thirdPartyConnectorName,
        }),
      ],
    });

    // Connectors should be available
    const connectors = await fuel.connectors();
    expect(connectors.length).toEqual(2);
    expect(connectors[0].name).toEqual(walletConnectorName);
    expect(connectors[1].name).toEqual(thirdPartyConnectorName);

    // Switch between connectors
    await fuel.selectConnector(walletConnectorName);
    expect(fuel.currentConnector()?.name).toBe(walletConnectorName);
    expect(await fuel.accounts()).toHaveLength(2);

    await fuel.selectConnector(thirdPartyConnectorName);
    expect(fuel.currentConnector()?.name).toBe(thirdPartyConnectorName);
    expect(await fuel.accounts()).toHaveLength(0);
  });

  it('should trigger currentConnector and other events when switch connector', async () => {
    const walletConnector = new MockConnector({
      name: 'Fuel Wallet',
      networks: [
        {
          chainId: 0,
          url: 'https://wallet.fuel.network',
        },
      ],
    });
    const thirdPartyConnector = new MockConnector({
      name: 'Third Party Wallet',
      networks: [
        {
          chainId: 1,
          url: 'https://thridy.fuel.network',
        },
      ],
    });
    const fuel = new Fuel({
      storage: null,
      connectors: [walletConnector, thirdPartyConnector],
    });

    async function expectEventsForConnector(connector: MockConnector) {
      const onCurrentConnector = promiseCallback();
      const onConnection = promiseCallback();
      const onAccounts = promiseCallback();
      const onNetworks = promiseCallback();
      const onCurrentNetwork = promiseCallback();
      const onCurrentAccount = promiseCallback();
      fuel.on(fuel.events.currentConnector, onCurrentConnector);
      fuel.on(fuel.events.connection, onConnection);
      fuel.on(fuel.events.accounts, onAccounts);
      fuel.on(fuel.events.networks, onNetworks);
      fuel.on(fuel.events.currentNetwork, onCurrentNetwork);
      fuel.on(fuel.events.currentAccount, onCurrentAccount);

      await fuel.selectConnector(connector.name);
      await Promise.all([
        onCurrentConnector.promise,
        onConnection.promise,
        onAccounts.promise,
        onNetworks.promise,
        onCurrentNetwork.promise,
        onCurrentAccount.promise,
      ]);

      expect(onCurrentConnector).toBeCalledTimes(1);
      expect(onCurrentConnector).toBeCalledWith(fuel.getConnector(connector.name));
      expect(onConnection).toBeCalledTimes(1);
      expect(onConnection).toBeCalledWith(true);
      expect(onAccounts).toBeCalledTimes(1);
      expect(onAccounts).toBeCalledWith(connector._accounts);
      expect(onNetworks).toBeCalledTimes(1);
      expect(onNetworks).toBeCalledWith(connector._networks);
      expect(onCurrentNetwork).toBeCalledTimes(1);
      expect(onCurrentNetwork).toBeCalledWith(connector._networks[0]);
      expect(onCurrentAccount).toBeCalledTimes(1);
      expect(onCurrentAccount).toBeCalledWith(connector._accounts[0]);
    }

    await fuel.hasConnector();
    await expectEventsForConnector(thirdPartyConnector);
    await expectEventsForConnector(walletConnector);
  });

  it('should only proxy events from the currentConnector', async () => {
    const walletConnector = new MockConnector({
      name: 'Fuel Wallet',
      networks: [
        {
          chainId: 0,
          url: 'https://wallet.fuel.network',
        },
      ],
    });
    const thirdPartyConnector = new MockConnector({
      name: 'Third Party Wallet',
      networks: [
        {
          chainId: 1,
          url: 'https://thridy.fuel.network',
        },
      ],
    });
    const fuel = new Fuel({
      storage: null,
      connectors: [walletConnector, thirdPartyConnector],
    });

    // Select wallet connector
    await fuel.selectConnector(walletConnector.name);
    // Select third party connector
    await fuel.selectConnector(thirdPartyConnector.name);
    // Select wallet connector
    await fuel.selectConnector(walletConnector.name);

    // Ensure that the current connector is the wallet connector
    expect(fuel.currentConnector()?.name).toBe(walletConnector.name);

    const onAccounts = promiseCallback();
    fuel.on(fuel.events.accounts, onAccounts);

    // Should not call event with third party connector
    thirdPartyConnector.emit(fuel.events.accounts, thirdPartyConnector._accounts);
    expect(onAccounts).toBeCalledTimes(0);

    // Should trigger event from the current connector
    walletConnector.emit(fuel.events.accounts, walletConnector._accounts);
    expect(onAccounts).toBeCalledTimes(1);
    expect(onAccounts).toBeCalledWith(walletConnector._accounts);
  });

  it('should be able to getWallet with custom provider', async () => {
    const defaultProvider = await Provider.create(FUEL_NETWORK_URL);

    const defaultWallet = Wallet.generate({
      provider: defaultProvider,
    });
    const connector = new MockConnector({
      wallets: [defaultWallet],
    });
    const fuel = new Fuel({
      connectors: [connector],
    });

    class CustomProvider extends Provider {
      static async create(_url: string, opts?: ProviderOptions) {
        const provider = new CustomProvider(FUEL_NETWORK_URL, opts);
        await provider.fetchChainAndNodeInfo();
        return provider;
      }

      // eslint-disable-next-line @typescript-eslint/require-await
      async getBalance(_owner: AbstractAddress, _assetId: BytesLike = ZeroBytes32): Promise<BN> {
        return bn(1234);
      }
    }

    const currentAccount = await fuel.currentAccount();
    if (!currentAccount) {
      throw new Error('Account not found');
    }

    const provider = await CustomProvider.create(FUEL_NETWORK_URL);
    const wallet = await fuel.getWallet(currentAccount, provider);
    expect(wallet.provider).toBeInstanceOf(CustomProvider);
    expect(await wallet.getBalance()).toEqual(bn(1234));
  });

  it('should ensure hasWallet works just fine', async () => {
    const defaultProvider = await Provider.create(FUEL_NETWORK_URL);

    const defaultWallet = Wallet.generate({
      provider: defaultProvider,
    });

    const connector = new MockConnector({
      wallets: [defaultWallet],
    });

    let hasWallet = await new Fuel().hasWallet();

    expect(hasWallet).toBeFalsy();

    hasWallet = await new Fuel({
      connectors: [connector],
    }).hasWallet();

    expect(hasWallet).toBeTruthy();
  });

  it('should ensure getProvider works just fine', async () => {
    const provider = await Provider.create(FUEL_NETWORK_URL);

    const defaultWallet = Wallet.generate({
      provider,
    });

    const connector = new MockConnector({
      wallets: [defaultWallet],
    });

    const fuel = new Fuel({
      connectors: [connector],
    });

    let sameProvider = await fuel.getProvider(provider);

    expect(sameProvider).toStrictEqual(provider);

    const customProvider: unknown = {
      chainId: 1,
      url: provider.url,
    };

    sameProvider = await fuel.getProvider(customProvider as Provider);

    expect(sameProvider instanceof Provider).toBeTruthy();

    await expectToThrowFuelError(
      () => fuel.getProvider([] as unknown as Provider),
      new FuelError(ErrorCode.INVALID_PROVIDER, 'Provider is not valid.')
    );
  });
});<|MERGE_RESOLUTION|>--- conflicted
+++ resolved
@@ -351,13 +351,8 @@
     const wallet = await fuel.getWallet(account);
     expect(wallet.provider.url).toEqual(network.url);
     const receiver = Wallet.fromAddress(Address.fromRandom(), provider);
-<<<<<<< HEAD
-    const response = await wallet.transfer(receiver.address, bn(1000), BaseAssetId, {
+    const response = await wallet.transfer(receiver.address, bn(1000), baseAssetId, {
       tip: bn(1),
-=======
-    const response = await wallet.transfer(receiver.address, bn(1000), baseAssetId, {
-      gasPrice: bn(1),
->>>>>>> b30b796c
       gasLimit: bn(100_000),
     });
     const { status } = await response.waitForResult();
