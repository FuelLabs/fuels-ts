--- conflicted
+++ resolved
@@ -720,11 +720,7 @@
       transactionState: 'funded',
       transactionSummary: {
         id: request.getTransactionId(chainId),
-<<<<<<< HEAD
-        transactionBytes: initialTxBytes,
-=======
         transactionBytes: hexlify(initialTxBytes),
->>>>>>> 6b3753da
         receipts: rawReceipts,
         gasPrice: gasPrice.toString(),
       },
@@ -752,8 +748,6 @@
 
     const request = new ScriptTransactionRequest();
     request.addCoinOutput(receiverWallet.address, 1000, await provider.getBaseAssetId());
-<<<<<<< HEAD
-=======
     await request.estimateAndFund(connectorWallet);
     request.addVariableOutputs(2);
     const response = await account.sendTransaction(request);
@@ -774,6 +768,47 @@
     expect(sendTransactionSpy).toHaveBeenCalledWith(request, expectedParams);
   });
 
+  it('should ensure onBeforeEstimation works just fine [associated predicate account]', async () => {
+    using launched = await setupTestProviderAndWallets();
+    const {
+      provider,
+      wallets: [connectorWallet, receiverWallet],
+    } = launched;
+    const connector = new MockedPredicateConnector({
+      wallets: [connectorWallet],
+    });
+    const fuel = await new Fuel({
+      connectors: [connector],
+    }).init();
+
+    const fundingAmount = bn(100_000);
+    const transferAmount = bn(1000);
+
+    // Fund the associated predicate that interacts with the dApp
+    const predicateAccountAddress = connector.getPredicateAddress(provider);
+    const predicateAccount = new Account(predicateAccountAddress, provider);
+    const fundTx = await receiverWallet.transfer(predicateAccountAddress, fundingAmount);
+    const fundResult = await fundTx.waitForResult();
+    expect(fundResult.isStatusSuccess).toBe(true);
+    expect(await predicateAccount.getBalance()).toStrictEqual(fundingAmount);
+
+    const initialBalance = await receiverWallet.getBalance();
+    const expectedBalance = initialBalance.add(transferAmount);
+
+    const connectorAccount = new Account(predicateAccountAddress, provider, fuel);
+    const tx = await connectorAccount.transfer(receiverWallet.address, transferAmount);
+
+    const txResult = await tx.waitForResult();
+    expect(txResult.isStatusSuccess).toBe(true);
+    expect(await receiverWallet.getBalance()).toStrictEqual(expectedBalance);
+
+    // Assert funds were transferred from the predicate account to the receiver wallet
+    const fee = txResult.fee;
+    const predicateBalance = await predicateAccount.getBalance();
+    const expectedPredicateBalance = fundingAmount.sub(transferAmount).sub(fee);
+    expect(predicateBalance.toString()).toStrictEqual(expectedPredicateBalance.toString());
+  });
+
   it('should ensure transaction summary works just fine [state: funded]', async () => {
     using launched = await setupTestProviderAndWallets();
     const {
@@ -785,88 +820,6 @@
     });
     const fuel = await new Fuel({
       connectors: [connector],
-    });
-
-    const account = new Account(connectorWallet.address.toString(), provider, fuel);
-
-    const sendTransactionSpy = vi.spyOn(connectorWallet, 'sendTransaction');
-
-    const request = new ScriptTransactionRequest();
-    request.addCoinOutput(receiverWallet.address, 1000, await provider.getBaseAssetId());
->>>>>>> 6b3753da
-    await request.estimateAndFund(connectorWallet);
-    request.addVariableOutputs(2);
-    const response = await account.sendTransaction(request);
-    expect(response).toBeDefined();
-    // transaction prepared and sent via connector
-
-    const expectedParams: FuelConnectorSendTxParams = {
-      onBeforeSend: undefined,
-      skipCustomFee: false,
-      provider: {
-        url: provider.url,
-        cache: await serializeProviderCache(provider),
-      },
-      transactionState: undefined,
-      transactionSummary: undefined,
-    };
-
-<<<<<<< HEAD
-    expect(sendTransactionSpy).toHaveBeenCalledWith(request, expectedParams);
-  });
-
-  it('should ensure onBeforeEstimation works just fine [associated predicate account]', async () => {
-    using launched = await setupTestProviderAndWallets();
-    const {
-      provider,
-      wallets: [connectorWallet, receiverWallet],
-    } = launched;
-    const connector = new MockedPredicateConnector({
-      wallets: [connectorWallet],
-    });
-    const fuel = await new Fuel({
-      connectors: [connector],
-    }).init();
-
-    const fundingAmount = bn(100_000);
-    const transferAmount = bn(1000);
-
-    // Fund the associated predicate that interacts with the dApp
-    const predicateAccountAddress = connector.getPredicateAddress(provider);
-    const predicateAccount = new Account(predicateAccountAddress, provider);
-    const fundTx = await receiverWallet.transfer(predicateAccountAddress, fundingAmount);
-    const fundResult = await fundTx.waitForResult();
-    expect(fundResult.isStatusSuccess).toBe(true);
-    expect(await predicateAccount.getBalance()).toStrictEqual(fundingAmount);
-
-    const initialBalance = await receiverWallet.getBalance();
-    const expectedBalance = initialBalance.add(transferAmount);
-
-    const connectorAccount = new Account(predicateAccountAddress, provider, fuel);
-    const tx = await connectorAccount.transfer(receiverWallet.address, transferAmount);
-
-    const txResult = await tx.waitForResult();
-    expect(txResult.isStatusSuccess).toBe(true);
-    expect(await receiverWallet.getBalance()).toStrictEqual(expectedBalance);
-
-    // Assert funds were transferred from the predicate account to the receiver wallet
-    const fee = txResult.fee;
-    const predicateBalance = await predicateAccount.getBalance();
-    const expectedPredicateBalance = fundingAmount.sub(transferAmount).sub(fee);
-    expect(predicateBalance.toString()).toStrictEqual(expectedPredicateBalance.toString());
-  });
-
-  it('should ensure transaction summary works just fine [state: funded]', async () => {
-    using launched = await setupTestProviderAndWallets();
-    const {
-      provider,
-      wallets: [connectorWallet, receiverWallet],
-    } = launched;
-    const connector = new MockConnector({
-      wallets: [connectorWallet],
-    });
-    const fuel = await new Fuel({
-      connectors: [connector],
     }).init();
 
     const account = new Account(connectorWallet.address.toString(), provider, fuel);
@@ -877,8 +830,6 @@
     request.addCoinOutput(receiverWallet.address, 1000, await provider.getBaseAssetId());
     await request.estimateAndFund(connectorWallet);
 
-=======
->>>>>>> 6b3753da
     const initialTxBytes = request.toTransactionBytes();
 
     const response = await account.sendTransaction(request);
@@ -889,8 +840,7 @@
 
     const transactionSummaryJson = {
       id: request.getTransactionId(chainId),
-<<<<<<< HEAD
-      transactionBytes: initialTxBytes,
+      transactionBytes: hexlify(initialTxBytes),
       receipts: rawReceipts,
       gasPrice: gasPrice.toString(),
     };
@@ -904,22 +854,6 @@
       transactionState: 'funded',
       transactionSummary: transactionSummaryJson,
     };
-=======
-      transactionBytes: hexlify(initialTxBytes),
-      receipts: rawReceipts,
-      gasPrice: gasPrice.toString(),
-    };
-    const expectedParams: FuelConnectorSendTxParams = {
-      onBeforeSend: undefined,
-      skipCustomFee: false,
-      provider: {
-        url: provider.url,
-        cache: await serializeProviderCache(provider),
-      },
-      transactionState: 'funded',
-      transactionSummary: transactionSummaryJson,
-    };
->>>>>>> 6b3753da
 
     expect(sendTransactionSpy).toHaveBeenCalledWith(request, expectedParams);
 
