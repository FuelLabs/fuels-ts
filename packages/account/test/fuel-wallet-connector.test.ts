import { Address } from '@fuel-ts/address';
import { ZeroBytes32 } from '@fuel-ts/address/configs';
import { ErrorCode, FuelError } from '@fuel-ts/errors';
import { expectToThrowFuelError } from '@fuel-ts/errors/test-utils';
import type { BN } from '@fuel-ts/math';
import { bn } from '@fuel-ts/math';
import type { BytesLike } from '@fuel-ts/utils';
import { EventEmitter } from 'events';

import {
  Account,
  assembleTransactionSummaryFromJson,
  type Network,
  type ProviderOptions,
  type SelectNetworkArguments,
} from '../src';
import { TESTNET_NETWORK_URL } from '../src/configs';
import { Fuel } from '../src/connectors/fuel';
import type { FuelConnectorSendTxParams } from '../src/connectors/types';
import { FuelConnectorEventType } from '../src/connectors/types';
import { Provider, ScriptTransactionRequest, TransactionStatus } from '../src/providers';
import { serializeProviderCache } from '../src/providers/utils/serialization';
import { setupTestProviderAndWallets, TestMessage } from '../src/test-utils';
import { Wallet } from '../src/wallet';

import { MockConnector } from './fixtures/mocked-connector';
import { promiseCallback } from './fixtures/promise-callback';
import { MockedPredicateConnector } from './fixtures/mocked-predicate-connector';

/**
 * @group node
 * @group browser
 */
describe('Fuel Connector', () => {
  it('should ensure is instantiated using default connectors', async () => {
    const fuel = await new Fuel().init();
    const connectors = await fuel.connectors();
    expect(connectors.length).toBe(0);
  });

  it('should add connector using event of a custom EventBus', async () => {
    const eventBus = new EventEmitter();
    const fuel = await new Fuel({
      targetObject: eventBus,
      connectors: [],
      storage: null,
    }).init();
    let connectors = await fuel.connectors();
    expect(connectors.length).toBe(0);

    // listen to connection event
    const onConnectors = promiseCallback();
    fuel.on(fuel.events.connectors, onConnectors);

    // Trigger event to add connector
    eventBus.emit(FuelConnectorEventType, new MockConnector());
    // wait for the event to be triggered
    await onConnectors.promise;

    connectors = await fuel.connectors();
    expect(onConnectors).toBeCalledTimes(1);
    expect(onConnectors).toBeCalledWith(connectors);
    expect(connectors.length).toBeGreaterThan(0);
    expect(connectors[0].name).toEqual('Fuel Wallet');
    expect(connectors[0].installed).toEqual(true);
  });

  it('should ensure hasConnector works just fine', async () => {
    let fuel = await new Fuel({
      connectors: [new MockConnector()],
      storage: null,
    }).init();
    let hasConnector = await fuel.hasConnector();
    expect(hasConnector).toBeTruthy();

    fuel = await new Fuel({
      connectors: [],
      storage: null,
    }).init();
    hasConnector = await fuel.hasConnector();
    expect(hasConnector).toBeFalsy();
  });

  it('should ensure isConnected works just fine', async () => {
    const fuel = await new Fuel({
      connectors: [new MockConnector()],
      storage: null,
    }).init();
    const isConnected = await fuel.isConnected();
    expect(isConnected).toBeTruthy();
  });

  it('should ensure isConnected works just fine', async () => {
    const fuel = await new Fuel({
      connectors: [new MockConnector()],
      storage: null,
    }).init();
    const isConnected = await fuel.ping();
    expect(isConnected).toBeTruthy();
  });

  it('should ensure connect works just fine', async () => {
    const fuel = await new Fuel({
      storage: null,
      connectors: [new MockConnector()],
    }).init();

    // listen to connection event
    const onConnection = promiseCallback();
    const onAccounts = promiseCallback();
    const onCurrentAccount = promiseCallback();
    fuel.on(fuel.events.connection, onConnection);
    fuel.on(fuel.events.accounts, onAccounts);
    fuel.on(fuel.events.currentAccount, onCurrentAccount);

    const isConnected = await fuel.connect();
    expect(isConnected).toBeTruthy();
    const accounts = await fuel.accounts();
    await Promise.all([onConnection.promise, onAccounts.promise, onCurrentAccount.promise]);

    expect(onConnection).toBeCalledTimes(1);
    expect(onConnection).toBeCalledWith(true);
    expect(onAccounts).toBeCalledTimes(1);
    expect(onAccounts).toBeCalledWith(accounts);
    expect(onCurrentAccount).toBeCalledTimes(1);
    expect(onCurrentAccount).toBeCalledWith(accounts[0]);
  });

  it('should ensure disconnect works just fine', async () => {
    const fuel = await new Fuel({
      connectors: [new MockConnector()],
    }).init();

    // listen to connection event
    const onConnection = vi.fn();
    const onAccounts = vi.fn();
    const onCurrentAccount = vi.fn();
    fuel.on(fuel.events.connection, onConnection);
    fuel.on(fuel.events.accounts, onAccounts);
    fuel.on(fuel.events.currentAccount, onCurrentAccount);

    const isConnected = await fuel.disconnect();
    expect(isConnected).toBeFalsy();
    expect(onConnection).toBeCalledTimes(1);
    expect(onConnection).toBeCalledWith(false);
    expect(onAccounts).toBeCalledWith([]);
    expect(onCurrentAccount).toBeCalledWith(null);
  });

  it('should ensure accounts returns all connected accounts', async () => {
    const fuel = await new Fuel({
      storage: null,
      connectors: [new MockConnector()],
    }).init();
    const accounts = await fuel.accounts();
    expect(accounts.length).toBeGreaterThan(0);
  });

  it('should ensure currentAccount returns current account', async () => {
    const fuel = await new Fuel({
      storage: null,
      connectors: [new MockConnector()],
    }).init();
    const [account] = await fuel.accounts();
    const currentAccount = await fuel.currentAccount();
    expect(currentAccount).toEqual(account);
  });

  it('should ensure networks returns all networks', async () => {
    const fuel = await new Fuel({
      storage: null,
      connectors: [new MockConnector()],
    }).init();
    const networks = await fuel.networks();
    expect(networks.length).toBeGreaterThan(0);
  });

  it('should ensure currentNetwork returns current network', async () => {
    const fuel = await new Fuel({
      storage: null,
      connectors: [new MockConnector()],
    }).init();
    const [network] = await fuel.networks();
    const currentNetwork = await fuel.currentNetwork();
    expect(currentNetwork).toEqual(network);
  });

  it('should ensure addNetwork works just fine', async () => {
    const fuel = await new Fuel({
      storage: null,
      connectors: [new MockConnector()],
    }).init();
    const networkUrl = TESTNET_NETWORK_URL;
    const newNetwork: Network = {
      url: networkUrl,
      chainId: 0,
    };

    // listen to connection event
    const onNetworks = vi.fn();
    const onCurrentNetwork = vi.fn();
    fuel.on(fuel.events.networks, onNetworks);
    fuel.on(fuel.events.currentNetwork, onCurrentNetwork);

    const isNetworkAdded = await fuel.addNetwork(networkUrl);
    const networks = await fuel.networks();
    expect(isNetworkAdded).toEqual(true);
    expect(networks).toContainEqual(newNetwork);
    expect(onNetworks).toBeCalledTimes(1);
    expect(onNetworks).toBeCalledWith(networks);
    expect(onCurrentNetwork).toBeCalledTimes(1);
    expect(onCurrentNetwork).toBeCalledWith(newNetwork);
  });

  it('should ensure selectNetwork works just fine', async () => {
    const fuel = await new Fuel({
      storage: null,
      connectors: [new MockConnector()],
    }).init();
    const network: SelectNetworkArguments = {
      url: TESTNET_NETWORK_URL,
      chainId: 0,
    };

    // listen to connection event
    const onCurrentNetwork = vi.fn();
    fuel.on(fuel.events.currentNetwork, onCurrentNetwork);

    const networkHasSwitch = await fuel.selectNetwork(network);
    expect(networkHasSwitch).toEqual(true);
    expect(onCurrentNetwork).toBeCalledTimes(1);
    expect(onCurrentNetwork).toBeCalledWith(network);
  });

  it('should ensure selectNetwork works just fine [only url]', async () => {
    const fuel = await new Fuel({
      storage: null,
      connectors: [new MockConnector()],
    }).init();
    const network: SelectNetworkArguments = {
      url: TESTNET_NETWORK_URL,
    };

    // listen to connection event
    const onCurrentNetwork = vi.fn();
    fuel.on(fuel.events.currentNetwork, onCurrentNetwork);

    const networkHasSwitch = await fuel.selectNetwork(network);
    expect(networkHasSwitch).toEqual(true);
    expect(onCurrentNetwork).toBeCalledTimes(1);
    expect(onCurrentNetwork).toBeCalledWith(network);
  });

  it('should ensure selectNetwork works just fine [only chainId]', async () => {
    const fuel = await new Fuel({
      storage: null,
      connectors: [new MockConnector()],
    }).init();
    const network: SelectNetworkArguments = {
      chainId: 123,
    };

    // listen to connection event
    const onCurrentNetwork = vi.fn();
    fuel.on(fuel.events.currentNetwork, onCurrentNetwork);

    const networkHasSwitch = await fuel.selectNetwork(network);
    expect(networkHasSwitch).toEqual(true);
    expect(onCurrentNetwork).toBeCalledTimes(1);
    expect(onCurrentNetwork).toBeCalledWith(network);
  });

  it('should ensure addAsset works just fine', async () => {
    const fuel = await new Fuel({
      storage: null,
      connectors: [new MockConnector()],
    }).init();
    const isAdded = await fuel.addAsset({
      name: 'Asset',
      symbol: 'AST',
      icon: 'ast.png',
      networks: [
        {
          type: 'fuel',
          assetId: ZeroBytes32,
          decimals: 9,
          chainId: 0,
        },
      ],
    });
    expect(isAdded).toEqual(true);
  });

  it('should ensure addAssets works just fine', async () => {
    const fuel = await new Fuel({
      storage: null,
      connectors: [new MockConnector()],
    }).init();
    const isAdded = await fuel.addAssets([
      {
        name: 'Asset',
        symbol: 'AST',
        icon: 'ast.png',
        networks: [
          {
            type: 'fuel',
            assetId: ZeroBytes32,
            decimals: 9,
            chainId: 0,
          },
        ],
      },
    ]);
    expect(isAdded).toEqual(true);
  });

  it('should ensure assets returns all assets', async () => {
    const fuel = await new Fuel({
      storage: null,
      connectors: [new MockConnector()],
    }).init();
    const assets = await fuel.assets();
    expect(assets.length).toEqual(0);
  });

  it('should ensure addABI works just fine', async () => {
    const fuel = await new Fuel({
      storage: null,
      connectors: [new MockConnector()],
    }).init();
    const isAdded = await fuel.addABI('0x001123', {
      concreteTypes: [],
      metadataTypes: [],
      encodingVersion: '1',
      programType: 'contract',
      specVersion: '1',
      loggedTypes: [],
      functions: [],
      messagesTypes: [],
      configurables: [],
    });
    expect(isAdded).toEqual(true);
  });

  it('should ensure getABI works just fine', async () => {
    const fuel = await new Fuel({
      storage: null,
      connectors: [new MockConnector()],
    }).init();
    const abi = await fuel.getABI('0x001123');
    expect(abi).toStrictEqual(null);
  });

  it('should ensure hasABI works just fine', async () => {
    const fuel = await new Fuel({
      storage: null,
      connectors: [new MockConnector()],
    }).init();
    const hasFuel = await fuel.hasABI('0x001123');
    expect(hasFuel).toBeTruthy();
  });

  it('should throw if ping takes more than a second', async () => {
    const fuel = await new Fuel({
      storage: null,
      connectors: [
        new MockConnector({
          pingDelay: 2000,
        }),
      ],
    }).init();
    await expect(fuel.connect()).rejects.toThrowError();
  });

  it('should ensure getWallet return an wallet', async () => {
    using launched = await setupTestProviderAndWallets({
      nodeOptions: {
        snapshotConfig: {
          stateConfig: {
            messages: [
              new TestMessage({
                sender: Address.fromB256(
                  '0xc43454aa38dd91f88109a4b7aef5efb96ce34e3f24992fe0f81d233ca686f80f'
                ),
                recipient: Address.fromB256(
                  '0x69a2b736b60159b43bb8a4f98c0589f6da5fa3a3d101e8e269c499eb942753ba'
                ),
                nonce: '0101010101010101010101010101010101010101010101010101010101010101',
                amount: 100_000,
                data: '',
                da_height: 0,
              }).toChainMessage(),
            ],
          },
        },
      },
    });
    const { provider } = launched;

    const wallets = [
      Wallet.fromPrivateKey(
        '0x1ff16505df75735a5bcf4cb4cf839903120c181dd9be6781b82cda23543bd242',
        provider
      ),
    ];
    const network = {
      chainId: await provider.getChainId(),
      url: provider.url,
    };
    const fuel = await new Fuel({
      storage: null,
      connectors: [
        new MockConnector({
          wallets,
          networks: [network],
        }),
      ],
    }).init();
    const account = await fuel.currentAccount();
    if (!account) {
      throw new Error('Account not found');
    }
    const wallet = await fuel.getWallet(account);
    expect(wallet.provider.url).toEqual(network.url);
    const receiver = Wallet.fromAddress(Address.fromRandom(), provider);
    const response = await wallet.transfer(
      receiver.address,
      bn(1000),
      await provider.getBaseAssetId(),
      {
        tip: bn(1),
        gasLimit: bn(100_000),
      }
    );
    const { status } = await response.waitForResult();
    expect(status).toEqual(TransactionStatus.success);
    expect((await receiver.getBalance()).toString()).toEqual('1000');
  }, 10_000);

  it('should be able to have switch between connectors', async () => {
    const thirdPartyConnectorName = 'Third Party Wallet';
    const walletConnectorName = 'Fuel Wallet';
    const fuel = await new Fuel({
      storage: null,
      connectors: [
        new MockConnector({
          name: walletConnectorName,
        }),
        new MockConnector({
          accounts: [],
          name: thirdPartyConnectorName,
        }),
      ],
    }).init();

    // Connectors should be available
    const connectors = await fuel.connectors();
    expect(connectors.length).toEqual(2);
    expect(connectors[0].name).toEqual(walletConnectorName);
    expect(connectors[1].name).toEqual(thirdPartyConnectorName);

    // Switch between connectors
    await fuel.selectConnector(walletConnectorName);
    expect(fuel.currentConnector()?.name).toBe(walletConnectorName);
    expect(await fuel.accounts()).toHaveLength(2);

    await fuel.selectConnector(thirdPartyConnectorName);
    expect(fuel.currentConnector()?.name).toBe(thirdPartyConnectorName);
    expect(await fuel.accounts()).toHaveLength(0);
  });

  it('should trigger currentConnector and other events when switch connector', async () => {
    const walletConnector = new MockConnector({
      name: 'Fuel Wallet',
      networks: [
        {
          chainId: 0,
          url: 'https://wallet.fuel.network',
        },
      ],
    });
    const thirdPartyConnector = new MockConnector({
      name: 'Third Party Wallet',
      networks: [
        {
          chainId: 1,
          url: 'https://thridy.fuel.network',
        },
      ],
    });
    const fuel = await new Fuel({
      storage: null,
      connectors: [walletConnector, thirdPartyConnector],
    }).init();

    async function expectEventsForConnector(connector: MockConnector) {
      const onCurrentConnector = promiseCallback();
      const onConnection = promiseCallback();
      const onAccounts = promiseCallback();
      const onNetworks = promiseCallback();
      const onCurrentNetwork = promiseCallback();
      const onCurrentAccount = promiseCallback();
      fuel.on(fuel.events.currentConnector, onCurrentConnector);
      fuel.on(fuel.events.connection, onConnection);
      fuel.on(fuel.events.accounts, onAccounts);
      fuel.on(fuel.events.networks, onNetworks);
      fuel.on(fuel.events.currentNetwork, onCurrentNetwork);
      fuel.on(fuel.events.currentAccount, onCurrentAccount);

      await fuel.selectConnector(connector.name);
      await Promise.all([
        onCurrentConnector.promise,
        onConnection.promise,
        onAccounts.promise,
        onNetworks.promise,
        onCurrentNetwork.promise,
        onCurrentAccount.promise,
      ]);

      expect(onCurrentConnector).toBeCalledTimes(1);
      expect(onCurrentConnector).toBeCalledWith(fuel.getConnector(connector.name));
      expect(onConnection).toBeCalledTimes(1);
      expect(onConnection).toBeCalledWith(true);
      expect(onAccounts).toBeCalledTimes(1);
      expect(onAccounts).toBeCalledWith(connector._accounts);
      expect(onNetworks).toBeCalledTimes(1);
      expect(onNetworks).toBeCalledWith(connector._networks);
      expect(onCurrentNetwork).toBeCalledTimes(1);
      expect(onCurrentNetwork).toBeCalledWith(connector._networks[0]);
      expect(onCurrentAccount).toBeCalledTimes(1);
      expect(onCurrentAccount).toBeCalledWith(connector._accounts[0]);
    }

    await fuel.hasConnector();
    await expectEventsForConnector(thirdPartyConnector);
    await expectEventsForConnector(walletConnector);
  });

  it('should only proxy events from the currentConnector', async () => {
    const walletConnector = new MockConnector({
      name: 'Fuel Wallet',
      networks: [
        {
          chainId: 0,
          url: 'https://wallet.fuel.network',
        },
      ],
    });
    const thirdPartyConnector = new MockConnector({
      name: 'Third Party Wallet',
      networks: [
        {
          chainId: 1,
          url: 'https://thridy.fuel.network',
        },
      ],
    });
    const fuel = await new Fuel({
      storage: null,
      connectors: [walletConnector, thirdPartyConnector],
    });

    // Select wallet connector
    await fuel.selectConnector(walletConnector.name);
    // Select third party connector
    await fuel.selectConnector(thirdPartyConnector.name);
    // Select wallet connector
    await fuel.selectConnector(walletConnector.name);

    // Ensure that the current connector is the wallet connector
    expect(fuel.currentConnector()?.name).toBe(walletConnector.name);

    const onAccounts = promiseCallback();
    fuel.on(fuel.events.accounts, onAccounts);

    // Should not call event with third party connector
    thirdPartyConnector.emit(fuel.events.accounts, thirdPartyConnector._accounts);
    expect(onAccounts).toBeCalledTimes(0);

    // Should trigger event from the current connector
    walletConnector.emit(fuel.events.accounts, walletConnector._accounts);
    expect(onAccounts).toBeCalledTimes(1);
    expect(onAccounts).toBeCalledWith(walletConnector._accounts);
  });

  it('should be able to getWallet with custom provider', async () => {
    using launched = await setupTestProviderAndWallets();
    const { provider: nodeProvider } = launched;

    const defaultWallet = Wallet.generate({
      provider: nodeProvider,
    });
    const connector = new MockConnector({
      wallets: [defaultWallet],
    });
    const fuel = await new Fuel({
      connectors: [connector],
    }).init();

    class CustomProvider extends Provider {
      constructor(_url: string, opts?: ProviderOptions) {
        super(nodeProvider.url, opts);
      }

      // eslint-disable-next-line @typescript-eslint/require-await
      override async getBalance(_owner: Address, _assetId: BytesLike = ZeroBytes32): Promise<BN> {
        return bn(1234);
      }
    }

    const currentAccount = await fuel.currentAccount();
    if (!currentAccount) {
      throw new Error('Account not found');
    }

    const provider = new CustomProvider(nodeProvider.url);
    const wallet = await fuel.getWallet(currentAccount, provider);
    expect(wallet.provider).toBeInstanceOf(CustomProvider);
    expect(await wallet.getBalance()).toEqual(bn(1234));
  });

  it('should ensure hasWallet works just fine', async () => {
    using launched = await setupTestProviderAndWallets();
    const { provider } = launched;

    const defaultWallet = Wallet.generate({
      provider,
    });

    const connector = new MockConnector({
      wallets: [defaultWallet],
    });

    let hasWallet = await (await new Fuel().init()).hasWallet();

    expect(hasWallet).toBeFalsy();

    hasWallet = await (
      await new Fuel({
        connectors: [connector],
      }).init()
    ).hasWallet();

    expect(hasWallet).toBeTruthy();
  });

  it('should ensure getProvider works just fine', async () => {
    using launched = await setupTestProviderAndWallets();
    const { provider } = launched;

    const defaultWallet = Wallet.generate({
      provider,
    });

    const connector = new MockConnector({
      wallets: [defaultWallet],
    });

    const fuel = new Fuel({
      connectors: [connector],
    });

    let sameProvider = await fuel.getProvider(provider);

    expect(sameProvider).toStrictEqual(provider);

    const customProvider: unknown = {
      chainId: 1,
      url: provider.url,
    };

    sameProvider = await fuel.getProvider(customProvider as Provider);

    expect(sameProvider instanceof Provider).toBeTruthy();

    await expectToThrowFuelError(
      () => fuel.getProvider([] as unknown as Provider),
      new FuelError(ErrorCode.INVALID_PROVIDER, 'Provider is not valid.')
    );
  });

  it('should ensure sendTransaction works just fine [state: funded]', async () => {
    using launched = await setupTestProviderAndWallets();
    const {
      provider,
      wallets: [connectorWallet, receiverWallet],
    } = launched;
    const connector = new MockConnector({
      wallets: [connectorWallet],
    });
    const fuel = await new Fuel({
      connectors: [connector],
    });

    const account = new Account(connectorWallet.address.toString(), provider, fuel);

    const sendTransactionSpy = vi.spyOn(connectorWallet, 'sendTransaction');

    const request = new ScriptTransactionRequest();
    request.addCoinOutput(receiverWallet.address, 1000, await provider.getBaseAssetId());
    await request.estimateAndFund(connectorWallet);

    // Store the initial transaction bytes for the assertion
    // as these get modified (signed) by the connector
    const initialTxBytes = request.toTransactionBytes();

    const response = await account.sendTransaction(request);
    expect(response).toBeDefined();
    // transaction prepared and sent via connector

    const { rawReceipts, gasPrice } = await provider.getTransactionCost(request);
    const chainId = await provider.getChainId();
    const expectedParams: FuelConnectorSendTxParams = {
      onBeforeSend: undefined,
      skipCustomFee: false,
      provider: {
        url: provider.url,
        cache: await serializeProviderCache(provider),
      },
      transactionState: 'funded',
      transactionSummary: {
        id: request.getTransactionId(chainId),
        transactionBytes: initialTxBytes,
        receipts: rawReceipts,
        gasPrice: gasPrice.toString(),
      },
    };

    expect(sendTransactionSpy).toHaveBeenCalledWith(request, expectedParams);
  });

  it('should ensure sendTransaction works just fine [state: undefined]', async () => {
    using launched = await setupTestProviderAndWallets();
    const {
      provider,
      wallets: [connectorWallet, receiverWallet],
    } = launched;
    const connector = new MockConnector({
      wallets: [connectorWallet],
    });
    const fuel = await new Fuel({
      connectors: [connector],
    });

    const account = new Account(connectorWallet.address.toString(), provider, fuel);

    const sendTransactionSpy = vi.spyOn(connectorWallet, 'sendTransaction');

    const request = new ScriptTransactionRequest();
    request.addCoinOutput(receiverWallet.address, 1000, await provider.getBaseAssetId());
    await request.estimateAndFund(connectorWallet);
    request.addVariableOutputs(2);
    const response = await account.sendTransaction(request);
    expect(response).toBeDefined();
    // transaction prepared and sent via connector

    const expectedParams: FuelConnectorSendTxParams = {
      onBeforeSend: undefined,
      skipCustomFee: false,
      provider: {
        url: provider.url,
        cache: await serializeProviderCache(provider),
      },
      transactionState: undefined,
      transactionSummary: undefined,
    };

    expect(sendTransactionSpy).toHaveBeenCalledWith(request, expectedParams);
  });

<<<<<<< HEAD
  it('should ensure onBeforeEstimation works just fine [associated predicate account]', async () => {
=======
  it('should ensure transaction summary works just fine [state: funded]', async () => {
>>>>>>> 1f9b2bd4
    using launched = await setupTestProviderAndWallets();
    const {
      provider,
      wallets: [connectorWallet, receiverWallet],
    } = launched;
<<<<<<< HEAD
    const connector = new MockedPredicateConnector({
=======
    const connector = new MockConnector({
>>>>>>> 1f9b2bd4
      wallets: [connectorWallet],
    });
    const fuel = await new Fuel({
      connectors: [connector],
<<<<<<< HEAD
    }).init();

    const fundingAmount = bn(100_000);
    const transferAmount = bn(1000);

    // Fund the associated predicate that interacts with the dApp
    const predicateAccountAddress = connector.getPredicateAddress(provider);
    const predicateAccount = new Account(predicateAccountAddress, provider);
    const fundTx = await receiverWallet.transfer(predicateAccountAddress, fundingAmount);
    const fundResult = await fundTx.waitForResult();
    expect(fundResult.isStatusSuccess).toBe(true);
    expect(await predicateAccount.getBalance()).toStrictEqual(fundingAmount);

    const initialBalance = await receiverWallet.getBalance();
    const expectedBalance = initialBalance.add(transferAmount);

    const connectorAccount = new Account(predicateAccountAddress, provider, fuel);
    const tx = await connectorAccount.transfer(receiverWallet.address, transferAmount);

    const txResult = await tx.waitForResult();
    expect(txResult.isStatusSuccess).toBe(true);
    expect(await receiverWallet.getBalance()).toStrictEqual(expectedBalance);

    // Assert funds were transferred from the predicate account to the receiver wallet
    const fee = txResult.fee;
    const predicateBalance = await predicateAccount.getBalance();
    const expectedPredicateBalance = fundingAmount.sub(transferAmount).sub(fee);
    expect(predicateBalance.toString()).toStrictEqual(expectedPredicateBalance.toString());
=======
    });

    const account = new Account(connectorWallet.address.toString(), provider, fuel);

    const sendTransactionSpy = vi.spyOn(connectorWallet, 'sendTransaction');

    const request = new ScriptTransactionRequest();
    request.addCoinOutput(receiverWallet.address, 1000, await provider.getBaseAssetId());
    await request.estimateAndFund(connectorWallet);

    const initialTxBytes = request.toTransactionBytes();

    const response = await account.sendTransaction(request);
    expect(response).toBeDefined();

    const { rawReceipts, gasPrice } = await provider.getTransactionCost(request);
    const chainId = await provider.getChainId();

    const transactionSummaryJson = {
      id: request.getTransactionId(chainId),
      transactionBytes: initialTxBytes,
      receipts: rawReceipts,
      gasPrice: gasPrice.toString(),
    };
    const expectedParams: FuelConnectorSendTxParams = {
      onBeforeSend: undefined,
      skipCustomFee: false,
      provider: {
        url: provider.url,
        cache: await serializeProviderCache(provider),
      },
      transactionState: 'funded',
      transactionSummary: transactionSummaryJson,
    };

    expect(sendTransactionSpy).toHaveBeenCalledWith(request, expectedParams);

    const jsonSummary = await assembleTransactionSummaryFromJson({
      provider,
      transactionSummary: transactionSummaryJson,
    });
    const responseSummary = await response.getTransactionSummary();

    expect(jsonSummary.id).toBe(responseSummary.id);
    expect(jsonSummary.gasUsed).toStrictEqual(responseSummary.gasUsed);
    expect(jsonSummary.receipts).toStrictEqual(responseSummary.receipts);
    expect(jsonSummary.transaction.scriptGasLimit).toStrictEqual(
      responseSummary.transaction.scriptGasLimit
    );
>>>>>>> 1f9b2bd4
  });
});<|MERGE_RESOLUTION|>--- conflicted
+++ resolved
@@ -768,26 +768,17 @@
     expect(sendTransactionSpy).toHaveBeenCalledWith(request, expectedParams);
   });
 
-<<<<<<< HEAD
   it('should ensure onBeforeEstimation works just fine [associated predicate account]', async () => {
-=======
-  it('should ensure transaction summary works just fine [state: funded]', async () => {
->>>>>>> 1f9b2bd4
     using launched = await setupTestProviderAndWallets();
     const {
       provider,
       wallets: [connectorWallet, receiverWallet],
     } = launched;
-<<<<<<< HEAD
     const connector = new MockedPredicateConnector({
-=======
-    const connector = new MockConnector({
->>>>>>> 1f9b2bd4
       wallets: [connectorWallet],
     });
     const fuel = await new Fuel({
       connectors: [connector],
-<<<<<<< HEAD
     }).init();
 
     const fundingAmount = bn(100_000);
@@ -816,8 +807,20 @@
     const predicateBalance = await predicateAccount.getBalance();
     const expectedPredicateBalance = fundingAmount.sub(transferAmount).sub(fee);
     expect(predicateBalance.toString()).toStrictEqual(expectedPredicateBalance.toString());
-=======
-    });
+  });
+
+  it('should ensure transaction summary works just fine [state: funded]', async () => {
+    using launched = await setupTestProviderAndWallets();
+    const {
+      provider,
+      wallets: [connectorWallet, receiverWallet],
+    } = launched;
+    const connector = new MockConnector({
+      wallets: [connectorWallet],
+    });
+    const fuel = await new Fuel({
+      connectors: [connector],
+    }).init();
 
     const account = new Account(connectorWallet.address.toString(), provider, fuel);
 
@@ -866,6 +869,5 @@
     expect(jsonSummary.transaction.scriptGasLimit).toStrictEqual(
       responseSummary.transaction.scriptGasLimit
     );
->>>>>>> 1f9b2bd4
   });
 });