{
  "name": "@fuel-ts/account",
  "version": "0.94.3",
  "description": "",
  "author": "Fuel Labs <contact@fuel.sh> (https://fuel.network/)",
  "main": "dist/index.js",
  "module": "dist/index.mjs",
  "types": "dist/index.d.ts",
  "engines": {
    "node": "^18.20.3 || ^20.0.0 || ^22.0.0"
  },
  "exports": {
    ".": {
      "require": "./dist/index.js",
      "import": "./dist/index.mjs",
      "types": "./dist/index.d.ts"
    },
    "./configs": {
      "require": "./dist/configs.js",
      "import": "./dist/configs.mjs",
      "types": "./dist/configs.d.ts"
    },
    "./test-utils": {
      "require": "./dist/test-utils.js",
      "import": "./dist/test-utils.mjs",
      "types": "./dist/test-utils.d.ts"
    }
  },
  "typesVersions": {
    "*": {
      "configs": [
        "./dist/configs.d.ts"
      ],
      "test-utils": [
        "./dist/test-utils.d.ts"
      ]
    }
  },
  "files": [
    "dist"
  ],
  "scripts": {
    "build": "tsup",
    "prebuild": "pnpm build:operations",
    "build:schema": "get-graphql-schema http://127.0.0.1:4000/v1/graphql > src/providers/fuel-core-schema.graphql && prettier --write src/providers/fuel-core-schema.graphql",
    "build:operations": "pnpm graphql-codegen",
    "postbuild": "tsx ../../scripts/postbuild.ts"
  },
  "license": "Apache-2.0",
  "dependencies": {
    "@fuel-ts/abi-coder": "workspace:*",
    "@fuel-ts/address": "workspace:*",
    "@fuel-ts/crypto": "workspace:*",
    "@fuel-ts/errors": "workspace:*",
    "@fuel-ts/hasher": "workspace:*",
    "@fuel-ts/interfaces": "workspace:*",
    "@fuel-ts/math": "workspace:*",
    "@fuel-ts/merkle": "workspace:*",
    "@fuel-ts/transactions": "workspace:*",
    "@fuel-ts/utils": "workspace:*",
    "@fuel-ts/versions": "workspace:*",
    "@fuels/vm-asm": "0.56.0",
    "@noble/curves": "^1.4.2",
    "events": "^3.3.0",
    "graphql": "^16.9.0",
    "graphql-request": "5.0.0",
    "graphql-tag": "^2.12.6",
    "portfinder": "^1.0.32",
    "ramda": "^0.30.1"
  },
  "devDependencies": {
    "type-fest": "^4.24.0",
    "@fuel-ts/hasher": "workspace:*",
    "@fuel-ts/math": "workspace:*",
    "@fuel-ts/utils": "workspace:*",
    "@graphql-codegen/cli": "^5.0.2",
    "@graphql-codegen/typescript": "^4.0.9",
    "@graphql-codegen/typescript-generic-sdk": "^4.0.1",
    "@graphql-codegen/typescript-operations": "^4.2.3",
<<<<<<< HEAD
    "@types/ramda": "^0.30.1",
    "get-graphql-schema": "^2.1.2",
    "restify": "^11.1.0",
    "@types/restify": "^8.5.12"
=======
    "@types/ramda": "^0.30.2",
    "get-graphql-schema": "^2.1.2"
>>>>>>> cc1aa121
  }
}<|MERGE_RESOLUTION|>--- conflicted
+++ resolved
@@ -77,14 +77,9 @@
     "@graphql-codegen/typescript": "^4.0.9",
     "@graphql-codegen/typescript-generic-sdk": "^4.0.1",
     "@graphql-codegen/typescript-operations": "^4.2.3",
-<<<<<<< HEAD
-    "@types/ramda": "^0.30.1",
-    "get-graphql-schema": "^2.1.2",
     "restify": "^11.1.0",
-    "@types/restify": "^8.5.12"
-=======
+    "@types/restify": "^8.5.12",
     "@types/ramda": "^0.30.2",
     "get-graphql-schema": "^2.1.2"
->>>>>>> cc1aa121
   }
 }