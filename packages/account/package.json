{
  "name": "@fuel-ts/account",
  "version": "0.80.0",
  "description": "",
  "author": "Fuel Labs <contact@fuel.sh> (https://fuel.network/)",
  "main": "dist/index.js",
  "module": "dist/index.mjs",
  "types": "dist/index.d.ts",
  "engines": {
    "node": "^18.18.2 || ^20.0.0"
  },
  "exports": {
    ".": {
      "require": "./dist/index.js",
      "import": "./dist/index.mjs",
      "types": "./dist/index.d.ts"
    },
    "./configs": {
      "require": "./dist/configs.js",
      "import": "./dist/configs.mjs",
      "types": "./dist/configs.d.ts"
    },
    "./test-utils": {
      "require": "./dist/test-utils.js",
      "import": "./dist/test-utils.mjs",
      "types": "./dist/test-utils.d.ts"
    }
  },
  "typesVersions": {
    "*": {
      "configs": [
        "./dist/configs.d.ts"
      ],
      "test-utils": [
        "./dist/test-utils/index.d.ts"
      ]
    }
  },
  "files": [
    "dist"
  ],
  "scripts": {
    "build": "tsup",
    "prebuild": "pnpm build:operations",
    "build:schema": "get-graphql-schema http://localhost:4000/graphql > src/providers/fuel-core-schema.graphql && prettier --write src/providers/fuel-core-schema.graphql",
    "build:operations": "pnpm graphql-codegen",
    "postbuild": "tsx ../../scripts/postbuild.ts"
  },
  "license": "Apache-2.0",
  "dependencies": {
    "@fuel-ts/abi-coder": "workspace:*",
    "@fuel-ts/address": "workspace:*",
    "@fuel-ts/crypto": "workspace:*",
    "@fuel-ts/errors": "workspace:*",
    "@fuel-ts/hasher": "workspace:*",
    "@fuel-ts/interfaces": "workspace:*",
    "@fuel-ts/math": "workspace:*",
    "@fuel-ts/merkle": "workspace:*",
    "@fuel-ts/transactions": "workspace:*",
    "@fuel-ts/utils": "workspace:*",
    "@fuel-ts/versions": "workspace:*",
    "@fuels/vm-asm": "0.42.1",
    "@noble/curves": "^1.3.0",
<<<<<<< HEAD
    "dexie-observable": "4.0.1-beta.13",
=======
    "ethers": "^6.7.1",
>>>>>>> 124099b1
    "events": "^3.3.0",
    "graphql": "^16.6.0",
    "graphql-request": "5.0.0",
    "graphql-tag": "^2.12.6",
<<<<<<< HEAD
    "json-rpc-2.0": "^1.7.0",
    "portfinder": "^1.0.32",
    "ramda": "^0.29.0",
    "tai64": "^1.0.0",
=======
    "portfinder": "^1.0.32",
    "ramda": "^0.29.0",
>>>>>>> 124099b1
    "tree-kill": "^1.2.2",
    "uuid": "^9.0.0"
  },
  "devDependencies": {
    "@fuel-ts/hasher": "workspace:*",
    "@fuel-ts/math": "workspace:*",
    "@fuel-ts/utils": "workspace:*",
    "@graphql-codegen/cli": "^2.13.7",
    "@graphql-codegen/typescript": "^2.8.0",
    "@graphql-codegen/typescript-generic-sdk": "^3.1.0",
    "@graphql-codegen/typescript-operations": "^2.5.5",
    "@types/ramda": "^0.29.3",
    "@types/uuid": "^9.0.1",
    "get-graphql-schema": "^2.1.2"
  }
}<|MERGE_RESOLUTION|>--- conflicted
+++ resolved
@@ -61,24 +61,13 @@
     "@fuel-ts/versions": "workspace:*",
     "@fuels/vm-asm": "0.42.1",
     "@noble/curves": "^1.3.0",
-<<<<<<< HEAD
-    "dexie-observable": "4.0.1-beta.13",
-=======
     "ethers": "^6.7.1",
->>>>>>> 124099b1
     "events": "^3.3.0",
     "graphql": "^16.6.0",
     "graphql-request": "5.0.0",
     "graphql-tag": "^2.12.6",
-<<<<<<< HEAD
-    "json-rpc-2.0": "^1.7.0",
     "portfinder": "^1.0.32",
     "ramda": "^0.29.0",
-    "tai64": "^1.0.0",
-=======
-    "portfinder": "^1.0.32",
-    "ramda": "^0.29.0",
->>>>>>> 124099b1
     "tree-kill": "^1.2.2",
     "uuid": "^9.0.0"
   },
