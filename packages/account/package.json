{
  "name": "@fuel-ts/account",
  "version": "0.94.3",
  "description": "",
  "author": "Fuel Labs <contact@fuel.sh> (https://fuel.network/)",
  "main": "dist/index.js",
  "module": "dist/index.mjs",
  "types": "dist/index.d.ts",
  "engines": {
    "node": "^18.20.3 || ^20.0.0 || ^22.0.0"
  },
  "exports": {
    ".": {
      "require": "./dist/index.js",
      "import": "./dist/index.mjs",
      "types": "./dist/index.d.ts"
    },
    "./configs": {
      "require": "./dist/configs.js",
      "import": "./dist/configs.mjs",
      "types": "./dist/configs.d.ts"
    },
    "./test-utils": {
      "require": "./dist/test-utils.js",
      "import": "./dist/test-utils.mjs",
      "types": "./dist/test-utils.d.ts"
    }
  },
  "typesVersions": {
    "*": {
      "configs": [
        "./dist/configs.d.ts"
      ],
      "test-utils": [
        "./dist/test-utils.d.ts"
      ]
    }
  },
  "files": [
    "dist"
  ],
  "scripts": {
    "build": "tsup",
    "prebuild": "pnpm build:operations",
    "build:schema": "get-graphql-schema http://127.0.0.1:4000/v1/graphql > src/providers/fuel-core-schema.graphql && prettier --write src/providers/fuel-core-schema.graphql",
    "build:operations": "pnpm graphql-codegen",
    "postbuild": "tsx ../../scripts/postbuild.ts"
  },
  "license": "Apache-2.0",
  "dependencies": {
    "@fuel-ts/abi-coder": "workspace:*",
    "@fuel-ts/address": "workspace:*",
    "@fuel-ts/crypto": "workspace:*",
    "@fuel-ts/errors": "workspace:*",
    "@fuel-ts/hasher": "workspace:*",
    "@fuel-ts/interfaces": "workspace:*",
    "@fuel-ts/math": "workspace:*",
    "@fuel-ts/merkle": "workspace:*",
    "@fuel-ts/transactions": "workspace:*",
    "@fuel-ts/utils": "workspace:*",
    "@fuel-ts/versions": "workspace:*",
    "@fuels/vm-asm": "0.56.0",
    "@noble/curves": "^1.4.2",
    "events": "^3.3.0",
    "graphql": "^16.9.0",
    "graphql-request": "5.0.0",
    "graphql-tag": "^2.12.6",
    "portfinder": "^1.0.32",
    "ramda": "^0.30.1"
  },
  "devDependencies": {
    "type-fest": "^4.24.0",
    "@fuel-ts/hasher": "workspace:*",
    "@fuel-ts/math": "workspace:*",
    "@fuel-ts/utils": "workspace:*",
<<<<<<< HEAD
    "@graphql-codegen/cli": "^2.13.7",
    "@graphql-codegen/typescript": "^2.8.0",
    "@graphql-codegen/typescript-generic-sdk": "^3.1.0",
    "@graphql-codegen/typescript-operations": "^2.5.5",
    "@types/ramda": "^0.29.3",
    "@types/restify": "^8.5.12",
    "@types/uuid": "^9.0.1",
    "get-graphql-schema": "^2.1.2",
    "restify": "^11.1.0"
=======
    "@graphql-codegen/cli": "^5.0.2",
    "@graphql-codegen/typescript": "^4.0.9",
    "@graphql-codegen/typescript-generic-sdk": "^4.0.1",
    "@graphql-codegen/typescript-operations": "^4.2.3",
    "@types/ramda": "^0.30.1",
    "get-graphql-schema": "^2.1.2"
>>>>>>> d19736b7
  }
}<|MERGE_RESOLUTION|>--- conflicted
+++ resolved
@@ -73,23 +73,13 @@
     "@fuel-ts/hasher": "workspace:*",
     "@fuel-ts/math": "workspace:*",
     "@fuel-ts/utils": "workspace:*",
-<<<<<<< HEAD
-    "@graphql-codegen/cli": "^2.13.7",
-    "@graphql-codegen/typescript": "^2.8.0",
-    "@graphql-codegen/typescript-generic-sdk": "^3.1.0",
-    "@graphql-codegen/typescript-operations": "^2.5.5",
-    "@types/ramda": "^0.29.3",
-    "@types/restify": "^8.5.12",
-    "@types/uuid": "^9.0.1",
-    "get-graphql-schema": "^2.1.2",
-    "restify": "^11.1.0"
-=======
     "@graphql-codegen/cli": "^5.0.2",
     "@graphql-codegen/typescript": "^4.0.9",
     "@graphql-codegen/typescript-generic-sdk": "^4.0.1",
     "@graphql-codegen/typescript-operations": "^4.2.3",
     "@types/ramda": "^0.30.1",
-    "get-graphql-schema": "^2.1.2"
->>>>>>> d19736b7
+    "get-graphql-schema": "^2.1.2",
+    "restify": "^11.1.0",
+    "@types/restify": "^8.5.12"
   }
 }