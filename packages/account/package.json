{
  "name": "@fuel-ts/account",
  "version": "0.100.3",
  "description": "",
  "author": "Fuel Labs <contact@fuel.sh> (https://fuel.network/)",
  "main": "dist/index.js",
  "module": "dist/index.mjs",
  "types": "dist/index.d.ts",
  "engines": {
    "node": "^18.20.3 || ^20.0.0 || ^22.0.0"
  },
  "exports": {
    ".": {
      "types": "./dist/index.d.ts",
      "require": "./dist/index.js",
      "import": "./dist/index.mjs"
    },
    "./configs": {
      "types": "./dist/configs.d.ts",
      "require": "./dist/configs.js",
      "import": "./dist/configs.mjs"
    },
    "./test-utils": {
      "types": "./dist/test-utils.d.ts",
      "require": "./dist/test-utils.js",
      "import": "./dist/test-utils.mjs"
    }
  },
  "typesVersions": {
    "*": {
      "configs": [
        "./dist/configs.d.ts"
      ],
      "test-utils": [
        "./dist/test-utils.d.ts"
      ]
    }
  },
  "files": [
    "dist"
  ],
  "scripts": {
    "build": "tsup",
    "prebuild": "pnpm build:operations",
    "build:schema": "tsx ./scripts/generate-fuel-core-schema.ts",
    "build:operations": "pnpm graphql-codegen",
    "postbuild": "tsx ../../scripts/postbuild.ts"
  },
  "license": "Apache-2.0",
  "dependencies": {
    "@fuel-ts/abi-coder": "workspace:*",
    "@fuel-ts/address": "workspace:*",
    "@fuel-ts/crypto": "workspace:*",
    "@fuel-ts/errors": "workspace:*",
    "@fuel-ts/hasher": "workspace:*",
    "@fuel-ts/math": "workspace:*",
    "@fuel-ts/merkle": "workspace:*",
    "@fuel-ts/transactions": "workspace:*",
    "@fuel-ts/utils": "workspace:*",
    "@fuel-ts/versions": "workspace:*",
<<<<<<< HEAD
    "@fuels/vm-asm": "0.60.1",
=======
    "@fuels/vm-asm": "0.60.2",
>>>>>>> 640d6131
    "@noble/curves": "1.8.1",
    "events": "3.3.0",
    "graphql": "16.10.0",
    "graphql-request": "6.1.0",
    "graphql-tag": "2.12.6",
    "ramda": "0.30.1"
  },
  "devDependencies": {
    "@fuel-ts/hasher": "workspace:*",
    "@fuel-ts/math": "workspace:*",
    "@fuel-ts/utils": "workspace:*",
    "@graphql-codegen/cli": "5.0.5",
    "@graphql-codegen/typescript": "4.1.4",
    "@graphql-codegen/typescript-generic-sdk": "4.0.1",
    "@graphql-codegen/typescript-operations": "4.4.1",
    "@types/ramda": "0.30.2",
    "get-graphql-schema": "2.1.2",
    "type-fest": "4.34.1"
  }
}<|MERGE_RESOLUTION|>--- conflicted
+++ resolved
@@ -58,11 +58,7 @@
     "@fuel-ts/transactions": "workspace:*",
     "@fuel-ts/utils": "workspace:*",
     "@fuel-ts/versions": "workspace:*",
-<<<<<<< HEAD
-    "@fuels/vm-asm": "0.60.1",
-=======
     "@fuels/vm-asm": "0.60.2",
->>>>>>> 640d6131
     "@noble/curves": "1.8.1",
     "events": "3.3.0",
     "graphql": "16.10.0",
