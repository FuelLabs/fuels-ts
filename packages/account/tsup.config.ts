--- conflicted
+++ resolved
@@ -12,28 +12,12 @@
     configs: 'src/configs.ts',
     'test-utils': 'src/test-utils/index.ts',
   },
-<<<<<<< HEAD
-  env: {
-    BASE_URL: process.env.ASSETS_BASE_URL || '',
-  },
-
-=======
-  // eslint-disable-next-line @typescript-eslint/require-await
->>>>>>> ee969d31
   onSuccess: async () => {
     const outputDir = join(__dirname, 'src', 'providers', 'assets', 'images');
     mkdirSync(outputDir, {
       recursive: true,
     });
-<<<<<<< HEAD
-    const assetsData = resolveIconPaths(
-      assets,
-      process.env.ASSETS_BASE_URL as string,
-    );
-    writeFileSync(join(outputDir, './assets.json'), JSON.stringify(assetsData));
-=======
     writeFileSync(join(outputDir, './assets.json'), JSON.stringify(assets));
->>>>>>> ee969d31
   },
 };
 
