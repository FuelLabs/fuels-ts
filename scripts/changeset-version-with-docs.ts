--- conflicted
+++ resolved
@@ -2,45 +2,12 @@
 
 import sh from 'shelljs';
 
-<<<<<<< HEAD
-(async () => {
+(() => {
   // Commit versions generated at pre-build step
   sh.exec(`pnpm -C packages/versions prebuild`);
   sh.exec(`git add packages/versions/src/lib/getSupportedVersions.ts`);
   sh.exec(`git commit -m"ci(scripts): update versions"`);
 
-=======
-(() => {
-  // Force exit on error
-  sh.set(`-e`);
-
-  // Commit versions generated at pre-build step
-  sh.exec(`pnpm -C packages/versions prebuild`);
-  sh.exec(`git add packages/versions/src/lib/getSupportedVersions.ts`);
-  sh.exec(`git commit -m"ci(scripts): update versions"`);
-
-  // Update doc version references
-  sh.exec(
-    `echo "# generated-file\nfuels: $BUILD_VERSION\nfuel-core: $FUEL_CORE_VERSION\nsway: $FORC_VERSION\nforc: $FORC_VERSION" > docs/_data/versions.yml`
-  );
-
-  // Update doc helper
-  sh.exec(`pnpm -C ./scripts/typedoc-plugin-guide-builder build`);
-
-  // clean guide
-  sh.exec(`rm -rf docs/guide`);
-
-  // Update docs
-  sh.exec(`pnpm typedoc`);
-
-  // rollback exit on error
-  sh.set(`+e`);
-
-  // commit doc changes
-  sh.exec(`git add docs/*`);
-  sh.exec(`git commit -m"ci(scripts): update docs"`);
-
   // run changeset version
->>>>>>> 07d07f9e
   sh.exec(`changeset version`);
 })();