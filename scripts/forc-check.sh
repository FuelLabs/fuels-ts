#!/bin/bash

main_dir=$(pwd)
forc_tomls=$(find . -type f -name "Forc.toml")
forc_fmt=$(realpath ./packages/forc/forc-binaries/forc-fmt)
expected_authors="authors = [\"Fuel Labs <contact@fuel.sh>\"]"

ERRORED=0
RED='\033[0;31m'
NC='\033[0m' # No Color

for forc_toml in $forc_tomls; do

    # cd into the respective forc project
    cd ${forc_toml/Forc.toml/''}

    # validate forc formatting
    eval "$forc_fmt" --check
    if [ $? = "1" ]; then
        ERRORED=1
    fi

<<<<<<< HEAD
    # validate TOML `authors` (for projects only, ignores workspace)
    if [ "$(head -n 1 Forc.toml)" == "[project]" ]; then

        authors=$(grep "authors =" Forc.toml)

=======
    # validate TOML `authors` (for projects only)
    if [ "$(head -n 1 Forc.toml)" == "[project]" ]; then
        authors=$(grep "authors =" Forc.toml)
>>>>>>> 59040a34
        if [[ "$authors" != "$expected_authors" ]]; then
            ERROR=1
            echo -e "authors field should be: ${RED}$expected_authors] ${NC} but is ${RED}$authors ${NC}"
        fi
<<<<<<< HEAD

    fi

=======
    fi

>>>>>>> 59040a34
    # back to main dir
    cd $main_dir
done

exit $ERRORED<|MERGE_RESOLUTION|>--- conflicted
+++ resolved
@@ -20,29 +20,17 @@
         ERRORED=1
     fi
 
-<<<<<<< HEAD
     # validate TOML `authors` (for projects only, ignores workspace)
     if [ "$(head -n 1 Forc.toml)" == "[project]" ]; then
 
         authors=$(grep "authors =" Forc.toml)
 
-=======
-    # validate TOML `authors` (for projects only)
-    if [ "$(head -n 1 Forc.toml)" == "[project]" ]; then
-        authors=$(grep "authors =" Forc.toml)
->>>>>>> 59040a34
         if [[ "$authors" != "$expected_authors" ]]; then
             ERROR=1
             echo -e "authors field should be: ${RED}$expected_authors] ${NC} but is ${RED}$authors ${NC}"
         fi
-<<<<<<< HEAD
-
     fi
 
-=======
-    fi
-
->>>>>>> 59040a34
     # back to main dir
     cd $main_dir
 done
