--- conflicted
+++ resolved
@@ -9,7 +9,6 @@
 
      # cd into the respective forc project
     cd ${forc_toml/Forc.toml/''}
-<<<<<<< HEAD
 
     # fix forc formatting
     eval "$forc_fmt"
@@ -23,20 +22,6 @@
             sed -i.bkp "s/authors =.*/${expected_authors}/g" Forc.toml
             rm "Forc.toml.bkp"
         fi
-
-=======
-
-    # fix forc formatting
-    eval "$forc_fmt"
-
-    # fix TOML `authors` (for projects only)
-    if [ "$(head -n 1 Forc.toml)" == "[project]" ]; then
-        authors=$(grep "authors =" Forc.toml)
-        if [[ "$authors" != "$expected_authors" ]]; then
-            sed -i.bkp "s/authors =.*/${expected_authors}/g" Forc.toml
-            rm "Forc.toml.bkp"
-        fi
->>>>>>> 59040a34
     fi
 
     # back to main dir
