--- conflicted
+++ resolved
@@ -19,35 +19,20 @@
   octokit: Octokit,
   changeset: NewChangeset,
 ): Promise<ChangelogInfo> {
-<<<<<<< HEAD
   const changesetCommit = execSync(
     `git log -n 1 --oneline --pretty=format:%H -- ${join(
-=======
-  const changesetCommitLog = execSync(
-    `git log --oneline --diff-filter=A -- ${join(
->>>>>>> a22cfac1
       process.cwd(),
       ".changeset",
       `${changeset.id}.md`,
     )}`,
-<<<<<<< HEAD
   ).toString(); // e.g. d603eecd1e453c60fe8cadfd1bfe530050ff0cfe
-=======
-  ).toString(); // e.g. 1f3d3d3 fix!: add breaking fix
-
-  const [commit] = changesetCommitLog.split(" ");
->>>>>>> a22cfac1
 
   const {
     links: { pull: prLink, user },
     pull: prNo,
   } = await getInfo({
     repo: process.env.GITHUB_REPOSITORY ?? "This should be set by GitHub",
-<<<<<<< HEAD
     commit: changesetCommit,
-=======
-    commit,
->>>>>>> a22cfac1
   });
 
   const {
@@ -170,12 +155,8 @@
   const breaking = listBreakingMd(changelogs);
   const nonBreaking = listNonBreakingMd(changelogs);
 
-<<<<<<< HEAD
-  let content = `# RELEASE - ${process.env.RELEASE_TAG ?? "TBD"}\n\n`;
-=======
   let content = ``;
 
->>>>>>> a22cfac1
   content += breaking ? `# Breaking\n\n${breaking}` : "";
   content += breaking && nonBreaking && "\n\n---\n\n";
   content += nonBreaking;
